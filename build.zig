--- conflicted
+++ resolved
@@ -216,20 +216,15 @@
     benchmark_exe.linkLibC();
     benchmark_exe.root_module.addOptions("build-options", build_options);
 
-<<<<<<< HEAD
     // make sure pyroscope's got enough info to profile
     benchmark_exe.build_id = .fast;
     benchmark_exe.root_module.omit_frame_pointer = false;
     benchmark_exe.root_module.strip = false;
 
     b.installArtifact(benchmark_exe);
-    benchmark_exe.root_module.addImport("base58-zig", base58_module);
-    benchmark_exe.root_module.addImport("zig-network", zig_network_module);
-=======
-    benchmark_exe.root_module.addImport("xev", xev_mod);
+
     benchmark_exe.root_module.addImport("base58", base58_mod);
     benchmark_exe.root_module.addImport("zig-network", zig_network_mod);
->>>>>>> 15f9a214
     benchmark_exe.root_module.addImport("httpz", httpz_mod);
     benchmark_exe.root_module.addImport("zstd", zstd_mod);
     benchmark_exe.root_module.addImport("prettytable", pretty_table_mod);
