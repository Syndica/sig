const std = @import("std");
const Build = std.Build;

const sig_version: std.SemanticVersion = .{ .major = 0, .minor = 2, .patch = 0 };

pub const Config = struct {
    target: Build.ResolvedTarget,
    optimize: std.builtin.OptimizeMode,
    filters: ?[]const []const u8,
    enable_tsan: bool,
    ledger_db: LedgerDB,
    run: bool,
    install: bool,
    ssh_host: ?[]const u8,
    ssh_install_dir: []const u8,
    ssh_workdir: []const u8,
    no_network_tests: bool,
    has_side_effects: bool,
    enable_tracy: bool,
    use_llvm: bool,
    force_pic: bool,
    error_tracing: ?bool,
<<<<<<< HEAD
    version: std.SemanticVersion,
=======
    long_tests: bool,
>>>>>>> 451adfa6

    pub fn fromBuild(b: *Build) !Config {
        var self: Config = .{
            .target = b.standardTargetOptions(.{}),
            .optimize = b.standardOptimizeOption(.{}),
            .filters = b.option(
                []const []const u8,
                "filter",
                "List of filters, used for example to filter unit tests by name. " ++
                    "Specified as a series like `-Dfilter='filter1' -Dfilter='filter2'`.",
            ),
            .enable_tsan = b.option(
                bool,
                "enable-tsan",
                "Enable TSan for the test suite",
            ) orelse false,
            .ledger_db = b.option(
                LedgerDB,
                "ledger",
                "Ledger database backend",
            ) orelse .rocksdb,
            .run = !(b.option(
                bool,
                "no-run",
                "Don't run any of the executables implied by the specified steps, only install " ++
                    "them. Use in conjunction with 'no-bin' to avoid installation as well.",
            ) orelse false),
            .install = !(b.option(
                bool,
                "no-bin",
                "Don't install any of the binaries implied by the specified steps, only run " ++
                    "them. Use in conjunction with 'no-run' to avoid running as well.",
            ) orelse false),
            .ssh_host = b.option(
                []const u8,
                "ssh-host",
                "Builds will target this remote host," ++
                    " binaries will be installed there, and executables will run there.",
            ),
            .ssh_install_dir = b.option(
                []const u8,
                "ssh-installdir",
                "When using ssh-host, this" ++
                    " configures the directory to install binaries (relative to ssh-workdir)" ++
                    " (default: zig-out/bin).",
            ) orelse "zig-out/bin/",
            .ssh_workdir = b.option(
                []const u8,
                "ssh-workdir",
                "When using ssh-host, this configures the working " ++
                    "directory where executables will run (default: sig).",
            ) orelse "sig",
            .no_network_tests = b.option(
                bool,
                "no-network-tests",
                "Do not run any tests that depend on the network.",
            ) orelse false,
            .has_side_effects = b.option(
                bool,
                "side-effects",
                "Disables caching of the run step",
            ) orelse false,
            .enable_tracy = b.option(
                bool,
                "enable-tracy",
                "Enables tracy",
            ) orelse false,
            .use_llvm = b.option(
                bool,
                "use-llvm",
                "If disabled, uses experimental self-hosted backend. Only works for x86_64-linux",
            ) orelse true,
            .force_pic = b.option(
                bool,
                "force_pic",
                "Builds linked dependencies with PIC enabled. If false, builds default PIC mode.",
            ) orelse false,
            .error_tracing = b.option(
                bool,
                "error-tracing",
                "Enable or disable error tracing. Default: Only for Debug builds.",
            ),
<<<<<<< HEAD
            .version = s: {
                const maybe_version_string = b.option(
                    []const u8,
                    "version-string",
                    "Override Sig's version string. The default is to find out through git.",
                );
                const version_slice = if (maybe_version_string) |version| version else v: {
                    const version_string = b.fmt("{}", .{sig_version});

                    var code: u8 = undefined;
                    const git_describe_untrimmed = b.runAllowFail(&.{
                        "git",
                        "-C", b.build_root.path orelse ".", // affects the --git-dir argument
                        "--git-dir", ".git", // affected by the -C argument
                        "describe", "--match", "*.*.*", //
                        "--tags", "--abbrev=8", //  get the first 8 characters, or 4 bytes for the client version
                    }, &code, .Ignore) catch break :v version_string;
                    const git_describe = std.mem.trim(u8, git_describe_untrimmed, " \n\r");

                    switch (std.mem.count(u8, git_describe, &.{'-'})) {
                        0 => {
                            // This is a tagged release version (e.g. 0.2.0)
                            if (!std.mem.eql(u8, git_describe, version_string)) {
                                // Something must be very wrong.
                                std.debug.print("Sig's version '{s}' does not match Git tag '{s}'\n", .{ version_string, git_describe });
                                std.process.exit(1);
                            }
                            break :v version_string;
                        },
                        2 => {
                            // Untagged development build (e.g. 0.2.0-dev.1832+g5ef9eaf0b).
                            var it = std.mem.splitScalar(u8, git_describe, '-');
                            const tagged_ancestor = it.first();
                            const commit_height = it.next().?;
                            const commit_id = it.next().?;

                            // Check that the version of Sig we're compiling is after the latest tag. Something
                            // must have gone wrong for this not to be the case.
                            // We follow SemVerTag, so our tagged releases are versioned with vX.Y.Z, so we cut
                            // off the first character when parsing the SemVer.
                            const ancestor_ver = try std.SemanticVersion.parse(tagged_ancestor[1..]);
                            if (sig_version.order(ancestor_ver) != .gt) {
                                std.debug.print(
                                    "'{}' must be greater than tagged ancestor '{}'\n",
                                    .{ sig_version, ancestor_ver },
                                );
                                std.process.exit(1);
                            }

                            // Check that the commit hash is prefixed with a 'g' (a Git convention).
                            // e.g v0.1.0-1832-g5ef9eaf0b
                            if (commit_id.len < 1 or commit_id[0] != 'g') {
                                std.debug.print("Unexpected `git describe` output: {s}\n", .{git_describe});
                                break :v version_string;
                            }

                            // The version is reformatted in accordance with the https://semver.org specification.
                            break :v b.fmt("{s}-dev.{s}+{s}", .{ version_string, commit_height, commit_id[1..] });
                        },
                        else => {
                            std.debug.print("Unexpected `git describe` output: {s}\n", .{git_describe});
                            break :v version_string;
                        },
                    }
                };

                break :s try std.SemanticVersion.parse(version_slice);
            },
=======
            .long_tests = b.option(
                bool,
                "long-tests",
                "Run extra tests that take a long time, for more exhaustive coverage.",
            ) orelse false,
>>>>>>> 451adfa6
        };

        if (self.ssh_host) |host| {
            self.target = ssh.getHostTarget(b, host) catch |e| std.debug.panic("{}", .{e});
        }

        return self;
    }
};

pub fn build(b: *Build) !void {
    defer makeZlsNotInstallAnythingDuringBuildOnSave(b);

    const config = try Config.fromBuild(b);

    const build_options = b.addOptions();
    build_options.addOption(LedgerDB, "ledger_db", config.ledger_db);
    build_options.addOption(bool, "no_network_tests", config.no_network_tests);
<<<<<<< HEAD
    build_options.addOption(std.SemanticVersion, "version", config.version);
=======
    build_options.addOption(bool, "long_tests", config.long_tests);
>>>>>>> 451adfa6

    const sig_step = b.step("sig", "Run the sig executable");
    const test_step = b.step("test", "Run library tests");
    const fuzz_step = b.step("fuzz", "Gossip fuzz testing");
    const benchmark_step = b.step("benchmark", "Benchmark client");
    const geyser_reader_step = b.step("geyser_reader", "Read data from geyser");
    const vm_step = b.step("vm", "Run the VM client");
    const docs_step = b.step("docs", "Generate and install documentation for the Sig Library");

    // Dependencies
    const dep_opts = .{
        .target = config.target,
        .optimize = config.optimize,
    };

    const base58_mod = b.dependency("base58", dep_opts).module("base58");
    const zig_network_mod = b.dependency("zig-network", dep_opts).module("network");
    const httpz_mod = b.dependency("httpz", dep_opts).module("httpz");
    const poseidon_mod = b.dependency("poseidon", dep_opts).module("poseidon");
    const xev_mod = b.dependency("xev", dep_opts).module("xev");
    const pretty_table_mod = b.dependency("prettytable", dep_opts).module("prettytable");

    const lsquic_dep = b.dependency("lsquic", .{
        .target = config.target,
        .optimize = config.optimize,
        // TSan needs a PIE executable, so we need to build the deps with PIC.
        .force_pic = config.force_pic or config.enable_tsan,
    });
    const lsquic_mod = lsquic_dep.module("lsquic");

    const zstd_mod = b.dependency("zstd", .{
        .target = config.target,
        .optimize = config.optimize,
        .force_pic = config.force_pic or config.enable_tsan,
    }).module("zstd");

    const ssl_mod = lsquic_dep.builder.dependency("boringssl", .{
        .target = config.target,
        .optimize = config.optimize,
        .force_pic = config.force_pic or config.enable_tsan,
    }).module("ssl");

    const rocksdb_dep = b.dependency("rocksdb", .{
        .target = config.target,
        .optimize = config.optimize,
        .force_pic = config.force_pic or config.enable_tsan,
    });
    const rocksdb_mod = rocksdb_dep.module("bindings");
    // TODO: UB might be fixed by future RocksDB version upgrade.
    // reproducable via: zig build test -Dfilter="ledger"
    rocksdb_dep.artifact("rocksdb").root_module.sanitize_c = false;

    // the sig-fuzz target needs to be built as a shared library, which requires
    // the linked dependencies of sig to have been built with PIC.
    const secp256k1_mod = b.dependency("secp256k1", .{
        .target = config.target,
        .optimize = config.optimize,
        .force_pic = config.force_pic or config.enable_tsan,
    }).module("secp256k1");

    const tracy_mod = b.dependency("tracy", .{
        .target = config.target,
        .optimize = config.optimize,
        .tracy_enable = config.enable_tracy,
        .tracy_no_system_tracing = false,
    }).module("tracy");
    tracy_mod.sanitize_c = false; // Workaround UB in Tracy.

    const cli_mod = b.createModule(.{
        .root_source_file = b.path("src/cli.zig"),
        .target = config.target,
        .optimize = config.optimize,
    });

    // G/H table for Bulletproofs
    const gh_table = b.createModule(.{
        .root_source_file = generateTable(b),
    });

    // zig fmt: off
    const imports: []const Build.Module.Import = &.{
        .{ .name = "base58",        .module = base58_mod },
        .{ .name = "build-options", .module = build_options.createModule() },
        .{ .name = "httpz",         .module = httpz_mod },
        .{ .name = "lsquic",        .module = lsquic_mod },
        .{ .name = "poseidon",      .module = poseidon_mod },
        .{ .name = "prettytable",   .module = pretty_table_mod },
        .{ .name = "secp256k1",     .module = secp256k1_mod },
        .{ .name = "ssl",           .module = ssl_mod },
        .{ .name = "tracy",         .module = tracy_mod },
        .{ .name = "xev",           .module = xev_mod },
        .{ .name = "zig-network",   .module = zig_network_mod },
        .{ .name = "zstd",          .module = zstd_mod },
        .{ .name = "table",         .module = gh_table },
    };
    // zig fmt: on

    const sig_mod = b.addModule("sig", .{
        .root_source_file = b.path("src/sig.zig"),
        .target = config.target,
        .optimize = config.optimize,
        .imports = imports,
    });

    switch (config.ledger_db) {
        .rocksdb => sig_mod.addImport("rocksdb", rocksdb_mod),
        .hashmap => {},
    }

    const sig_exe = b.addExecutable(.{
        .name = "sig",
        .root_module = b.createModule(.{
            .root_source_file = b.path("src/cmd.zig"),
            .target = config.target,
            .optimize = config.optimize,
            .imports = imports,
            .error_tracing = config.error_tracing,
            .sanitize_thread = config.enable_tsan,
            .link_libc = true,
        }),
        .use_llvm = config.use_llvm,
    });
    sig_exe.root_module.addImport("cli", cli_mod);

    // make sure pyroscope's got enough info to profile
    sig_exe.build_id = .fast;

    switch (config.ledger_db) {
        .rocksdb => sig_exe.root_module.addImport("rocksdb", rocksdb_mod),
        .hashmap => {},
    }
    addInstallAndRun(b, sig_step, sig_exe, config);

    const unit_tests_exe = b.addTest(.{
        .root_module = b.createModule(.{
            .root_source_file = b.path("src/tests.zig"),
            .target = config.target,
            .optimize = config.optimize,
            .imports = imports,
            .error_tracing = config.error_tracing,
            .sanitize_thread = config.enable_tsan,
        }),
        .filters = config.filters orelse &.{},
        .use_llvm = config.use_llvm,
    });
    switch (config.ledger_db) {
        .rocksdb => unit_tests_exe.root_module.addImport("rocksdb", rocksdb_mod),
        .hashmap => {},
    }
    addInstallAndRun(b, test_step, unit_tests_exe, config);

    const fuzz_exe = b.addExecutable(.{
        .name = "fuzz",
        .root_module = b.createModule(.{
            .root_source_file = b.path("src/fuzz.zig"),
            .target = config.target,
            .optimize = config.optimize,
            .imports = imports,
            .error_tracing = config.error_tracing,
            .sanitize_thread = config.enable_tsan,
            .link_libc = true,
        }),
    });
    switch (config.ledger_db) {
        .rocksdb => fuzz_exe.root_module.addImport("rocksdb", rocksdb_mod),
        .hashmap => {},
    }
    addInstallAndRun(b, fuzz_step, fuzz_exe, config);

    const benchmark_exe = b.addExecutable(.{
        .name = "benchmark",
        .root_module = b.createModule(.{
            .root_source_file = b.path("src/benchmarks.zig"),
            .target = config.target,
            .optimize = config.optimize,
            .imports = imports,
            .error_tracing = config.error_tracing,
            .sanitize_thread = config.enable_tsan,
            .link_libc = true,
        }),
    });
    // make sure pyroscope's got enough info to profile
    benchmark_exe.build_id = .fast;

    switch (config.ledger_db) {
        .rocksdb => benchmark_exe.root_module.addImport("rocksdb", rocksdb_mod),
        .hashmap => {},
    }
    addInstallAndRun(b, benchmark_step, benchmark_exe, config);

    const geyser_reader_exe = b.addExecutable(.{
        .name = "geyser",
        .root_module = b.createModule(.{
            .root_source_file = b.path("src/geyser/main.zig"),
            .target = config.target,
            .optimize = config.optimize,
            .imports = imports,
            .error_tracing = config.error_tracing,
            .sanitize_thread = config.enable_tsan,
        }),
    });
    geyser_reader_exe.root_module.addImport("sig", sig_mod);
    geyser_reader_exe.root_module.addImport("cli", cli_mod);
    addInstallAndRun(b, geyser_reader_step, geyser_reader_exe, config);

    const vm_exe = b.addExecutable(.{
        .name = "vm",
        .root_module = b.createModule(.{
            .root_source_file = b.path("src/vm/main.zig"),
            .target = config.target,
            .optimize = config.optimize,
            .sanitize_thread = config.enable_tsan,
            .error_tracing = config.error_tracing,
        }),
    });
    vm_exe.root_module.addImport("sig", sig_mod);
    vm_exe.root_module.addImport("cli", cli_mod);
    addInstallAndRun(b, vm_step, vm_exe, config);

    // docs for the Sig library
    const install_sig_docs = b.addInstallDirectory(.{
        .source_dir = sig_exe.getEmittedDocs(),
        .install_dir = .prefix,
        .install_subdir = "docs",
    });
    docs_step.dependOn(&install_sig_docs.step);
}

/// the standard approach for installing and running the executables produced in
/// this build script.
fn addInstallAndRun(
    b: *Build,
    step: *Build.Step,
    exe: *Build.Step.Compile,
    config: Config,
) void {
    const install_step = b.getInstallStep();
    var send_step: ?*Build.Step = null;

    step.dependOn(&exe.step);
    install_step.dependOn(&exe.step);

    if (config.install or (config.ssh_host != null and config.run)) {
        const install = b.addInstallArtifact(exe, .{});
        step.dependOn(&install.step);
        install_step.dependOn(&install.step);

        if (config.ssh_host) |host| {
            const install_dir = if (config.ssh_install_dir[0] == '/')
                b.dupe(config.ssh_install_dir)
            else
                b.fmt("{s}/{s}", .{ config.ssh_workdir, config.ssh_install_dir });
            const send = ssh.addSendArtifact(b, install, host, install_dir);
            send.step.dependOn(&install.step);
            step.dependOn(&send.step);
            send_step = &send.step;
        }
    }

    if (config.run) {
        if (config.ssh_host) |host| {
            const exe_path = b.fmt("{s}/{s}", .{ config.ssh_install_dir, exe.name });
            const run = ssh.addRemoteCommand(b, host, config.ssh_workdir, exe_path);
            run.step.dependOn(send_step.?);
            step.dependOn(&run.step);
        } else {
            const run = b.addRunArtifact(exe);
            run.addArgs(b.args orelse &.{});
            run.has_side_effects = config.has_side_effects;
            step.dependOn(&run.step);
        }
    }
}

fn generateTable(b: *Build) Build.LazyPath {
    const gen = b.addExecutable(.{
        .name = "generator_chain",
        .root_module = b.createModule(.{
            .target = b.graph.host,
            // Overall it takes less time to compile in debug mode than the perf gain from a release mode at runtime
            .optimize = .Debug,
            .root_source_file = b.path("scripts/generator_chain.zig"),
        }),
    });
    return b.addRunArtifact(gen).captureStdOut();
}

const LedgerDB = enum {
    rocksdb,
    hashmap,
};

/// Reference/inspiration: https://kristoff.it/blog/improving-your-zls-experience/
fn makeZlsNotInstallAnythingDuringBuildOnSave(b: *Build) void {
    const zls_is_build_runner = b.option(
        bool,
        "zls-is-build-runner",
        "Option passed by zls to indicate that it's the one running this build script " ++
            "(configured in the local zls.build.json). This should not be specified on the " ++
            "command line nor as a dependency argument.",
    ) orelse false;
    if (!zls_is_build_runner) return;

    for (b.install_tls.step.dependencies.items) |*install_step_dep| {
        const install_artifact = install_step_dep.*.cast(Build.Step.InstallArtifact) orelse continue;
        const artifact = install_artifact.artifact;
        install_step_dep.* = &artifact.step;
        // this will make it so `-fno-emit-bin` is passed, meaning
        // that the compiler will only go as far as semantically
        // analyzing the code, without sending it to any backend,
        // namely the slow-to-compile LLVM.
        artifact.generated_bin = null;
    }
}

const ssh = struct {
    /// SSH into the host and call `zig targets` to determine the compilation
    /// target for that machine.
    ///
    /// This means the build script needs to spawn another process to run a
    /// system installed SSH binary. This is a temporary hack to get a remote
    /// target. This will stop working if build.zig is sandboxed.
    /// > See more: https://github.com/ziglang/zig/issues/14286
    ///
    /// Do not depend on this function for any critical build processes. This
    /// should only be used for optional ease-of-use features that are disabled
    /// by default.
    fn getHostTarget(b: *Build, remote_host: []const u8) !Build.ResolvedTarget {
        const run_result = try std.process.Child.run(.{
            .allocator = b.allocator,
            .argv = &.{ "ssh", remote_host, "bash", "--login", "-c", "'zig targets'" },
            .max_output_bytes = 2 << 20,
        });

        if (run_result.term != .Exited or run_result.term.Exited != 0) {
            std.debug.print(
                \\command completed unexpectedly with: {any}
                \\stdout: {s}
                \\stderr: {s}
            , .{ run_result.term, run_result.stdout, run_result.stderr });
            return error.CommandFailed;
        }

        const Targets = struct {
            native: struct {
                triple: []const u8,
                cpu: struct { name: []const u8 },
            },
        };

        const stdoutz = try b.allocator.dupeZ(u8, run_result.stdout);
        defer b.allocator.free(stdoutz);
        const targets = try std.zon.parse.fromSlice(
            Targets,
            b.allocator,
            stdoutz,
            null,
            .{ .ignore_unknown_fields = true },
        );
        defer b.allocator.free(targets.native.triple);
        defer b.allocator.free(targets.native.cpu.name);

        const query = try Build.parseTargetQuery(.{
            .arch_os_abi = targets.native.triple,
            .cpu_features = targets.native.cpu.name,
        });

        return b.resolveTargetQuery(query);
    }

    /// add a build step to send the artifact to the remote host using send-file.zig
    fn addSendArtifact(
        b: *Build,
        install: *Build.Step.InstallArtifact,
        host: []const u8,
        remote_dir: []const u8,
    ) *Build.Step.Run {
        const local_path = b.getInstallPath(install.dest_dir.?, install.dest_sub_path);
        const remote_path = b.pathJoin(&.{ remote_dir, install.dest_sub_path });
        const exe = sendFileExe(b);
        const run = b.addRunArtifact(exe);
        run.addArgs(&.{ local_path, host, remote_path });
        return run;
    }

    /// Returns the executable for the `send-file` script, compiled
    /// exactly once regardless of how many times this is called.
    fn sendFileExe(b: *Build) *Build.Step.Compile {
        const static = struct {
            var exe: ?*Build.Step.Compile = null;
        };

        if (static.exe == null) {
            static.exe = b.addExecutable(.{
                .name = "send-file",
                .root_source_file = b.path("scripts/send-file.zig"),
                .target = b.graph.host,
                .link_libc = true,
            });
        }

        return static.exe.?;
    }

    /// add a build step to run a command on a remote host using ssh.
    fn addRemoteCommand(
        b: *Build,
        host: []const u8,
        workdir: []const u8,
        executable_path: []const u8,
    ) *Build.Step.Run {
        var ssh_cd_exe: std.ArrayListUnmanaged([]const u8) = .empty;

        ssh_cd_exe.appendSlice(
            b.graph.arena,
            &.{ "ssh", "-t", host, b.fmt("cd {s}; {s}", .{ workdir, executable_path }) },
        ) catch |e| std.debug.panic("{}", .{e});

        if (b.args) |args| ssh_cd_exe.appendSlice(
            b.graph.arena,
            args,
        ) catch |e| std.debug.panic("{}", .{e});

        return b.addSystemCommand(ssh_cd_exe.items);
    }
};<|MERGE_RESOLUTION|>--- conflicted
+++ resolved
@@ -20,11 +20,8 @@
     use_llvm: bool,
     force_pic: bool,
     error_tracing: ?bool,
-<<<<<<< HEAD
+    long_tests: bool,
     version: std.SemanticVersion,
-=======
-    long_tests: bool,
->>>>>>> 451adfa6
 
     pub fn fromBuild(b: *Build) !Config {
         var self: Config = .{
@@ -107,7 +104,11 @@
                 "error-tracing",
                 "Enable or disable error tracing. Default: Only for Debug builds.",
             ),
-<<<<<<< HEAD
+            .long_tests = b.option(
+                bool,
+                "long-tests",
+                "Run extra tests that take a long time, for more exhaustive coverage.",
+            ) orelse false,
             .version = s: {
                 const maybe_version_string = b.option(
                     []const u8,
@@ -176,13 +177,6 @@
 
                 break :s try std.SemanticVersion.parse(version_slice);
             },
-=======
-            .long_tests = b.option(
-                bool,
-                "long-tests",
-                "Run extra tests that take a long time, for more exhaustive coverage.",
-            ) orelse false,
->>>>>>> 451adfa6
         };
 
         if (self.ssh_host) |host| {
@@ -201,11 +195,8 @@
     const build_options = b.addOptions();
     build_options.addOption(LedgerDB, "ledger_db", config.ledger_db);
     build_options.addOption(bool, "no_network_tests", config.no_network_tests);
-<<<<<<< HEAD
+    build_options.addOption(bool, "long_tests", config.long_tests);
     build_options.addOption(std.SemanticVersion, "version", config.version);
-=======
-    build_options.addOption(bool, "long_tests", config.long_tests);
->>>>>>> 451adfa6
 
     const sig_step = b.step("sig", "Run the sig executable");
     const test_step = b.step("test", "Run library tests");
