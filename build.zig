--- conflicted
+++ resolved
@@ -14,6 +14,7 @@
     ssh_host: ?[]const u8,
     ssh_install_dir: []const u8,
     ssh_workdir: []const u8,
+    no_network_tests: bool,
 
     pub fn fromBuild(b: *Build) !Config {
         var self = Config{
@@ -43,6 +44,8 @@
             .ssh_workdir = b.option([]const u8, "ssh-workdir", "When using ssh-host, this " ++
                 "configures the working directory where executables will run (default: sig).") orelse
                 "sig",
+            .no_network_tests = b.option(bool, "no-network-tests", "Do not run any tests that " ++ 
+                "depend on the network.") orelse false,
         };
 
         if (self.ssh_host) |host| {
@@ -57,35 +60,12 @@
     defer makeZlsNotInstallAnythingDuringBuildOnSave(b);
 
     // CLI options
-<<<<<<< HEAD
     const config = try Config.fromBuild(b);
 
     // Build options
     const build_options = b.addOptions();
     build_options.addOption(BlockstoreDB, "blockstore_db", config.blockstore_db);
-=======
-    const target = b.standardTargetOptions(.{
-        .default_target = defaultTargetDetectM3() orelse .{},
-    });
-    const optimize = b.standardOptimizeOption(.{});
-    const filters = b.option([]const []const u8, "filter", "List of filters, used for example to filter unit tests by name"); // specified as a series like `-Dfilter="filter1" -Dfilter="filter2"`
-    const enable_tsan = b.option(bool, "enable-tsan", "Enable TSan for the test suite");
-    const blockstore_db = b.option(BlockstoreDB, "blockstore", "Blockstore database backend") orelse .rocksdb;
-    const no_run = b.option(bool, "no-run",
-        \\Don't run any of the executables implied by the specified steps, only install them.
-        \\Use in conjunction with 'no-bin' to avoid installation as well.
-    ) orelse false;
-    const no_bin = b.option(bool, "no-bin",
-        \\Don't install any of the binaries implied by the specified steps, only run them.
-        \\Use in conjunction with 'no-run' to avoid running as well.
-    ) orelse false;
-    const no_network_tests = b.option(bool, "no-network-tests", "Do not run any tests that depend on the network.") orelse false;
-
-    // Build options
-    const build_options = b.addOptions();
-    build_options.addOption(BlockstoreDB, "blockstore_db", blockstore_db);
-    build_options.addOption(bool, "no_network_tests", no_network_tests);
->>>>>>> 23a5a991
+    build_options.addOption(bool, "no_network_tests", config.no_network_tests);
 
     // CLI build steps
     const install_step = b.getInstallStep();
@@ -141,13 +121,9 @@
     sig_mod.addImport("base58", base58_mod);
     sig_mod.addImport("zig-cli", zig_cli_mod);
     sig_mod.addImport("zstd", zstd_mod);
-<<<<<<< HEAD
+    sig_mod.addImport("poseidon", poseidon_mod);
+
     switch (config.blockstore_db) {
-=======
-    sig_mod.addImport("poseidon", poseidon_mod);
-
-    switch (blockstore_db) {
->>>>>>> 23a5a991
         .rocksdb => sig_mod.addImport("rocksdb", rocksdb_mod),
         .hashmap => {},
     }
@@ -188,17 +164,10 @@
     // unit tests
     const unit_tests_exe = b.addTest(.{
         .root_source_file = b.path("src/tests.zig"),
-<<<<<<< HEAD
         .target = config.target,
         .optimize = config.optimize,
         .sanitize_thread = config.enable_tsan,
         .filters = config.filters orelse &.{},
-=======
-        .target = target,
-        .optimize = optimize,
-        .filters = filters orelse &.{},
-        .sanitize_thread = enable_tsan,
->>>>>>> 23a5a991
     });
     b.installArtifact(unit_tests_exe);
     test_step.dependOn(&unit_tests_exe.step);
@@ -211,12 +180,8 @@
     unit_tests_exe.root_module.addImport("base58", base58_mod);
     unit_tests_exe.root_module.addImport("zig-network", zig_network_mod);
     unit_tests_exe.root_module.addImport("zstd", zstd_mod);
-<<<<<<< HEAD
+    unit_tests_exe.root_module.addImport("poseidon", poseidon_mod);
     switch (config.blockstore_db) {
-=======
-    unit_tests_exe.root_module.addImport("poseidon", poseidon_mod);
-    switch (blockstore_db) {
->>>>>>> 23a5a991
         .rocksdb => unit_tests_exe.root_module.addImport("rocksdb", rocksdb_mod),
         .hashmap => {},
     }
