--- conflicted
+++ resolved
@@ -66,11 +66,8 @@
     sig_exe.root_module.addImport("zig-cli", zig_cli_module);
     sig_exe.root_module.addImport("zig-network", zig_network_module);
     sig_exe.root_module.addImport("zstd", zstd_mod);
-<<<<<<< HEAD
+    sig_exe.root_module.addImport("rocksdb", rocksdb_mod);
     sig_exe.linkLibC();
-=======
-    sig_exe.root_module.addImport("rocksdb", rocksdb_mod);
->>>>>>> 988d6f69
 
     const main_exe_run = b.addRunArtifact(sig_exe);
     main_exe_run.addArgs(b.args orelse &.{});
@@ -89,11 +86,8 @@
     unit_tests_exe.root_module.addImport("httpz", httpz_mod);
     unit_tests_exe.root_module.addImport("zig-network", zig_network_module);
     unit_tests_exe.root_module.addImport("zstd", zstd_mod);
-<<<<<<< HEAD
+    unit_tests_exe.root_module.addImport("rocksdb", rocksdb_mod);
     unit_tests_exe.linkLibC();
-=======
-    unit_tests_exe.root_module.addImport("rocksdb", rocksdb_mod);
->>>>>>> 988d6f69
 
     const unit_tests_exe_run = b.addRunArtifact(unit_tests_exe);
     test_step.dependOn(&unit_tests_exe_run.step);
