const std = @import("std");
const Build = std.Build;

pub fn build(b: *Build) void {
    defer makeZlsNotInstallAnythingDuringBuildOnSave(b);

    // CLI options
    const target = b.standardTargetOptions(.{});
    const optimize = b.standardOptimizeOption(.{});
    const filters = b.option([]const []const u8, "filter", "List of filters, used for example to filter unit tests by name"); // specified as a series like `-Dfilter="filter1" -Dfilter="filter2"`

    // CLI build steps
    const run_step = b.step("run", "Run the sig executable");
    const test_step = b.step("test", "Run library tests");
    const fuzz_step = b.step("fuzz", "Gossip fuzz testing");
    const benchmark_step = b.step("benchmark", "Benchmark client");
<<<<<<< HEAD
    const tmp_step = b.step("tmp", "tmp");
=======
    const geyser_reader_step = b.step("geyser_reader", "read data from geyser");
>>>>>>> f12c0428

    // Dependencies
    const dep_opts = .{ .target = target, .optimize = optimize };

    const base58_dep = b.dependency("base58-zig", dep_opts);
    const base58_module = base58_dep.module("base58-zig");

    const zig_network_dep = b.dependency("zig-network", dep_opts);
    const zig_network_module = zig_network_dep.module("network");

    const zig_cli_dep = b.dependency("zig-cli", dep_opts);
    const zig_cli_module = zig_cli_dep.module("zig-cli");

    const httpz_dep = b.dependency("httpz", dep_opts);
    const httpz_mod = httpz_dep.module("httpz");

    const zstd_dep = b.dependency("zstd", dep_opts);
    const zstd_mod = zstd_dep.module("zstd");

    const curl_dep = b.dependency("curl", dep_opts);
    const curl_mod = curl_dep.module("curl");

    const rocksdb_dep = b.dependency("rocksdb", dep_opts);
    const rocksdb_mod = rocksdb_dep.module("rocksdb-bindings");

    // expose Sig as a module
    const sig_mod = b.addModule("sig", .{
        .root_source_file = b.path("src/lib.zig"),
    });
    sig_mod.addImport("zig-network", zig_network_module);
    sig_mod.addImport("base58-zig", base58_module);
    sig_mod.addImport("zig-cli", zig_cli_module);
    sig_mod.addImport("httpz", httpz_mod);
    sig_mod.addImport("zstd", zstd_mod);
    sig_mod.addImport("curl", curl_mod);
    sig_mod.addImport("rocksdb", rocksdb_mod);

    // main executable
    const sig_exe = b.addExecutable(.{
        .name = "sig",
        .root_source_file = b.path("src/main.zig"),
        .target = target,
        .optimize = optimize,
    });
    b.installArtifact(sig_exe);
    sig_exe.root_module.addImport("base58-zig", base58_module);
    sig_exe.root_module.addImport("curl", curl_mod);
    sig_exe.root_module.addImport("httpz", httpz_mod);
    sig_exe.root_module.addImport("zig-cli", zig_cli_module);
    sig_exe.root_module.addImport("zig-network", zig_network_module);
    sig_exe.root_module.addImport("zstd", zstd_mod);
    sig_exe.root_module.addImport("rocksdb", rocksdb_mod);
    sig_exe.linkLibC();

    const main_exe_run = b.addRunArtifact(sig_exe);
    main_exe_run.addArgs(b.args orelse &.{});
    run_step.dependOn(&main_exe_run.step);

    // unit tests
    const unit_tests_exe = b.addTest(.{
        .root_source_file = b.path("src/tests.zig"),
        .target = target,
        .optimize = optimize,
        .filters = filters orelse &.{},
    });
    b.installArtifact(unit_tests_exe);
    unit_tests_exe.root_module.addImport("base58-zig", base58_module);
    unit_tests_exe.root_module.addImport("curl", curl_mod);
    unit_tests_exe.root_module.addImport("httpz", httpz_mod);
    unit_tests_exe.root_module.addImport("zig-network", zig_network_module);
    unit_tests_exe.root_module.addImport("zstd", zstd_mod);
    unit_tests_exe.root_module.addImport("rocksdb", rocksdb_mod);
    unit_tests_exe.linkLibC();

    const unit_tests_exe_run = b.addRunArtifact(unit_tests_exe);
    test_step.dependOn(&unit_tests_exe_run.step);

    // fuzz test
    const fuzz_exe = b.addExecutable(.{
        .name = "fuzz",
        .root_source_file = b.path("src/fuzz.zig"),
        .target = target,
        .optimize = optimize,
    });
    b.installArtifact(fuzz_exe);
    fuzz_exe.root_module.addImport("base58-zig", base58_module);
    fuzz_exe.root_module.addImport("zig-network", zig_network_module);
    fuzz_exe.root_module.addImport("httpz", httpz_mod);
    fuzz_exe.root_module.addImport("zstd", zstd_mod);
    fuzz_exe.linkLibC();

    const fuzz_exe_run = b.addRunArtifact(fuzz_exe);
    fuzz_exe_run.addArgs(b.args orelse &.{});
    fuzz_step.dependOn(&fuzz_exe_run.step);

    // reader test
    const tmp_exe = b.addExecutable(.{
        .name = "tmp",
        .root_source_file = b.path("src/tmp.zig"),
        .target = target,
        .optimize = optimize,
    });
    b.installArtifact(tmp_exe);
    tmp_exe.root_module.addImport("base58-zig", base58_module);
    tmp_exe.root_module.addImport("zig-network", zig_network_module);
    tmp_exe.root_module.addImport("httpz", httpz_mod);
    tmp_exe.root_module.addImport("zstd", zstd_mod);
    tmp_exe.root_module.addImport("rocksdb", rocksdb_mod);

    const tmp_exe_run = b.addRunArtifact(tmp_exe);
    tmp_exe_run.addArgs(b.args orelse &.{});
    tmp_step.dependOn(&tmp_exe_run.step);

    // benchmarks
    const benchmark_exe = b.addExecutable(.{
        .name = "benchmark",
        .root_source_file = b.path("src/benchmarks.zig"),
        .target = target,
        .optimize = optimize,
    });
    b.installArtifact(benchmark_exe);
    benchmark_exe.root_module.addImport("base58-zig", base58_module);
    benchmark_exe.root_module.addImport("zig-network", zig_network_module);
    benchmark_exe.root_module.addImport("httpz", httpz_mod);
    benchmark_exe.root_module.addImport("zstd", zstd_mod);
    benchmark_exe.linkLibC();

    const benchmark_exe_run = b.addRunArtifact(benchmark_exe);
    benchmark_exe_run.addArgs(b.args orelse &.{});
    benchmark_step.dependOn(&benchmark_exe_run.step);

    // geyser reader
    const geyser_reader_exe = b.addExecutable(.{
        .name = "geyser_reader",
        .root_source_file = b.path("src/geyser/reader.zig"),
        .target = target,
        .optimize = optimize,
    });
    b.installArtifact(geyser_reader_exe);
    geyser_reader_exe.root_module.addImport("sig", sig_mod);

    const geyser_reader_exe_run = b.addRunArtifact(geyser_reader_exe);
    geyser_reader_exe_run.addArgs(b.args orelse &.{});
    geyser_reader_step.dependOn(&geyser_reader_exe_run.step);
}

/// Reference/inspiration: https://kristoff.it/blog/improving-your-zls-experience/
fn makeZlsNotInstallAnythingDuringBuildOnSave(b: *Build) void {
    const zls_is_build_runner = b.option(bool, "zls-is-build-runner", "" ++
        "Option passed by zls to indicate that it's the one running this build script (configured in the local zls.json). " ++
        "This should not be specified on the command line nor as a dependency argument.") orelse false;
    if (!zls_is_build_runner) return;

    for (b.install_tls.step.dependencies.items) |*install_step_dep| {
        const install_artifact = install_step_dep.*.cast(Build.Step.InstallArtifact) orelse continue;
        const artifact = install_artifact.artifact;
        install_step_dep.* = &artifact.step;
        // this will make it so `-fno-emit-bin` is passed, meaning
        // that the compiler will only go as far as semantically
        // analyzing the code, without sending it to any backend,
        // namely the slow-to-compile LLVM.
        artifact.generated_bin = null;
    }
}<|MERGE_RESOLUTION|>--- conflicted
+++ resolved
@@ -14,11 +14,7 @@
     const test_step = b.step("test", "Run library tests");
     const fuzz_step = b.step("fuzz", "Gossip fuzz testing");
     const benchmark_step = b.step("benchmark", "Benchmark client");
-<<<<<<< HEAD
-    const tmp_step = b.step("tmp", "tmp");
-=======
     const geyser_reader_step = b.step("geyser_reader", "read data from geyser");
->>>>>>> f12c0428
 
     // Dependencies
     const dep_opts = .{ .target = target, .optimize = optimize };
