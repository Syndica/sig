--- conflicted
+++ resolved
@@ -259,13 +259,8 @@
     exit: *Atomic(bool),
     /// if non-null, a failure was already recorded and will be returned for every poll
     failure: ?replay.execution.ReplaySlotError,
-<<<<<<< HEAD
-    svm_params: SvmGateway.Params,
+    svm_gateway: SvmGateway,
     replay_votes_sender: ?*Channel(ParsedVote),
-=======
-    svm_gateway: SvmGateway,
-    replay_votes_sender: *Channel(ParsedVote),
->>>>>>> 106c3d3a
 
     const BatchMessage = struct {
         batch_index: usize,
