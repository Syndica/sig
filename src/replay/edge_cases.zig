--- conflicted
+++ resolved
@@ -550,20 +550,10 @@
     ancestor_hashes_replay_update_sender: *sig.sync.Channel(AncestorHashesReplayUpdate),
     purge_repair_slot_counter: *SlotData.PurgeRepairSlotCounters,
 ) !void {
-<<<<<<< HEAD
-    const root = root: {
-        const slot_tracker, var slot_tracker_lg = slot_tracker_rwmux.readWithLock();
-        defer slot_tracker_lg.unlock();
-        break :root slot_tracker.root;
-    };
-    while (duplicate_confirmed_slots_receiver.tryReceive()) |new_duplicate_confirmed| {
-        if (new_duplicate_confirmed.slot <= root) {
-=======
     const root = slot_tracker.root;
     while (duplicate_confirmed_slots_receiver.tryReceive()) |new_duplicate_confirmed_slot| {
         const confirmed_slot, const duplicate_confirmed_hash = new_duplicate_confirmed_slot;
         if (confirmed_slot <= root) {
->>>>>>> 71af9a18
             continue;
         } else if (try duplicate_confirmed_slots.fetchPut(
             allocator,
@@ -584,18 +574,9 @@
         const duplicate_confirmed_state: DuplicateConfirmedState = .{
             .duplicate_confirmed_hash = new_duplicate_confirmed.hash,
             .slot_status = status: {
-<<<<<<< HEAD
-                if (progress.isDead(new_duplicate_confirmed.slot) orelse false) break :status .dead;
-                const slot_tracker, var slot_tracker_lg = slot_tracker_rwmux.readWithLock();
-                defer slot_tracker_lg.unlock();
-                break :status .fromHash(
-                    slot_tracker.get(new_duplicate_confirmed.slot).?.state.hash.readCopy(),
-                );
-=======
                 if (progress.isDead(confirmed_slot) orelse false) break :status .dead;
                 const slot_hash = slot_tracker.get(confirmed_slot).?.state.hash.readCopy();
                 break :status .fromHash(slot_hash);
->>>>>>> 71af9a18
             },
         };
         try check_slot_agrees_with_cluster.duplicateConfirmed(
@@ -642,14 +623,9 @@
 /// Analogous to [process_popular_pruned_forks](https://github.com/anza-xyz/agave/blob/0315eb6adc87229654159448344972cbe484d0c7/core/src/replay_stage.rs#L1828)
 fn processPopularPrunedForks(
     logger: replay.service.Logger,
-<<<<<<< HEAD
     // TODO: ideally this should be renamed to pruned_but_popular_forks_receiver
-    popular_pruned_forks_receiver: *sig.sync.Channel(sig.core.Slot),
-    slot_tracker_rwmux: *sig.sync.RwMux(SlotTracker),
-=======
     popular_pruned_forks_receiver: *sig.sync.Channel(Slot),
     slot_tracker: *SlotTracker,
->>>>>>> 71af9a18
     ancestor_hashes_replay_update_sender: *sig.sync.Channel(AncestorHashesReplayUpdate),
 ) !void {
     const root = slot_tracker.root;
