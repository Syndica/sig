const std = @import("std");
const sig = @import("../sig.zig");
const replay = @import("lib.zig");

const Slot = sig.core.Slot;
const ProgressMap = sig.consensus.ProgressMap;
const GossipVerifiedVoteHash = sig.consensus.vote_listener.GossipVerifiedVoteHash;
const ThresholdConfirmedSlot = sig.consensus.vote_listener.ThresholdConfirmedSlot;
const LatestValidatorVotes = sig.consensus.latest_validator_votes.LatestValidatorVotes;
const AncestorHashesReplayUpdate = replay.consensus.AncestorHashesReplayUpdate;

const ProcessEdgeCaseTimings = struct {
    ancestor_hashes_duplicate_slots: sig.time.Duration,
    duplicate_confirmed_slots: sig.time.Duration,
    unfrozen_gossip_verified_vote_hashes: sig.time.Duration,
    popular_pruned_forks: sig.time.Duration,
    duplicate_slots: sig.time.Duration,
};

pub fn processEdgeCases(
    allocator: std.mem.Allocator,
    logger: replay.service.Logger,
    params: struct {
        my_pubkey: sig.core.Pubkey,
        tpu_has_bank: bool,

        bank_forks_rwmux: *sig.sync.RwMux(sig.replay.trackers.SlotTracker),
        progress: *const sig.consensus.ProgressMap,
        fork_choice: *sig.consensus.HeaviestSubtreeForkChoice,
        blockstore: *sig.ledger.LedgerResultWriter,

        ancestor_duplicate_slots_receiver: *sig.sync.Channel(AncestorDuplicateSlotToRepair),
        duplicate_confirmed_slots_receiver: *sig.sync.Channel(ThresholdConfirmedSlot),
        gossip_verified_vote_hash_receiver: *sig.sync.Channel(GossipVerifiedVoteHash),
        popular_pruned_forks_receiver: *sig.sync.Channel(sig.core.Slot),
        duplicate_slots_receiver: *sig.sync.Channel(sig.core.Slot),
        ancestor_hashes_replay_update_sender: *sig.sync.Channel(AncestorHashesReplayUpdate),

        latest_validator_votes: *LatestValidatorVotes,
        slot_data: *replay.service.SlotData,
    },
) !ProcessEdgeCaseTimings {
    var timer = try sig.time.Timer.start();

    // Process cluster-agreed versions of duplicate slots for which we potentially
    // have the wrong version. Our version was dead or pruned.
    // Signalled by ancestor_hashes_service.
    timer.reset();
    try processAncestorHashesDuplicateSlots(
        allocator,
        logger,
        params.my_pubkey,
        params.ancestor_duplicate_slots_receiver,
        &params.slot_data.duplicate_confirmed_slots,
        &params.slot_data.epoch_slots_frozen_slots,
        params.progress,
        params.fork_choice,
        params.bank_forks_rwmux,
        &params.slot_data.duplicate_slots_to_repair,
    );
    const ancestor_hashes_duplicate_slots_time = timer.lap();

    // Check for any newly duplicate confirmed slots detected from gossip / replay
    // Note: since this is tracked using both gossip & replay votes, stake is not
    // rolled up from descendants.
    timer.reset();
    try processDuplicateConfirmedSlots(
        allocator,
        logger,
        params.duplicate_confirmed_slots_receiver,
        params.blockstore,
        &params.slot_data.duplicate_confirmed_slots,
        params.bank_forks_rwmux,
        params.progress,
        params.fork_choice,
        &params.slot_data.duplicate_slots_to_repair,
        params.ancestor_hashes_replay_update_sender,
        &params.slot_data.purge_repair_slot_counter,
    );
    const duplicate_confirmed_slots_time = timer.lap();

    // Ingest any new verified votes from gossip. Important for fork choice
    // and switching proofs because these may be votes that haven't yet been
    // included in a block, so we may not have yet observed these votes just
    // by replaying blocks.
    timer.reset();
    try processGossipVerifiedVoteHashes(
        allocator,
        params.gossip_verified_vote_hash_receiver,
        &params.slot_data.unfrozen_gossip_verified_vote_hashes,
        params.fork_choice,
        params.latest_validator_votes,
    );
    while (params.gossip_verified_vote_hash_receiver.tryReceive()) |_| {
        // TODO: what's the point of draining this here exactly? Remove this TODO after
        // figuring out the reason and documenting it here.
    }
    const unfrozen_gossip_verified_vote_hashes_time = timer.lap();

    // Check for "popular" (52+% stake aggregated across versions/descendants) forks
    // that are pruned, which would not be detected by normal means.
    // Signalled by `repair_service`.
    timer.reset();
    try processPopularPrunedForks(
        logger,
        params.popular_pruned_forks_receiver,
        params.bank_forks_rwmux,
        params.ancestor_hashes_replay_update_sender,
    );
    const popular_pruned_forks_time = timer.lap();

    // Check to remove any duplicated slots from fork choice
    timer.reset();
    if (!params.tpu_has_bank) {
        try processDuplicateSlots(
            allocator,
            logger,
            params.duplicate_slots_receiver,
            &params.slot_data.duplicate_slots,
            &params.slot_data.duplicate_confirmed_slots,
            params.bank_forks_rwmux,
            params.progress,
            params.fork_choice,
        );
    }
    const duplicate_slots_time = timer.lap();

    return .{
        .ancestor_hashes_duplicate_slots = ancestor_hashes_duplicate_slots_time,
        .duplicate_confirmed_slots = duplicate_confirmed_slots_time,
        .unfrozen_gossip_verified_vote_hashes = unfrozen_gossip_verified_vote_hashes_time,
        .popular_pruned_forks = popular_pruned_forks_time,
        .duplicate_slots = duplicate_slots_time,
    };
}

pub const DuplicateSlotsToRepair = std.AutoArrayHashMapUnmanaged(
    sig.core.Slot,
    sig.core.Hash,
);
pub const DuplicateSlots = sig.utils.collections.SortedMapUnmanaged(
    sig.core.Slot,
    void,
);
pub const EpochSlotsFrozenSlots = sig.utils.collections.SortedMapUnmanaged(
    sig.core.Slot,
    sig.core.Hash,
);
pub const DuplicateConfirmedSlots = sig.utils.collections.SortedMapUnmanaged(
    sig.core.Slot,
    sig.core.Hash,
);
pub const PurgeRepairSlotCounters = sig.utils.collections.SortedMapUnmanaged(
    sig.core.Slot,
    usize,
);

pub const AncestorDuplicateSlotToRepair = struct {
    /// Slot that `ancestor_hashes_service` found that needs to be repaired
    slot_to_repair: struct { sig.core.Slot, sig.core.Hash },
    /// Condition that initiated this request
    request_type: AncestorRequestType,
};

const AncestorRequestType = enum {
    dead_duplicate_confirmed,
    popular_pruned,

    pub const default: AncestorRequestType = .dead_duplicate_confirmed;
};

pub const ClusterConfirmedHash = struct {
    kind: Kind,
    hash: sig.core.Hash,

    /// Ordered from strongest confirmation to weakest. Stronger
    /// confirmations take precedence over weaker ones.
    pub const Kind = enum {
        duplicate_confirmed,
        epoch_slots_frozen,
    };

    /// Finds the cluster confirmed hash
    ///
    /// 1) If we have a frozen hash, check if it's been duplicate confirmed by cluster
    ///    in turbine or gossip
    /// 2) Otherwise poll `epoch_slots_frozen_slots` to see if we have a hash
    ///
    /// Note `epoch_slots_frozen_slots` is not populated from `EpochSlots` in gossip but actually
    /// aggregated through hashes sent in response to requests from `ancestor_hashes_service`
    ///
    /// AKA: `getClusterConfirmedHashFromState` in agave.
    fn fromState(
        logger: replay.service.Logger,
        slot: sig.core.Slot,
        duplicate_confirmed_slots: *const DuplicateConfirmedSlots,
        epoch_slots_frozen_slots: *const EpochSlotsFrozenSlots,
        fork_choice: *const sig.consensus.HeaviestSubtreeForkChoice,
        maybe_slot_frozen_hash: ?sig.core.Hash,
    ) ?ClusterConfirmedHash {
        const duplicate_confirmed_hash = duplicate_confirmed_slots.get(slot);
        if (getDuplicateConfirmedHash(
            logger,
            fork_choice,
            slot,
            duplicate_confirmed_hash,
            maybe_slot_frozen_hash,
        )) |hash| return .{
            .kind = .duplicate_confirmed,
            .hash = hash,
        };
        const hash = epoch_slots_frozen_slots.get(slot) orelse return null;
        return .{
            .kind = .epoch_slots_frozen,
            .hash = hash,
        };
    }
};

pub const SlotStatus = union(enum) {
    frozen: sig.core.Hash,
    dead,
    unprocessed,

    /// Returns `.frozen` or `.unprocessed`.
    pub fn fromHash(maybe_hash: ?sig.core.Hash) SlotStatus {
        if (maybe_hash) |hash| {
            return .{ .frozen = hash };
        } else {
            return .unprocessed;
        }
    }

    fn slotHash(self: SlotStatus) ?sig.core.Hash {
        return switch (self) {
            .frozen => |hash| hash,
            .dead => null,
            .unprocessed => null,
        };
    }
};

const SlotFrozenState = struct {
    frozen_hash: sig.core.Hash,
    cluster_confirmed_hash: ?ClusterConfirmedHash,
    is_slot_duplicate: bool,

    pub fn fromState(
        logger: replay.service.Logger,
        slot: sig.core.Slot,
        frozen_hash: sig.core.Hash,
        duplicate_slots_tracker: *const DuplicateSlots,
        duplicate_confirmed_slots: *const DuplicateConfirmedSlots,
        fork_choice: *const sig.consensus.HeaviestSubtreeForkChoice,
        epoch_slots_frozen_slots: *const EpochSlotsFrozenSlots,
    ) SlotFrozenState {
        return .{
            .frozen_hash = frozen_hash,
            .is_slot_duplicate = duplicate_slots_tracker.contains(slot),
            .cluster_confirmed_hash = .fromState(
                logger,
                slot,
                duplicate_confirmed_slots,
                epoch_slots_frozen_slots,
                fork_choice,
                frozen_hash,
            ),
        };
    }
};

pub const DuplicateConfirmedState = struct {
    duplicate_confirmed_hash: sig.core.Hash,
    slot_status: SlotStatus,
};

pub const DeadState = struct {
    cluster_confirmed_hash: ?ClusterConfirmedHash,
    is_slot_duplicate: bool,

    pub fn fromState(
        logger: replay.service.Logger,
        slot: sig.core.Slot,
        duplicate_slots_tracker: *const DuplicateSlots,
        duplicate_confirmed_slots: *const DuplicateConfirmedSlots,
        fork_choice: *const sig.consensus.HeaviestSubtreeForkChoice,
        epoch_slots_frozen_slots: *const EpochSlotsFrozenSlots,
    ) DeadState {
        return .{
            .is_slot_duplicate = duplicate_slots_tracker.contains(slot),
            .cluster_confirmed_hash = .fromState(
                logger,
                slot,
                duplicate_confirmed_slots,
                epoch_slots_frozen_slots,
                fork_choice,
                null,
            ),
        };
    }
};

pub const DuplicateState = struct {
    duplicate_confirmed_hash: ?sig.core.Hash,
    slot_status: SlotStatus,

    pub fn fromState(
        logger: replay.service.Logger,
        slot: sig.core.Slot,
        duplicate_confirmed_slots: *const DuplicateConfirmedSlots,
        fork_choice: *const sig.consensus.HeaviestSubtreeForkChoice,
        slot_status: SlotStatus,
    ) DuplicateState {
        // We can only skip marking duplicate if this slot has already been
        // duplicate confirmed, any weaker confirmation levels are not sufficient
        // to skip marking the slot as duplicate.
        const duplicate_confirmed_hash = getDuplicateConfirmedHash(
            logger,
            fork_choice,
            slot,
            duplicate_confirmed_slots.get(slot),
            slot_status.slotHash(),
        );
        return .{
            .duplicate_confirmed_hash = duplicate_confirmed_hash,
            .slot_status = slot_status,
        };
    }
};

pub const EpochSlotsFrozenState = struct {
    epoch_slots_frozen_hash: sig.core.Hash,
    duplicate_confirmed_hash: ?sig.core.Hash,
    slot_status: SlotStatus,
    is_popular_pruned: bool,

    pub fn fromState(
        logger: replay.service.Logger,
        slot: sig.core.Slot,
        epoch_slots_frozen_hash: sig.core.Hash,
        duplicate_confirmed_slots: *const DuplicateConfirmedSlots,
        fork_choice: *const sig.consensus.HeaviestSubtreeForkChoice,
        slot_status: SlotStatus,
        is_popular_pruned: bool,
    ) EpochSlotsFrozenState {
        const duplicate_confirmed_hash = getDuplicateConfirmedHash(
            logger,
            fork_choice,
            slot,
            duplicate_confirmed_slots.get(slot),
            slot_status.slotHash(),
        );
        return .{
            .epoch_slots_frozen_hash = epoch_slots_frozen_hash,
            .duplicate_confirmed_hash = duplicate_confirmed_hash,
            .slot_status = slot_status,
            .is_popular_pruned = is_popular_pruned,
        };
    }
};

/// Analogous to [process_ancestor_hashes_duplicate_slots](https://github.com/anza-xyz/agave/blob/0315eb6adc87229654159448344972cbe484d0c7/core/src/replay_stage.rs#L1627)
fn processAncestorHashesDuplicateSlots(
    allocator: std.mem.Allocator,
    logger: replay.service.Logger,
    pubkey: sig.core.Pubkey,
    ancestor_duplicate_slots_receiver: *sig.sync.Channel(AncestorDuplicateSlotToRepair),
    duplicate_confirmed_slots: *const DuplicateConfirmedSlots,
    epoch_slots_frozen_slots: *EpochSlotsFrozenSlots,
    progress: *const sig.consensus.ProgressMap,
    fork_choice: *sig.consensus.HeaviestSubtreeForkChoice,
    slot_tracker_rwmux: *sig.sync.RwMux(sig.replay.trackers.SlotTracker),
    duplicate_slots_to_repair: *DuplicateSlotsToRepair,
) !void {
    const root = root: {
        const slot_tracker, var slot_tracker_lg = slot_tracker_rwmux.readWithLock();
        defer slot_tracker_lg.unlock();
        break :root slot_tracker.root;
    };

    while (ancestor_duplicate_slots_receiver.tryReceive()) |ancestor_dupe_slot_to_repair| {
        const request_type = ancestor_dupe_slot_to_repair.request_type;
        const slot_to_repair = ancestor_dupe_slot_to_repair.slot_to_repair;
        const epoch_slots_frozen_slot, const epoch_slots_frozen_hash = slot_to_repair;
        logger.warn().logf(
            "{} ReplayStage notified of duplicate slot from ancestor hashes service but we " ++
                "observed as {s}: {}",
            .{ pubkey, if (request_type == .popular_pruned)
                "pruned"
            else
                "dead", slot_to_repair },
        );

        const slot_status: SlotStatus = status: {
            if (progress.isDead(epoch_slots_frozen_slot) orelse false) break :status .dead;
            const slot_tracker, var slot_tracker_lg = slot_tracker_rwmux.readWithLock();
            defer slot_tracker_lg.unlock();
            break :status .fromHash(
                if (slot_tracker.slots.get(epoch_slots_frozen_slot)) |slot_info|
                    slot_info.state.hash.readCopy()
                else
                    null,
            );
        };

        const epoch_slots_frozen_state: EpochSlotsFrozenState = .fromState(
            logger,
            epoch_slots_frozen_slot,
            epoch_slots_frozen_hash,
            duplicate_confirmed_slots,
            fork_choice,
            slot_status,
            request_type == .popular_pruned,
        );
        try check_slot_agrees_with_cluster.epochSlotsFrozen(
            allocator,
            logger,
            epoch_slots_frozen_slot,
            root,
            fork_choice,
            duplicate_slots_to_repair,
            epoch_slots_frozen_slots,
            epoch_slots_frozen_state,
        );
    }
}

/// Check for any newly duplicate confirmed slots by the cluster.
/// This only tracks duplicate slot confirmations on the exact
/// single slots and does not account for votes on their descendants. Used solely
/// for duplicate slot recovery.
/// Analogous to [process_duplicate_confirmed_slots](https://github.com/anza-xyz/agave/blob/0315eb6adc87229654159448344972cbe484d0c7/core/src/replay_stage.rs#L1866)
fn processDuplicateConfirmedSlots(
    allocator: std.mem.Allocator,
    logger: replay.service.Logger,
    duplicate_confirmed_slots_receiver: *sig.sync.Channel(ThresholdConfirmedSlot),
    blockstore: *sig.ledger.LedgerResultWriter,
    duplicate_confirmed_slots: *DuplicateConfirmedSlots,
    slot_tracker_rwmux: *sig.sync.RwMux(sig.replay.trackers.SlotTracker),
    progress: *const sig.consensus.ProgressMap,
    fork_choice: *sig.consensus.HeaviestSubtreeForkChoice,
    duplicate_slots_to_repair: *DuplicateSlotsToRepair,
    ancestor_hashes_replay_update_sender: *sig.sync.Channel(AncestorHashesReplayUpdate),
    purge_repair_slot_counter: *PurgeRepairSlotCounters,
) !void {
    const root = root: {
        const slot_tracker, var slot_tracker_lg = slot_tracker_rwmux.readWithLock();
        defer slot_tracker_lg.unlock();
        break :root slot_tracker.root;
    };
    while (duplicate_confirmed_slots_receiver.tryReceive()) |new_duplicate_confirmed_slot| {
        const confirmed_slot, const duplicate_confirmed_hash = new_duplicate_confirmed_slot;
        if (confirmed_slot <= root) {
            continue;
        } else if (try duplicate_confirmed_slots.fetchPut(
            allocator,
            confirmed_slot,
            duplicate_confirmed_hash,
        )) |kv| {
            const prev_hash = kv.value;
            if (!prev_hash.eql(duplicate_confirmed_hash)) {
                std.debug.panic(
                    "Additional duplicate confirmed notification for slot {} with a different hash",
                    .{confirmed_slot},
                );
            }
            // Already processed this signal
            continue;
        }

        const duplicate_confirmed_state: DuplicateConfirmedState = .{
            .duplicate_confirmed_hash = duplicate_confirmed_hash,
            .slot_status = status: {
                if (progress.isDead(confirmed_slot) orelse false) break :status .dead;
                const slot_tracker, var slot_tracker_lg = slot_tracker_rwmux.readWithLock();
                defer slot_tracker_lg.unlock();
                break :status .fromHash(
                    slot_tracker.get(confirmed_slot).?.state.hash.readCopy(),
                );
            },
        };
        try check_slot_agrees_with_cluster.duplicateConfirmed(
            allocator,
            logger,
            confirmed_slot,
            root,
            blockstore,
            fork_choice,
            duplicate_slots_to_repair,
            ancestor_hashes_replay_update_sender,
            purge_repair_slot_counter,
            duplicate_confirmed_state,
        );
    }
}

pub const UnfrozenGossipVerifiedVoteHashes = struct {
    votes_per_slot: sig.utils.collections.SortedMapUnmanaged(sig.core.Slot, HashToVotesMap),

    const HashToVotesMap = std.AutoArrayHashMapUnmanaged(sig.core.Hash, VoteList);
    const VoteList = std.ArrayListUnmanaged(sig.core.Pubkey);

    /// Update `latest_validator_votes_for_frozen_slots` if gossip has seen a newer vote for a frozen slot.
    pub fn addVote(
        self: *UnfrozenGossipVerifiedVoteHashes,
        allocator: std.mem.Allocator,
        vote_pubkey: sig.core.Pubkey,
        vote_slot: sig.core.Slot,
        hash: sig.core.Hash,
        is_frozen: bool,
        latest_validator_votes_for_frozen_slots: *LatestValidatorVotes,
    ) !void {
        // If this is a frozen slot, then we need to update the `latest_validator_votes_for_frozen_slots`
        const was_added, //
        const maybe_latest_frozen_vote_slot //
        = if (is_frozen) try latest_validator_votes_for_frozen_slots.checkAddVote(
            allocator,
            vote_pubkey,
            vote_slot,
            hash, // is_frozen
            .gossip,
        ) else blk: {
            // Non-frozen banks are not inserted because
            // we only track frozen votes in this struct
            const vote_map = latest_validator_votes_for_frozen_slots.latestVotes(.gossip);
            const slot = if (vote_map.get(vote_pubkey)) |entry| entry.slot else null;
            break :blk .{ false, slot };
        };

        const vote_slot_gt_latest_frozen_slot: bool = blk: {
            const latest_frozen_vote_slot = maybe_latest_frozen_vote_slot orelse {
                // If there's no latest frozen vote slot yet, then we should also insert
                break :blk true;
            };
            break :blk vote_slot >= latest_frozen_vote_slot;
        };
        if (!was_added and vote_slot_gt_latest_frozen_slot) {
            // At this point it must be that:
            // 1) `vote_slot` was not yet frozen
            // 2) and `vote_slot` >= than the latest frozen vote slot.

            // Thus we want to record this vote for later, in case a slot with this `vote_slot` + hash gets
            // frozen later
            const vps_gop = try self.votes_per_slot.getOrPut(allocator, vote_slot);
            errdefer if (!vps_gop.found_existing) {
                std.debug.assert(self.votes_per_slot.orderedRemove(vps_gop.key_ptr.*));
            };
            const hash_to_votes: *HashToVotesMap = vps_gop.value_ptr;

            if (!vps_gop.found_existing) {
                hash_to_votes.* = .empty;
            }

            const htv_gop = try hash_to_votes.getOrPut(allocator, hash);
            errdefer if (!htv_gop.found_existing) {
                std.debug.assert(hash_to_votes.swapRemove(htv_gop.key_ptr.*));
            };

            try htv_gop.value_ptr.append(allocator, vote_pubkey);
        }
    }
};

/// Analogous to [process_gossip_verified_vote_hashes](https://github.com/anza-xyz/agave/blob/0315eb6adc87229654159448344972cbe484d0c7/core/src/replay_stage.rs#L1917)
fn processGossipVerifiedVoteHashes(
    allocator: std.mem.Allocator,
    gossip_verified_vote_hash_receiver: *sig.sync.Channel(GossipVerifiedVoteHash),
    unfrozen_gossip_verified_vote_hashes: *UnfrozenGossipVerifiedVoteHashes,
    heaviest_subtree_fork_choice: *const sig.consensus.HeaviestSubtreeForkChoice,
    latest_validator_votes_for_frozen_slots: *LatestValidatorVotes,
) !void {
    while (gossip_verified_vote_hash_receiver.tryReceive()) |pubkey_slot_hash| {
        const pubkey, const slot, const hash = pubkey_slot_hash;
        const is_frozen = heaviest_subtree_fork_choice.containsBlock(&.{
            .slot = slot,
            .hash = hash,
        });
        // cluster_info_vote_listener will ensure it doesn't push duplicates
        try unfrozen_gossip_verified_vote_hashes.addVote(
            allocator,
            pubkey,
            slot,
            hash,
            is_frozen,
            latest_validator_votes_for_frozen_slots,
        );
    }
}

/// Analogous to [process_popular_pruned_forks](https://github.com/anza-xyz/agave/blob/0315eb6adc87229654159448344972cbe484d0c7/core/src/replay_stage.rs#L1828)
fn processPopularPrunedForks(
    logger: replay.service.Logger,
    popular_pruned_forks_receiver: *sig.sync.Channel(sig.core.Slot),
    slot_tracker_rwmux: *sig.sync.RwMux(sig.replay.trackers.SlotTracker),
    ancestor_hashes_replay_update_sender: *sig.sync.Channel(AncestorHashesReplayUpdate),
) !void {
    const root = root: {
        const slot_tracker, var slot_tracker_lg = slot_tracker_rwmux.readWithLock();
        defer slot_tracker_lg.unlock();
        break :root slot_tracker.root;
    };
    while (popular_pruned_forks_receiver.tryReceive()) |new_popular_pruned_slot| {
        if (new_popular_pruned_slot <= root) {
            continue;
        }

        logger.info().logf(
            "check_slot_agrees_with_cluster() slot: {}, root: {}, slot_state_update: {s}",
            .{ new_popular_pruned_slot, root, "popular_pruned_fork" },
        );

        if (new_popular_pruned_slot <= root) {
            continue;
        }

        logger.warn().logf(
            "{} is part of a pruned fork which has reached the DUPLICATE_THRESHOLD " ++
                "aggregating across descendants and slot versions. It is suspected " ++
                "to be duplicate or have an ancestor that is duplicate. " ++
                "Notifying ancestor_hashes_service",
            .{new_popular_pruned_slot},
        );
        // AKA: `ResultingStateChange::SendAncestorHashesReplayUpdate` in agave.
        try ancestor_hashes_replay_update_sender.send(.{
            .popular_pruned_fork = new_popular_pruned_slot,
        });
    }
}

/// Checks for and handle forks with duplicate slots.
/// Analogous to [process_duplicate_slots](https://github.com/anza-xyz/agave/blob/0315eb6adc87229654159448344972cbe484d0c7/core/src/replay_stage.rs#L1938)
fn processDuplicateSlots(
    allocator: std.mem.Allocator,
    logger: replay.service.Logger,
    duplicate_slots_receiver: *sig.sync.Channel(sig.core.Slot),
    duplicate_slots_tracker: *DuplicateSlots,
    duplicate_confirmed_slots: *const DuplicateConfirmedSlots,
    slot_tracker_rwmux: *sig.sync.RwMux(sig.replay.trackers.SlotTracker),
    progress: *const sig.consensus.ProgressMap,
    fork_choice: *sig.consensus.HeaviestSubtreeForkChoice,
) !void {
    const MAX_BATCH_SIZE = 1024;

    var new_duplicate_slots: std.BoundedArray(sig.core.Slot, MAX_BATCH_SIZE) = .{};
    while (new_duplicate_slots.unusedCapacitySlice().len != 0) {
        const new_duplicate_slot = duplicate_slots_receiver.tryReceive() orelse break;
        new_duplicate_slots.appendAssumeCapacity(new_duplicate_slot);
    }

    const root_slot, const slots_hashes = blk: {
        const slot_tracker, var slot_tracker_lg = slot_tracker_rwmux.readWithLock();
        defer slot_tracker_lg.unlock();

        var slots_hashes: std.BoundedArray(?sig.core.Hash, MAX_BATCH_SIZE) = .{};
        for (new_duplicate_slots.constSlice()) |duplicate_slot| {
            slots_hashes.appendAssumeCapacity(hash: {
                const bf_elem = slot_tracker.slots.get(duplicate_slot) orelse break :hash null;
                break :hash bf_elem.state.hash.readCopy();
            });
        }

        break :blk .{ slot_tracker.root, slots_hashes };
    };
    for (new_duplicate_slots.constSlice(), slots_hashes.constSlice()) |duplicate_slot, slot_hash| {
        // WindowService should only send the signal once per slot
        const duplicate_state: DuplicateState = .fromState(
            logger,
            duplicate_slot,
            duplicate_confirmed_slots,
            fork_choice,
            if (progress.isDead(duplicate_slot) orelse false) .dead else .fromHash(slot_hash),
        );
        try check_slot_agrees_with_cluster.duplicate(
            allocator,
            logger,
            duplicate_slot,
            root_slot,
            duplicate_slots_tracker,
            fork_choice,
            duplicate_state,
        );
    }
}

/// Finds the duplicate confirmed hash for a slot.
///
/// 1) If `maybe_slot_frozen_hash != null and isDuplicateConfirmed(maybe_slot_frozen_hash.?)`, `return maybe_slot_frozen_hash.?`
/// 2) If `maybe_duplicate_confirmed_hash != null`, `return maybe_duplicate_confirmed_hash.?`
/// 3) Else return null
///
/// NOTE: the agave version of this is always called the same way, so the duplicated logic has been
/// deduplicated into this function, which is why it is not quite the same.
fn getDuplicateConfirmedHash(
    logger: replay.service.Logger,
    fork_choice: *const sig.consensus.HeaviestSubtreeForkChoice,
    slot: sig.core.Slot,
    maybe_duplicate_confirmed_hash: ?sig.core.Hash,
    maybe_slot_frozen_hash: ?sig.core.Hash,
) ?sig.core.Hash {
    const slot_frozen_hash =
        maybe_slot_frozen_hash orelse
        return maybe_duplicate_confirmed_hash;

    // If the slot hasn't been frozen yet, then we haven't duplicate
    // confirmed a local version this slot through replay yet.
    const is_local_replay_duplicate_confirmed =
        fork_choice.isDuplicateConfirmed(&.{
            .slot = slot,
            .hash = slot_frozen_hash,
        }) orelse false;

    if (!is_local_replay_duplicate_confirmed) {
        return maybe_duplicate_confirmed_hash;
    } else {
        // slot_frozen_hash is local, duplicate, and confirmed
    }

    if (maybe_duplicate_confirmed_hash) |duplicate_confirmed_hash| {
        if (!slot_frozen_hash.eql(duplicate_confirmed_hash)) {
            logger.err().logf(
                "For slot {}, the gossip duplicate confirmed hash {}, is not equal" ++
                    "to the confirmed hash we replayed: {}",
                .{ slot, duplicate_confirmed_hash, slot_frozen_hash },
            );
        }
    }

    return slot_frozen_hash;
}

/// Analogous to [check_slot_agrees_with_cluster](https://github.com/anza-xyz/agave/blob/0315eb6adc87229654159448344972cbe484d0c7/core/src/repair/cluster_slot_state_verifier.rs#L848)
/// NOTE: Where in agave the different modes of operation are represented as tagged union variants, here they're simply different functions inside this namespace.
const check_slot_agrees_with_cluster = struct {
    /// aka `BankFrozen` in agave.
    fn slotFrozen(
        allocator: std.mem.Allocator,
        logger: replay.service.Logger,
        slot: sig.core.Slot,
        root: sig.core.Slot,
        blockstore: *sig.ledger.LedgerResultWriter,
        fork_choice: *sig.consensus.HeaviestSubtreeForkChoice,
        duplicate_slots_to_repair: *DuplicateSlotsToRepair,
        purge_repair_slot_counter: *PurgeRepairSlotCounters,
        slot_frozen_state: SlotFrozenState,
    ) !void {
        logger.info().logf(
            "check_slot_agrees_with_cluster() slot: {}, root: {}, slot_state_update: {}",
            .{ slot, root, slot_frozen_state },
        );

        if (slot <= root) {
            return;
        }

        const frozen_hash = slot_frozen_state.frozen_hash;
        const maybe_cluster_confirmed_hash = slot_frozen_state.cluster_confirmed_hash;
        const is_slot_duplicate = slot_frozen_state.is_slot_duplicate;

        // Handle cases where the slot is frozen, but not duplicate confirmed yet.
        var confirmed_non_dupe_frozen_hash: state_change.ConfirmedNonDupeFrozenHash = .init;

        try state_change.maybeUpdateConfirmedAndNotDupeFrozenHash(
            logger,
            fork_choice,
            &confirmed_non_dupe_frozen_hash,
            slot,
            frozen_hash,
        );

        if (maybe_cluster_confirmed_hash) |cluster_confirmed_hash| {
            switch (cluster_confirmed_hash.kind) {
                // If the cluster duplicate_confirmed some version of this slot, then
                // check if our version agrees with the cluster,
                .duplicate_confirmed => {
                    const duplicate_confirmed_hash = cluster_confirmed_hash.hash;
                    if (duplicate_confirmed_hash.eql(frozen_hash)) {
                        // If the versions match, then add the slot to the candidate
                        // set to account for the case where it was removed earlier
                        // by the `on_duplicate_slot()` handler
                        try state_change.markAllNewConfirmedAndDuplicateSlots(
                            slot,
                            fork_choice,
                            duplicate_slots_to_repair,
                            blockstore,
                            purge_repair_slot_counter,
                            &confirmed_non_dupe_frozen_hash,
                            frozen_hash,
                        );
                    } else {
                        // The duplicate confirmed slot hash does not match our frozen hash.
                        // Modify fork choice rule to exclude our version from being voted
                        // on and also repair the correct version
                        logger.warn().logf(
                            "Cluster duplicate confirmed slot {} with hash {}, " ++
                                "but our version has hash {}",
                            .{ slot, duplicate_confirmed_hash, frozen_hash },
                        );
                        // AKA: `ResultingStateChange::MarkSlotDuplicate` in agave
                        try fork_choice.markForkInvalidCandidate(&.{
                            .slot = slot,
                            .hash = frozen_hash,
                        });
                        // AKA: `ResultingStateChange::RepairDuplicateConfirmedVersion` in agave
                        try duplicate_slots_to_repair.put(
                            allocator,
                            slot,
                            duplicate_confirmed_hash,
                        );
                    }
                },

                // Lower priority than having seen an actual duplicate confirmed hash in the
                // match arm above.
                .epoch_slots_frozen => check: {
                    const epoch_slots_frozen_hash = cluster_confirmed_hash.hash;
                    if (epoch_slots_frozen_hash.eql(frozen_hash)) {
                        // Matches, nothing to do
                        break :check;
                    } else {
                        // The epoch slots hash does not match our frozen hash.
                        logger.warn().logf(
                            "EpochSlots sample returned slot {} with hash {}, " ++
                                "but our version has hash {}",
                            .{ slot, epoch_slots_frozen_hash, frozen_hash },
                        );
                        // If the slot is not already pruned notify fork choice to mark as invalid
                        // AKA: `ResultingStateChange::MarkSlotDuplicate` in agave
                        try fork_choice.markForkInvalidCandidate(&.{
                            .slot = slot,
                            .hash = frozen_hash,
                        });
                    }
                    // AKA: `ResultingStateChange::RepairDuplicateConfirmedVersion` in agave
                    try duplicate_slots_to_repair.put(allocator, slot, epoch_slots_frozen_hash);
                },
            }
        } else if (is_slot_duplicate) {
            // If `cluster_confirmed_hash` is Some above we should have already pushed a
            // `MarkSlotDuplicate` state change
            // AKA: `ResultingStateChange::MarkSlotDuplicate` in agave
            try fork_choice.markForkInvalidCandidate(&.{ .slot = slot, .hash = frozen_hash });
        }

        try confirmed_non_dupe_frozen_hash.finalize(slot, blockstore);
    }

    fn duplicateConfirmed(
        allocator: std.mem.Allocator,
        logger: replay.service.Logger,
        slot: sig.core.Slot,
        root: sig.core.Slot,
        blockstore: *sig.ledger.LedgerResultWriter,
        fork_choice: *sig.consensus.HeaviestSubtreeForkChoice,
        duplicate_slots_to_repair: *DuplicateSlotsToRepair,
        ancestor_hashes_replay_update_sender: *sig.sync.Channel(AncestorHashesReplayUpdate),
        purge_repair_slot_counter: *PurgeRepairSlotCounters,
        duplicate_confirmed_state: DuplicateConfirmedState,
    ) !void {
        logger.info().logf(
            "check_slot_agrees_with_cluster() slot: {}, root: {}, slot_state_update: {}",
            .{ slot, root, duplicate_confirmed_state },
        );

        if (slot <= root) {
            return;
        }

        const slot_status = duplicate_confirmed_state.slot_status;
        const duplicate_confirmed_hash = duplicate_confirmed_state.duplicate_confirmed_hash;

        // Avoid duplicate work from multiple of the same DuplicateConfirmed signal. This can
        // happen if we get duplicate confirmed from gossip and from local replay.
        if (slot_status.slotHash()) |hash| {
            if (fork_choice.isDuplicateConfirmed(&.{ .slot = slot, .hash = hash }) == true) {
                return;
            }
        }

        // TODO: consider putting a prometheus metric here, similar to how agave
        // has a datapoint_info here. Specifically one bound to "duplicate_confirmed_slots",
        // with fields:
        // .{
        //     .slot = slot,
        //     .duplicate_confirmed_hash = duplicate_confirmed_hash,
        //     .my_hash = slot_status.slotHash(),
        // }

        // Handle cases where the slot is frozen, but not duplicate confirmed yet.
        var confirmed_non_dupe_frozen_hash: state_change.ConfirmedNonDupeFrozenHash = .init;

        switch (slot_status) {
            // No action to be taken yet
            .unprocessed => {},

            .dead => {
                // AKA: `ResultingStateChange::SendAncestorHashesReplayUpdate` in agave.
                try ancestor_hashes_replay_update_sender.send(.{ .dead_duplicate_confirmed = slot });

                // If the cluster duplicate confirmed some version of this slot, then
                // there's another version of our dead slot
                logger.warn().logf(
                    "Cluster duplicate confirmed slot {} with hash {}, but we marked slot dead",
                    .{ slot, duplicate_confirmed_hash },
                );
                // AKA: `ResultingStateChange::RepairDuplicateConfirmedVersion` in agave
                try duplicate_slots_to_repair.put(allocator, slot, duplicate_confirmed_hash);
            },

            .frozen => |frozen_hash| {
                if (duplicate_confirmed_hash.eql(frozen_hash)) {
                    // If the versions match, then add the slot to the candidate
                    // set to account for the case where it was removed earlier
                    // by the `on_duplicate_slot()` handler
                    try state_change.markAllNewConfirmedAndDuplicateSlots(
                        slot,
                        fork_choice,
                        duplicate_slots_to_repair,
                        blockstore,
                        purge_repair_slot_counter,
                        &confirmed_non_dupe_frozen_hash,
                        frozen_hash,
                    );
                } else {
                    // The duplicate confirmed slot hash does not match our frozen hash.
                    // Modify fork choice rule to exclude our version from being voted
                    // on and also repair the correct version
                    logger.warn().logf(
                        "Cluster duplicate confirmed slot {} with hash {}," ++
                            " but our version has hash {}",
                        .{ slot, duplicate_confirmed_hash, frozen_hash },
                    );
                    // AKA: `ResultingStateChange::MarkSlotDuplicate` in agave
                    try fork_choice.markForkInvalidCandidate(&.{
                        .slot = slot,
                        .hash = frozen_hash,
                    });
                    // AKA: `ResultingStateChange::RepairDuplicateConfirmedVersion` in agave
                    try duplicate_slots_to_repair.put(allocator, slot, duplicate_confirmed_hash);
                }
            },
        }

        try confirmed_non_dupe_frozen_hash.finalize(slot, blockstore);
    }

    fn dead(
        allocator: std.mem.Allocator,
        logger: replay.service.Logger,
        slot: sig.core.Slot,
        root: sig.core.Slot,
        duplicate_slots_to_repair: *DuplicateSlotsToRepair,
        ancestor_hashes_replay_update_sender: *sig.sync.Channel(AncestorHashesReplayUpdate),
        dead_state: DeadState,
    ) !void {
        logger.info().logf(
            "check_slot_agrees_with_cluster() slot: {}, root: {}, slot_state_update: {}",
            .{ slot, root, dead_state },
        );

        if (slot <= root) {
            return;
        }

        if (dead_state.cluster_confirmed_hash) |cluster_confirmed_hash| {
            switch (cluster_confirmed_hash.kind) {
                .duplicate_confirmed => |duplicate_confirmed_hash| {
                    // If the cluster duplicate_confirmed some version of this slot, then
                    // check if our version agrees with the cluster,
                    // AKA: `ResultingStateChange::SendAncestorHashesReplayUpdate` in agave.
                    try ancestor_hashes_replay_update_sender.send(.{
                        .kind = .dead_duplicate_confirmed,
                        .slot = slot,
                    });

                    // If the cluster duplicate confirmed some version of this slot, then
                    // there's another version of our dead slot
                    logger.warn().logf(
                        "Cluster duplicate confirmed slot {} with hash {}, " ++
                            "but we marked slot dead",
                        .{ slot, duplicate_confirmed_hash },
                    );
                    // AKA: `ResultingStateChange::RepairDuplicateConfirmedVersion` in agave
                    try duplicate_slots_to_repair.put(allocator, slot, duplicate_confirmed_hash);
                },
                // Lower priority than having seen an actual duplicate confirmed hash in the
                // match arm above.
                .epoch_slots_frozen => |epoch_slots_frozen_hash| {
                    // Cluster sample found a hash for our dead slot, we must have the wrong version
                    logger.warn().logf(
                        "EpochSlots sample returned slot {} with hash {}, " ++
                            "but we marked slot dead",
                        .{ slot, epoch_slots_frozen_hash },
                    );
                    // AKA: `ResultingStateChange::RepairDuplicateConfirmedVersion` in agave
                    try duplicate_slots_to_repair.put(allocator, slot, epoch_slots_frozen_hash);
                },
            }
        } else {
            // AKA: `ResultingStateChange::SendAncestorHashesReplayUpdate` in agave.
            try ancestor_hashes_replay_update_sender.send(.{
                .kind = .dead,
                .slot = slot,
            });
        }
    }

    fn duplicate(
        allocator: std.mem.Allocator,
        logger: replay.service.Logger,
        slot: sig.core.Slot,
        root: sig.core.Slot,
        duplicate_slots_tracker: *DuplicateSlots,
        fork_choice: *sig.consensus.HeaviestSubtreeForkChoice,
        duplicate_state: DuplicateState,
    ) !void {
        logger.info().logf(
            "check_slot_agrees_with_cluster() slot: {}, root: {}, slot_state_update: {}",
            .{ slot, root, duplicate_state },
        );

        if (slot <= root) {
            return;
        }

        // Needs to happen before the slot_frozen_hash == null check below to account for duplicate
        // signals arriving before the bank is constructed in replay.
        if (try duplicate_slots_tracker.fetchPut(allocator, slot, {})) |_| {
            // If this slot has already been processed before, return
            return;
        }

        // TODO: consider putting a prometheus metric here, similar to how agave
        // has a datapoint_info here. Specifically one bound to "duplicate_slot",
        // with fields:
        // .{
        //     .slot = slot,
        //     .duplicate_confirmed_hash = duplicate_confirmed_hash,
        //     .my_hash = slot_status.slotHash(),
        // }

        const slot_status = duplicate_state.slot_status;
        const duplicate_confirmed_hash = duplicate_state.duplicate_confirmed_hash;

        switch (slot_status) {
            .dead, .frozen => {},
            // No action to be taken yet
            .unprocessed => return,
        }

        // If the cluster duplicate_confirmed some version of this slot
        // then either the `SlotStateUpdate::DuplicateConfirmed`, `SlotStateUpdate::BankFrozen`,
        // or `SlotStateUpdate::Dead` state transitions will take care of marking the fork as
        // duplicate if there's a mismatch with our local version.
        if (duplicate_confirmed_hash == null) {
            // If we have not yet seen any version of the slot duplicate confirmed, then mark
            // the slot as duplicate
            if (slot_status.slotHash()) |slot_hash| {
                // AKA: `ResultingStateChange::MarkSlotDuplicate` in agave
                try fork_choice.markForkInvalidCandidate(&.{ .slot = slot, .hash = slot_hash });
            }
        }
    }

    fn epochSlotsFrozen(
        allocator: std.mem.Allocator,
        logger: replay.service.Logger,
        slot: sig.core.Slot,
        root: sig.core.Slot,
        fork_choice: *sig.consensus.HeaviestSubtreeForkChoice,
        duplicate_slots_to_repair: *DuplicateSlotsToRepair,
        epoch_slots_frozen_slots: *EpochSlotsFrozenSlots,
        epoch_slots_frozen_state: EpochSlotsFrozenState,
    ) !void {
        logger.info().logf(
            "check_slot_agrees_with_cluster() slot: {}, root: {}, slot_state_update: {}",
            .{ slot, root, epoch_slots_frozen_state },
        );

        if (slot <= root) {
            return;
        }

        const slot_status = epoch_slots_frozen_state.slot_status;
        const epoch_slots_frozen_hash = epoch_slots_frozen_state.epoch_slots_frozen_hash;
        const maybe_duplicate_confirmed_hash = epoch_slots_frozen_state.duplicate_confirmed_hash;
        const is_popular_pruned = epoch_slots_frozen_state.is_popular_pruned;

        if (try epoch_slots_frozen_slots.fetchPut(
            allocator,
            slot,
            epoch_slots_frozen_hash,
        )) |old_epoch_slots_frozen_hash_kv| {
            const old_epoch_slots_frozen_hash = old_epoch_slots_frozen_hash_kv.value;
            if (old_epoch_slots_frozen_hash.eql(epoch_slots_frozen_hash)) {
                // If EpochSlots has already told us this same hash was frozen, return
                return;
            }
        }

        switch (slot_status) {
            .unprocessed => {
                // If we have the slot pruned then it will never be replayed
                if (!is_popular_pruned) {
                    return;
                }
            },
            .dead, .frozen => {},
        }

        // If `slot` has already been duplicate confirmed, `epoch_slots_frozen` becomes redundant as
        // one of the following triggers would have already processed `slot`:
        //
        // 1) If the slot was replayed and then duplicate confirmed through turbine/gossip, the
        //    corresponding 'duplicate confirmed'.
        // 2) If the slot was first duplicate confirmed through gossip and then replayed, the
        //    corresponding 'slot frozen' or 'dead'.
        //
        // However if `slot` was first duplicate confirmed through gossip and then pruned before
        // we got a chance to replay, there was no trigger that would have processed `slot`.
        // The original `SlotStateUpdate::DuplicateConfirmed` is a no-op when the slot has not been
        // replayed yet, and unlike 2) there is no upcoming 'slot frozen' or 'dead', as `slot`
        // is pruned and will not be replayed.
        //
        // Thus if we have a duplicate confirmation, but `slot` is pruned, we continue
        // processing it as `epoch_slots_frozen`.
        if (!is_popular_pruned) {
            if (maybe_duplicate_confirmed_hash) |duplicate_confirmed_hash| {
                if (!epoch_slots_frozen_hash.eql(duplicate_confirmed_hash)) {
                    logger.warn().logf(
                        "EpochSlots sample returned slot {} with hash {}, " ++
                            "but we already saw duplicate confirmation on hash: {}",
                        .{ slot, epoch_slots_frozen_hash, duplicate_confirmed_hash },
                    );
                }
                return;
            }
        }

        switch (slot_status) {
            .frozen => |slot_frozen_hash| {
                if (slot_frozen_hash.eql(epoch_slots_frozen_hash)) {
                    // Matches, nothing to do
                    return;
                } else {
                    // The epoch slots hash does not match our frozen hash.
                    logger.warn().logf(
                        "EpochSlots sample returned slot {} with hash {}, " ++
                            "but our version has hash {}",
                        .{ slot, epoch_slots_frozen_hash, slot_frozen_hash },
                    );
                    if (!is_popular_pruned) {
                        // If the slot is not already pruned notify fork choice to mark as invalid
                        // AKA: `ResultingStateChange::MarkSlotDuplicate` in agave
                        try fork_choice.markForkInvalidCandidate(&.{
                            .slot = slot,
                            .hash = slot_frozen_hash,
                        });
                    }
                }
            },
            .dead => {
                // Cluster sample found a hash for our dead slot, we must have the wrong version
                logger.warn().logf(
                    "EpochSlots sample returned slot {} with hash {}, " ++
                        "but we marked slot dead",
                    .{ slot, epoch_slots_frozen_hash },
                );
            },
            .unprocessed => {
                // If the slot was not popular pruned, we would never have made it here, as the slot is
                // yet to be replayed
                std.debug.assert(is_popular_pruned);
                // The cluster sample found the troublesome slot which caused this fork to be pruned
                logger.warn().logf(
                    "EpochSlots sample returned slot {} with hash {}, " ++
                        "but we have pruned it due to incorrect ancestry",
                    .{ slot, epoch_slots_frozen_hash },
                );
            },
        }

        // AKA: `ResultingStateChange::RepairDuplicateConfirmedVersion` in agave
        try duplicate_slots_to_repair.put(allocator, slot, epoch_slots_frozen_hash);
    }
};

/// Analogous to [apply_state_change](https://github.com/anza-xyz/agave/blob/0315eb6adc87229654159448344972cbe484d0c7/core/src/repair/cluster_slot_state_verifier.rs#L793),
/// or more concretely, each function is analogous to a variant in the `ResultingStateChange`
/// tagged union, a list of which is supplied to the function, representing a list of these
/// function calls.
const state_change = struct {
    /// CONTEXT: Across certain series of operations, a hash may be identified for a slot, and
    /// then invalidated by a subsequent operation, and then replaced by a new one or nullified
    /// entirely, repeatedly. A naive approach would have each of those operations result in a
    /// mutation of the ledger to update the slot hash pair's status as a non-duplicate confirmed
    /// frozen slot, which would result in multiple costly operations to update the ledger.
    ///
    /// Instead of committing multiple ledger updates which may cancel out or overwrite each
    /// other, this struct is used to represent the transient hash for the slot that is `update`d
    /// across a series of operations, before being `finalize`d, committing just one update at
    /// most (no update if by the end the frozen hash is null).
    const ConfirmedNonDupeFrozenHash = struct {
        frozen_hash: ?sig.core.Hash,
        finalized: bool,

        const init: ConfirmedNonDupeFrozenHash = .{
            .frozen_hash = null,
            .finalized = false,
        };

        fn update(self: *ConfirmedNonDupeFrozenHash, frozen_hash: ?sig.core.Hash) void {
            self.frozen_hash = frozen_hash;
        }

        fn finalize(
            self: *ConfirmedNonDupeFrozenHash,
            slot: sig.core.Slot,
            ledger: *sig.ledger.LedgerResultWriter,
        ) !void {
            std.debug.assert(!self.finalized);
            self.finalized = true;
            if (self.frozen_hash) |frozen_hash| {
                try ledger.insertBankHash(slot, frozen_hash, false);
            }
        }
    };

    /// Checks if `.{ frozen_slot, frozen_hash }` is duplicate confirmed in fork_choice,
    /// and updates `confirmed_non_dupe_frozen_hash` accordingly.
    /// Logs and returns an error if it doesn't exist in `fork_choice.`
    ///
    /// AKA: `ResultingStateChange::BankFrozen` in agave.
    fn maybeUpdateConfirmedAndNotDupeFrozenHash(
        logger: replay.service.Logger,
        fork_choice: *const sig.consensus.HeaviestSubtreeForkChoice,
        confirmed_non_dupe_frozen_hash: *ConfirmedNonDupeFrozenHash,
        frozen_slot: u64,
        frozen_hash: sig.core.Hash,
    ) error{FrozenSlotNotInForkChoice}!void {
        const is_duplicate_and_confirmed = fork_choice.isDuplicateConfirmed(&.{
            .slot = frozen_slot,
            .hash = frozen_hash,
        }) orelse {
            logger.err().logf(
                "frozen '{{ .slot = {}, .hash = {} }}' must exist in fork choice",
                .{ frozen_slot, frozen_hash },
            );
            return error.FrozenSlotNotInForkChoice;
        };
        if (!is_duplicate_and_confirmed) {
            confirmed_non_dupe_frozen_hash.update(frozen_hash);
        }
    }

    /// AKA: `ResultingStateChange::DuplicateConfirmedSlotMatchesCluster` in agave.
    fn markAllNewConfirmedAndDuplicateSlots(
        slot: u64,
        fork_choice: *sig.consensus.HeaviestSubtreeForkChoice,
        duplicate_slots_to_repair: *DuplicateSlotsToRepair,
        blockstore: *sig.ledger.LedgerResultWriter,
        purge_repair_slot_counter: *PurgeRepairSlotCounters,
        confirmed_non_dupe_frozen_hash: *ConfirmedNonDupeFrozenHash,
        slot_frozen_hash: sig.core.Hash,
    ) !void {
        confirmed_non_dupe_frozen_hash.update(null);
        // When we detect that our frozen slot matches the cluster version (note this
        // will catch both slot frozen first -> confirmation, or confirmation first ->
        // slot frozen), mark all the newly duplicate confirmed slots in blockstore
        const new_duplicate_and_confirmed_slot_hashes = try fork_choice.markForkValidCandidate(&.{
            .slot = slot,
            .hash = slot_frozen_hash,
        });
        defer new_duplicate_and_confirmed_slot_hashes.deinit();

        {
            var setter = try blockstore.setDuplicateConfirmedSlotsAndHashesIncremental();
            defer setter.deinit();
            for (new_duplicate_and_confirmed_slot_hashes.items) |confirmed| {
                try setter.addSlotAndHash(confirmed.slot, confirmed.hash);
            }
            try setter.commit();
        }

        _ = duplicate_slots_to_repair.swapRemove(slot);
        _ = purge_repair_slot_counter.orderedRemove(slot);
    }
};

const Descendants = std.AutoArrayHashMapUnmanaged(
    sig.core.Slot,
    sig.utils.collections.SortedMapUnmanaged(sig.core.Slot, void),
);
fn descendantsDeinit(allocator: std.mem.Allocator, descendants: Descendants) void {
    for (descendants.values()) |*child_set| child_set.deinit(allocator);
    var copy = descendants;
    copy.deinit(allocator);
}

const TestData = struct {
    slot_tracker: sig.replay.trackers.SlotTracker,
    heaviest_subtree_fork_choice: sig.consensus.HeaviestSubtreeForkChoice,
    progress: ProgressMap,
    descendants: Descendants,

    fn deinit(self: TestData, allocator: std.mem.Allocator) void {
        self.slot_tracker.deinit(allocator);

        var fork_choice = self.heaviest_subtree_fork_choice;
        fork_choice.deinit();

        descendantsDeinit(allocator, self.descendants);

        self.progress.deinit(allocator);
    }

    fn init(
        allocator: std.mem.Allocator,
        logger: replay.service.Logger,
        random: std.Random,
    ) !TestData {
        const SlotInfo = struct {
            parent_slot: ?sig.core.Slot,
            slot: sig.core.Slot,
            hash: sig.core.Hash,
            fork_progress_init: sig.consensus.progress_map.ForkProgress.InitParams,

            fn initRandom(
                _random: std.Random,
                parent_slot: ?sig.core.Slot,
                slot: sig.core.Slot,
                fork_progress_init: sig.consensus.progress_map.ForkProgress.InitParams,
            ) @This() {
                return .{
                    .parent_slot = parent_slot,
                    .slot = slot,
                    .hash = .initRandom(_random),
                    .fork_progress_init = fork_progress_init,
                };
            }
        };

        const slot_infos = [_]SlotInfo{
            .initRandom(random, null, 0, .{
                .now = .now(),
                .last_entry = try .parseBase58String(
                    "5NjW2CAV6MBQYxpL4oK2CESrpdj6tkcvxP3iigAgrHyR",
                ),
                .prev_leader_slot = null,
                .validator_stake_info = .{
                    .validator_vote_pubkey = try .parseBase58String(
                        "11111111111111111111111111111111",
                    ),
                    .stake = 0,
                    .total_epoch_stake = 10_000,
                },
                .num_blocks_on_fork = 0,
                .num_dropped_blocks_on_fork = 0,
            }),
            .initRandom(random, 0, 1, .{
                .now = .now(),
                .last_entry = try .parseBase58String("11111111111111111111111111111111"),
                .prev_leader_slot = null,
                .validator_stake_info = null,
                .num_blocks_on_fork = 0,
                .num_dropped_blocks_on_fork = 0,
            }),
            .initRandom(random, 1, 2, .{
                .now = .now(),
                .last_entry = try .parseBase58String("11111111111111111111111111111111"),
                .prev_leader_slot = null,
                .validator_stake_info = null,
                .num_blocks_on_fork = 0,
                .num_dropped_blocks_on_fork = 0,
            }),
            .initRandom(random, 2, 3, .{
                .now = .now(),
                .last_entry = try .parseBase58String("11111111111111111111111111111111"),
                .prev_leader_slot = null,
                .validator_stake_info = null,
                .num_blocks_on_fork = 0,
                .num_dropped_blocks_on_fork = 0,
            }),
        };

        var slot_tracker: sig.replay.trackers.SlotTracker = .init(0);
        errdefer slot_tracker.deinit(allocator);

        var fork_choice: sig.consensus.HeaviestSubtreeForkChoice =
            try .init(allocator, logger.unscoped(), .{
                .slot = 0,
                .hash = slot_infos[0].hash,
            });
        errdefer fork_choice.deinit();

        var progress: ProgressMap = .INIT;
        errdefer progress.deinit(allocator);

        for (slot_infos) |slot_info| {
            try progress.map.ensureUnusedCapacity(allocator, 1);
            progress.map.putAssumeCapacity(
                slot_info.slot,
                try .init(allocator, slot_info.fork_progress_init),
            );

            try fork_choice.addNewLeafSlot(
                .{ .slot = slot_info.slot, .hash = slot_info.hash },
                if (slot_info.parent_slot) |parent_slot| .{
                    .slot = parent_slot,
                    .hash = slot_infos[parent_slot].hash,
                } else null,
            );

            const parent_slot = slot_info.parent_slot orelse (slot_info.slot -| 1);
            try slot_tracker.put(
                allocator,
                slot_info.slot,
                .{
                    .parent_slot = parent_slot,
                    .parent_hash = slot_infos[parent_slot].hash,
                    .parent_lt_hash = .IDENTITY,
                    .block_height = 1,
                    .collector_id = .initRandom(random),
                    .max_tick_height = 1,
                    .fee_rate_governor = .initRandom(random),
                    .epoch_reward_status = .inactive,
                    .ancestors = .{ .ancestors = .empty },
<<<<<<< HEAD
                    .feature_set = .empty,
=======
                    .feature_set = .EMPTY,
>>>>>>> d6ab367a
                },
                .{
                    .blockhash_queue = .init(try .initRandom(allocator, random, 0)),
                    .hash = .init(slot_info.hash),
                    .capitalization = .init(random.int(u64)),
                    .transaction_count = .init(random.int(u64)),
                    .signature_count = .init(1),
                    .tick_height = .init(random.int(u64)),
                    .collected_rent = .init(random.int(u64)),
                    .accounts_lt_hash = .init(.{ .data = @splat(random.int(u16)) }),
                    .stakes_cache = .default(),
                },
            );
        }

        var descendants: Descendants = .empty;
        errdefer descendants.deinit(allocator);
        errdefer for (descendants.values()) |*child_set| child_set.deinit(allocator);
        try descendants.ensureUnusedCapacity(allocator, 4);
        descendants.putAssumeCapacity(0, try .init(allocator, &.{ 1, 2, 3 }, &.{}));
        descendants.putAssumeCapacity(1, try .init(allocator, &.{ 3, 2 }, &.{}));
        descendants.putAssumeCapacity(2, try .init(allocator, &.{3}, &.{}));
        descendants.putAssumeCapacity(3, .empty);
        for (descendants.values()) |*slot_set| slot_set.sort();

        return .{
            .slot_tracker = slot_tracker,
            .heaviest_subtree_fork_choice = fork_choice,
            .descendants = descendants,
            .progress = progress,
        };
    }
};

const TestLedgerRwState = struct {
    registry: sig.prometheus.Registry(.{}),
    lowest_cleanup_slot: sig.sync.RwMux(Slot),
    max_root: std.atomic.Value(Slot),

    fn init() TestLedgerRwState {
        return .{
            .registry = .init(std.testing.allocator),
            .lowest_cleanup_slot = .init(0),
            .max_root = .init(0),
        };
    }

    fn deinit(self: *TestLedgerRwState) void {
        self.registry.deinit();
    }
};

fn testLedgerRw(
    comptime src_loc: std.builtin.SourceLocation,
    logger: replay.service.Logger,
    state: *TestLedgerRwState,
) !struct {
    sig.ledger.BlockstoreDB,
    sig.ledger.BlockstoreReader,
    sig.ledger.LedgerResultWriter,
} {
    var ledger_db = try sig.ledger.tests.TestDB.init(src_loc);
    errdefer ledger_db.deinit();

    const reader: sig.ledger.BlockstoreReader = try .init(
        std.testing.allocator,
        logger.unscoped(),
        ledger_db,
        &state.registry,
        &state.lowest_cleanup_slot,
        &state.max_root,
    );
    const writer: sig.ledger.LedgerResultWriter = try .init(
        std.testing.allocator,
        logger.unscoped(),
        ledger_db,
        &state.registry,
        &state.lowest_cleanup_slot,
        &state.max_root,
    );

    return .{
        ledger_db,
        reader,
        writer,
    };
}

test "apply state changes" {
    const allocator = std.testing.allocator;

    var prng = std.Random.DefaultPrng.init(7353);
    const random = prng.random();

    var test_data: TestData = try .init(allocator, .noop, random);
    defer test_data.deinit(allocator);

    const slot_tracker = test_data.slot_tracker;
    const heaviest_subtree_fork_choice = &test_data.heaviest_subtree_fork_choice;
    const descendants = test_data.descendants;

    // MarkSlotDuplicate should mark progress map and remove
    // the slot from fork choice
    const duplicate_slot = slot_tracker.root + 1;
    const duplicate_slot_hash = slot_tracker.get(duplicate_slot).?.state.hash.readCopy().?;
    // AKA: `ResultingStateChange::MarkSlotDuplicate` in agave
    try heaviest_subtree_fork_choice.markForkInvalidCandidate(&.{
        .slot = duplicate_slot,
        .hash = duplicate_slot_hash,
    });
    try std.testing.expect(!heaviest_subtree_fork_choice.isCandidate(&.{
        .slot = duplicate_slot,
        .hash = duplicate_slot_hash,
    }).?);
    for ([_][]const sig.core.Slot{
        descendants.getPtr(duplicate_slot).?.keys(),
        &.{duplicate_slot},
    }) |child_slot_set| {
        for (child_slot_set) |child_slot| {
            try std.testing.expectEqual(
                duplicate_slot,
                heaviest_subtree_fork_choice.latestInvalidAncestor(&.{
                    .slot = child_slot,
                    .hash = slot_tracker.slots.get(child_slot).?.state.hash.readCopy().?,
                }).?,
            );
        }
    }

    var duplicate_slots_to_repair: DuplicateSlotsToRepair = .empty;
    defer duplicate_slots_to_repair.deinit(allocator);

    try std.testing.expect(duplicate_slots_to_repair.count() == 0);

    // Simulate detecting another hash that is the correct version,
    // RepairDuplicateConfirmedVersion should add the slot to repair
    // to `duplicate_slots_to_repair`
    try std.testing.expect(duplicate_slots_to_repair.count() == 0);
    const correct_hash: sig.core.Hash = .initRandom(random);
    // AKA: `ResultingStateChange::RepairDuplicateConfirmedVersion` in agave
    try duplicate_slots_to_repair.put(allocator, duplicate_slot, correct_hash);
    try std.testing.expectEqual(1, duplicate_slots_to_repair.count());
    try std.testing.expectEqual(
        correct_hash,
        duplicate_slots_to_repair.get(duplicate_slot),
    );
}

test "apply state changes slot frozen" {
    const allocator = std.testing.allocator;

    var prng = std.Random.DefaultPrng.init(7353);
    const random = prng.random();

    var test_data: TestData = try .init(allocator, .noop, random);
    defer test_data.deinit(allocator);

    const slot_tracker = test_data.slot_tracker;
    const heaviest_subtree_fork_choice = &test_data.heaviest_subtree_fork_choice;

    var ledger_state: TestLedgerRwState = .init();
    defer ledger_state.deinit();

    var ledger, var ledger_reader, var ledger_writer =
        try testLedgerRw(@src(), .noop, &ledger_state);
    defer ledger.deinit();

    const duplicate_slot = slot_tracker.root + 1;
    const duplicate_slot_hash = slot_tracker.get(duplicate_slot).?.state.hash.readCopy().?;

    // Simulate ReplayStage freezing a Slot with the given hash.
    // 'slot frozen' should mark it down in Blockstore.
    try std.testing.expectEqual(null, ledger_reader.getBankHash(duplicate_slot));

    {
        // Handle cases where the slot is frozen, but not duplicate confirmed yet.
        var confirmed_non_dupe_frozen_hash: state_change.ConfirmedNonDupeFrozenHash = .init;
        try state_change.maybeUpdateConfirmedAndNotDupeFrozenHash(
            .noop,
            heaviest_subtree_fork_choice,
            &confirmed_non_dupe_frozen_hash,
            duplicate_slot,
            duplicate_slot_hash,
        );
        try confirmed_non_dupe_frozen_hash.finalize(duplicate_slot, &ledger_writer);
    }

    try std.testing.expectEqual(duplicate_slot_hash, ledger_reader.getBankHash(duplicate_slot));
    try std.testing.expectEqual(false, ledger_reader.isDuplicateConfirmed(duplicate_slot));

    // If we freeze another version of the slot, it should overwrite the first
    // version in blockstore.
    const new_slot_hash: sig.core.Hash = .initRandom(random);
    const root_slot_hash: sig.core.hash.SlotAndHash = rsh: {
        const root_slot_info = slot_tracker.get(slot_tracker.root).?;
        break :rsh .{
            .slot = slot_tracker.root,
            .hash = root_slot_info.state.hash.readCopy().?,
        };
    };
    try heaviest_subtree_fork_choice.addNewLeafSlot(
        .{
            .slot = duplicate_slot,
            .hash = new_slot_hash,
        },
        root_slot_hash,
    );
    {
        // Handle cases where the slot is frozen, but not duplicate confirmed yet.
        var confirmed_non_dupe_frozen_hash: state_change.ConfirmedNonDupeFrozenHash = .init;
        try state_change.maybeUpdateConfirmedAndNotDupeFrozenHash(
            .noop,
            heaviest_subtree_fork_choice,
            &confirmed_non_dupe_frozen_hash,
            duplicate_slot,
            new_slot_hash,
        );
        try confirmed_non_dupe_frozen_hash.finalize(duplicate_slot, &ledger_writer);
    }
    try std.testing.expectEqual(new_slot_hash, ledger_reader.getBankHash(duplicate_slot));
    try std.testing.expectEqual(false, ledger_reader.isDuplicateConfirmed(duplicate_slot));
}

test "apply state changes duplicate confirmed matches frozen" {
    const allocator = std.testing.allocator;

    var prng = std.Random.DefaultPrng.init(7353);
    const random = prng.random();

    var test_data: TestData = try .init(allocator, .noop, random);
    defer test_data.deinit(allocator);

    const slot_tracker = test_data.slot_tracker;
    const heaviest_subtree_fork_choice = &test_data.heaviest_subtree_fork_choice;
    const descendants = &test_data.descendants;

    var ledger_state: TestLedgerRwState = .init();
    defer ledger_state.deinit();

    var ledger, var ledger_reader, var ledger_writer =
        try testLedgerRw(@src(), .noop, &ledger_state);
    defer ledger.deinit();

    const duplicate_slot = slot_tracker.root + 1;
    const our_duplicate_slot_hash = slot_tracker.get(duplicate_slot).?.state.hash.readCopy().?;

    var duplicate_slots_to_repair: DuplicateSlotsToRepair = .empty;
    defer duplicate_slots_to_repair.deinit(allocator);

    var purge_repair_slot_counter: PurgeRepairSlotCounters = .empty;
    defer purge_repair_slot_counter.deinit(allocator);

    // Setup and check the state that is about to change.
    try duplicate_slots_to_repair.put(allocator, duplicate_slot, .initRandom(random));
    try purge_repair_slot_counter.put(allocator, duplicate_slot, 1);
    try std.testing.expectEqual(null, ledger_reader.getBankHash(duplicate_slot));
    try std.testing.expectEqual(false, ledger_reader.isDuplicateConfirmed(duplicate_slot));

    // DuplicateConfirmedSlotMatchesCluster should:
    // 1) Re-enable fork choice
    // 2) Clear any pending repairs from `duplicate_slots_to_repair` since we have the
    //    right version now
    // 3) Clear the slot from `purge_repair_slot_counter`
    // 3) Set the status to duplicate confirmed in Blockstore
    {
        // Handle cases where the slot is frozen, but not duplicate confirmed yet.
        var confirmed_non_dupe_frozen_hash: state_change.ConfirmedNonDupeFrozenHash = .init;
        try state_change.markAllNewConfirmedAndDuplicateSlots(
            duplicate_slot,
            heaviest_subtree_fork_choice,
            &duplicate_slots_to_repair,
            &ledger_writer,
            &purge_repair_slot_counter,
            &confirmed_non_dupe_frozen_hash,
            our_duplicate_slot_hash,
        );

        try confirmed_non_dupe_frozen_hash.finalize(duplicate_slot, &ledger_writer);
    }

    for ([_][]const sig.core.Slot{
        descendants.getPtr(duplicate_slot).?.keys(),
        &.{duplicate_slot},
    }) |child_slot_set| {
        for (child_slot_set) |child_slot| {
            try std.testing.expectEqual(
                null,
                heaviest_subtree_fork_choice.latestInvalidAncestor(&.{
                    .slot = child_slot,
                    .hash = slot_tracker.slots.get(child_slot).?.state.hash.readCopy().?,
                }),
            );
        }
    }
    try std.testing.expectEqual(true, heaviest_subtree_fork_choice.isCandidate(&.{
        .slot = duplicate_slot,
        .hash = our_duplicate_slot_hash,
    }));
    try std.testing.expectEqual(0, duplicate_slots_to_repair.count());
    try std.testing.expectEqual(0, purge_repair_slot_counter.count());
    try std.testing.expectEqual(our_duplicate_slot_hash, ledger_reader.getBankHash(duplicate_slot));
    try std.testing.expectEqual(true, ledger_reader.isDuplicateConfirmed(duplicate_slot));
}

test "apply state changes slot frozen and duplicate confirmed matches frozen" {
    const allocator = std.testing.allocator;

    var prng = std.Random.DefaultPrng.init(7353);
    const random = prng.random();

    var test_data: TestData = try .init(allocator, .noop, random);
    defer test_data.deinit(allocator);

    const slot_tracker = test_data.slot_tracker;
    const heaviest_subtree_fork_choice = &test_data.heaviest_subtree_fork_choice;
    const descendants = &test_data.descendants;

    var ledger_state: TestLedgerRwState = .init();
    defer ledger_state.deinit();

    var ledger, var ledger_reader, var ledger_writer =
        try testLedgerRw(@src(), .noop, &ledger_state);
    defer ledger.deinit();

    var duplicate_slots_to_repair: DuplicateSlotsToRepair = .empty;
    defer duplicate_slots_to_repair.deinit(allocator);

    var purge_repair_slot_counter: PurgeRepairSlotCounters = .empty;
    defer purge_repair_slot_counter.deinit(allocator);

    const duplicate_slot = slot_tracker.root + 1;
    const our_duplicate_slot_hash = slot_tracker.get(duplicate_slot).?.state.hash.readCopy().?;

    // Setup and check the state that is about to change.
    try duplicate_slots_to_repair.put(allocator, duplicate_slot, .initRandom(random));
    try purge_repair_slot_counter.put(allocator, duplicate_slot, 1);
    try std.testing.expectEqual(null, ledger_reader.getBankHash(duplicate_slot));
    try std.testing.expectEqual(false, ledger_reader.isDuplicateConfirmed(duplicate_slot));

    // DuplicateConfirmedSlotMatchesCluster should:
    // 1) Re-enable fork choice
    // 2) Clear any pending repairs from `duplicate_slots_to_repair` since we have the
    //    right version now
    // 3) Clear the slot from `purge_repair_slot_counter`
    // 3) Set the status to duplicate confirmed in Blockstore
    {
        // Handle cases where the slot is frozen, but not duplicate confirmed yet.
        var confirmed_non_dupe_frozen_hash: state_change.ConfirmedNonDupeFrozenHash = .init;

        try state_change.markAllNewConfirmedAndDuplicateSlots(
            duplicate_slot,
            heaviest_subtree_fork_choice,
            &duplicate_slots_to_repair,
            &ledger_writer,
            &purge_repair_slot_counter,
            &confirmed_non_dupe_frozen_hash,
            our_duplicate_slot_hash,
        );

        try state_change.maybeUpdateConfirmedAndNotDupeFrozenHash(
            .noop,
            heaviest_subtree_fork_choice,
            &confirmed_non_dupe_frozen_hash,
            duplicate_slot,
            our_duplicate_slot_hash,
        );

        try confirmed_non_dupe_frozen_hash.finalize(duplicate_slot, &ledger_writer);
    }

    for ([_][]const sig.core.Slot{
        descendants.getPtr(duplicate_slot).?.keys(),
        &.{duplicate_slot},
    }) |child_slot_set| {
        for (child_slot_set) |child_slot| {
            try std.testing.expectEqual(
                null,
                heaviest_subtree_fork_choice.latestInvalidAncestor(&.{
                    .slot = child_slot,
                    .hash = slot_tracker.get(child_slot).?.state.hash.readCopy().?,
                }),
            );
        }
    }

    try std.testing.expectEqual(true, heaviest_subtree_fork_choice.isCandidate(&.{
        .slot = duplicate_slot,
        .hash = our_duplicate_slot_hash,
    }));
    try std.testing.expectEqual(0, duplicate_slots_to_repair.count());
    try std.testing.expectEqual(0, purge_repair_slot_counter.count());
    try std.testing.expectEqual(our_duplicate_slot_hash, ledger_reader.getBankHash(duplicate_slot));
    try std.testing.expectEqual(true, ledger_reader.isDuplicateConfirmed(duplicate_slot));
}

test "check slot agrees with cluster dead duplicate confirmed" {
    const allocator = std.testing.allocator;

    var prng = std.Random.DefaultPrng.init(13633);
    const random = prng.random();

    var test_data: TestData = try .init(allocator, .noop, random);
    defer test_data.deinit(allocator);

    const slot_tracker = test_data.slot_tracker;
    const heaviest_subtree_fork_choice = &test_data.heaviest_subtree_fork_choice;
    const progress = &test_data.progress;

    var ledger_state: TestLedgerRwState = .init();
    defer ledger_state.deinit();

    var ledger, _, var ledger_writer =
        try testLedgerRw(@src(), .noop, &ledger_state);
    defer ledger.deinit();

    const root = 0;

    var purge_repair_slot_counter: PurgeRepairSlotCounters = .empty;
    defer purge_repair_slot_counter.deinit(allocator);

    // Mark slot 2 as duplicate confirmed
    const slot2_hash = slot_tracker.get(2).?.state.hash.readCopy().?;

    var duplicate_slots_to_repair: DuplicateSlotsToRepair = .empty;
    defer duplicate_slots_to_repair.deinit(allocator);

    var ancestor_hashes_replay_update_channel: sig.sync.Channel(AncestorHashesReplayUpdate) =
        try .init(allocator);
    defer ancestor_hashes_replay_update_channel.deinit();

    progress.map.getPtr(2).?.is_dead = true;
    try check_slot_agrees_with_cluster.duplicateConfirmed(
        allocator,
        .noop,
        2,
        root,
        &ledger_writer,
        heaviest_subtree_fork_choice,
        &duplicate_slots_to_repair,
        &ancestor_hashes_replay_update_channel,
        &purge_repair_slot_counter,
        .{
            .duplicate_confirmed_hash = slot2_hash,
            .slot_status = if (progress.isDead(2) orelse false) .dead else .fromHash(slot2_hash),
        },
    );

    try std.testing.expectEqual(
        AncestorHashesReplayUpdate{ .dead_duplicate_confirmed = 2 },
        ancestor_hashes_replay_update_channel.tryReceive(),
    );
    try std.testing.expectEqual(
        slot2_hash,
        duplicate_slots_to_repair.get(2),
    );
}

fn testStateDuplicateThenSlotFrozen(initial_slot_hash: ?sig.core.Hash) !void {
    const allocator = std.testing.allocator;

    var prng = std.Random.DefaultPrng.init(7353);
    const random = prng.random();

    var test_data: TestData = try .init(allocator, .noop, random);
    defer test_data.deinit(allocator);

    const slot_tracker = test_data.slot_tracker;
    const heaviest_subtree_fork_choice = &test_data.heaviest_subtree_fork_choice;
    const progress = &test_data.progress;

    var ledger_state: TestLedgerRwState = .init();
    defer ledger_state.deinit();

    var ledger, _, var ledger_writer =
        try testLedgerRw(@src(), .noop, &ledger_state);
    defer ledger.deinit();

    // Setup a duplicate slot state transition with the initial slot state of the duplicate slot
    // determined by `initial_slot_hash`, which can be:
    // 1) A default hash (unfrozen slot),
    // 2) None (a slot that hasn't even started replay yet).
    const root: Slot = 0;

    var duplicate_slots_tracker: DuplicateSlots = .empty;
    defer duplicate_slots_tracker.deinit(allocator);

    const duplicate_confirmed_slots: DuplicateConfirmedSlots = .empty;

    var epoch_slots_frozen_slots: EpochSlotsFrozenSlots = .empty;
    var duplicate_slots_to_repair: DuplicateSlotsToRepair = .empty;
    var purge_repair_slot_counter: PurgeRepairSlotCounters = .empty;

    const duplicate_slot: Slot = 2;
    const duplicate_state: DuplicateState = .fromState(
        .noop,
        duplicate_slot,
        &duplicate_confirmed_slots,
        heaviest_subtree_fork_choice,
        if (progress.isDead(duplicate_slot) orelse false) .dead else .fromHash(initial_slot_hash),
    );
    try check_slot_agrees_with_cluster.duplicate(
        allocator,
        .noop,
        duplicate_slot,
        root,
        &duplicate_slots_tracker,
        heaviest_subtree_fork_choice,
        duplicate_state,
    );
    try std.testing.expect(duplicate_slots_tracker.contains(duplicate_slot));
    // Nothing should be applied yet to fork choice, since slot was not yet frozen
    for (2..3 + 1) |slot| {
        const slot_hash = slot_tracker.get(slot).?.state.hash.readCopy().?;
        try std.testing.expectEqual(null, heaviest_subtree_fork_choice.latestInvalidAncestor(&.{
            .slot = slot,
            .hash = slot_hash,
        }));
    }

    // Now freeze the slot
    const frozen_duplicate_slot_hash = slot_tracker.get(duplicate_slot).?.state.hash.readCopy().?;
    const slot_frozen_state: SlotFrozenState = .fromState(
        .noop,
        duplicate_slot,
        frozen_duplicate_slot_hash,
        &duplicate_slots_tracker,
        &duplicate_confirmed_slots,
        heaviest_subtree_fork_choice,
        &epoch_slots_frozen_slots,
    );
    try check_slot_agrees_with_cluster.slotFrozen(
        allocator,
        .noop,
        duplicate_slot,
        root,
        &ledger_writer,
        heaviest_subtree_fork_choice,
        &duplicate_slots_to_repair,
        &purge_repair_slot_counter,
        slot_frozen_state,
    );

    // Progress map should have the correct updates, fork choice should mark duplicate
    // as unvotable
    try std.testing.expectEqual(true, heaviest_subtree_fork_choice.isUnconfirmedDuplicate(&.{
        .slot = duplicate_slot,
        .hash = frozen_duplicate_slot_hash,
    }));

    // The ancestor of the duplicate slot should be the best slot now
    const duplicate_ancestor, const duplicate_parent_hash = blk: {
        const slot_consts = slot_tracker.get(duplicate_slot).?.constants;
        break :blk .{ slot_consts.parent_slot, slot_consts.parent_hash };
    };
    try std.testing.expectEqual(
        sig.core.hash.SlotAndHash{ .slot = duplicate_ancestor, .hash = duplicate_parent_hash },
        heaviest_subtree_fork_choice.heaviestOverallSlot(),
    );
}

test "state unfrozen slot duplicate then slot frozen" {
    try testStateDuplicateThenSlotFrozen(.ZEROES);
}

test "state unreplayed slot duplicate then slot frozen" {
    try testStateDuplicateThenSlotFrozen(null);
}

test "state ancestor confirmed descendant duplicate" {
    const allocator = std.testing.allocator;

    var prng = std.Random.DefaultPrng.init(7353);
    const random = prng.random();

    var test_data: TestData = try .init(allocator, .noop, random);
    defer test_data.deinit(allocator);

    const slot_tracker = test_data.slot_tracker;
    const heaviest_subtree_fork_choice = &test_data.heaviest_subtree_fork_choice;
    const progress = &test_data.progress;

    var ledger_state: TestLedgerRwState = .init();
    defer ledger_state.deinit();

    var ledger, _, var ledger_writer =
        try testLedgerRw(@src(), .noop, &ledger_state);
    defer ledger.deinit();

    const slot3_hash = slot_tracker.get(3).?.state.hash.readCopy().?;
    try std.testing.expectEqual(
        sig.core.hash.SlotAndHash{ .slot = 3, .hash = slot3_hash },
        heaviest_subtree_fork_choice.heaviestOverallSlot(),
    );
    const root = 0;

    var duplicate_slots_tracker: DuplicateSlots = .empty;
    defer duplicate_slots_tracker.deinit(allocator);

    var purge_repair_slot_counter: PurgeRepairSlotCounters = .empty;
    defer purge_repair_slot_counter.deinit(allocator);

    var duplicate_confirmed_slots: DuplicateConfirmedSlots = .empty;
    defer duplicate_confirmed_slots.deinit(allocator);

    // Mark slot 2 as duplicate confirmed
    const slot2_hash = slot_tracker.get(2).?.state.hash.readCopy().?;
    try duplicate_confirmed_slots.put(allocator, 2, slot2_hash);
    const duplicate_confirmed_state: DuplicateConfirmedState = .{
        .duplicate_confirmed_hash = slot2_hash,
        .slot_status = if (progress.isDead(2) orelse false) .dead else .fromHash(slot2_hash),
    };
    var ancestor_hashes_replay_update_channel: sig.sync.Channel(AncestorHashesReplayUpdate) =
        try .init(allocator);
    defer ancestor_hashes_replay_update_channel.deinit();
    {
        var duplicate_slots_to_repair: DuplicateSlotsToRepair = .empty;
        defer duplicate_slots_to_repair.deinit(allocator);
        try check_slot_agrees_with_cluster.duplicateConfirmed(
            allocator,
            .noop,
            2,
            root,
            &ledger_writer,
            heaviest_subtree_fork_choice,
            &duplicate_slots_to_repair,
            &ancestor_hashes_replay_update_channel,
            &purge_repair_slot_counter,
            duplicate_confirmed_state,
        );
    }
    try std.testing.expectEqual(
        true,
        heaviest_subtree_fork_choice.isDuplicateConfirmed(&.{
            .slot = 2,
            .hash = slot2_hash,
        }),
    );
    try std.testing.expectEqual(
        sig.core.hash.SlotAndHash{ .slot = 3, .hash = slot3_hash },
        heaviest_subtree_fork_choice.heaviestOverallSlot(),
    );
    for (0..2 + 1) |slot| {
        const slot_hash = slot_tracker.get(slot).?.state.hash.readCopy().?;
        try std.testing.expectEqual(
            true,
            heaviest_subtree_fork_choice.isDuplicateConfirmed(&.{
                .slot = slot,
                .hash = slot_hash,
            }),
        );
        try std.testing.expectEqual(
            null,
            heaviest_subtree_fork_choice.latestInvalidAncestor(&.{
                .slot = slot,
                .hash = slot_hash,
            }),
        );
    }

    // Mark 3 as duplicate, should not remove the duplicate confirmed slot 2 from fork choice
    const duplicate_state = DuplicateState.fromState(
        .noop,
        3,
        &duplicate_confirmed_slots,
        heaviest_subtree_fork_choice,
        if (progress.isDead(3) orelse false) .dead else .fromHash(slot3_hash),
    );
    try check_slot_agrees_with_cluster.duplicate(
        allocator,
        .noop,
        3,
        root,
        &duplicate_slots_tracker,
        heaviest_subtree_fork_choice,
        duplicate_state,
    );
    try std.testing.expect(duplicate_slots_tracker.contains(3));
    try std.testing.expectEqual(
        sig.core.hash.SlotAndHash{ .slot = 2, .hash = slot2_hash },
        heaviest_subtree_fork_choice.heaviestOverallSlot(),
    );
    for (0..3 + 1) |slot| {
        const slot_hash = slot_tracker.get(slot).?.state.hash.readCopy().?;
        if (slot <= 2) {
            try std.testing.expectEqual(
                true,
                heaviest_subtree_fork_choice.isDuplicateConfirmed(&.{
                    .slot = slot,
                    .hash = slot_hash,
                }),
            );
            try std.testing.expectEqual(
                null,
                heaviest_subtree_fork_choice.latestInvalidAncestor(&.{
                    .slot = slot,
                    .hash = slot_hash,
                }),
            );
        } else {
            try std.testing.expectEqual(
                false,
                heaviest_subtree_fork_choice.isDuplicateConfirmed(&.{
                    .slot = slot,
                    .hash = slot_hash,
                }),
            );
            try std.testing.expectEqual(
                3,
                heaviest_subtree_fork_choice.latestInvalidAncestor(&.{
                    .slot = slot,
                    .hash = slot_hash,
                }),
            );
        }
    }
}

test "state ancestor duplicate descendant confirmed" {
    const allocator = std.testing.allocator;

    var prng = std.Random.DefaultPrng.init(7353);
    const random = prng.random();

    var test_data: TestData = try .init(allocator, .noop, random);
    defer test_data.deinit(allocator);

    const slot_tracker = test_data.slot_tracker;
    const heaviest_subtree_fork_choice = &test_data.heaviest_subtree_fork_choice;
    const progress = &test_data.progress;

    var ledger_state: TestLedgerRwState = .init();
    defer ledger_state.deinit();

    var ledger, _, var ledger_writer =
        try testLedgerRw(@src(), .noop, &ledger_state);
    defer ledger.deinit();

    const slot3_hash = slot_tracker.get(3).?.state.hash.readCopy().?;
    try std.testing.expectEqual(
        sig.core.hash.SlotAndHash{ .slot = 3, .hash = slot3_hash },
        heaviest_subtree_fork_choice.heaviestOverallSlot(),
    );
    const root = 0;

    var duplicate_slots_tracker: DuplicateSlots = .empty;
    defer duplicate_slots_tracker.deinit(allocator);

    var duplicate_confirmed_slots: DuplicateConfirmedSlots = .empty;
    defer duplicate_confirmed_slots.deinit(allocator);

    var purge_repair_slot_counter: PurgeRepairSlotCounters = .empty;
    defer purge_repair_slot_counter.deinit(allocator);

    // Mark 2 as duplicate
    const slot2_hash = slot_tracker.get(2).?.state.hash.readCopy().?;
    const duplicate_state: DuplicateState = .fromState(
        .noop,
        2,
        &duplicate_confirmed_slots,
        heaviest_subtree_fork_choice,
        if (progress.isDead(2) orelse false) .dead else .fromHash(slot2_hash),
    );
    var ancestor_hashes_replay_update_sender: sig.sync.Channel(AncestorHashesReplayUpdate) =
        try .init(allocator);
    defer ancestor_hashes_replay_update_sender.deinit();
    try check_slot_agrees_with_cluster.duplicate(
        allocator,
        .noop,
        2,
        root,
        &duplicate_slots_tracker,
        heaviest_subtree_fork_choice,
        duplicate_state,
    );
    try std.testing.expect(duplicate_slots_tracker.contains(2));
    for (2..3 + 1) |slot| {
        const slot_hash = slot_tracker.get(slot).?.state.hash.readCopy().?;
        try std.testing.expectEqual(
            2,
            heaviest_subtree_fork_choice.latestInvalidAncestor(&.{
                .slot = slot,
                .hash = slot_hash,
            }),
        );
    }

    const slot1_hash = slot_tracker.get(1).?.state.hash.readCopy().?;
    try std.testing.expectEqual(
        sig.core.hash.SlotAndHash{ .slot = 1, .hash = slot1_hash },
        heaviest_subtree_fork_choice.heaviestOverallSlot(),
    );

    // Mark slot 3 as duplicate confirmed, should mark slot 2 as duplicate confirmed as well
    try duplicate_confirmed_slots.put(allocator, 3, slot3_hash);
    const duplicate_confirmed_state: DuplicateConfirmedState = .{
        .duplicate_confirmed_hash = slot3_hash,
        .slot_status = if (progress.isDead(3) orelse false) .dead else .fromHash(slot3_hash),
    };
    {
        var duplicate_slots_to_repair: DuplicateSlotsToRepair = .empty;
        defer duplicate_slots_to_repair.deinit(allocator);
        try check_slot_agrees_with_cluster.duplicateConfirmed(
            allocator,
            .noop,
            3,
            root,
            &ledger_writer,
            heaviest_subtree_fork_choice,
            &duplicate_slots_to_repair,
            &ancestor_hashes_replay_update_sender,
            &purge_repair_slot_counter,
            duplicate_confirmed_state,
        );
    }
    for (0..3 + 1) |slot| {
        const slot_hash = slot_tracker.get(slot).?.state.hash.readCopy().?;
        try std.testing.expectEqual(
            true,
            heaviest_subtree_fork_choice.isDuplicateConfirmed(&.{
                .slot = slot,
                .hash = slot_hash,
            }),
        );
        try std.testing.expectEqual(
            null,
            heaviest_subtree_fork_choice.latestInvalidAncestor(&.{
                .slot = slot,
                .hash = slot_hash,
            }),
        );
    }
    try std.testing.expectEqual(
        sig.core.hash.SlotAndHash{ .slot = 3, .hash = slot3_hash },
        heaviest_subtree_fork_choice.heaviestOverallSlot(),
    );
}

fn verifyAllSlotsDuplicateConfirmed(
    slot_tracker: *sig.replay.trackers.SlotTracker,
    heaviest_subtree_fork_choice: *sig.consensus.HeaviestSubtreeForkChoice,
    upper_bound: Slot,
    expected_is_duplicate_confirmed: bool,
) !void {
    for (0..upper_bound) |slot| {
        const slot_hash = slot_tracker.get(slot).?.state.hash.readCopy().?;
        const expected_is_duplicate_confirmed_or_slot0 =
            expected_is_duplicate_confirmed or
            // root is always duplicate confirmed
            slot == 0;
        try std.testing.expectEqual(
            expected_is_duplicate_confirmed_or_slot0,
            heaviest_subtree_fork_choice.isDuplicateConfirmed(&.{
                .slot = slot,
                .hash = slot_hash,
            }),
        );
        try std.testing.expectEqual(
            null,
            heaviest_subtree_fork_choice.latestInvalidAncestor(&.{
                .slot = slot,
                .hash = slot_hash,
            }),
        );
    }
}

test "state descendant confirmed ancestor duplicate" {
    const allocator = std.testing.allocator;

    var prng = std.Random.DefaultPrng.init(7353);
    const random = prng.random();

    var test_data: TestData = try .init(allocator, .noop, random);
    defer test_data.deinit(allocator);

    const slot_tracker = &test_data.slot_tracker;
    const heaviest_subtree_fork_choice = &test_data.heaviest_subtree_fork_choice;
    const progress = &test_data.progress;

    var ledger_state: TestLedgerRwState = .init();
    defer ledger_state.deinit();

    var ledger, _, var ledger_writer =
        try testLedgerRw(@src(), .noop, &ledger_state);
    defer ledger.deinit();

    const slot3_hash = slot_tracker.get(3).?.state.hash.readCopy().?;
    try std.testing.expectEqual(
        sig.core.hash.SlotAndHash{ .slot = 3, .hash = slot3_hash },
        heaviest_subtree_fork_choice.heaviestOverallSlot(),
    );

    const root: Slot = 0;

    var duplicate_slots_tracker: DuplicateSlots = .empty;
    defer duplicate_slots_tracker.deinit(allocator);

    var duplicate_confirmed_slots: DuplicateConfirmedSlots = .empty;
    defer duplicate_confirmed_slots.deinit(allocator);

    var epoch_slots_frozen_slots: EpochSlotsFrozenSlots = .empty;
    defer epoch_slots_frozen_slots.deinit(allocator);

    var duplicate_slots_to_repair: DuplicateSlotsToRepair = .empty;
    defer duplicate_slots_to_repair.deinit(allocator);

    var purge_repair_slot_counter: PurgeRepairSlotCounters = .empty;
    defer purge_repair_slot_counter.deinit(allocator);

    // Mark 3 as duplicate confirmed
    try duplicate_confirmed_slots.put(allocator, 3, slot3_hash);
    const duplicate_confirmed_state: DuplicateConfirmedState = .{
        .duplicate_confirmed_hash = slot3_hash,
        .slot_status = if (progress.isDead(3) orelse false) .dead else .fromHash(slot3_hash),
    };
    var ancestor_hashes_replay_update_sender: sig.sync.Channel(AncestorHashesReplayUpdate) =
        try .init(allocator);
    defer ancestor_hashes_replay_update_sender.deinit();
    try check_slot_agrees_with_cluster.duplicateConfirmed(
        allocator,
        .noop,
        3,
        root,
        &ledger_writer,
        heaviest_subtree_fork_choice,
        &duplicate_slots_to_repair,
        &ancestor_hashes_replay_update_sender,
        &purge_repair_slot_counter,
        duplicate_confirmed_state,
    );
    try verifyAllSlotsDuplicateConfirmed(slot_tracker, heaviest_subtree_fork_choice, 3, true);
    try std.testing.expectEqual(
        sig.core.hash.SlotAndHash{ .slot = 3, .hash = slot3_hash },
        heaviest_subtree_fork_choice.heaviestOverallSlot(),
    );

    // Mark ancestor 1 as duplicate, fork choice should be unaffected since
    // slot 1 was duplicate confirmed by the confirmation on its
    // descendant, 3.
    const slot1_hash = slot_tracker.get(1).?.state.hash.readCopy().?;
    const duplicate_state: DuplicateState = .fromState(
        .noop,
        1,
        &duplicate_confirmed_slots,
        heaviest_subtree_fork_choice,
        if (progress.isDead(1) orelse false) .dead else .fromHash(slot1_hash),
    );
    try check_slot_agrees_with_cluster.duplicate(
        allocator,
        .noop,
        1,
        root,
        &duplicate_slots_tracker,
        heaviest_subtree_fork_choice,
        duplicate_state,
    );
    try std.testing.expect(duplicate_slots_tracker.contains(1));
    try verifyAllSlotsDuplicateConfirmed(slot_tracker, heaviest_subtree_fork_choice, 3, true);
    try std.testing.expectEqual(
        sig.core.hash.SlotAndHash{ .slot = 3, .hash = slot3_hash },
        heaviest_subtree_fork_choice.heaviestOverallSlot(),
    );
}

test "duplicate confirmed and epoch slots frozen" {
    const allocator = std.testing.allocator;

    var prng = std.Random.DefaultPrng.init(7353);
    const random = prng.random();

    var test_data: TestData = try .init(allocator, .noop, random);
    defer test_data.deinit(allocator);

    const slot_tracker = &test_data.slot_tracker;
    const heaviest_subtree_fork_choice = &test_data.heaviest_subtree_fork_choice;
    const progress = &test_data.progress;

    var ledger_state: TestLedgerRwState = .init();
    defer ledger_state.deinit();

    var ledger, _, var ledger_writer =
        try testLedgerRw(@src(), .noop, &ledger_state);
    defer ledger.deinit();

    const slot3_hash = slot_tracker.get(3).?.state.hash.readCopy().?;
    try std.testing.expectEqual(
        sig.core.hash.SlotAndHash{ .slot = 3, .hash = slot3_hash },
        heaviest_subtree_fork_choice.heaviestOverallSlot(),
    );

    const root: Slot = 0;

    var duplicate_slots_tracker: DuplicateSlots = .empty;
    defer duplicate_slots_tracker.deinit(allocator);

    var duplicate_confirmed_slots: DuplicateConfirmedSlots = .empty;
    defer duplicate_confirmed_slots.deinit(allocator);

    var epoch_slots_frozen_slots: EpochSlotsFrozenSlots = .empty;
    defer epoch_slots_frozen_slots.deinit(allocator);

    var duplicate_slots_to_repair: DuplicateSlotsToRepair = .empty;
    defer duplicate_slots_to_repair.deinit(allocator);

    var purge_repair_slot_counter: PurgeRepairSlotCounters = .empty;
    defer purge_repair_slot_counter.deinit(allocator);

    // Mark 3 as only epoch slots frozen, matching our `slot3_hash`, should not duplicate
    // confirm the slot
    var expected_is_duplicate_confirmed = false;
    const epoch_slots_frozen_state: EpochSlotsFrozenState = .fromState(
        .noop,
        3,
        slot3_hash,
        &duplicate_confirmed_slots,
        heaviest_subtree_fork_choice,
        if (progress.isDead(3) orelse false) .dead else .fromHash(slot3_hash),
        false,
    );
    var ancestor_hashes_replay_update_sender: sig.sync.Channel(AncestorHashesReplayUpdate) =
        try .init(allocator);
    defer ancestor_hashes_replay_update_sender.deinit();
    try check_slot_agrees_with_cluster.epochSlotsFrozen(
        allocator,
        .noop,
        3,
        root,
        heaviest_subtree_fork_choice,
        &duplicate_slots_to_repair,
        &epoch_slots_frozen_slots,
        epoch_slots_frozen_state,
    );
    try verifyAllSlotsDuplicateConfirmed(
        slot_tracker,
        heaviest_subtree_fork_choice,
        3,
        expected_is_duplicate_confirmed,
    );

    // Mark 3 as duplicate confirmed and epoch slots frozen with the same hash. Should
    // duplicate confirm all descendants of 3
    try duplicate_confirmed_slots.put(allocator, 3, slot3_hash);
    expected_is_duplicate_confirmed = true;
    const duplicate_confirmed_state: DuplicateConfirmedState = .{
        .duplicate_confirmed_hash = slot3_hash,
        .slot_status = if (progress.isDead(2) orelse false) .dead else .fromHash(slot3_hash),
    };
    try check_slot_agrees_with_cluster.duplicateConfirmed(
        allocator,
        .noop,
        3,
        root,
        &ledger_writer,
        heaviest_subtree_fork_choice,
        &duplicate_slots_to_repair,
        &ancestor_hashes_replay_update_sender,
        &purge_repair_slot_counter,
        duplicate_confirmed_state,
    );
    try std.testing.expectEqual(
        slot3_hash,
        epoch_slots_frozen_slots.get(3),
    );
    try verifyAllSlotsDuplicateConfirmed(
        slot_tracker,
        heaviest_subtree_fork_choice,
        3,
        expected_is_duplicate_confirmed,
    );
    try std.testing.expectEqual(
        sig.core.hash.SlotAndHash{ .slot = 3, .hash = slot3_hash },
        heaviest_subtree_fork_choice.heaviestOverallSlot(),
    );
}

test "duplicate confirmed and epoch slots frozen mismatched" {
    const allocator = std.testing.allocator;

    var prng = std.Random.DefaultPrng.init(7353);
    const random = prng.random();

    var test_data: TestData = try .init(allocator, .noop, random);
    defer test_data.deinit(allocator);

    const slot_tracker = &test_data.slot_tracker;
    const heaviest_subtree_fork_choice = &test_data.heaviest_subtree_fork_choice;
    const progress = &test_data.progress;

    var ledger_state: TestLedgerRwState = .init();
    defer ledger_state.deinit();

    var ledger, _, var ledger_writer =
        try testLedgerRw(@src(), .noop, &ledger_state);
    defer ledger.deinit();

    const slot3_hash = slot_tracker.get(3).?.state.hash.readCopy().?;
    try std.testing.expectEqual(
        sig.core.hash.SlotAndHash{ .slot = 3, .hash = slot3_hash },
        heaviest_subtree_fork_choice.heaviestOverallSlot(),
    );

    const root: Slot = 0;

    var duplicate_slots_tracker: DuplicateSlots = .empty;
    defer duplicate_slots_tracker.deinit(allocator);

    var duplicate_confirmed_slots: DuplicateConfirmedSlots = .empty;
    defer duplicate_confirmed_slots.deinit(allocator);

    var epoch_slots_frozen_slots: EpochSlotsFrozenSlots = .empty;
    defer epoch_slots_frozen_slots.deinit(allocator);

    var duplicate_slots_to_repair: DuplicateSlotsToRepair = .empty;
    defer duplicate_slots_to_repair.deinit(allocator);

    var purge_repair_slot_counter: PurgeRepairSlotCounters = .empty;
    defer purge_repair_slot_counter.deinit(allocator);

    // Mark 3 as only epoch slots frozen with different hash than the our
    // locally replayed `slot3_hash`. This should not duplicate confirm the slot,
    // but should add the epoch slots frozen hash to the repair set
    const mismatched_hash: sig.core.Hash = .initRandom(random);
    var expected_is_duplicate_confirmed = false;
    const epoch_slots_frozen_state: EpochSlotsFrozenState = .fromState(
        .noop,
        3,
        mismatched_hash,
        &duplicate_confirmed_slots,
        heaviest_subtree_fork_choice,
        if (progress.isDead(3) orelse false) .dead else .fromHash(slot3_hash),
        false,
    );

    var ancestor_hashes_replay_update_sender: sig.sync.Channel(AncestorHashesReplayUpdate) =
        try .init(allocator);
    defer ancestor_hashes_replay_update_sender.deinit();
    try check_slot_agrees_with_cluster.epochSlotsFrozen(
        allocator,
        .noop,
        3,
        root,
        heaviest_subtree_fork_choice,
        &duplicate_slots_to_repair,
        &epoch_slots_frozen_slots,
        epoch_slots_frozen_state,
    );
    try std.testing.expectEqual(mismatched_hash, duplicate_slots_to_repair.get(3).?);
    try verifyAllSlotsDuplicateConfirmed(
        slot_tracker,
        heaviest_subtree_fork_choice,
        3,
        expected_is_duplicate_confirmed,
    );

    // Mark our version of slot 3 as duplicate confirmed with a hash different than
    // the epoch slots frozen hash above. Should duplicate confirm all descendants of
    // 3 and remove the mismatched hash from `duplicate_slots_to_repair`, since we
    // have the right version now, no need to repair
    try duplicate_confirmed_slots.put(allocator, 3, slot3_hash);
    expected_is_duplicate_confirmed = true;
    const duplicate_confirmed_state: DuplicateConfirmedState = .{
        .duplicate_confirmed_hash = slot3_hash,
        .slot_status = if (progress.isDead(3) orelse false) .dead else .fromHash(slot3_hash),
    };
    try check_slot_agrees_with_cluster.duplicateConfirmed(
        allocator,
        .noop,
        3,
        root,
        &ledger_writer,
        heaviest_subtree_fork_choice,
        &duplicate_slots_to_repair,
        &ancestor_hashes_replay_update_sender,
        &purge_repair_slot_counter,
        duplicate_confirmed_state,
    );
    try std.testing.expectEqual(0, duplicate_slots_to_repair.count());
    try std.testing.expectEqual(mismatched_hash, epoch_slots_frozen_slots.get(3).?);
    try verifyAllSlotsDuplicateConfirmed(
        slot_tracker,
        heaviest_subtree_fork_choice,
        3,
        expected_is_duplicate_confirmed,
    );
    try std.testing.expectEqual(
        sig.core.hash.SlotAndHash{ .slot = 3, .hash = slot3_hash },
        heaviest_subtree_fork_choice.heaviestOverallSlot(),
    );
}<|MERGE_RESOLUTION|>--- conflicted
+++ resolved
@@ -1424,11 +1424,7 @@
                     .fee_rate_governor = .initRandom(random),
                     .epoch_reward_status = .inactive,
                     .ancestors = .{ .ancestors = .empty },
-<<<<<<< HEAD
-                    .feature_set = .empty,
-=======
                     .feature_set = .EMPTY,
->>>>>>> d6ab367a
                 },
                 .{
                     .blockhash_queue = .init(try .initRandom(allocator, random, 0)),
