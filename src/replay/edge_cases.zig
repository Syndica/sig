--- conflicted
+++ resolved
@@ -1353,12 +1353,15 @@
             return .{
                 .constants = .{
                     .parent_slot = self.parentSlot(),
+                    .parent_lt_hash = .initRandom(random),
                     .parent_hash = slot_infos[self.parentSlot()].hash,
                     .block_height = random.int(u64),
                     .collector_id = .initRandom(random),
                     .max_tick_height = random.int(u64),
                     .fee_rate_governor = .initRandom(random),
                     .epoch_reward_status = .inactive,
+                    .ancestors = .{ .ancestors = .empty },
+                    .feature_set = .{ .active = .empty },
                 },
                 .state = .{
                     .blockhash_queue = .init(.DEFAULT),
@@ -1457,32 +1460,7 @@
             const gop = try slot_tracker.getOrPut(
                 allocator,
                 slot_info.slot,
-<<<<<<< HEAD
-                .{
-                    .parent_slot = parent_slot,
-                    .parent_hash = slot_infos[parent_slot].hash,
-                    .parent_lt_hash = .IDENTITY,
-                    .block_height = 1,
-                    .collector_id = .initRandom(random),
-                    .max_tick_height = 1,
-                    .fee_rate_governor = .initRandom(random),
-                    .epoch_reward_status = .inactive,
-                    .ancestors = .{ .ancestors = .empty },
-                    .feature_set = .EMPTY,
-                },
-                .{
-                    .blockhash_queue = .init(try .initRandom(random, allocator, 0)),
-                    .hash = .init(slot_info.hash),
-                    .capitalization = .init(random.int(u64)),
-                    .transaction_count = .init(random.int(u64)),
-                    .signature_count = .init(1),
-                    .tick_height = .init(random.int(u64)),
-                    .collected_rent = .init(random.int(u64)),
-                    .accounts_lt_hash = .init(.{ .data = @splat(random.int(u16)) }),
-                },
-=======
                 slot_info.toDummyElem(slot_infos[0..], random),
->>>>>>> 729d48ae
             );
             if (gop.found_existing) {
                 std.debug.assert(slot_info.slot == root_slot);
