const builtin = @import("builtin");
const std = @import("std");
const sig = @import("../sig.zig");

const Allocator = std.mem.Allocator;
const Atomic = std.atomic.Value;

const bincode = sig.bincode;
const sysvars = sig.runtime.sysvar;

const AccountStore = sig.accounts_db.AccountStore;
const SlotAccountReader = sig.accounts_db.SlotAccountReader;

const Epoch = sig.core.Epoch;
const Hash = sig.core.Hash;
const Pubkey = sig.core.Pubkey;
const Ancestors = sig.core.Ancestors;
const Account = sig.core.Account;
const EpochStakes = sig.core.EpochStakes;
const HardForks = sig.core.HardForks;
const BlockhashQueue = sig.core.BlockhashQueue;
const Slot = sig.core.Slot;
const StakesCache = sig.core.StakesCache;

const AccountSharedData = sig.runtime.AccountSharedData;
const FeatureSet = sig.core.FeatureSet;
const SysvarCache = sig.runtime.SysvarCache;

const Clock = sysvars.Clock;
const EpochSchedule = sysvars.EpochSchedule;
const EpochRewards = sysvars.EpochRewards;
const Fees = sysvars.Fees;
const LastRestartSlot = sysvars.LastRestartSlot;
const RecentBlockhashes = sysvars.RecentBlockhashes;
const Rent = sysvars.Rent;
const SlotHashes = sysvars.SlotHashes;
const StakeHistory = sysvars.StakeHistory;
const SlotHistory = sysvars.SlotHistory;

const MaxAllowableDrift = sig.time.MaxAllowableDrift;
const EpochStartTimestamp = sig.time.EpochStartTimestamp;
const calculateStakeWeightedTimestamp = sig.time.calculateStakeWeightedTimestamp;

const failing_allocator = sig.utils.allocators.failing.allocator(.{});

/// Updates all the sysvars that must be updated when a new slot is initialized
/// based on a pre-existing parent slot that has already been handled.
///
/// This is analogous to the *portion* of agave's Bank::new_from_parent that is
/// responsible for sysvar updates.
///
/// To initialize the slot constants and state, see newSlotFromParent.
pub fn updateSysvarsForNewSlot(
    allocator: Allocator,
    account_store: AccountStore,
    epoch_info: *const sig.core.EpochConstants,
    epoch_schedule: sig.core.EpochSchedule,
    constants: *const sig.core.SlotConstants,
    state: *sig.core.SlotState,
    slot: Slot,
    hard_forks: *const sig.core.HardForks,
) !void {
    const epoch = epoch_schedule.getEpoch(slot);
    const parent_slots_epoch = epoch_schedule.getEpoch(constants.parent_slot);

    const sysvar_deps = UpdateSysvarAccountDeps{
        .account_store = account_store,
        .capitalization = &state.capitalization,
        .ancestors = &constants.ancestors,
        .rent = &epoch_info.rent_collector.rent,
        .slot = slot,
    };

    try updateSlotHashes(allocator, constants.parent_slot, constants.parent_hash, sysvar_deps);
    try updateStakeHistory(allocator, .{
        .epoch = epoch,
        .parent_slots_epoch = parent_slots_epoch,
        .stakes_cache = &state.stakes_cache,
        .update_sysvar_deps = sysvar_deps,
    });

    try updateClock(
        allocator,
        .{
            .feature_set = &constants.feature_set,
            .epoch_schedule = &epoch_schedule,
            .epoch_stakes = &epoch_info.stakes,
            .stakes_cache = &state.stakes_cache,
            .epoch = epoch,
            .parent_slots_epoch = parent_slots_epoch,
            .genesis_creation_time = epoch_info.genesis_creation_time,
            .ns_per_slot = @intCast(epoch_info.ns_per_slot),
            .update_sysvar_deps = sysvar_deps,
        },
    );
    try updateLastRestartSlot(
        allocator,
        &constants.feature_set,
<<<<<<< HEAD
=======
        slot,
>>>>>>> 80ab204b
        hard_forks,
        sysvar_deps,
    );
}

pub fn fillMissingSysvarCacheEntries(
    allocator: Allocator,
    account_reader: SlotAccountReader,
    sysvar_cache: *SysvarCache,
) !void {
    if (sysvar_cache.clock == null) {
        if (try getSysvarAndDataFromAccount(Clock, allocator, account_reader)) |sysvar| {
            sysvar_cache.clock = sysvar.data;
        }
    }

    if (sysvar_cache.epoch_schedule == null) {
        if (try getSysvarAndDataFromAccount(EpochSchedule, allocator, account_reader)) |sysvar| {
            sysvar_cache.epoch_schedule = sysvar.data;
        }
    }

    if (sysvar_cache.epoch_rewards == null) {
        if (try getSysvarAndDataFromAccount(EpochRewards, allocator, account_reader)) |sysvar| {
            sysvar_cache.epoch_rewards = sysvar.data;
        }
    }

    if (sysvar_cache.rent == null) {
        if (try getSysvarAndDataFromAccount(Rent, allocator, account_reader)) |sysvar| {
            sysvar_cache.rent = sysvar.data;
        }
    }

    if (sysvar_cache.last_restart_slot == null) {
        if (try getSysvarAndDataFromAccount(LastRestartSlot, allocator, account_reader)) |sysvar| {
            sysvar_cache.last_restart_slot = sysvar.data;
        }
    }

    if (sysvar_cache.slot_hashes == null) {
        if (try getSysvarAndDataFromAccount(SlotHashes, allocator, account_reader)) |sysvar| {
            sysvar_cache.slot_hashes = sysvar.data;
            sysvar_cache.slot_hashes_obj = sysvar.sysvar;
        }
    }

    if (sysvar_cache.stake_history == null) {
        if (try getSysvarAndDataFromAccount(StakeHistory, allocator, account_reader)) |sysvar| {
            sysvar_cache.stake_history = sysvar.data;
            sysvar_cache.stake_history_obj = sysvar.sysvar;
        }
    }

    if (sysvar_cache.fees_obj == null) {
        if (try getSysvarFromAccount(Fees, allocator, account_reader)) |sysvar| {
            sysvar_cache.fees_obj = sysvar;
        }
    }

    if (sysvar_cache.recent_blockhashes_obj == null) {
        if (try getSysvarFromAccount(RecentBlockhashes, allocator, account_reader)) |sysvar| {
            sysvar_cache.recent_blockhashes_obj = sysvar;
        }
    }
}

pub const UpdateClockDeps = struct {
    feature_set: *const FeatureSet,
    epoch_schedule: *const EpochSchedule,
    epoch_stakes: ?*const EpochStakes,
    stakes_cache: *StakesCache,

    epoch: Epoch,
    parent_slots_epoch: ?Epoch,
    genesis_creation_time: i64,
    ns_per_slot: u64,

    update_sysvar_deps: UpdateSysvarAccountDeps,
};

pub fn updateClock(allocator: Allocator, deps: UpdateClockDeps) !void {
    const clock = try nextClock(
        allocator,
        deps.feature_set,
        deps.epoch_schedule,
        deps.stakes_cache,
        deps.epoch_stakes,
        deps.ns_per_slot,
        deps.genesis_creation_time,
        deps.update_sysvar_deps.account_store.reader().forSlot(deps.update_sysvar_deps.ancestors),
        deps.update_sysvar_deps.slot,
        deps.epoch,
        deps.parent_slots_epoch,
    );
    try updateSysvarAccount(Clock, allocator, clock, deps.update_sysvar_deps);
}

pub fn updateLastRestartSlot(
    allocator: Allocator,
    feature_set: *const FeatureSet,
    slot: sig.core.Slot,
    hard_forks: *const HardForks,
    deps: UpdateSysvarAccountDeps,
) !void {
    if (!feature_set.active(.last_restart_slot_sysvar, slot)) return;

    const new_last_restart_slot = blk: {
        var iter = std.mem.reverseIterator(hard_forks.entries.items);
        while (iter.next()) |hf| if (hf.slot <= deps.slot) break :blk hf.slot;
        break :blk 0;
    };

    if (try getSysvarFromAccount(
        LastRestartSlot,
        allocator,
        deps.account_store.reader().forSlot(deps.ancestors),
    )) |current| {
        // Only write a new LastRestartSlot if it has changed.
        if (new_last_restart_slot == current.last_restart_slot) return;
    }

    try updateSysvarAccount(
        LastRestartSlot,
        allocator,
        .{ .last_restart_slot = new_last_restart_slot },
        deps,
    );
}

pub fn updateSlotHistory(allocator: Allocator, deps: UpdateSysvarAccountDeps) !void {
    var slot_history: SlotHistory = try getSysvarFromAccount(
        SlotHistory,
        allocator,
        deps.account_store.reader().forSlot(deps.ancestors),
    ) orelse try SlotHistory.init(allocator);
    defer slot_history.deinit(allocator);

    slot_history.add(deps.slot);

    try updateSysvarAccount(SlotHistory, allocator, slot_history, deps);
}

pub fn updateSlotHashes(
    allocator: Allocator,
    parent_slot: Slot,
    parent_hash: Hash,
    deps: UpdateSysvarAccountDeps,
) !void {
    var slot_hashes: SlotHashes = try getSysvarFromAccount(
        SlotHashes,
        allocator,
        deps.account_store.reader().forSlot(deps.ancestors),
    ) orelse try SlotHashes.init(allocator);
    defer slot_hashes.deinit(allocator);

    slot_hashes.add(parent_slot, parent_hash);

    try updateSysvarAccount(SlotHashes, allocator, slot_hashes, deps);
}

pub fn updateRent(allocator: Allocator, rent: Rent, deps: UpdateSysvarAccountDeps) !void {
    try updateSysvarAccount(Rent, allocator, rent, deps);
}

pub fn updateEpochSchedule(
    allocator: Allocator,
    epoch_schedule: EpochSchedule,
    deps: UpdateSysvarAccountDeps,
) !void {
    try updateSysvarAccount(EpochSchedule, allocator, epoch_schedule, deps);
}

pub const UpdateStakeHistoryDeps = struct {
    epoch: Epoch,
    parent_slots_epoch: ?Epoch,
    stakes_cache: *StakesCache,
    update_sysvar_deps: UpdateSysvarAccountDeps,
};

pub fn updateStakeHistory(allocator: Allocator, deps: UpdateStakeHistoryDeps) !void {
    if (deps.parent_slots_epoch) |e| if (e == deps.epoch) return;
    const stakes: *const StakesCache.T(), var guard = deps.stakes_cache.stakes.readWithLock();
    defer guard.unlock();
    try updateSysvarAccount(
        StakeHistory,
        allocator,
        stakes.stake_history,
        deps.update_sysvar_deps,
    );
}

pub fn updateRecentBlockhashes(
    allocator: Allocator,
    blockhash_queue: *const BlockhashQueue,
    deps: UpdateSysvarAccountDeps,
) !void {
    const recent_blockhashes = try RecentBlockhashes.fromBlockhashQueue(
        allocator,
        blockhash_queue,
    );
    defer recent_blockhashes.deinit(allocator);

    try updateSysvarAccount(RecentBlockhashes, allocator, recent_blockhashes, deps);
}

pub const UpdateSysvarAccountDeps = struct {
    account_store: AccountStore,
    capitalization: *Atomic(u64),
    ancestors: *const Ancestors,
    rent: *const Rent,
    slot: Slot,
};

/// Update sysvar account is used to update sysvar accounts in the validator runtime
/// outside of the SVM. This is referred to as an 'off-chain' account update. The current sysvar
/// account is loaded from the accounts database using the current ancestors and a new account is
/// created which inherits the lamports and rent epoch from the old account if it exists. The new
/// account lamports are then adjusted to ensure rent exemption. The new account is written back
/// to accounts db, and the slot capitalization is updated to reflect the change in account lamports.
pub fn updateSysvarAccount(
    comptime Sysvar: type,
    allocator: Allocator,
    sysvar: Sysvar,
    deps: UpdateSysvarAccountDeps,
) !void {
    const maybe_old_account =
        try deps.account_store.reader().forSlot(deps.ancestors).get(Sysvar.ID);
    defer if (maybe_old_account) |old_account| old_account.deinit(allocator);

    const new_account = try createSysvarAccount(
        allocator,
        deps.rent,
        Sysvar,
        sysvar,
        if (maybe_old_account) |acc| &acc else null,
    );
    defer allocator.free(new_account.data);

    if (maybe_old_account) |old_account| {
        if (new_account.lamports != old_account.lamports)
            _ = deps.capitalization.fetchAdd(
                new_account.lamports -% old_account.lamports,
                .monotonic,
            );
    } else {
        _ = deps.capitalization.fetchAdd(new_account.lamports, .monotonic);
    }

    try deps.account_store.put(deps.slot, Sysvar.ID, new_account);
}

/// Create a new sysvar account with the provided sysvar data. If an old account is provided,
/// the new account will inherit the lamports and rent epoch from the old account, ensuring that
/// the new account is rent-exempt. If no old account is provided, the new account will be created
/// with the minimum lamports required for rent exemption based on the sysvar data size.
fn createSysvarAccount(
    allocator: Allocator,
    rent: *const Rent,
    comptime Sysvar: type,
    sysvar: Sysvar,
    old_account: ?*const Account,
) !AccountSharedData {
    // This should NEVER happen, dynamiclly sized sysvars have a fixed max size.
    if (bincode.sizeOf(sysvar, .{}) > Sysvar.STORAGE_SIZE)
        std.debug.panic("sysvar data size exceeds maximum allowed size: sysvar={s}, size={}", .{
            @typeName(Sysvar),
            bincode.sizeOf(sysvar, .{}),
        });

    const sysvar_data = try allocator.alloc(u8, Sysvar.STORAGE_SIZE);
    errdefer allocator.free(sysvar_data);
    @memset(sysvar_data, 0);

    _ = try bincode.writeToSlice(sysvar_data, sysvar, .{});

    const lamports_for_rent = rent.minimumBalance(sysvar_data.len);
    const lamports, const rent_epoch = if (old_account) |acc|
        .{ @max(acc.lamports, lamports_for_rent), acc.rent_epoch }
    else
        .{ lamports_for_rent, 0 };

    return .{
        .lamports = lamports,
        .data = sysvar_data,
        .owner = sysvars.OWNER_ID,
        .executable = false,
        .rent_epoch = rent_epoch,
    };
}

fn getSysvarAndDataFromAccount(
    comptime Sysvar: type,
    allocator: Allocator,
    account_reader: SlotAccountReader,
) !?struct { sysvar: Sysvar, data: []const u8 } {
    const maybe_account = try account_reader.get(Sysvar.ID);

    const account = maybe_account orelse return null;
    defer account.deinit(allocator);

    const data = try account.data.readAllAllocate(allocator);
    const sysvar = bincode.readFromSlice(allocator, Sysvar, data, .{}) catch {
        allocator.free(data);
        return null;
    };

    return .{ .sysvar = sysvar, .data = data };
}

fn getSysvarFromAccount(
    comptime Sysvar: type,
    allocator: Allocator,
    account_reader: SlotAccountReader,
) !?Sysvar {
    const maybe_account = try account_reader.get(Sysvar.ID);

    const account = maybe_account orelse return null;
    defer account.deinit(allocator);

    var data = account.data.iterator();
    return bincode.read(allocator, Sysvar, data.reader(), .{}) catch return null;
}

fn nextClock(
    allocator: Allocator,
    feature_set: *const FeatureSet,
    epoch_schedule: *const EpochSchedule,
    stakes_cache: *StakesCache,
    maybe_epoch_stakes: ?*const EpochStakes,
    ns_per_slot: u64,
    genesis_creation_time: i64,
    account_reader: SlotAccountReader,
    slot: Slot,
    epoch: Epoch,
    parent_slots_epoch: ?Epoch,
) !Clock {
    if (slot == 0) return .{
        .slot = slot,
        .epoch_start_timestamp = genesis_creation_time,
        .epoch = epoch,
        .leader_schedule_epoch = epoch_schedule.getLeaderScheduleEpoch(slot),
        .unix_timestamp = genesis_creation_time,
    };

    const clock = try getSysvarFromAccount(Clock, allocator, account_reader) orelse Clock.DEFAULT;

    var unix_timestamp = clock.unix_timestamp;

    if (maybe_epoch_stakes) |epoch_stakes| {
        if (try getTimestampEstimate(
            allocator,
            feature_set,
            stakes_cache,
            epoch_stakes,
            slot,
            epoch_schedule.slots_per_epoch,
            ns_per_slot,
            MaxAllowableDrift.DEFAULT,
            .{
                .slot = epoch_schedule.getFirstSlotInEpoch(parent_slots_epoch orelse epoch),
                .timestamp = clock.epoch_start_timestamp,
            },
        )) |timestamp_estimate| {
            if (timestamp_estimate > unix_timestamp) unix_timestamp = timestamp_estimate;
        }
    }

    const epoch_start_timestamp = if (parent_slots_epoch != null and parent_slots_epoch.? != epoch)
        unix_timestamp
    else
        clock.epoch_start_timestamp;

    return .{
        .slot = slot,
        .epoch_start_timestamp = epoch_start_timestamp,
        .epoch = epoch,
        .leader_schedule_epoch = epoch_schedule.getLeaderScheduleEpoch(slot),
        .unix_timestamp = unix_timestamp,
    };
}

fn getTimestampEstimate(
    allocator: Allocator,
    feature_set: *const FeatureSet,
    stakes_cache: *StakesCache,
    epoch_stakes: *const EpochStakes,
    slot: Slot,
    slots_per_epoch: Slot,
    ns_per_slot: u64,
    max_allowable_drift: MaxAllowableDrift,
    epoch_start_timestamp: ?EpochStartTimestamp,
) Allocator.Error!?i64 {
    const recent_timestamps = blk: {
        const stakes: *const StakesCache.T(), var guard = stakes_cache.stakes.readWithLock();
        defer guard.unlock();
        const vote_accounts = &stakes.vote_accounts.vote_accounts;

        var recent_timestamps = try std.ArrayListUnmanaged(struct { Pubkey, Slot, i64 })
            .initCapacity(allocator, vote_accounts.count());
        errdefer recent_timestamps.deinit(allocator);

        for (vote_accounts.keys(), vote_accounts.values()) |pubkey, vote_account| {
            const vote_state = &vote_account.account.state;
            const slot_delta = std.math.sub(u64, slot, vote_state.last_timestamp.slot) catch
                return null;
            if (slot_delta <= slots_per_epoch) {
                recent_timestamps.appendAssumeCapacity(.{
                    pubkey,
                    vote_state.last_timestamp.slot,
                    vote_state.last_timestamp.timestamp,
                });
            }
        }

        break :blk recent_timestamps;
    };
    defer allocator.free(recent_timestamps.allocatedSlice());

    return calculateStakeWeightedTimestamp(
        allocator,
        recent_timestamps.items,
        &epoch_stakes.stakes.vote_accounts.vote_accounts,
        slot,
        ns_per_slot,
        epoch_start_timestamp,
        max_allowable_drift,
        feature_set.active(.warp_timestamp_again, slot),
    );
}

test createSysvarAccount {
    const allocator = std.testing.allocator;

    inline for (.{
        Clock,
        EpochSchedule,
        EpochRewards,
        Rent,
        LastRestartSlot,
        SlotHashes,
        StakeHistory,
        Fees,
        RecentBlockhashes,
        SlotHistory,
    }) |Sysvar| {
        // TODO: errdefer log for sysvar type
        // Required since default
        const default = if (@hasDecl(Sysvar, "init"))
            try Sysvar.init(allocator)
        else
            Sysvar.DEFAULT;
        defer if (@hasDecl(Sysvar, "deinit")) default.deinit(allocator) else {};

        try testCreateSysvarAccount(allocator, Sysvar, default, null);
        try testCreateSysvarAccount(allocator, Sysvar, default, &.{
            .lamports = 100,
            .data = .initEmpty(0),
            .owner = Pubkey.ZEROES,
            .executable = true,
            .rent_epoch = 50,
        });
    }
}

fn testCreateSysvarAccount(
    allocator: Allocator,
    comptime Sysvar: type,
    sysvar: Sysvar,
    old_account: ?*const Account,
) !void {
    const rent = Rent.DEFAULT;

    const sysvar_data = try allocator.alloc(u8, @max(
        Sysvar.STORAGE_SIZE,
        bincode.sizeOf(sysvar, .{}),
    ));
    defer allocator.free(sysvar_data);
    @memset(sysvar_data, 0);

    _ = try bincode.writeToSlice(sysvar_data, sysvar, .{});

    const account = try createSysvarAccount(
        allocator,
        &rent,
        Sysvar,
        sysvar,
        old_account,
    );
    defer allocator.free(account.data);

    const lamports_for_rent = rent.minimumBalance(sysvar_data.len);
    const expected_lamports, const expected_rent_epoch = if (old_account) |acc|
        .{ @max(acc.lamports, lamports_for_rent), acc.rent_epoch }
    else
        .{ lamports_for_rent, 0 };

    try std.testing.expectEqual(expected_lamports, account.lamports);
    try std.testing.expectEqualSlices(u8, sysvar_data, account.data);
    try std.testing.expectEqualSlices(u8, &sysvars.OWNER_ID.data, &account.owner.data);
    try std.testing.expectEqual(false, account.executable);
    try std.testing.expectEqual(expected_rent_epoch, account.rent_epoch);
}

test fillMissingSysvarCacheEntries {
    const allocator = std.testing.allocator;
    const AccountsDB = sig.accounts_db.AccountsDB;

    var prng = std.Random.DefaultPrng.init(0);

    // Create accounts db
    var accounts_db, var tmp_dir = try AccountsDB.initForTest(allocator);
    defer tmp_dir.cleanup();
    defer accounts_db.deinit();

    // Set slot and ancestors
    const slot = 10;
    var ancestors = Ancestors{};
    defer ancestors.deinit(allocator);
    try ancestors.ancestors.put(allocator, slot, {});

    // Create a sysvar cache with all sysvars randomly initialized.
    const expected = try initSysvarCacheWithRandomValues(allocator, prng.random());
    defer expected.deinit(allocator);

    // Write all sysvars to accounts db. Do not inherit from old accounts.
    try insertSysvarCacheAccounts(
        allocator,
        &accounts_db,
        &expected,
        slot,
        false,
    );

    // Initialize a new sysvar cache and fill it with missing entries.
    var actual = SysvarCache{};
    defer actual.deinit(allocator);

    // Fill missing entries in the sysvar cache from accounts db.
    try fillMissingSysvarCacheEntries(
        allocator,
        accounts_db.accountStore().reader().forSlot(&ancestors),
        &actual,
    );

    // Check all sysvar accounts are correct
    try std.testing.expectEqualSlices(u8, expected.clock.?, actual.clock.?);
    try std.testing.expectEqualSlices(u8, expected.epoch_schedule.?, actual.epoch_schedule.?);
    try std.testing.expectEqualSlices(u8, expected.epoch_rewards.?, actual.epoch_rewards.?);
    try std.testing.expectEqualSlices(u8, expected.rent.?, actual.rent.?);
    try std.testing.expectEqualSlices(u8, expected.last_restart_slot.?, actual.last_restart_slot.?);
    try std.testing.expectEqualSlices(u8, expected.slot_hashes.?, actual.slot_hashes.?);
    try std.testing.expectEqualSlices(
        SlotHashes.Entry,
        expected.slot_hashes_obj.?.entries.constSlice(),
        actual.slot_hashes_obj.?.entries.constSlice(),
    );
    try std.testing.expectEqualSlices(u8, expected.stake_history.?, actual.stake_history.?);
    try std.testing.expectEqualSlices(
        StakeHistory.Entry,
        expected.stake_history_obj.?.entries.constSlice(),
        actual.stake_history_obj.?.entries.constSlice(),
    );
    try std.testing.expectEqual(expected.fees_obj, actual.fees_obj);
    try std.testing.expectEqualSlices(
        RecentBlockhashes.Entry,
        expected.recent_blockhashes_obj.?.entries.constSlice(),
        actual.recent_blockhashes_obj.?.entries.constSlice(),
    );
}

fn initSysvarCacheWithRandomValues(allocator: Allocator, random: std.Random) !SysvarCache {
    if (!builtin.is_test) @compileError("only for testing");

    const clock = Clock.initRandom(random);
    const epoch_schedule = EpochSchedule.initRandom(random);
    const epoch_rewards = EpochRewards.initRandom(random);
    const rent = Rent.initRandom(random);
    const last_restart_slot = LastRestartSlot.initRandom(random);

    const slot_hashes = try SlotHashes.initRandom(allocator, random);
    const stake_history = try StakeHistory.initRandom(allocator, random);
    const fees = Fees.initRandom(random);
    const recent_blockhashes = try RecentBlockhashes.initRandom(allocator, random);

    return .{
        .clock = try sysvars.serialize(allocator, clock),
        .epoch_schedule = try sysvars.serialize(allocator, epoch_schedule),
        .epoch_rewards = try sysvars.serialize(allocator, epoch_rewards),
        .rent = try sysvars.serialize(allocator, rent),
        .last_restart_slot = try sysvars.serialize(allocator, last_restart_slot),
        .slot_hashes = try sysvars.serialize(allocator, slot_hashes),
        .slot_hashes_obj = slot_hashes,
        .stake_history = try sysvars.serialize(allocator, stake_history),
        .stake_history_obj = stake_history,
        .fees_obj = fees,
        .recent_blockhashes_obj = recent_blockhashes,
    };
}

fn initSysvarCacheWithDefaultValues(allocator: Allocator) !SysvarCache {
    if (!builtin.is_test) @compileError("only for testing");

    const clock = Clock.DEFAULT;
    const epoch_schedule = EpochSchedule.DEFAULT;
    const epoch_rewards = EpochRewards.DEFAULT;
    const rent = Rent.DEFAULT;
    const last_restart_slot = LastRestartSlot.DEFAULT;

    const slot_hashes = try SlotHashes.init(allocator);
    const stake_history = try StakeHistory.init(allocator);
    const fees = Fees.DEFAULT;
    const recent_blockhashes = try RecentBlockhashes.init(allocator);

    return .{
        .clock = try sysvars.serialize(allocator, clock),
        .epoch_schedule = try sysvars.serialize(allocator, epoch_schedule),
        .epoch_rewards = try sysvars.serialize(allocator, epoch_rewards),
        .rent = try sysvars.serialize(allocator, rent),
        .last_restart_slot = try sysvars.serialize(allocator, last_restart_slot),
        .slot_hashes = try sysvars.serialize(allocator, slot_hashes),
        .slot_hashes_obj = slot_hashes,
        .stake_history = try sysvars.serialize(allocator, stake_history),
        .stake_history_obj = stake_history,
        .fees_obj = fees,
        .recent_blockhashes_obj = recent_blockhashes,
    };
}

fn insertSysvarCacheAccounts(
    allocator: Allocator,
    accounts_db: *sig.accounts_db.AccountsDB,
    sysvar_cache: *const SysvarCache,
    slot: Slot,
    inherit_from_old_account: bool,
) !void {
    if (!builtin.is_test) @compileError("only for testing");
    var sysvar_accounts = std.MultiArrayList(struct {
        pubkey: Pubkey,
        account: Account,
    }){};
    defer {
        for (sysvar_accounts.slice().items(.account)) |acc| acc.deinit(allocator);
        sysvar_accounts.deinit(allocator);
    }

    inline for (.{
        Clock,
        EpochSchedule,
        EpochRewards,
        Rent,
        LastRestartSlot,
        SlotHashes,
        StakeHistory,
        Fees,
        RecentBlockhashes,
    }) |Sysvar| {
        const old_account = if (inherit_from_old_account)
            accounts_db.getAccountLatest(&Sysvar.ID) catch null
        else
            null;
        defer if (old_account) |acc| acc.deinit(allocator) else {};

        const account = try createSysvarAccount(
            allocator,
            &Rent.DEFAULT,
            Sysvar,
            try sysvar_cache.get(Sysvar),
            if (old_account) |*acc| acc else null,
        );

        try sysvar_accounts.append(allocator, .{ .pubkey = Sysvar.ID, .account = .{
            .lamports = account.lamports,
            .data = .initAllocatedOwned(account.data),
            .owner = account.owner,
            .executable = account.executable,
            .rent_epoch = account.rent_epoch,
        } });
    }

    try accounts_db.putAccountSlice(
        sysvar_accounts.slice().items(.account),
        sysvar_accounts.slice().items(.pubkey),
        slot,
    );
}

fn expectSysvarAccountChange(rent: Rent, old: AccountSharedData, new: AccountSharedData) !void {
    if (!builtin.is_test) @compileError("only for testing");
    const minimum_for_rent = rent.minimumBalance(new.data.len);
    try std.testing.expectEqual(@max(old.lamports, minimum_for_rent), new.lamports);
    try std.testing.expect(old.owner.equals(&new.owner));
    try std.testing.expectEqual(old.executable, new.executable);
    try std.testing.expectEqual(old.rent_epoch, new.rent_epoch);
}

fn getSysvarAndAccount(
    comptime Sysvar: type,
    allocator: Allocator,
    account_reader: SlotAccountReader,
) !?struct { Sysvar, AccountSharedData } {
    if (!builtin.is_test) @compileError("only for testing");
    const maybe_account = account_reader.get(Sysvar.ID) catch return null;

    const account = maybe_account orelse return null;
    defer account.deinit(allocator);

    const data = try account.data.readAllAllocate(allocator);
    const sysvar = bincode.readFromSlice(
        allocator,
        Sysvar,
        data,
        .{},
    ) catch {
        allocator.free(data);
        return null;
    };

    return .{ sysvar, .{
        .lamports = account.lamports,
        .data = data,
        .owner = account.owner,
        .executable = account.executable,
        .rent_epoch = account.rent_epoch,
    } };
}

test "update all sysvars" {
    const allocator = std.testing.allocator;
    const AccountsDB = sig.accounts_db.AccountsDB;

    var prng = std.Random.DefaultPrng.init(0);
    const random = prng.random();

    // Create values for update sysvar deps
    var accounts_db, var tmp_dir = try AccountsDB.initForTest(allocator);
    defer tmp_dir.cleanup();
    defer accounts_db.deinit();

    var capitalization = Atomic(u64).init(0);
    var slot: Slot = 10;
    const rent = Rent.DEFAULT;
    var ancestors = Ancestors{};
    defer ancestors.deinit(allocator);
    try ancestors.ancestors.put(allocator, slot, {});

    // Create and insert sysvar defaults
    const initial_sysvars = try initSysvarCacheWithDefaultValues(allocator);
    defer initial_sysvars.deinit(allocator);
    try insertSysvarCacheAccounts(
        allocator,
        &accounts_db,
        &initial_sysvars,
        slot,
        false,
    );

    // Insert slot history default manually since it is not in the sysvar cache
    const slot_history = try SlotHistory.init(allocator);
    defer slot_history.deinit(allocator);
    const account = try createSysvarAccount(
        allocator,
        &Rent.DEFAULT,
        SlotHistory,
        slot_history,
        null,
    );
    defer allocator.free(account.data);
    try accounts_db.putAccount(slot, SlotHistory.ID, account);

    // NOTE: Putting accounts on the same slot is broken, so increment slot by 1 and add it to ancestors.
    slot = slot + 1;
    const update_sysvar_deps = UpdateSysvarAccountDeps{
        .account_store = accounts_db.accountStore(),
        .capitalization = &capitalization,
        .ancestors = &ancestors,
        .rent = &rent,
        .slot = slot,
    };
    try ancestors.ancestors.put(allocator, slot, {});
    const account_reader = accounts_db.accountReader().forSlot(&ancestors);

    { // updateClock
        _, const old_account =
            (try getSysvarAndAccount(Clock, allocator, account_reader)).?;
        defer allocator.free(old_account.data);

        const feature_set = FeatureSet.ALL_DISABLED;
        const epoch_schedule = EpochSchedule.DEFAULT;
        const epoch_stakes = try EpochStakes.init(allocator);
        defer epoch_stakes.deinit(allocator);
        var stakes_cache = try StakesCache.init(allocator);
        defer stakes_cache.deinit(allocator);

        try updateClock(allocator, .{
            .feature_set = &feature_set,
            .epoch_schedule = &epoch_schedule,
            .epoch_stakes = &epoch_stakes,
            .stakes_cache = &stakes_cache,
            .epoch = epoch_schedule.getEpoch(slot),
            .parent_slots_epoch = null,
            .genesis_creation_time = 0,
            .ns_per_slot = 0,
            .update_sysvar_deps = update_sysvar_deps,
        });

        const new_sysvar, const new_account =
            (try getSysvarAndAccount(Clock, allocator, account_reader)).?;
        defer allocator.free(new_account.data);

        try std.testing.expectEqual(slot, new_sysvar.slot);
        try std.testing.expectEqual(0, new_sysvar.epoch_start_timestamp);
        try std.testing.expectEqual(epoch_schedule.getEpoch(slot), new_sysvar.epoch);
        try std.testing.expectEqual(
            epoch_schedule.getLeaderScheduleEpoch(slot),
            new_sysvar.leader_schedule_epoch,
        );
        try std.testing.expectEqual(0, new_sysvar.unix_timestamp);
        try expectSysvarAccountChange(rent, old_account, new_account);
    }

    { // updateLastRestartSlot
        var feature_set = FeatureSet.ALL_DISABLED;
        feature_set.setSlot(.last_restart_slot_sysvar, 0);

        const new_restart_slot = slot - 5;

        var hard_forks = HardForks{};
        defer hard_forks.deinit(allocator);
        try hard_forks.register(allocator, new_restart_slot);

        _, const old_account = (try getSysvarAndAccount(
            LastRestartSlot,
            allocator,
            account_reader,
        )).?;
        defer allocator.free(old_account.data);

        try updateLastRestartSlot(
            allocator,
            &feature_set,
            slot,
            &hard_forks,
            update_sysvar_deps,
        );

        const new_sysvar, const new_account =
            (try getSysvarAndAccount(LastRestartSlot, allocator, account_reader)).?;
        defer allocator.free(new_account.data);

        try std.testing.expectEqual(new_restart_slot, new_sysvar.last_restart_slot);
        try expectSysvarAccountChange(rent, old_account, new_account);
    }

    { // updateSlotHistory
        const old_sysvar, const old_account =
            (try getSysvarAndAccount(SlotHistory, allocator, account_reader)).?;
        defer {
            old_sysvar.deinit(allocator);
            allocator.free(old_account.data);
        }

        try updateSlotHistory(allocator, update_sysvar_deps);

        const new_sysvar, const new_account =
            (try getSysvarAndAccount(SlotHistory, allocator, account_reader)).?;
        defer {
            new_sysvar.deinit(allocator);
            allocator.free(new_account.data);
        }

        try std.testing.expectEqual(slot, new_sysvar.newest());
        try expectSysvarAccountChange(rent, old_account, new_account);
    }

    { // updateSlotHashes
        const parent_slot = slot - 1;
        const parent_hash = Hash.initRandom(random);

        const old_sysvar, const old_account =
            (try getSysvarAndAccount(SlotHashes, allocator, account_reader)).?;
        defer {
            old_sysvar.deinit(allocator);
            allocator.free(old_account.data);
        }

        try updateSlotHashes(allocator, parent_slot, parent_hash, update_sysvar_deps);

        const new_sysvar, const new_account =
            (try getSysvarAndAccount(SlotHashes, allocator, account_reader)).?;
        defer {
            new_sysvar.deinit(allocator);
            allocator.free(new_account.data);
        }

        try std.testing.expectEqual(parent_hash, new_sysvar.get(parent_slot));
        try expectSysvarAccountChange(rent, old_account, new_account);
    }

    { // updateRent
        _, const old_account =
            (try getSysvarAndAccount(Rent, allocator, account_reader)).?;
        defer allocator.free(old_account.data);

        const new_rent = Rent.initRandom(random);

        try updateRent(allocator, new_rent, update_sysvar_deps);

        const new_sysvar, const new_account =
            (try getSysvarAndAccount(Rent, allocator, account_reader)).?;
        defer allocator.free(new_account.data);

        try std.testing.expect(std.meta.eql(new_rent, new_sysvar));
        try expectSysvarAccountChange(rent, old_account, new_account);
    }

    { // updateEpochSchedule
        _, const old_account =
            (try getSysvarAndAccount(EpochSchedule, allocator, account_reader)).?;
        defer allocator.free(old_account.data);

        const new_epoch_schedule = EpochSchedule.initRandom(random);

        try updateEpochSchedule(allocator, new_epoch_schedule, update_sysvar_deps);

        const new_sysvar, const new_account =
            (try getSysvarAndAccount(EpochSchedule, allocator, account_reader)).?;
        defer allocator.free(new_account.data);

        try std.testing.expect(std.meta.eql(new_epoch_schedule, new_sysvar));
        try expectSysvarAccountChange(rent, old_account, new_account);
    }

    { // updateStakeHistory
        const old_sysvar, const old_account =
            (try getSysvarAndAccount(StakeHistory, allocator, account_reader)).?;
        defer {
            old_sysvar.deinit(allocator);
            allocator.free(old_account.data);
        }

        var stakes_cache = try StakesCache.init(allocator);
        defer stakes_cache.deinit(allocator);
        const stakes: *StakesCache.T(), var guard = stakes_cache.stakes.writeWithLock();
        try stakes.stake_history.entries.append(.{
            .epoch = 1,
            .stake = .{
                .effective = 1000,
                .activating = 100,
                .deactivating = 10,
            },
        });
        guard.unlock();

        try updateStakeHistory(allocator, .{
            .epoch = 1,
            .parent_slots_epoch = null,
            .stakes_cache = &stakes_cache,
            .update_sysvar_deps = update_sysvar_deps,
        });

        const new_sysvar, const new_account =
            (try getSysvarAndAccount(StakeHistory, allocator, account_reader)).?;
        defer {
            new_sysvar.deinit(allocator);
            allocator.free(new_account.data);
        }

        try std.testing.expectEqual(1, new_sysvar.entries.len);
        try std.testing.expectEqual(1000, new_sysvar.getEntry(1).?.stake.effective);
        try std.testing.expectEqual(100, new_sysvar.getEntry(1).?.stake.activating);
        try std.testing.expectEqual(10, new_sysvar.getEntry(1).?.stake.deactivating);
        try expectSysvarAccountChange(rent, old_account, new_account);
    }

    { // updateRecentBlockhashes
        const old_sysvar, const old_account =
            (try getSysvarAndAccount(RecentBlockhashes, allocator, account_reader)).?;
        defer {
            old_sysvar.deinit(allocator);
            allocator.free(old_account.data);
        }

        var blockhash_queue = BlockhashQueue.DEFAULT;
        defer blockhash_queue.deinit(allocator);

        const new_hash = Hash.initRandom(random);
        const new_lamports_per_signature = 1000;
        try blockhash_queue.insertHash(allocator, new_hash, new_lamports_per_signature);

        try updateRecentBlockhashes(allocator, &blockhash_queue, update_sysvar_deps);

        const new_sysvar, const new_account =
            (try getSysvarAndAccount(RecentBlockhashes, allocator, account_reader)).?;
        defer {
            new_sysvar.deinit(allocator);
            allocator.free(new_account.data);
        }

        try std.testing.expectEqual(1, new_sysvar.entries.len);
        const entry = new_sysvar.entries.buffer[0];
        try std.testing.expectEqual(new_hash, entry.blockhash);
        try std.testing.expectEqual(new_lamports_per_signature, entry.lamports_per_signature);
        try expectSysvarAccountChange(rent, old_account, new_account);
    }
}<|MERGE_RESOLUTION|>--- conflicted
+++ resolved
@@ -96,10 +96,7 @@
     try updateLastRestartSlot(
         allocator,
         &constants.feature_set,
-<<<<<<< HEAD
-=======
         slot,
->>>>>>> 80ab204b
         hard_forks,
         sysvar_deps,
     );
