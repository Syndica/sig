const builtin = @import("builtin");
const std = @import("std");
const sig = @import("../sig.zig");

const Allocator = std.mem.Allocator;

const bincode = sig.bincode;
const sysvars = sig.runtime.sysvar;
const features = sig.runtime.features;

const AccountsDb = sig.accounts_db.AccountsDB;

const Epoch = sig.core.Epoch;
const Pubkey = sig.core.Pubkey;
const Ancestors = sig.core.Ancestors;
const Account = sig.core.Account;
const SlotState = sig.core.SlotState;
const Slot = sig.core.Slot;
const HardForks = sig.core.HardForks;
const EpochStakes = sig.core.EpochStakes;
const BlockhashQueue = sig.core.BlockhashQueue;

const AccountSharedData = sig.runtime.AccountSharedData;
const FeatureSet = sig.runtime.FeatureSet;
const SysvarCache = sig.runtime.SysvarCache;

const Clock = sysvars.Clock;
const EpochSchedule = sysvars.EpochSchedule;
const EpochRewards = sysvars.EpochRewards;
const Fees = sysvars.Fees;
const LastRestartSlot = sysvars.LastRestartSlot;
const RecentBlockhashes = sysvars.RecentBlockhashes;
const Rent = sysvars.Rent;
const SlotHashes = sysvars.SlotHashes;
const StakeHistory = sysvars.StakeHistory;
const SlotHistory = sysvars.SlotHistory;

const failing_allocator = sig.utils.allocators.failing.allocator(.{});

pub fn fillMissingEntries(
    allocator: Allocator,
    accounts_db: *AccountsDb,
    ancestors: *const Ancestors,
    sysvar_cache: *SysvarCache,
) !void {
    if (sysvar_cache.clock == null) {
        if (getSysvarAndDataFromAccount(
            allocator,
            accounts_db,
            ancestors,
            Clock,
        )) |sysvar_and_data| {
            sysvar_cache.clock = sysvar_and_data.data;
        }
    }

    if (sysvar_cache.epoch_schedule == null) {
        if (getSysvarAndDataFromAccount(
            allocator,
            accounts_db,
            ancestors,
            EpochSchedule,
        )) |sysvar_and_data| {
            sysvar_cache.epoch_schedule = sysvar_and_data.data;
        }
    }

    if (sysvar_cache.epoch_rewards == null) {
        if (getSysvarAndDataFromAccount(
            allocator,
            accounts_db,
            ancestors,
            EpochRewards,
        )) |sysvar_and_data| {
            sysvar_cache.epoch_rewards = sysvar_and_data.data;
        }
    }

    if (sysvar_cache.rent == null) {
        if (getSysvarAndDataFromAccount(
            allocator,
            accounts_db,
            ancestors,
            Rent,
        )) |sysvar_and_data| {
            sysvar_cache.rent = sysvar_and_data.data;
        }
    }

    if (sysvar_cache.last_restart_slot == null) {
        if (getSysvarAndDataFromAccount(
            allocator,
            accounts_db,
            ancestors,
            LastRestartSlot,
        )) |sysvar_and_data| {
            sysvar_cache.last_restart_slot = sysvar_and_data.data;
        }
    }

    if (sysvar_cache.slot_hashes == null) {
        if (getSysvarAndDataFromAccount(
            allocator,
            accounts_db,
            ancestors,
            SlotHashes,
        )) |sysvar_and_data| {
            sysvar_cache.slot_hashes = sysvar_and_data.data;
            sysvar_cache.slot_hashes_obj = sysvar_and_data.sysvar;
        }
    }

    if (sysvar_cache.stake_history == null) {
        if (getSysvarAndDataFromAccount(
            allocator,
            accounts_db,
            ancestors,
            StakeHistory,
        )) |sysvar_and_data| {
            sysvar_cache.stake_history = sysvar_and_data.data;
            sysvar_cache.stake_history_obj = sysvar_and_data.sysvar;
        }
    }

    if (sysvar_cache.fees_obj == null) {
        if (getSysvarFromAccount(
            allocator,
            accounts_db,
            ancestors,
            Fees,
        )) |fees| {
            sysvar_cache.fees_obj = fees;
        }
    }

    if (sysvar_cache.recent_blockhashes_obj == null) {
        if (getSysvarFromAccount(
            allocator,
            accounts_db,
            ancestors,
            RecentBlockhashes,
        )) |recent_block_hashes| {
            sysvar_cache.recent_blockhashes_obj = recent_block_hashes;
        }
    }
}

/// TODO: getTimestampEstimate is called by `nextClock` and requires the stakes cache
pub fn updateClock(
    allocator: std.mem.Allocator,
    ancestors: *const Ancestors,
    epoch_schedule: *const EpochSchedule,
    rent: *const Rent,
    state: *SlotState,
    accounts_db: *AccountsDb,
    genesis_creation_time: i64,
    slot: Slot,
    epoch: Epoch,
    parent_epoch: ?Epoch,
) Allocator.Error!void {
    const clock = nextClock(
        ancestors,
        epoch_schedule,
        genesis_creation_time,
        accounts_db,
        slot,
        epoch,
        parent_epoch,
    );
    try updateSysvarAccount(
        allocator,
        state,
        accounts_db,
        ancestors,
        rent,
        slot,
        Clock,
        clock,
    );
}

pub fn updateLastRestartSlot(
    allocator: std.mem.Allocator,
    ancestors: *const Ancestors,
    feature_set: *const FeatureSet,
    hard_forks: *const HardForks,
    rent: *const Rent,
    state: *SlotState,
    accounts_db: *AccountsDb,
    slot: Slot,
) Allocator.Error!void {
    if (!feature_set.active.contains(features.LAST_RESTART_SLOT_SYSVAR)) return;

    const new_last_restart_slot = blk: {
        const iter = std.mem.reverseIterator(hard_forks.forks.items);
        while (iter.next()) |hf| if (hf.slot <= slot) break :blk hf.slot;
        break :blk 0;
    };

    if (getSysvarFromAccount(
        failing_allocator,
        accounts_db,
        ancestors,
        LastRestartSlot,
    )) |current| {
        // Only write a new LastRestartSlot if it has changed.
        if (new_last_restart_slot == current.last_restart_slot) return;
    }

    try updateSysvarAccount(
        allocator,
        state,
        accounts_db,
        ancestors,
        rent,
        slot,
        LastRestartSlot,
        new_last_restart_slot,
    );
}

pub fn updateSlotHistory(
    allocator: std.mem.Allocator,
    ancestors: *const Ancestors,
    rent: *const Rent,
    state: *SlotState,
    accounts_db: *AccountsDb,
    slot: Slot,
) Allocator.Error!void {
    const slot_history: SlotHistory = getSysvarFromAccount(
        allocator,
        accounts_db,
        ancestors,
        SlotHistory,
    ) orelse SlotHistory.default(allocator);
    defer slot_history.deinit(allocator);

    slot_history.add(slot);

    try updateSysvarAccount(
        allocator,
        state,
        accounts_db,
        ancestors,
        rent,
        slot,
        SlotHistory,
        slot_history,
    );
}

pub fn updateSlotHashes(
    allocator: std.mem.Allocator,
    ancestors: *const Ancestors,
    rent: *const Rent,
    state: *SlotState,
    accounts_db: *AccountsDb,
    slot: Slot,
) Allocator.Error!void {
    const slot_hashes: SlotHashes = getSysvarFromAccount(
        allocator,
        accounts_db,
        ancestors,
        SlotHashes,
    ) orelse SlotHashes.default(allocator);
    defer slot_hashes.deinit(allocator);

    slot_hashes.add(slot);

    try updateSysvarAccount(
        allocator,
        state,
        accounts_db,
        ancestors,
        rent,
        slot,
        SlotHashes,
        slot_hashes,
    );
}

// TODO: Requires StakesCache and EpochStakesMap
// pub const MAX_LEADER_SCHEDULE_STAKES: Epoch = 5;
// pub fn updateEpochStakes(
//     allocator: std.mem.Allocator,
//     ancestors: *const Ancestors,
//     rent: *const Rent,
//     state: *SlotState,
//     accounts_db: *AccountsDb,
//     epoch_stakes: *std.AutoArrayHashMap(Epoch, EpochStakes),
//     stakes_cache: *StakesCache,
//     slot: Slot,
//     leader_schedule_epoch: Epoch,
// ) !void {
//     if (epoch_stakes.contains(leader_schedule_epoch)) return;

//     try removeOldEpochStakes(
//         allocator,
//         epoch_stakes,
//         leader_schedule_epoch,
//     );
// }

// fn removeOldEpochStakes(
//     allocator: std.mem.Allocator,
//     epoch_stakes: *std.AutoArrayHashMap(Epoch, EpochStakes),
//     leader_schedule_epoch: Epoch,
// ) !void {
//     var remove_keys = try std.ArrayListUnmanaged(Epoch).initCapacity(
//         allocator,
//         epoch_stakes.count(),
//     );
//     defer allocator.free(remove_keys);

//     for (epoch_stakes.keys()) |epoch| {
//         if (epoch < leader_schedule_epoch -| MAX_LEADER_SCHEDULE_STAKES) {
//             try remove_keys.append(epoch);
//         }
//     }

//     for (remove_keys.items) |epoch| epoch_stakes.swapRemove(epoch);
// }

pub fn updateRent(
    allocator: std.mem.Allocator,
    ancestors: *const Ancestors,
    rent: *const Rent,
    state: *SlotState,
    accounts_db: *AccountsDb,
    slot: Slot,
) Allocator.Error!void {
    try updateSysvarAccount(
        allocator,
        state,
        accounts_db,
        ancestors,
        rent,
        slot,
        Rent,
        rent.*,
    );
}

pub fn updateEpochSchedule(
    allocator: std.mem.Allocator,
    ancestors: *const Ancestors,
    rent: *const Rent,
    state: *SlotState,
    accounts_db: *AccountsDb,
    slot: Slot,
    epoch_schedule: EpochSchedule,
) Allocator.Error!void {
    try updateSysvarAccount(
        allocator,
        state,
        accounts_db,
        ancestors,
        rent,
        slot,
        EpochSchedule,
        epoch_schedule,
    );
}

// TODO: Requires StakesCache
// pub fn updateStakeHistory(
//     allocator: std.mem.Allocator,
//     ancestors: *const Ancestors,
//     rent: *const Rent,
//     state: *SlotState,
//     accounts_db: *AccountsDb,
//     slot: Slot,
//     epoch: Epoch,
//     maybe_epoch: ?Epoch,
//     stakes_cache: *const StakesCache,
// ) !void {
//     if (maybe_epoch) |e| if (e == epoch) return;
//     try updateSysvarAccount(
//         allocator,
//         state,
//         accounts_db,
//         ancestors,
//         rent,
//         slot,
//         StakeHistory
//         stakes_cache.stakes().history(),
//     );
// }

pub fn updateRecentBlockhashes(
    allocator: std.mem.Allocator,
    ancestors: *const Ancestors,
    rent: *const Rent,
    state: *SlotState,
    accounts_db: *AccountsDb,
    slot: Slot,
    blockhash_queue: *const BlockhashQueue,
) Allocator.Error!void {
    const recent_blockhashes = try RecentBlockhashes.fromBlockhashQueue(
        allocator,
        blockhash_queue,
    );
    defer recent_blockhashes.deinit(allocator);

    try updateSysvarAccount(
        allocator,
        state,
        accounts_db,
        ancestors,
        rent,
        slot,
        RecentBlockhashes,
        recent_blockhashes,
    );
}

/// Update sysvar account is used to update sysvar accounts in the validator runtime
/// outside of the SVM. This is referred to as an 'off-chain' account update. The current sysvar
/// account is loaded from the accounts database using the current ancestors and a new account is
/// created which inherits the lamports and rent epoch from the old account if it exists. The new
/// account lamports are then adjusted to ensure rent exemption. The new account is written back
/// to accounts db, and the slot capitalization is updated to reflect the change in account lamports.
fn updateSysvarAccount(
    allocator: std.mem.Allocator,
    state: *SlotState,
    accounts_db: *AccountsDb,
    ancestors: *const Ancestors,
    rent: *const Rent,
    slot: u64,
    comptime Sysvar: type,
    sysvar: Sysvar,
) Allocator.Error!void {
    // TODO: handle errors directly
    const old_account = accounts_db.getAccountWithAncestors(
        &Sysvar.ID,
        ancestors,
    ) catch null;

    const new_account = try createSysvarAccount(
        allocator,
        rent,
        Sysvar,
        sysvar,
        &old_account,
    );

    if (new_account.lamports > old_account.lamports)
        state.capitalization.fetchAdd(new_account.lamports - old_account.lamports, .monotonic)
    else if (new_account.lamports < old_account.lamports)
        state.capitalization.fetchSub(old_account.lamports - new_account.lamports, .monotonic);

    try accounts_db.putAccount(slot, Sysvar.ID, new_account);
}

/// Create a new sysvar account with the provided sysvar data. If an old account is provided,
/// the new account will inherit the lamports and rent epoch from the old account, ensuring that
/// the new account is rent-exempt. If no old account is provided, the new account will be created
/// with the minimum lamports required for rent exemption based on the sysvar data size.
fn createSysvarAccount(
    allocator: std.mem.Allocator,
    rent: *const Rent,
    comptime Sysvar: type,
    sysvar: Sysvar,
    old_account: ?*const Account,
) Allocator.Error!AccountSharedData {
    // This should NEVER happen, dynamiclly sized sysvars manage there max size.
    if (bincode.sizeOf(sysvar, .{}) > Sysvar.SIZE_OF)
        std.debug.panic("sysvar data size exceeds maximum allowed size: sysvar={s}, size={}", .{
            @typeName(Sysvar),
            bincode.sizeOf(sysvar, .{}),
        });

    const sysvar_data = try allocator.alloc(u8, Sysvar.SIZE_OF);
    errdefer allocator.free(sysvar_data);
    @memset(sysvar_data, 0);

    // writeToSlice may return a 'NoSpaceLeft' error. The above allocation ensures
    // that there is enough space for serialisation.
    _ = bincode.writeToSlice(sysvar_data, sysvar, .{}) catch unreachable;

    const lamports_for_rent = rent.minimumBalance(sysvar_data.len);
    const lamports, const rent_epoch = if (old_account) |acc|
        .{ @max(acc.lamports, lamports_for_rent), acc.rent_epoch }
    else
        .{ lamports_for_rent, 0 };

    return .{
        .lamports = lamports,
        .data = sysvar_data,
        .owner = sysvars.OWNER_ID,
        .executable = false,
        .rent_epoch = rent_epoch,
    };
}

fn getSysvarAndDataFromAccount(
    allocator: std.mem.Allocator,
    accounts_db: *AccountsDb,
    ancestors: *const Ancestors,
    comptime Sysvar: type,
) ?struct { sysvar: Sysvar, data: []const u8 } {
    const maybe_account = accounts_db.getAccountWithAncestors(
        &Sysvar.ID,
        ancestors,
    ) catch return null;

    const account = maybe_account orelse return null;
    defer account.deinit(allocator);

    // TODO: how/can I read this without allocating?
    const data = account.data.dupeAllocatedOwned(allocator) catch
        return null;

    const sysvar = bincode.readFromSlice(
        allocator,
        Sysvar,
        data.owned_allocation,
        .{},
    ) catch {
        data.deinit(allocator);
        return null;
    };

    return .{ .sysvar = sysvar, .data = data.owned_allocation };
}

fn getSysvarFromAccount(
    allocator: std.mem.Allocator,
    accounts_db: *AccountsDb,
    ancestors: *const Ancestors,
    comptime Sysvar: type,
) ?Sysvar {
    const maybe_account = accounts_db.getAccountWithAncestors(
        &Sysvar.ID,
        ancestors,
    ) catch return null;

    const account = maybe_account orelse return null;
    defer account.deinit(allocator);

    const data = account.data.dupeAllocatedOwned(allocator) catch
        return null;
    defer data.deinit(allocator);

    return bincode.readFromSlice(
        allocator,
        Sysvar,
        data.owned_allocation,
        .{},
    ) catch null;
}

fn nextClock(
    ancestors: *const Ancestors,
    epoch_schedule: *const EpochSchedule,
    genesis_creation_time: i64,
    accounts_db: *AccountsDb,
    slot: Slot,
    epoch: Epoch,
    parent_epoch: ?Epoch,
) Clock {
    if (slot == 0) return .{
        .slot = slot,
        .epoch_start_timestamp = genesis_creation_time,
        .epoch = epoch,
        .leader_schedule_epoch = epoch_schedule.getLeaderScheduleEpoch(slot),
        .unix_timestamp = genesis_creation_time,
    };

    const clock = getSysvarFromAccount(
        failing_allocator,
        accounts_db,
        ancestors,
        Clock.ID,
    ) orelse Clock.DEFAULT;

    var unix_timestamp = clock.unix_timestamp;

    if (getTimestampEstimate(
        MaxAllowableDrift.DEFAULT,
        .{
            epoch_schedule.getFirstSlotInEpoch(parent_epoch orelse epoch),
            clock.epoch_start_timestamp,
        },
    )) |timestamp_estimate| {
        if (timestamp_estimate > unix_timestamp) unix_timestamp = timestamp_estimate;
    }

    const epoch_start_timestamp = if (parent_epoch != null and parent_epoch.? != epoch)
        unix_timestamp
    else
        clock.epoch_start_timestamp;

    return .{
        .slot = slot,
        .epoch_start_timestamp = epoch_start_timestamp,
        .epoch = epoch,
        .leader_schedule_epoch = epoch_schedule.getLeaderScheduleEpoch(slot),
        .unix_timestamp = unix_timestamp,
    };
}

const MaxAllowableDrift = struct {
    fast: u32,
    slot: u32,

    pub const MAX_ALLOWABLE_DRIFT_PERCENTAGE_FAST: u32 = 25;
    pub const MAX_ALLOWABLE_DRIFT_PERCENTAGE_SLOW_V2: u32 = 150;

    pub const DEFAULT: MaxAllowableDrift = .{
        .fast = MAX_ALLOWABLE_DRIFT_PERCENTAGE_FAST,
        .slow = MAX_ALLOWABLE_DRIFT_PERCENTAGE_SLOW_V2,
    };
};

/// TODO: Implementation requires stakes cache
/// https://github.com/firedancer-io/agave/blob/57059221b5ac5275bca30edceb9f7de7f45f3495/runtime/src/bank.rs#L2512
fn getTimestampEstimate(
    max_allowable_drift: MaxAllowableDrift,
    epoch_start: ?struct {
        slot: Slot,
        timestamp: i64,
    },
) ?i64 {
    _ = max_allowable_drift;
    _ = epoch_start;
    return null;
}

test createSysvarAccount {
    const allocator = std.testing.allocator;

    inline for (.{
        Clock,
        EpochSchedule,
        EpochRewards,
        Rent,
        LastRestartSlot,
        SlotHashes,
        StakeHistory,
        Fees,
        RecentBlockhashes,
        SlotHistory,
    }) |Sysvar| {
        // TODO: errdefer log for sysvar type
        // Required since default
        const default = if (@hasDecl(Sysvar, "default"))
            try Sysvar.default(allocator)
        else
            Sysvar.DEFAULT;
        defer if (@hasDecl(Sysvar, "deinit")) default.deinit(allocator) else {};

        try testCreateSysvarAccount(allocator, Sysvar, default, null);
        try testCreateSysvarAccount(allocator, Sysvar, default, &.{
            .lamports = 100,
            .data = .initEmpty(0),
            .owner = Pubkey.ZEROES,
            .executable = true,
            .rent_epoch = 50,
        });
    }
}

fn testCreateSysvarAccount(
    allocator: std.mem.Allocator,
    comptime Sysvar: type,
    sysvar: Sysvar,
    old_account: ?*const Account,
) !void {
    const rent = Rent.DEFAULT;

    const sysvar_data = try allocator.alloc(u8, @max(
        Sysvar.SIZE_OF,
        bincode.sizeOf(sysvar, .{}),
    ));
    defer allocator.free(sysvar_data);
    @memset(sysvar_data, 0);

    _ = try bincode.writeToSlice(sysvar_data, sysvar, .{});

    const account = try createSysvarAccount(
        allocator,
        &rent,
        Sysvar,
        sysvar,
        old_account,
    );
    defer allocator.free(account.data);

    const lamports_for_rent = rent.minimumBalance(sysvar_data.len);
    const expected_lamports, const expected_rent_epoch = if (old_account) |acc|
        .{ @max(acc.lamports, lamports_for_rent), acc.rent_epoch }
    else
        .{ lamports_for_rent, 0 };

    try std.testing.expectEqual(expected_lamports, account.lamports);
    try std.testing.expectEqualSlices(u8, sysvar_data, account.data);
    try std.testing.expectEqualSlices(u8, &sysvars.OWNER_ID.data, &account.owner.data);
    try std.testing.expectEqual(false, account.executable);
    try std.testing.expectEqual(expected_rent_epoch, account.rent_epoch);
}

test fillMissingEntries {
    const loadTestAccountsDB = sig.accounts_db.db.loadTestAccountsDB;
    const allocator = std.testing.allocator;
    var prng = std.Random.DefaultPrng.init(0);

    // Create accounts db
    var tmp_dir_root = std.testing.tmpDir(.{});
    defer tmp_dir_root.cleanup();
    const snapshot_dir = tmp_dir_root.dir;
    var accounts_db, const full_inc_manifest =
        try loadTestAccountsDB(allocator, false, 1, .noop, snapshot_dir);
    defer accounts_db.deinit();
    defer full_inc_manifest.deinit(allocator);

    // Set slot and ancestors
    const slot = 10;
    var ancestors = Ancestors{};
    defer ancestors.deinit(allocator);
    try ancestors.ancestors.put(allocator, slot, {});

    // Create a sysvar cache with all sysvars randomly initialized.
    const expected = try initRandomSysvarCache(allocator, prng.random());
    defer expected.deinit(allocator);

    // Write all sysvars to accounts db. Do not inherit from old accounts.
    try insertSysvarCacheAccounts(
        allocator,
        &accounts_db,
        &expected,
        slot,
        false,
    );

    // Initialize a new sysvar cache and fill it with missing entries.
    var actual = SysvarCache{};
    defer actual.deinit(allocator);

    // Fill missing entries in the sysvar cache from accounts db.
    try fillMissingEntries(
        allocator,
        &accounts_db,
        &ancestors,
        &actual,
    );

    // Check all sysvar accounts are correct
    try std.testing.expectEqualSlices(u8, expected.clock.?, actual.clock.?);
<<<<<<< HEAD
    // try std.testing.expectEqualSlices(u8, expected.epoch_schedule.?, actual.epoch_schedule.?);
=======
    try std.testing.expectEqualSlices(u8, expected.epoch_schedule.?, actual.epoch_schedule.?);
>>>>>>> cc2e4184
    try std.testing.expectEqualSlices(u8, expected.epoch_rewards.?, actual.epoch_rewards.?);
    try std.testing.expectEqualSlices(u8, expected.rent.?, actual.rent.?);
    try std.testing.expectEqualSlices(u8, expected.last_restart_slot.?, actual.last_restart_slot.?);
    try std.testing.expectEqualSlices(u8, expected.slot_hashes.?, actual.slot_hashes.?);
    try std.testing.expectEqualSlices(
        SlotHashes.Entry,
        expected.slot_hashes_obj.?.entries.items,
        actual.slot_hashes_obj.?.entries.items,
    );
    try std.testing.expectEqualSlices(u8, expected.stake_history.?, actual.stake_history.?);
    try std.testing.expectEqualSlices(
        StakeHistory.Entry,
        expected.stake_history_obj.?.entries.items,
        actual.stake_history_obj.?.entries.items,
    );
    try std.testing.expectEqual(expected.fees_obj, actual.fees_obj);
    try std.testing.expectEqualSlices(
        RecentBlockhashes.Entry,
        expected.recent_blockhashes_obj.?.entries.items,
        actual.recent_blockhashes_obj.?.entries.items,
    );
}

fn initRandomSysvarCache(allocator: Allocator, random: std.Random) !SysvarCache {
    if (!builtin.is_test) @compileError("only for testing");

    const clock = Clock.initRandom(random);
    const epoch_schedule = EpochSchedule.initRandom(random);
    const epoch_rewards = EpochRewards.initRandom(random);
    const rent = Rent.initRandom(random);
    const last_restart_slot = LastRestartSlot.initRandom(random);

    const slot_hashes = try SlotHashes.initRandom(allocator, random);
    const stake_history = try StakeHistory.initRandom(allocator, random);
    const fees = Fees.initRandom(random);
    const recent_blockhashes = try RecentBlockhashes.initRandom(allocator, random);

    return .{
        .clock = try sysvars.serialize(allocator, clock),
        .epoch_schedule = try sysvars.serialize(allocator, epoch_schedule),
        .epoch_rewards = try sysvars.serialize(allocator, epoch_rewards),
        .rent = try sysvars.serialize(allocator, rent),
        .last_restart_slot = try sysvars.serialize(allocator, last_restart_slot),
        .slot_hashes = try sysvars.serialize(allocator, slot_hashes),
        .slot_hashes_obj = slot_hashes,
        .stake_history = try sysvars.serialize(allocator, stake_history),
        .stake_history_obj = stake_history,
        .fees_obj = fees,
        .recent_blockhashes_obj = recent_blockhashes,
    };
}

// TODO: Uncomment other sysvars once we can insert accounts for the same slot
fn insertSysvarCacheAccounts(
    allocator: Allocator,
    accounts_db: *AccountsDb,
    sysvar_cache: *const SysvarCache,
    slot: Slot,
    inherit_from_old_account: bool,
) !void {
    var sysvar_accounts = std.MultiArrayList(struct {
        pubkey: Pubkey,
        account: Account,
    }){};
    defer {
        for (sysvar_accounts.slice().items(.account)) |acc| acc.deinit(allocator);
        sysvar_accounts.deinit(allocator);
    }

    inline for (.{
        Clock,
        EpochSchedule,
        EpochRewards,
        Rent,
        LastRestartSlot,
        SlotHashes,
        StakeHistory,
        Fees,
        RecentBlockhashes,
    }) |Sysvar| {
        const old_account = if (inherit_from_old_account)
            accounts_db.getAccount(&Sysvar.ID) catch null
        else
            null;
        defer if (old_account) |acc| acc.deinit(allocator) else {};

        const account = try createSysvarAccount(
            allocator,
            &Rent.DEFAULT,
            Sysvar,
            try sysvar_cache.get(Sysvar),
            if (old_account) |*acc| acc else null,
        );

        try sysvar_accounts.append(allocator, .{ .pubkey = Sysvar.ID, .account = .{
            .lamports = account.lamports,
            .data = .initAllocatedOwned(account.data),
            .owner = account.owner,
            .executable = account.executable,
            .rent_epoch = account.rent_epoch,
        } });
    }

    try accounts_db.putAccountSlice(
        sysvar_accounts.slice().items(.account),
        sysvar_accounts.slice().items(.pubkey),
        slot,
    );
}<|MERGE_RESOLUTION|>--- conflicted
+++ resolved
@@ -747,11 +747,7 @@
 
     // Check all sysvar accounts are correct
     try std.testing.expectEqualSlices(u8, expected.clock.?, actual.clock.?);
-<<<<<<< HEAD
-    // try std.testing.expectEqualSlices(u8, expected.epoch_schedule.?, actual.epoch_schedule.?);
-=======
     try std.testing.expectEqualSlices(u8, expected.epoch_schedule.?, actual.epoch_schedule.?);
->>>>>>> cc2e4184
     try std.testing.expectEqualSlices(u8, expected.epoch_rewards.?, actual.epoch_rewards.?);
     try std.testing.expectEqualSlices(u8, expected.rent.?, actual.rent.?);
     try std.testing.expectEqualSlices(u8, expected.last_restart_slot.?, actual.last_restart_slot.?);
