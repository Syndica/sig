const builtin = @import("builtin");
const std = @import("std");
const sig = @import("../sig.zig");

const Allocator = std.mem.Allocator;
const Atomic = std.atomic.Value;

const bincode = sig.bincode;
const sysvars = sig.runtime.sysvar;
const features = sig.runtime.features;

const AccountsDb = sig.accounts_db.AccountsDB;

const Epoch = sig.core.Epoch;
const Hash = sig.core.Hash;
const Pubkey = sig.core.Pubkey;
const Ancestors = sig.core.Ancestors;
const Account = sig.core.Account;
const EpochStakesMap = sig.core.EpochStakesMap;
const HardForks = sig.core.HardForks;
const BlockhashQueue = sig.core.BlockhashQueue;
const Slot = sig.core.Slot;
const StakesCache = sig.core.StakesCache;

const AccountSharedData = sig.runtime.AccountSharedData;
const FeatureSet = sig.runtime.FeatureSet;
const SysvarCache = sig.runtime.SysvarCache;

const Clock = sysvars.Clock;
const EpochSchedule = sysvars.EpochSchedule;
const EpochRewards = sysvars.EpochRewards;
const Fees = sysvars.Fees;
const LastRestartSlot = sysvars.LastRestartSlot;
const RecentBlockhashes = sysvars.RecentBlockhashes;
const Rent = sysvars.Rent;
const SlotHashes = sysvars.SlotHashes;
const StakeHistory = sysvars.StakeHistory;
const SlotHistory = sysvars.SlotHistory;

const MaxAllowableDrift = sig.time.MaxAllowableDrift;
const EpochStartTimestamp = sig.time.EpochStartTimestamp;
const calculateStakeWeightedTimestamp = sig.time.calculateStakeWeightedTimestamp;

const failing_allocator = sig.utils.allocators.failing.allocator(.{});

pub fn fillMissingSysvarCacheEntries(
    allocator: Allocator,
    db: *AccountsDb,
    ancestors: *const Ancestors,
    sysvar_cache: *SysvarCache,
) !void {
    if (sysvar_cache.clock == null) {
        if (try getSysvarAndDataFromAccount(allocator, db, ancestors, Clock)) |sysvar| {
            sysvar_cache.clock = sysvar.data;
        }
    }

    if (sysvar_cache.epoch_schedule == null) {
        if (try getSysvarAndDataFromAccount(allocator, db, ancestors, EpochSchedule)) |sysvar| {
            sysvar_cache.epoch_schedule = sysvar.data;
        }
    }

    if (sysvar_cache.epoch_rewards == null) {
        if (try getSysvarAndDataFromAccount(allocator, db, ancestors, EpochRewards)) |sysvar| {
            sysvar_cache.epoch_rewards = sysvar.data;
        }
    }

    if (sysvar_cache.rent == null) {
        if (try getSysvarAndDataFromAccount(allocator, db, ancestors, Rent)) |sysvar| {
            sysvar_cache.rent = sysvar.data;
        }
    }

    if (sysvar_cache.last_restart_slot == null) {
        if (try getSysvarAndDataFromAccount(allocator, db, ancestors, LastRestartSlot)) |sysvar| {
            sysvar_cache.last_restart_slot = sysvar.data;
        }
    }

    if (sysvar_cache.slot_hashes == null) {
        if (try getSysvarAndDataFromAccount(allocator, db, ancestors, SlotHashes)) |sysvar| {
            sysvar_cache.slot_hashes = sysvar.data;
            sysvar_cache.slot_hashes_obj = sysvar.sysvar;
        }
    }

    if (sysvar_cache.stake_history == null) {
        if (try getSysvarAndDataFromAccount(allocator, db, ancestors, StakeHistory)) |sysvar| {
            sysvar_cache.stake_history = sysvar.data;
            sysvar_cache.stake_history_obj = sysvar.sysvar;
        }
    }

    if (sysvar_cache.fees_obj == null) {
        if (try getSysvarFromAccount(allocator, db, ancestors, Fees)) |sysvar| {
            sysvar_cache.fees_obj = sysvar;
        }
    }

    if (sysvar_cache.recent_blockhashes_obj == null) {
        if (try getSysvarFromAccount(allocator, db, ancestors, RecentBlockhashes)) |sysvar| {
            sysvar_cache.recent_blockhashes_obj = sysvar;
        }
    }
}

pub const UpdateClockDeps = struct {
    feature_set: *const FeatureSet,
    epoch_schedule: *const EpochSchedule,
    epoch_stakes_map: *const EpochStakesMap,
    stakes_cache: *StakesCache,

    epoch: Epoch,
    parent_epoch: ?Epoch,
    genesis_creation_time: i64,
    ns_per_slot: u64,

    update_sysvar_deps: UpdateSysvarAccountDeps,
};

pub fn updateClock(
    allocator: std.mem.Allocator,
    deps: UpdateClockDeps,
) !void {
    const clock = try nextClock(
        allocator,
        deps.feature_set,
        deps.update_sysvar_deps.ancestors,
        deps.epoch_schedule,
        deps.stakes_cache,
        deps.epoch_stakes_map,
        deps.ns_per_slot,
        deps.genesis_creation_time,
        deps.update_sysvar_deps.accounts_db,
        deps.update_sysvar_deps.slot,
        deps.epoch,
        deps.parent_epoch,
    );
    try updateSysvarAccount(allocator, Clock, clock, deps.update_sysvar_deps);
}

pub fn updateLastRestartSlot(
    allocator: std.mem.Allocator,
    feature_set: *const FeatureSet,
    hard_forks: *const HardForks,
    deps: UpdateSysvarAccountDeps,
) !void {
    if (!feature_set.active.contains(features.LAST_RESTART_SLOT_SYSVAR)) return;

    const new_last_restart_slot = blk: {
        var iter = std.mem.reverseIterator(hard_forks.entries.items);
        while (iter.next()) |hf| if (hf.slot <= deps.slot) break :blk hf.slot;
        break :blk 0;
    };

    if (try getSysvarFromAccount(
        allocator,
        deps.accounts_db,
        deps.ancestors,
        LastRestartSlot,
    )) |current| {
        // Only write a new LastRestartSlot if it has changed.
        if (new_last_restart_slot == current.last_restart_slot) return;
    }

    try updateSysvarAccount(
        allocator,
        LastRestartSlot,
        .{ .last_restart_slot = new_last_restart_slot },
        deps,
    );
}

pub fn updateSlotHistory(
    allocator: std.mem.Allocator,
    deps: UpdateSysvarAccountDeps,
) !void {
    var slot_history: SlotHistory = try getSysvarFromAccount(
        allocator,
        deps.accounts_db,
        deps.ancestors,
        SlotHistory,
    ) orelse try SlotHistory.init(allocator);
    defer slot_history.deinit(allocator);

    slot_history.add(deps.slot);

    try updateSysvarAccount(allocator, SlotHistory, slot_history, deps);
}

pub fn updateSlotHashes(
    allocator: std.mem.Allocator,
    parent_slot: Slot,
    parent_hash: Hash,
    deps: UpdateSysvarAccountDeps,
) !void {
    var slot_hashes: SlotHashes = try getSysvarFromAccount(
        allocator,
        deps.accounts_db,
        deps.ancestors,
        SlotHashes,
    ) orelse try SlotHashes.init(allocator);
    defer slot_hashes.deinit(allocator);

    slot_hashes.add(parent_slot, parent_hash);

    try updateSysvarAccount(allocator, SlotHashes, slot_hashes, deps);
}

pub fn updateRent(
    allocator: std.mem.Allocator,
    rent: Rent,
    deps: UpdateSysvarAccountDeps,
) !void {
    try updateSysvarAccount(allocator, Rent, rent, deps);
}

pub fn updateEpochSchedule(
    allocator: std.mem.Allocator,
    epoch_schedule: EpochSchedule,
    deps: UpdateSysvarAccountDeps,
) !void {
    try updateSysvarAccount(allocator, EpochSchedule, epoch_schedule, deps);
}

pub const UpdateStakeHistoryDeps = struct {
    epoch: Epoch,
    parent_epoch: ?Epoch,
    stakes_cache: *StakesCache,
    update_sysvar_deps: UpdateSysvarAccountDeps,
};

pub fn updateStakeHistory(
    allocator: std.mem.Allocator,
    deps: UpdateStakeHistoryDeps,
) !void {
    if (deps.parent_epoch) |e| if (e == deps.epoch) return;
    const stakes: *const StakesCache.T(), var guard = deps.stakes_cache.stakes.readWithLock();
    defer guard.unlock();
    try updateSysvarAccount(
        allocator,
        StakeHistory,
        stakes.stake_history,
        deps.update_sysvar_deps,
    );
}

pub fn updateRecentBlockhashes(
    allocator: std.mem.Allocator,
    blockhash_queue: *const BlockhashQueue,
    deps: UpdateSysvarAccountDeps,
) !void {
    const recent_blockhashes = try RecentBlockhashes.fromBlockhashQueue(
        allocator,
        blockhash_queue,
    );
    defer recent_blockhashes.deinit(allocator);

    try updateSysvarAccount(allocator, RecentBlockhashes, recent_blockhashes, deps);
}

pub const UpdateSysvarAccountDeps = struct {
    accounts_db: *AccountsDb,
    capitalization: *Atomic(u64),
    ancestors: *const Ancestors,
    rent: *const Rent,
    slot: Slot,
};

/// Update sysvar account is used to update sysvar accounts in the validator runtime
/// outside of the SVM. This is referred to as an 'off-chain' account update. The current sysvar
/// account is loaded from the accounts database using the current ancestors and a new account is
/// created which inherits the lamports and rent epoch from the old account if it exists. The new
/// account lamports are then adjusted to ensure rent exemption. The new account is written back
/// to accounts db, and the slot capitalization is updated to reflect the change in account lamports.
fn updateSysvarAccount(
    allocator: std.mem.Allocator,
    comptime Sysvar: type,
    sysvar: Sysvar,
    deps: UpdateSysvarAccountDeps,
) !void {
    const maybe_old_account = try deps.accounts_db.getAccountWithAncestors(
        &Sysvar.ID,
        deps.ancestors,
    );
    defer if (maybe_old_account) |old_account| old_account.deinit(allocator);

    const new_account = try createSysvarAccount(
        allocator,
        deps.rent,
        Sysvar,
        sysvar,
        if (maybe_old_account) |acc| &acc else null,
    );
    defer allocator.free(new_account.data);

    if (maybe_old_account) |old_account| {
        if (new_account.lamports != old_account.lamports)
            _ = deps.capitalization.fetchAdd(
                new_account.lamports -% old_account.lamports,
                .monotonic,
            );
    } else {
        _ = deps.capitalization.fetchAdd(new_account.lamports, .monotonic);
    }

    try deps.accounts_db.putAccount(deps.slot, Sysvar.ID, new_account);
}

/// Create a new sysvar account with the provided sysvar data. If an old account is provided,
/// the new account will inherit the lamports and rent epoch from the old account, ensuring that
/// the new account is rent-exempt. If no old account is provided, the new account will be created
/// with the minimum lamports required for rent exemption based on the sysvar data size.
fn createSysvarAccount(
    allocator: std.mem.Allocator,
    rent: *const Rent,
    comptime Sysvar: type,
    sysvar: Sysvar,
    old_account: ?*const Account,
) !AccountSharedData {
    // This should NEVER happen, dynamiclly sized sysvars have a fixed max size.
    if (bincode.sizeOf(sysvar, .{}) > Sysvar.STORAGE_SIZE)
        std.debug.panic("sysvar data size exceeds maximum allowed size: sysvar={s}, size={}", .{
            @typeName(Sysvar),
            bincode.sizeOf(sysvar, .{}),
        });

    const sysvar_data = try allocator.alloc(u8, Sysvar.STORAGE_SIZE);
    errdefer allocator.free(sysvar_data);
    @memset(sysvar_data, 0);

    _ = try bincode.writeToSlice(sysvar_data, sysvar, .{});

    const lamports_for_rent = rent.minimumBalance(sysvar_data.len);
    const lamports, const rent_epoch = if (old_account) |acc|
        .{ @max(acc.lamports, lamports_for_rent), acc.rent_epoch }
    else
        .{ lamports_for_rent, 0 };

    return .{
        .lamports = lamports,
        .data = sysvar_data,
        .owner = sysvars.OWNER_ID,
        .executable = false,
        .rent_epoch = rent_epoch,
    };
}

fn getSysvarAndDataFromAccount(
    allocator: std.mem.Allocator,
    accounts_db: *AccountsDb,
    ancestors: *const Ancestors,
    comptime Sysvar: type,
) !?struct { sysvar: Sysvar, data: []const u8 } {
    const maybe_account = try accounts_db.getAccountWithAncestors(
        &Sysvar.ID,
        ancestors,
    );

    const account = maybe_account orelse return null;
    defer account.deinit(allocator);

    const data = try account.data.readAllAllocate(allocator);
    const sysvar = bincode.readFromSlice(allocator, Sysvar, data, .{}) catch {
        allocator.free(data);
        return null;
    };

    return .{ .sysvar = sysvar, .data = data };
}

fn getSysvarFromAccount(
    allocator: std.mem.Allocator,
    accounts_db: *AccountsDb,
    ancestors: *const Ancestors,
    comptime Sysvar: type,
) !?Sysvar {
    const maybe_account = try accounts_db.getAccountWithAncestors(
        &Sysvar.ID,
        ancestors,
    );

    const account = maybe_account orelse return null;
    defer account.deinit(allocator);

    var data = account.data.iterator();
    return bincode.read(allocator, Sysvar, data.reader(), .{}) catch return null;
}

fn nextClock(
    allocator: Allocator,
    feature_set: *const FeatureSet,
    ancestors: *const Ancestors,
    epoch_schedule: *const EpochSchedule,
    stakes_cache: *StakesCache,
    epoch_stakes_map: *const EpochStakesMap,
    ns_per_slot: u64,
    genesis_creation_time: i64,
    accounts_db: *AccountsDb,
    slot: Slot,
    epoch: Epoch,
    parent_epoch: ?Epoch,
) !Clock {
    if (slot == 0) return .{
        .slot = slot,
        .epoch_start_timestamp = genesis_creation_time,
        .epoch = epoch,
        .leader_schedule_epoch = epoch_schedule.getLeaderScheduleEpoch(slot),
        .unix_timestamp = genesis_creation_time,
    };

    const clock = try getSysvarFromAccount(
        allocator,
        accounts_db,
        ancestors,
        Clock,
    ) orelse Clock.DEFAULT;

    var unix_timestamp = clock.unix_timestamp;

    if (try getTimestampEstimate(
        allocator,
        feature_set,
        stakes_cache,
        epoch_stakes_map,
        slot,
        epoch,
        epoch_schedule.slots_per_epoch,
        ns_per_slot,
        MaxAllowableDrift.DEFAULT,
        .{
            .slot = epoch_schedule.getFirstSlotInEpoch(parent_epoch orelse epoch),
            .timestamp = clock.epoch_start_timestamp,
        },
    )) |timestamp_estimate| {
        if (timestamp_estimate > unix_timestamp) unix_timestamp = timestamp_estimate;
    }

    const epoch_start_timestamp = if (parent_epoch != null and parent_epoch.? != epoch)
        unix_timestamp
    else
        clock.epoch_start_timestamp;

    return .{
        .slot = slot,
        .epoch_start_timestamp = epoch_start_timestamp,
        .epoch = epoch,
        .leader_schedule_epoch = epoch_schedule.getLeaderScheduleEpoch(slot),
        .unix_timestamp = unix_timestamp,
    };
}

fn getTimestampEstimate(
    allocator: Allocator,
    feature_set: *const FeatureSet,
    stakes_cache: *StakesCache,
    epoch_stakes_map: *const EpochStakesMap,
    slot: Slot,
    epoch: Epoch,
    slots_per_epoch: Slot,
    ns_per_slot: u64,
    max_allowable_drift: MaxAllowableDrift,
    epoch_start_timestamp: ?EpochStartTimestamp,
) Allocator.Error!?i64 {
    const recent_timestamps = blk: {
        const stakes: *const StakesCache.T(), var guard = stakes_cache.stakes.readWithLock();
        defer guard.unlock();
        const vote_accounts = &stakes.vote_accounts.vote_accounts;

        var recent_timestamps = try std.ArrayListUnmanaged(struct { Pubkey, Slot, i64 })
            .initCapacity(allocator, vote_accounts.count());
        errdefer recent_timestamps.deinit(allocator);

        for (vote_accounts.keys(), vote_accounts.values()) |pubkey, vote_account| {
            const vote_state = &vote_account.account.state;
            const slot_delta = std.math.sub(u64, slot, vote_state.last_timestamp.slot) catch
                return null;
            if (slot_delta <= slots_per_epoch) {
                recent_timestamps.appendAssumeCapacity(.{
                    pubkey,
                    vote_state.last_timestamp.slot,
                    vote_state.last_timestamp.timestamp,
                });
            }
        }

        break :blk recent_timestamps;
    };
    defer allocator.free(recent_timestamps.allocatedSlice());

    const epoch_stakes = epoch_stakes_map.get(epoch) orelse return null;

    return calculateStakeWeightedTimestamp(
        allocator,
        recent_timestamps.items,
        &epoch_stakes.stakes.vote_accounts.vote_accounts,
        slot,
        ns_per_slot,
        epoch_start_timestamp,
        max_allowable_drift,
        feature_set.active.contains(features.WARP_TIMESTAMP_AGAIN),
    );
}

test createSysvarAccount {
    const allocator = std.testing.allocator;

    inline for (.{
        Clock,
        EpochSchedule,
        EpochRewards,
        Rent,
        LastRestartSlot,
        SlotHashes,
        StakeHistory,
        Fees,
        RecentBlockhashes,
        SlotHistory,
    }) |Sysvar| {
        // TODO: errdefer log for sysvar type
        // Required since default
        const default = if (@hasDecl(Sysvar, "init"))
            try Sysvar.init(allocator)
        else
            Sysvar.DEFAULT;
        defer if (@hasDecl(Sysvar, "deinit")) default.deinit(allocator) else {};

        try testCreateSysvarAccount(allocator, Sysvar, default, null);
        try testCreateSysvarAccount(allocator, Sysvar, default, &.{
            .lamports = 100,
            .data = .initEmpty(0),
            .owner = Pubkey.ZEROES,
            .executable = true,
            .rent_epoch = 50,
        });
    }
}

fn testCreateSysvarAccount(
    allocator: std.mem.Allocator,
    comptime Sysvar: type,
    sysvar: Sysvar,
    old_account: ?*const Account,
) !void {
    const rent = Rent.DEFAULT;

    const sysvar_data = try allocator.alloc(u8, @max(
        Sysvar.STORAGE_SIZE,
        bincode.sizeOf(sysvar, .{}),
    ));
    defer allocator.free(sysvar_data);
    @memset(sysvar_data, 0);

    _ = try bincode.writeToSlice(sysvar_data, sysvar, .{});

    const account = try createSysvarAccount(
        allocator,
        &rent,
        Sysvar,
        sysvar,
        old_account,
    );
    defer allocator.free(account.data);

    const lamports_for_rent = rent.minimumBalance(sysvar_data.len);
    const expected_lamports, const expected_rent_epoch = if (old_account) |acc|
        .{ @max(acc.lamports, lamports_for_rent), acc.rent_epoch }
    else
        .{ lamports_for_rent, 0 };

    try std.testing.expectEqual(expected_lamports, account.lamports);
    try std.testing.expectEqualSlices(u8, sysvar_data, account.data);
    try std.testing.expectEqualSlices(u8, &sysvars.OWNER_ID.data, &account.owner.data);
    try std.testing.expectEqual(false, account.executable);
    try std.testing.expectEqual(expected_rent_epoch, account.rent_epoch);
}

test fillMissingSysvarCacheEntries {
    const loadTestAccountsDbEmpty = sig.accounts_db.db.loadTestAccountsDbEmpty;

    const allocator = std.testing.allocator;
    var prng = std.Random.DefaultPrng.init(0);

    // Create accounts db
    var tmp_dir = std.testing.tmpDir(.{});
    defer tmp_dir.cleanup();
    var accounts_db = try loadTestAccountsDbEmpty(allocator, false, .noop, tmp_dir.dir);
    defer accounts_db.deinit();

    // Set slot and ancestors
    const slot = 10;
    var ancestors = Ancestors{};
    defer ancestors.deinit(allocator);
    try ancestors.ancestors.put(allocator, slot, {});

    // Create a sysvar cache with all sysvars randomly initialized.
    const expected = try initSysvarCacheWithRandomValues(allocator, prng.random());
    defer expected.deinit(allocator);

    // Write all sysvars to accounts db. Do not inherit from old accounts.
    try insertSysvarCacheAccounts(
        allocator,
        &accounts_db,
        &expected,
        slot,
        false,
    );

    // Initialize a new sysvar cache and fill it with missing entries.
    var actual = SysvarCache{};
    defer actual.deinit(allocator);

    // Fill missing entries in the sysvar cache from accounts db.
    try fillMissingSysvarCacheEntries(
        allocator,
        &accounts_db,
        &ancestors,
        &actual,
    );

    // Check all sysvar accounts are correct
    try std.testing.expectEqualSlices(u8, expected.clock.?, actual.clock.?);
    try std.testing.expectEqualSlices(u8, expected.epoch_schedule.?, actual.epoch_schedule.?);
    try std.testing.expectEqualSlices(u8, expected.epoch_rewards.?, actual.epoch_rewards.?);
    try std.testing.expectEqualSlices(u8, expected.rent.?, actual.rent.?);
    try std.testing.expectEqualSlices(u8, expected.last_restart_slot.?, actual.last_restart_slot.?);
    try std.testing.expectEqualSlices(u8, expected.slot_hashes.?, actual.slot_hashes.?);
    try std.testing.expectEqualSlices(
        SlotHashes.Entry,
        expected.slot_hashes_obj.?.entries.constSlice(),
        actual.slot_hashes_obj.?.entries.constSlice(),
    );
    try std.testing.expectEqualSlices(u8, expected.stake_history.?, actual.stake_history.?);
    try std.testing.expectEqualSlices(
        StakeHistory.Entry,
        expected.stake_history_obj.?.entries.constSlice(),
        actual.stake_history_obj.?.entries.constSlice(),
    );
    try std.testing.expectEqual(expected.fees_obj, actual.fees_obj);
    try std.testing.expectEqualSlices(
        RecentBlockhashes.Entry,
        expected.recent_blockhashes_obj.?.entries.constSlice(),
        actual.recent_blockhashes_obj.?.entries.constSlice(),
    );
}

fn initSysvarCacheWithRandomValues(allocator: Allocator, random: std.Random) !SysvarCache {
    if (!builtin.is_test) @compileError("only for testing");

    const clock = Clock.initRandom(random);
    const epoch_schedule = EpochSchedule.initRandom(random);
    const epoch_rewards = EpochRewards.initRandom(random);
    const rent = Rent.initRandom(random);
    const last_restart_slot = LastRestartSlot.initRandom(random);

    const slot_hashes = try SlotHashes.initRandom(allocator, random);
    const stake_history = try StakeHistory.initRandom(allocator, random);
    const fees = Fees.initRandom(random);
    const recent_blockhashes = try RecentBlockhashes.initRandom(allocator, random);

    return .{
        .clock = try sysvars.serialize(allocator, clock),
        .epoch_schedule = try sysvars.serialize(allocator, epoch_schedule),
        .epoch_rewards = try sysvars.serialize(allocator, epoch_rewards),
        .rent = try sysvars.serialize(allocator, rent),
        .last_restart_slot = try sysvars.serialize(allocator, last_restart_slot),
        .slot_hashes = try sysvars.serialize(allocator, slot_hashes),
        .slot_hashes_obj = slot_hashes,
        .stake_history = try sysvars.serialize(allocator, stake_history),
        .stake_history_obj = stake_history,
        .fees_obj = fees,
        .recent_blockhashes_obj = recent_blockhashes,
    };
}

fn initSysvarCacheWithDefaultValues(allocator: Allocator) !SysvarCache {
    if (!builtin.is_test) @compileError("only for testing");

    const clock = Clock.DEFAULT;
    const epoch_schedule = EpochSchedule.DEFAULT;
    const epoch_rewards = EpochRewards.DEFAULT;
    const rent = Rent.DEFAULT;
    const last_restart_slot = LastRestartSlot.DEFAULT;

    const slot_hashes = try SlotHashes.init(allocator);
    const stake_history = try StakeHistory.init(allocator);
    const fees = Fees.DEFAULT;
    const recent_blockhashes = try RecentBlockhashes.init(allocator);

    return .{
        .clock = try sysvars.serialize(allocator, clock),
        .epoch_schedule = try sysvars.serialize(allocator, epoch_schedule),
        .epoch_rewards = try sysvars.serialize(allocator, epoch_rewards),
        .rent = try sysvars.serialize(allocator, rent),
        .last_restart_slot = try sysvars.serialize(allocator, last_restart_slot),
        .slot_hashes = try sysvars.serialize(allocator, slot_hashes),
        .slot_hashes_obj = slot_hashes,
        .stake_history = try sysvars.serialize(allocator, stake_history),
        .stake_history_obj = stake_history,
        .fees_obj = fees,
        .recent_blockhashes_obj = recent_blockhashes,
    };
}

fn insertSysvarCacheAccounts(
    allocator: Allocator,
    accounts_db: *AccountsDb,
    sysvar_cache: *const SysvarCache,
    slot: Slot,
    inherit_from_old_account: bool,
) !void {
    var sysvar_accounts = std.MultiArrayList(struct {
        pubkey: Pubkey,
        account: Account,
    }){};
    defer {
        for (sysvar_accounts.slice().items(.account)) |acc| acc.deinit(allocator);
        sysvar_accounts.deinit(allocator);
    }

    inline for (.{
        Clock,
        EpochSchedule,
        EpochRewards,
        Rent,
        LastRestartSlot,
        SlotHashes,
        StakeHistory,
        Fees,
        RecentBlockhashes,
    }) |Sysvar| {
        const old_account = if (inherit_from_old_account)
            accounts_db.getAccount(&Sysvar.ID) catch null
        else
            null;
        defer if (old_account) |acc| acc.deinit(allocator) else {};

        const account = try createSysvarAccount(
            allocator,
            &Rent.DEFAULT,
            Sysvar,
            try sysvar_cache.get(Sysvar),
            if (old_account) |*acc| acc else null,
        );

        try sysvar_accounts.append(allocator, .{ .pubkey = Sysvar.ID, .account = .{
            .lamports = account.lamports,
            .data = .initAllocatedOwned(account.data),
            .owner = account.owner,
            .executable = account.executable,
            .rent_epoch = account.rent_epoch,
        } });
    }

    try accounts_db.putAccountSlice(
        sysvar_accounts.slice().items(.account),
        sysvar_accounts.slice().items(.pubkey),
        slot,
    );
}

<<<<<<< HEAD
test "updateClock" {
    const loadTestAccountsDbEmpty = sig.accounts_db.db.loadTestAccountsDbEmpty;
    const allocator = std.testing.allocator;

    // Create values for update sysvar deps
    var tmp_dir = std.testing.tmpDir(.{});
    defer tmp_dir.cleanup();
    var accounts_db = try loadTestAccountsDbEmpty(allocator, false, .noop, tmp_dir.dir);
    defer accounts_db.deinit();
    var capitalization = Atomic(u64).init(0);
    var slot: Slot = 10_000;
    const rent = Rent.DEFAULT;
    var ancestors = Ancestors{};
    defer ancestors.deinit(allocator);
    try ancestors.ancestors.put(allocator, slot, {});

    // Insert default
    const account = try createSysvarAccount(
        allocator,
        &Rent.DEFAULT,
        Clock,
        Clock.DEFAULT,
        null,
    );
    defer allocator.free(account.data);
    try accounts_db.putAccount(slot, Clock.ID, account);

    // NOTE: Putting accounts on the same slot is broken, so increment slot by 1 and add it to ancestors.
    slot = slot + 1;
    const update_sysvar_deps = UpdateSysvarAccountDeps{
        .accounts_db = &accounts_db,
        .capitalization = &capitalization,
        .ancestors = &ancestors,
        .rent = &rent,
        .slot = slot,
    };
    try ancestors.ancestors.put(allocator, slot, {});

    _, const old_account =
        (try getSysvarAndAccount(allocator, &accounts_db, &ancestors, Clock)).?;
    defer allocator.free(old_account.data);

    const feature_set = FeatureSet.EMPTY;
    defer feature_set.deinit(allocator);
    const epoch_schedule = EpochSchedule.DEFAULT;
    var epoch_stakes_map = EpochStakesMap{};
    defer epoch_stakes_map.deinit(allocator);
    var stakes_cache = StakesCache.default();
    defer stakes_cache.deinit(allocator);

    try updateClock(allocator, .{
        .feature_set = &feature_set,
        .epoch_schedule = &epoch_schedule,
        .epoch_stakes_map = &epoch_stakes_map,
        .stakes_cache = &stakes_cache,
        .epoch = epoch_schedule.getEpoch(slot),
        .parent_epoch = null,
        .genesis_creation_time = 0,
        .ns_per_slot = 0,
        .update_sysvar_deps = update_sysvar_deps,
    });

    const new_sysvar, const new_account =
        (try getSysvarAndAccount(allocator, &accounts_db, &ancestors, Clock)).?;
    defer allocator.free(new_account.data);

    try std.testing.expectEqual(slot, new_sysvar.slot);
    try std.testing.expectEqual(0, new_sysvar.epoch_start_timestamp);
    try std.testing.expectEqual(epoch_schedule.getEpoch(slot), new_sysvar.epoch);
    try std.testing.expectEqual(
        epoch_schedule.getLeaderScheduleEpoch(slot),
        new_sysvar.leader_schedule_epoch,
    );
    try std.testing.expectEqual(0, new_sysvar.unix_timestamp);
    try expectSysvarAccountChange(rent, old_account, new_account);
}

test "updateLastRestartSlot" {
    const loadTestAccountsDbEmpty = sig.accounts_db.db.loadTestAccountsDbEmpty;
    const allocator = std.testing.allocator;

    // Create values for update sysvar deps
    var tmp_dir = std.testing.tmpDir(.{});
    defer tmp_dir.cleanup();
    var accounts_db = try loadTestAccountsDbEmpty(allocator, false, .noop, tmp_dir.dir);
    defer accounts_db.deinit();
    var capitalization = Atomic(u64).init(0);
    var slot: Slot = 10;
    const rent = Rent.DEFAULT;
    var ancestors = Ancestors{};
    defer ancestors.deinit(allocator);
    try ancestors.ancestors.put(allocator, slot, {});

    // Insert default
    const account = try createSysvarAccount(
        allocator,
        &Rent.DEFAULT,
        LastRestartSlot,
        LastRestartSlot.DEFAULT,
        null,
    );
    defer allocator.free(account.data);
    try accounts_db.putAccount(slot, LastRestartSlot.ID, account);

    // NOTE: Putting accounts on the same slot is broken, so increment slot by 1 and add it to ancestors.
    slot = slot + 1;
    const update_sysvar_deps = UpdateSysvarAccountDeps{
        .accounts_db = &accounts_db,
        .capitalization = &capitalization,
        .ancestors = &ancestors,
        .rent = &rent,
        .slot = slot,
    };
    try ancestors.ancestors.put(allocator, slot, {});

    var feature_set = FeatureSet.EMPTY;
    defer feature_set.deinit(allocator);
    try feature_set.active.put(allocator, features.LAST_RESTART_SLOT_SYSVAR, 0);

    const new_restart_slot = slot - 5;

    var hard_forks = HardForks{};
    defer hard_forks.deinit(allocator);
    try hard_forks.register(allocator, new_restart_slot);

    _, const old_account =
        (try getSysvarAndAccount(allocator, &accounts_db, &ancestors, LastRestartSlot)).?;
    defer allocator.free(old_account.data);

    try updateLastRestartSlot(allocator, &feature_set, &hard_forks, update_sysvar_deps);

    const new_sysvar, const new_account =
        (try getSysvarAndAccount(allocator, &accounts_db, &ancestors, LastRestartSlot)).?;
    defer allocator.free(new_account.data);

    try std.testing.expectEqual(new_restart_slot, new_sysvar.last_restart_slot);
    try expectSysvarAccountChange(rent, old_account, new_account);
}

test "updateSlotHistory" {
    const loadTestAccountsDbEmpty = sig.accounts_db.db.loadTestAccountsDbEmpty;
    const allocator = std.testing.allocator;

    // Create values for update sysvar deps
    var tmp_dir = std.testing.tmpDir(.{});
    defer tmp_dir.cleanup();
    var accounts_db = try loadTestAccountsDbEmpty(allocator, false, .noop, tmp_dir.dir);
    defer accounts_db.deinit();
    var capitalization = Atomic(u64).init(0);
    var slot: Slot = 10;
    const rent = Rent.DEFAULT;
    var ancestors = Ancestors{};
    defer ancestors.deinit(allocator);
    try ancestors.ancestors.put(allocator, slot, {});

    // Insert default
    const slot_history = try SlotHistory.default(allocator);
    defer slot_history.deinit(allocator);
    const account = try createSysvarAccount(
        allocator,
        &Rent.DEFAULT,
        SlotHistory,
        slot_history,
        null,
    );
    defer allocator.free(account.data);
    try accounts_db.putAccount(slot, SlotHistory.ID, account);

    // NOTE: Putting accounts on the same slot is broken, so increment slot by 1 and add it to ancestors.
    slot = slot + 1;
    const update_sysvar_deps = UpdateSysvarAccountDeps{
        .accounts_db = &accounts_db,
        .capitalization = &capitalization,
        .ancestors = &ancestors,
        .rent = &rent,
        .slot = slot,
    };
    try ancestors.ancestors.put(allocator, slot, {});

    const old_sysvar, const old_account =
        (try getSysvarAndAccount(allocator, &accounts_db, &ancestors, SlotHistory)).?;
    defer {
        old_sysvar.deinit(allocator);
        allocator.free(old_account.data);
    }

    try updateSlotHistory(allocator, update_sysvar_deps);

    const new_sysvar, const new_account =
        (try getSysvarAndAccount(allocator, &accounts_db, &ancestors, SlotHistory)).?;
    defer {
        new_sysvar.deinit(allocator);
        allocator.free(new_account.data);
    }

    try std.testing.expectEqual(slot, new_sysvar.newest());
    try expectSysvarAccountChange(rent, old_account, new_account);
=======
fn expectSysvarAccountChange(rent: Rent, old: AccountSharedData, new: AccountSharedData) !void {
    if (!builtin.is_test) @compileError("only for testing");
    const minimum_for_rent = rent.minimumBalance(new.data.len);
    try std.testing.expectEqual(@max(old.lamports, minimum_for_rent), new.lamports);
    try std.testing.expect(old.owner.equals(&new.owner));
    try std.testing.expectEqual(old.executable, new.executable);
    try std.testing.expectEqual(old.rent_epoch, new.rent_epoch);
>>>>>>> 0c6e5e52
}

fn getSysvarAndAccount(
    allocator: std.mem.Allocator,
    accounts_db: *AccountsDb,
    ancestors: *const Ancestors,
    comptime Sysvar: type,
) !?struct { Sysvar, AccountSharedData } {
    if (!builtin.is_test) @compileError("only for testing");
    const maybe_account = accounts_db.getAccountWithAncestors(
        &Sysvar.ID,
        ancestors,
    ) catch return null;

    const account = maybe_account orelse return null;
    defer account.deinit(allocator);

    const data = try account.data.readAllAllocate(allocator);
    const sysvar = bincode.readFromSlice(
        allocator,
        Sysvar,
        data,
        .{},
    ) catch {
        allocator.free(data);
        return null;
    };

    return .{ sysvar, .{
        .lamports = account.lamports,
        .data = data,
        .owner = account.owner,
        .executable = account.executable,
        .rent_epoch = account.rent_epoch,
    } };
}

test "update all sysvars" {
    const loadTestAccountsDbEmpty = sig.accounts_db.db.loadTestAccountsDbEmpty;
    const allocator = std.testing.allocator;
    var prng = std.Random.DefaultPrng.init(0);
    const random = prng.random();

    // Create values for update sysvar deps
    var tmp_dir = std.testing.tmpDir(.{});
    defer tmp_dir.cleanup();
    var accounts_db = try loadTestAccountsDbEmpty(allocator, false, .noop, tmp_dir.dir);
    defer accounts_db.deinit();
    var capitalization = Atomic(u64).init(0);
    var slot: Slot = 10;
    const rent = Rent.DEFAULT;
    var ancestors = Ancestors{};
    defer ancestors.deinit(allocator);
    try ancestors.ancestors.put(allocator, slot, {});

    // Create and insert sysvar defaults
    const initial_sysvars = try initSysvarCacheWithDefaultValues(allocator);
    defer initial_sysvars.deinit(allocator);
    try insertSysvarCacheAccounts(
        allocator,
        &accounts_db,
        &initial_sysvars,
        slot,
        false,
    );

    // Insert slot history default manually since it is not in the sysvar cache
    const slot_history = try SlotHistory.init(allocator);
    defer slot_history.deinit(allocator);
    const account = try createSysvarAccount(
        allocator,
        &Rent.DEFAULT,
        SlotHistory,
        slot_history,
        null,
    );
    defer allocator.free(account.data);
    try accounts_db.putAccount(slot, SlotHistory.ID, account);

    // NOTE: Putting accounts on the same slot is broken, so increment slot by 1 and add it to ancestors.
    slot = slot + 1;
    const update_sysvar_deps = UpdateSysvarAccountDeps{
        .accounts_db = &accounts_db,
        .capitalization = &capitalization,
        .ancestors = &ancestors,
        .rent = &rent,
        .slot = slot,
    };
    try ancestors.ancestors.put(allocator, slot, {});

    // TODO: updateClock

    { // updateLastRestartSlot
        var feature_set = FeatureSet.EMPTY;
        defer feature_set.deinit(allocator);
        try feature_set.active.put(allocator, features.LAST_RESTART_SLOT_SYSVAR, 0);

        const new_restart_slot = slot - 5;

        var hard_forks = HardForks{};
        defer hard_forks.deinit(allocator);
        try hard_forks.register(allocator, new_restart_slot);

        _, const old_account =
            (try getSysvarAndAccount(allocator, &accounts_db, &ancestors, LastRestartSlot)).?;
        defer allocator.free(old_account.data);

<<<<<<< HEAD
test "updateStakeHistory" {
    const loadTestAccountsDbEmpty = sig.accounts_db.db.loadTestAccountsDbEmpty;
    const allocator = std.testing.allocator;
    // var prng = std.Random.DefaultPrng.init(0);
    // const random = prng.random();

    // Create values for update sysvar deps
    var tmp_dir = std.testing.tmpDir(.{});
    defer tmp_dir.cleanup();
    var accounts_db = try loadTestAccountsDbEmpty(allocator, false, .noop, tmp_dir.dir);
    defer accounts_db.deinit();
    var capitalization = Atomic(u64).init(0);
    var slot: Slot = 10;
    const rent = Rent.DEFAULT;
    var ancestors = Ancestors{};
    defer ancestors.deinit(allocator);
    try ancestors.ancestors.put(allocator, slot, {});

    // Insert default
    const stake_history = try StakeHistory.default(allocator);
    defer stake_history.deinit(allocator);
    const account = try createSysvarAccount(
        allocator,
        &Rent.DEFAULT,
        StakeHistory,
        stake_history,
        null,
    );
    defer allocator.free(account.data);
    try accounts_db.putAccount(slot, StakeHistory.ID, account);

    // NOTE: Putting accounts on the same slot is broken, so increment slot by 1 and add it to ancestors.
    slot = slot + 1;
    const update_sysvar_deps = UpdateSysvarAccountDeps{
        .accounts_db = &accounts_db,
        .capitalization = &capitalization,
        .ancestors = &ancestors,
        .rent = &rent,
        .slot = slot,
    };
    try ancestors.ancestors.put(allocator, slot, {});

    const old_sysvar, const old_account =
        (try getSysvarAndAccount(allocator, &accounts_db, &ancestors, StakeHistory)).?;
    defer {
        old_sysvar.deinit(allocator);
        allocator.free(old_account.data);
    }

    var stakes_cache = StakesCache.default();
    defer stakes_cache.deinit(allocator);
    const stakes: *StakesCache.T(), var guard = stakes_cache.stakes.writeWithLock();
    try stakes.stake_history.entries.append(allocator, .{
        .epoch = 1,
        .stake = .{
            .effective = 1000,
            .activating = 100,
            .deactivating = 10,
        },
    });
    guard.unlock();

    try updateStakeHistory(allocator, .{
        .epoch = 1,
        .parent_epoch = null,
        .stakes_cache = &stakes_cache,
        .update_sysvar_deps = update_sysvar_deps,
    });

    const new_sysvar, const new_account =
        (try getSysvarAndAccount(allocator, &accounts_db, &ancestors, StakeHistory)).?;
    defer {
        new_sysvar.deinit(allocator);
        allocator.free(new_account.data);
    }

    try std.testing.expectEqual(1, new_sysvar.entries.items.len);
    try std.testing.expectEqual(1000, new_sysvar.getEntry(1).?.stake.effective);
    try std.testing.expectEqual(100, new_sysvar.getEntry(1).?.stake.activating);
    try std.testing.expectEqual(10, new_sysvar.getEntry(1).?.stake.deactivating);
    try expectSysvarAccountChange(rent, old_account, new_account);
}

test "updateRecentBlockhashes" {
    const loadTestAccountsDbEmpty = sig.accounts_db.db.loadTestAccountsDbEmpty;
    const allocator = std.testing.allocator;
    var prng = std.Random.DefaultPrng.init(0);
    const random = prng.random();

    // Create values for update sysvar deps
    var tmp_dir = std.testing.tmpDir(.{});
    defer tmp_dir.cleanup();
    var accounts_db = try loadTestAccountsDbEmpty(allocator, false, .noop, tmp_dir.dir);
    defer accounts_db.deinit();
    var capitalization = Atomic(u64).init(0);
    var slot: Slot = 10;
    const rent = Rent.DEFAULT;
    var ancestors = Ancestors{};
    defer ancestors.deinit(allocator);
    try ancestors.ancestors.put(allocator, slot, {});

    // Insert default
    const recent_blockhashes = try RecentBlockhashes.default(allocator);
    defer recent_blockhashes.deinit(allocator);
    const account = try createSysvarAccount(
        allocator,
        &Rent.DEFAULT,
        RecentBlockhashes,
        recent_blockhashes,
        null,
    );
    defer allocator.free(account.data);
    try accounts_db.putAccount(slot, RecentBlockhashes.ID, account);
=======
        try updateLastRestartSlot(allocator, &feature_set, &hard_forks, update_sysvar_deps);
>>>>>>> 0c6e5e52

        const new_sysvar, const new_account =
            (try getSysvarAndAccount(allocator, &accounts_db, &ancestors, LastRestartSlot)).?;
        defer allocator.free(new_account.data);

        try std.testing.expectEqual(new_restart_slot, new_sysvar.last_restart_slot);
        try expectSysvarAccountChange(rent, old_account, new_account);
    }

    { // updateSlotHistory
        const old_sysvar, const old_account =
            (try getSysvarAndAccount(allocator, &accounts_db, &ancestors, SlotHistory)).?;
        defer {
            old_sysvar.deinit(allocator);
            allocator.free(old_account.data);
        }

        try updateSlotHistory(allocator, update_sysvar_deps);

        const new_sysvar, const new_account =
            (try getSysvarAndAccount(allocator, &accounts_db, &ancestors, SlotHistory)).?;
        defer {
            new_sysvar.deinit(allocator);
            allocator.free(new_account.data);
        }

        try std.testing.expectEqual(slot, new_sysvar.newest());
        try expectSysvarAccountChange(rent, old_account, new_account);
    }

    { // updateSlotHashes
        const parent_slot = slot - 1;
        const parent_hash = Hash.initRandom(random);

        const old_sysvar, const old_account =
            (try getSysvarAndAccount(allocator, &accounts_db, &ancestors, SlotHashes)).?;
        defer {
            old_sysvar.deinit(allocator);
            allocator.free(old_account.data);
        }

        try updateSlotHashes(allocator, parent_slot, parent_hash, update_sysvar_deps);

        const new_sysvar, const new_account =
            (try getSysvarAndAccount(allocator, &accounts_db, &ancestors, SlotHashes)).?;
        defer {
            new_sysvar.deinit(allocator);
            allocator.free(new_account.data);
        }

        try std.testing.expectEqual(parent_hash, new_sysvar.get(parent_slot));
        try expectSysvarAccountChange(rent, old_account, new_account);
    }

    { // updateRent
        _, const old_account =
            (try getSysvarAndAccount(allocator, &accounts_db, &ancestors, Rent)).?;
        defer allocator.free(old_account.data);

        const new_rent = Rent.initRandom(random);

        try updateRent(allocator, new_rent, update_sysvar_deps);

        const new_sysvar, const new_account =
            (try getSysvarAndAccount(allocator, &accounts_db, &ancestors, Rent)).?;
        defer allocator.free(new_account.data);

        try std.testing.expect(std.meta.eql(new_rent, new_sysvar));
        try expectSysvarAccountChange(rent, old_account, new_account);
    }

    { // updateEpochSchedule
        _, const old_account =
            (try getSysvarAndAccount(allocator, &accounts_db, &ancestors, EpochSchedule)).?;
        defer allocator.free(old_account.data);

        const new_epoch_schedule = EpochSchedule.initRandom(random);

        try updateEpochSchedule(allocator, new_epoch_schedule, update_sysvar_deps);

        const new_sysvar, const new_account =
            (try getSysvarAndAccount(allocator, &accounts_db, &ancestors, EpochSchedule)).?;
        defer allocator.free(new_account.data);

        try std.testing.expect(std.meta.eql(new_epoch_schedule, new_sysvar));
        try expectSysvarAccountChange(rent, old_account, new_account);
    }

    // TODO: updateStakeHistory

    { // updateRecentBlockhashes
        const old_sysvar, const old_account =
            (try getSysvarAndAccount(allocator, &accounts_db, &ancestors, RecentBlockhashes)).?;
        defer {
            old_sysvar.deinit(allocator);
            allocator.free(old_account.data);
        }

        var blockhash_queue = BlockhashQueue.DEFAULT;
        defer blockhash_queue.deinit(allocator);

        const new_hash = Hash.initRandom(random);
        const new_lamports_per_signature = 1000;
        try blockhash_queue.insertHash(allocator, new_hash, new_lamports_per_signature);

        try updateRecentBlockhashes(allocator, &blockhash_queue, update_sysvar_deps);

        const new_sysvar, const new_account =
            (try getSysvarAndAccount(allocator, &accounts_db, &ancestors, RecentBlockhashes)).?;
        defer {
            new_sysvar.deinit(allocator);
            allocator.free(new_account.data);
        }

        try std.testing.expectEqual(1, new_sysvar.entries.len);
        const entry = new_sysvar.entries.buffer[0];
        try std.testing.expectEqual(new_hash, entry.blockhash);
        try std.testing.expectEqual(new_lamports_per_signature, entry.lamports_per_signature);
        try expectSysvarAccountChange(rent, old_account, new_account);
    }
}<|MERGE_RESOLUTION|>--- conflicted
+++ resolved
@@ -761,87 +761,55 @@
     );
 }
 
-<<<<<<< HEAD
-test "updateClock" {
+fn expectSysvarAccountChange(rent: Rent, old: AccountSharedData, new: AccountSharedData) !void {
+    if (!builtin.is_test) @compileError("only for testing");
+    const minimum_for_rent = rent.minimumBalance(new.data.len);
+    try std.testing.expectEqual(@max(old.lamports, minimum_for_rent), new.lamports);
+    try std.testing.expect(old.owner.equals(&new.owner));
+    try std.testing.expectEqual(old.executable, new.executable);
+    try std.testing.expectEqual(old.rent_epoch, new.rent_epoch);
+}
+
+fn getSysvarAndAccount(
+    allocator: std.mem.Allocator,
+    accounts_db: *AccountsDb,
+    ancestors: *const Ancestors,
+    comptime Sysvar: type,
+) !?struct { Sysvar, AccountSharedData } {
+    if (!builtin.is_test) @compileError("only for testing");
+    const maybe_account = accounts_db.getAccountWithAncestors(
+        &Sysvar.ID,
+        ancestors,
+    ) catch return null;
+
+    const account = maybe_account orelse return null;
+    defer account.deinit(allocator);
+
+    const data = try account.data.readAllAllocate(allocator);
+    const sysvar = bincode.readFromSlice(
+        allocator,
+        Sysvar,
+        data,
+        .{},
+    ) catch {
+        allocator.free(data);
+        return null;
+    };
+
+    return .{ sysvar, .{
+        .lamports = account.lamports,
+        .data = data,
+        .owner = account.owner,
+        .executable = account.executable,
+        .rent_epoch = account.rent_epoch,
+    } };
+}
+
+test "update all sysvars" {
     const loadTestAccountsDbEmpty = sig.accounts_db.db.loadTestAccountsDbEmpty;
     const allocator = std.testing.allocator;
-
-    // Create values for update sysvar deps
-    var tmp_dir = std.testing.tmpDir(.{});
-    defer tmp_dir.cleanup();
-    var accounts_db = try loadTestAccountsDbEmpty(allocator, false, .noop, tmp_dir.dir);
-    defer accounts_db.deinit();
-    var capitalization = Atomic(u64).init(0);
-    var slot: Slot = 10_000;
-    const rent = Rent.DEFAULT;
-    var ancestors = Ancestors{};
-    defer ancestors.deinit(allocator);
-    try ancestors.ancestors.put(allocator, slot, {});
-
-    // Insert default
-    const account = try createSysvarAccount(
-        allocator,
-        &Rent.DEFAULT,
-        Clock,
-        Clock.DEFAULT,
-        null,
-    );
-    defer allocator.free(account.data);
-    try accounts_db.putAccount(slot, Clock.ID, account);
-
-    // NOTE: Putting accounts on the same slot is broken, so increment slot by 1 and add it to ancestors.
-    slot = slot + 1;
-    const update_sysvar_deps = UpdateSysvarAccountDeps{
-        .accounts_db = &accounts_db,
-        .capitalization = &capitalization,
-        .ancestors = &ancestors,
-        .rent = &rent,
-        .slot = slot,
-    };
-    try ancestors.ancestors.put(allocator, slot, {});
-
-    _, const old_account =
-        (try getSysvarAndAccount(allocator, &accounts_db, &ancestors, Clock)).?;
-    defer allocator.free(old_account.data);
-
-    const feature_set = FeatureSet.EMPTY;
-    defer feature_set.deinit(allocator);
-    const epoch_schedule = EpochSchedule.DEFAULT;
-    var epoch_stakes_map = EpochStakesMap{};
-    defer epoch_stakes_map.deinit(allocator);
-    var stakes_cache = StakesCache.default();
-    defer stakes_cache.deinit(allocator);
-
-    try updateClock(allocator, .{
-        .feature_set = &feature_set,
-        .epoch_schedule = &epoch_schedule,
-        .epoch_stakes_map = &epoch_stakes_map,
-        .stakes_cache = &stakes_cache,
-        .epoch = epoch_schedule.getEpoch(slot),
-        .parent_epoch = null,
-        .genesis_creation_time = 0,
-        .ns_per_slot = 0,
-        .update_sysvar_deps = update_sysvar_deps,
-    });
-
-    const new_sysvar, const new_account =
-        (try getSysvarAndAccount(allocator, &accounts_db, &ancestors, Clock)).?;
-    defer allocator.free(new_account.data);
-
-    try std.testing.expectEqual(slot, new_sysvar.slot);
-    try std.testing.expectEqual(0, new_sysvar.epoch_start_timestamp);
-    try std.testing.expectEqual(epoch_schedule.getEpoch(slot), new_sysvar.epoch);
-    try std.testing.expectEqual(
-        epoch_schedule.getLeaderScheduleEpoch(slot),
-        new_sysvar.leader_schedule_epoch,
-    );
-    try std.testing.expectEqual(0, new_sysvar.unix_timestamp);
-    try expectSysvarAccountChange(rent, old_account, new_account);
-}
-
-test "updateLastRestartSlot" {
-    const loadTestAccountsDbEmpty = sig.accounts_db.db.loadTestAccountsDbEmpty;
-    const allocator = std.testing.allocator;
+    var prng = std.Random.DefaultPrng.init(0);
+    const random = prng.random();
 
     // Create values for update sysvar deps
     var tmp_dir = std.testing.tmpDir(.{});
@@ -855,16 +823,29 @@
     defer ancestors.deinit(allocator);
     try ancestors.ancestors.put(allocator, slot, {});
 
-    // Insert default
+    // Create and insert sysvar defaults
+    const initial_sysvars = try initSysvarCacheWithDefaultValues(allocator);
+    defer initial_sysvars.deinit(allocator);
+    try insertSysvarCacheAccounts(
+        allocator,
+        &accounts_db,
+        &initial_sysvars,
+        slot,
+        false,
+    );
+
+    // Insert slot history default manually since it is not in the sysvar cache
+    const slot_history = try SlotHistory.init(allocator);
+    defer slot_history.deinit(allocator);
     const account = try createSysvarAccount(
         allocator,
         &Rent.DEFAULT,
-        LastRestartSlot,
-        LastRestartSlot.DEFAULT,
+        SlotHistory,
+        slot_history,
         null,
     );
     defer allocator.free(account.data);
-    try accounts_db.putAccount(slot, LastRestartSlot.ID, account);
+    try accounts_db.putAccount(slot, SlotHistory.ID, account);
 
     // NOTE: Putting accounts on the same slot is broken, so increment slot by 1 and add it to ancestors.
     slot = slot + 1;
@@ -877,188 +858,45 @@
     };
     try ancestors.ancestors.put(allocator, slot, {});
 
-    var feature_set = FeatureSet.EMPTY;
-    defer feature_set.deinit(allocator);
-    try feature_set.active.put(allocator, features.LAST_RESTART_SLOT_SYSVAR, 0);
-
-    const new_restart_slot = slot - 5;
-
-    var hard_forks = HardForks{};
-    defer hard_forks.deinit(allocator);
-    try hard_forks.register(allocator, new_restart_slot);
-
-    _, const old_account =
-        (try getSysvarAndAccount(allocator, &accounts_db, &ancestors, LastRestartSlot)).?;
-    defer allocator.free(old_account.data);
-
-    try updateLastRestartSlot(allocator, &feature_set, &hard_forks, update_sysvar_deps);
-
-    const new_sysvar, const new_account =
-        (try getSysvarAndAccount(allocator, &accounts_db, &ancestors, LastRestartSlot)).?;
-    defer allocator.free(new_account.data);
-
-    try std.testing.expectEqual(new_restart_slot, new_sysvar.last_restart_slot);
-    try expectSysvarAccountChange(rent, old_account, new_account);
-}
-
-test "updateSlotHistory" {
-    const loadTestAccountsDbEmpty = sig.accounts_db.db.loadTestAccountsDbEmpty;
-    const allocator = std.testing.allocator;
-
-    // Create values for update sysvar deps
-    var tmp_dir = std.testing.tmpDir(.{});
-    defer tmp_dir.cleanup();
-    var accounts_db = try loadTestAccountsDbEmpty(allocator, false, .noop, tmp_dir.dir);
-    defer accounts_db.deinit();
-    var capitalization = Atomic(u64).init(0);
-    var slot: Slot = 10;
-    const rent = Rent.DEFAULT;
-    var ancestors = Ancestors{};
-    defer ancestors.deinit(allocator);
-    try ancestors.ancestors.put(allocator, slot, {});
-
-    // Insert default
-    const slot_history = try SlotHistory.default(allocator);
-    defer slot_history.deinit(allocator);
-    const account = try createSysvarAccount(
-        allocator,
-        &Rent.DEFAULT,
-        SlotHistory,
-        slot_history,
-        null,
-    );
-    defer allocator.free(account.data);
-    try accounts_db.putAccount(slot, SlotHistory.ID, account);
-
-    // NOTE: Putting accounts on the same slot is broken, so increment slot by 1 and add it to ancestors.
-    slot = slot + 1;
-    const update_sysvar_deps = UpdateSysvarAccountDeps{
-        .accounts_db = &accounts_db,
-        .capitalization = &capitalization,
-        .ancestors = &ancestors,
-        .rent = &rent,
-        .slot = slot,
-    };
-    try ancestors.ancestors.put(allocator, slot, {});
-
-    const old_sysvar, const old_account =
-        (try getSysvarAndAccount(allocator, &accounts_db, &ancestors, SlotHistory)).?;
-    defer {
-        old_sysvar.deinit(allocator);
-        allocator.free(old_account.data);
-    }
-
-    try updateSlotHistory(allocator, update_sysvar_deps);
-
-    const new_sysvar, const new_account =
-        (try getSysvarAndAccount(allocator, &accounts_db, &ancestors, SlotHistory)).?;
-    defer {
-        new_sysvar.deinit(allocator);
-        allocator.free(new_account.data);
-    }
-
-    try std.testing.expectEqual(slot, new_sysvar.newest());
-    try expectSysvarAccountChange(rent, old_account, new_account);
-=======
-fn expectSysvarAccountChange(rent: Rent, old: AccountSharedData, new: AccountSharedData) !void {
-    if (!builtin.is_test) @compileError("only for testing");
-    const minimum_for_rent = rent.minimumBalance(new.data.len);
-    try std.testing.expectEqual(@max(old.lamports, minimum_for_rent), new.lamports);
-    try std.testing.expect(old.owner.equals(&new.owner));
-    try std.testing.expectEqual(old.executable, new.executable);
-    try std.testing.expectEqual(old.rent_epoch, new.rent_epoch);
->>>>>>> 0c6e5e52
-}
-
-fn getSysvarAndAccount(
-    allocator: std.mem.Allocator,
-    accounts_db: *AccountsDb,
-    ancestors: *const Ancestors,
-    comptime Sysvar: type,
-) !?struct { Sysvar, AccountSharedData } {
-    if (!builtin.is_test) @compileError("only for testing");
-    const maybe_account = accounts_db.getAccountWithAncestors(
-        &Sysvar.ID,
-        ancestors,
-    ) catch return null;
-
-    const account = maybe_account orelse return null;
-    defer account.deinit(allocator);
-
-    const data = try account.data.readAllAllocate(allocator);
-    const sysvar = bincode.readFromSlice(
-        allocator,
-        Sysvar,
-        data,
-        .{},
-    ) catch {
-        allocator.free(data);
-        return null;
-    };
-
-    return .{ sysvar, .{
-        .lamports = account.lamports,
-        .data = data,
-        .owner = account.owner,
-        .executable = account.executable,
-        .rent_epoch = account.rent_epoch,
-    } };
-}
-
-test "update all sysvars" {
-    const loadTestAccountsDbEmpty = sig.accounts_db.db.loadTestAccountsDbEmpty;
-    const allocator = std.testing.allocator;
-    var prng = std.Random.DefaultPrng.init(0);
-    const random = prng.random();
-
-    // Create values for update sysvar deps
-    var tmp_dir = std.testing.tmpDir(.{});
-    defer tmp_dir.cleanup();
-    var accounts_db = try loadTestAccountsDbEmpty(allocator, false, .noop, tmp_dir.dir);
-    defer accounts_db.deinit();
-    var capitalization = Atomic(u64).init(0);
-    var slot: Slot = 10;
-    const rent = Rent.DEFAULT;
-    var ancestors = Ancestors{};
-    defer ancestors.deinit(allocator);
-    try ancestors.ancestors.put(allocator, slot, {});
-
-    // Create and insert sysvar defaults
-    const initial_sysvars = try initSysvarCacheWithDefaultValues(allocator);
-    defer initial_sysvars.deinit(allocator);
-    try insertSysvarCacheAccounts(
-        allocator,
-        &accounts_db,
-        &initial_sysvars,
-        slot,
-        false,
-    );
-
-    // Insert slot history default manually since it is not in the sysvar cache
-    const slot_history = try SlotHistory.init(allocator);
-    defer slot_history.deinit(allocator);
-    const account = try createSysvarAccount(
-        allocator,
-        &Rent.DEFAULT,
-        SlotHistory,
-        slot_history,
-        null,
-    );
-    defer allocator.free(account.data);
-    try accounts_db.putAccount(slot, SlotHistory.ID, account);
-
-    // NOTE: Putting accounts on the same slot is broken, so increment slot by 1 and add it to ancestors.
-    slot = slot + 1;
-    const update_sysvar_deps = UpdateSysvarAccountDeps{
-        .accounts_db = &accounts_db,
-        .capitalization = &capitalization,
-        .ancestors = &ancestors,
-        .rent = &rent,
-        .slot = slot,
-    };
-    try ancestors.ancestors.put(allocator, slot, {});
-
-    // TODO: updateClock
+    { // updateClock
+        _, const old_account =
+            (try getSysvarAndAccount(allocator, &accounts_db, &ancestors, Clock)).?;
+        defer allocator.free(old_account.data);
+
+        const feature_set = FeatureSet.EMPTY;
+        defer feature_set.deinit(allocator);
+        const epoch_schedule = EpochSchedule.DEFAULT;
+        var epoch_stakes_map = EpochStakesMap{};
+        defer epoch_stakes_map.deinit(allocator);
+        var stakes_cache = try StakesCache.init(allocator);
+        defer stakes_cache.deinit(allocator);
+
+        try updateClock(allocator, .{
+            .feature_set = &feature_set,
+            .epoch_schedule = &epoch_schedule,
+            .epoch_stakes_map = &epoch_stakes_map,
+            .stakes_cache = &stakes_cache,
+            .epoch = epoch_schedule.getEpoch(slot),
+            .parent_epoch = null,
+            .genesis_creation_time = 0,
+            .ns_per_slot = 0,
+            .update_sysvar_deps = update_sysvar_deps,
+        });
+
+        const new_sysvar, const new_account =
+            (try getSysvarAndAccount(allocator, &accounts_db, &ancestors, Clock)).?;
+        defer allocator.free(new_account.data);
+
+        try std.testing.expectEqual(slot, new_sysvar.slot);
+        try std.testing.expectEqual(0, new_sysvar.epoch_start_timestamp);
+        try std.testing.expectEqual(epoch_schedule.getEpoch(slot), new_sysvar.epoch);
+        try std.testing.expectEqual(
+            epoch_schedule.getLeaderScheduleEpoch(slot),
+            new_sysvar.leader_schedule_epoch,
+        );
+        try std.testing.expectEqual(0, new_sysvar.unix_timestamp);
+        try expectSysvarAccountChange(rent, old_account, new_account);
+    }
 
     { // updateLastRestartSlot
         var feature_set = FeatureSet.EMPTY;
@@ -1075,123 +913,7 @@
             (try getSysvarAndAccount(allocator, &accounts_db, &ancestors, LastRestartSlot)).?;
         defer allocator.free(old_account.data);
 
-<<<<<<< HEAD
-test "updateStakeHistory" {
-    const loadTestAccountsDbEmpty = sig.accounts_db.db.loadTestAccountsDbEmpty;
-    const allocator = std.testing.allocator;
-    // var prng = std.Random.DefaultPrng.init(0);
-    // const random = prng.random();
-
-    // Create values for update sysvar deps
-    var tmp_dir = std.testing.tmpDir(.{});
-    defer tmp_dir.cleanup();
-    var accounts_db = try loadTestAccountsDbEmpty(allocator, false, .noop, tmp_dir.dir);
-    defer accounts_db.deinit();
-    var capitalization = Atomic(u64).init(0);
-    var slot: Slot = 10;
-    const rent = Rent.DEFAULT;
-    var ancestors = Ancestors{};
-    defer ancestors.deinit(allocator);
-    try ancestors.ancestors.put(allocator, slot, {});
-
-    // Insert default
-    const stake_history = try StakeHistory.default(allocator);
-    defer stake_history.deinit(allocator);
-    const account = try createSysvarAccount(
-        allocator,
-        &Rent.DEFAULT,
-        StakeHistory,
-        stake_history,
-        null,
-    );
-    defer allocator.free(account.data);
-    try accounts_db.putAccount(slot, StakeHistory.ID, account);
-
-    // NOTE: Putting accounts on the same slot is broken, so increment slot by 1 and add it to ancestors.
-    slot = slot + 1;
-    const update_sysvar_deps = UpdateSysvarAccountDeps{
-        .accounts_db = &accounts_db,
-        .capitalization = &capitalization,
-        .ancestors = &ancestors,
-        .rent = &rent,
-        .slot = slot,
-    };
-    try ancestors.ancestors.put(allocator, slot, {});
-
-    const old_sysvar, const old_account =
-        (try getSysvarAndAccount(allocator, &accounts_db, &ancestors, StakeHistory)).?;
-    defer {
-        old_sysvar.deinit(allocator);
-        allocator.free(old_account.data);
-    }
-
-    var stakes_cache = StakesCache.default();
-    defer stakes_cache.deinit(allocator);
-    const stakes: *StakesCache.T(), var guard = stakes_cache.stakes.writeWithLock();
-    try stakes.stake_history.entries.append(allocator, .{
-        .epoch = 1,
-        .stake = .{
-            .effective = 1000,
-            .activating = 100,
-            .deactivating = 10,
-        },
-    });
-    guard.unlock();
-
-    try updateStakeHistory(allocator, .{
-        .epoch = 1,
-        .parent_epoch = null,
-        .stakes_cache = &stakes_cache,
-        .update_sysvar_deps = update_sysvar_deps,
-    });
-
-    const new_sysvar, const new_account =
-        (try getSysvarAndAccount(allocator, &accounts_db, &ancestors, StakeHistory)).?;
-    defer {
-        new_sysvar.deinit(allocator);
-        allocator.free(new_account.data);
-    }
-
-    try std.testing.expectEqual(1, new_sysvar.entries.items.len);
-    try std.testing.expectEqual(1000, new_sysvar.getEntry(1).?.stake.effective);
-    try std.testing.expectEqual(100, new_sysvar.getEntry(1).?.stake.activating);
-    try std.testing.expectEqual(10, new_sysvar.getEntry(1).?.stake.deactivating);
-    try expectSysvarAccountChange(rent, old_account, new_account);
-}
-
-test "updateRecentBlockhashes" {
-    const loadTestAccountsDbEmpty = sig.accounts_db.db.loadTestAccountsDbEmpty;
-    const allocator = std.testing.allocator;
-    var prng = std.Random.DefaultPrng.init(0);
-    const random = prng.random();
-
-    // Create values for update sysvar deps
-    var tmp_dir = std.testing.tmpDir(.{});
-    defer tmp_dir.cleanup();
-    var accounts_db = try loadTestAccountsDbEmpty(allocator, false, .noop, tmp_dir.dir);
-    defer accounts_db.deinit();
-    var capitalization = Atomic(u64).init(0);
-    var slot: Slot = 10;
-    const rent = Rent.DEFAULT;
-    var ancestors = Ancestors{};
-    defer ancestors.deinit(allocator);
-    try ancestors.ancestors.put(allocator, slot, {});
-
-    // Insert default
-    const recent_blockhashes = try RecentBlockhashes.default(allocator);
-    defer recent_blockhashes.deinit(allocator);
-    const account = try createSysvarAccount(
-        allocator,
-        &Rent.DEFAULT,
-        RecentBlockhashes,
-        recent_blockhashes,
-        null,
-    );
-    defer allocator.free(account.data);
-    try accounts_db.putAccount(slot, RecentBlockhashes.ID, account);
-=======
         try updateLastRestartSlot(allocator, &feature_set, &hard_forks, update_sysvar_deps);
->>>>>>> 0c6e5e52
 
         const new_sysvar, const new_account =
             (try getSysvarAndAccount(allocator, &accounts_db, &ancestors, LastRestartSlot)).?;
@@ -1280,7 +1002,47 @@
         try expectSysvarAccountChange(rent, old_account, new_account);
     }
 
-    // TODO: updateStakeHistory
+    { // updateStakeHistory
+        const old_sysvar, const old_account =
+            (try getSysvarAndAccount(allocator, &accounts_db, &ancestors, StakeHistory)).?;
+        defer {
+            old_sysvar.deinit(allocator);
+            allocator.free(old_account.data);
+        }
+
+        var stakes_cache = try StakesCache.init(allocator);
+        defer stakes_cache.deinit(allocator);
+        const stakes: *StakesCache.T(), var guard = stakes_cache.stakes.writeWithLock();
+        try stakes.stake_history.entries.append(.{
+            .epoch = 1,
+            .stake = .{
+                .effective = 1000,
+                .activating = 100,
+                .deactivating = 10,
+            },
+        });
+        guard.unlock();
+
+        try updateStakeHistory(allocator, .{
+            .epoch = 1,
+            .parent_epoch = null,
+            .stakes_cache = &stakes_cache,
+            .update_sysvar_deps = update_sysvar_deps,
+        });
+
+        const new_sysvar, const new_account =
+            (try getSysvarAndAccount(allocator, &accounts_db, &ancestors, StakeHistory)).?;
+        defer {
+            new_sysvar.deinit(allocator);
+            allocator.free(new_account.data);
+        }
+
+        try std.testing.expectEqual(1, new_sysvar.entries.len);
+        try std.testing.expectEqual(1000, new_sysvar.getEntry(1).?.stake.effective);
+        try std.testing.expectEqual(100, new_sysvar.getEntry(1).?.stake.activating);
+        try std.testing.expectEqual(10, new_sysvar.getEntry(1).?.stake.deactivating);
+        try expectSysvarAccountChange(rent, old_account, new_account);
+    }
 
     { // updateRecentBlockhashes
         const old_sysvar, const old_account =
