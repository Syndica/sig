--- conflicted
+++ resolved
@@ -27,6 +27,7 @@
 const Slot = sig.core.Slot;
 const Epoch = sig.core.Epoch;
 const Hash = sig.core.Hash;
+const LtHash = sig.core.LtHash;
 
 const RwMux = sig.sync.RwMux;
 
@@ -937,37 +938,17 @@
     }
 
     try slot_tracker.put(testing.allocator, root.slot, .{
-<<<<<<< HEAD
-        .parent_slot = 0,
-        .parent_hash = Hash.ZEROES,
-        .parent_lt_hash = .IDENTITY,
-        .block_height = 0,
-        .collector_id = Pubkey.ZEROES,
-        .max_tick_height = 0,
-        .fee_rate_governor = .initRandom(random),
-        .epoch_reward_status = .inactive,
-        .ancestors = .{},
-        .feature_set = .EMPTY,
-    }, .{
-        .blockhash_queue = RwMux(BlockhashQueue).init(BlockhashQueue.init(10)),
-        .hash = RwMux(?Hash).init(null),
-        .capitalization = std.atomic.Value(u64).init(0),
-        .transaction_count = std.atomic.Value(u64).init(0),
-        .signature_count = std.atomic.Value(u64).init(0),
-        .tick_height = std.atomic.Value(u64).init(0),
-        .collected_rent = std.atomic.Value(u64).init(0),
-        .accounts_lt_hash = .init(LtHash{
-            .data = [_]u16{0} ** LtHash.NUM_ELEMENTS,
-        }),
-=======
         .constants = .{
             .parent_slot = 0,
             .parent_hash = .ZEROES,
+            .parent_lt_hash = .IDENTITY,
             .block_height = 0,
             .collector_id = .ZEROES,
             .max_tick_height = 0,
             .fee_rate_governor = .initRandom(random),
             .epoch_reward_status = .inactive,
+            .ancestors = .{},
+            .feature_set = .EMPTY,
         },
         .state = .{
             .blockhash_queue = .init(.init(10)),
@@ -977,9 +958,10 @@
             .signature_count = .init(0),
             .tick_height = .init(0),
             .collected_rent = .init(0),
-            .accounts_lt_hash = .init(.ZEROES),
-        },
->>>>>>> 729d48ae
+            .accounts_lt_hash = .init(LtHash{
+                .data = [_]u16{0} ** LtHash.NUM_ELEMENTS,
+            }),
+        },
     });
 
     const logger = .noop;
@@ -1036,37 +1018,17 @@
     }
 
     try slot_tracker.put(testing.allocator, root.slot, .{
-<<<<<<< HEAD
-        .parent_slot = 0,
-        .parent_hash = Hash.ZEROES,
-        .parent_lt_hash = .IDENTITY,
-        .block_height = 0,
-        .collector_id = Pubkey.ZEROES,
-        .max_tick_height = 0,
-        .fee_rate_governor = .initRandom(random),
-        .epoch_reward_status = .inactive,
-        .ancestors = .{},
-        .feature_set = .EMPTY,
-    }, .{
-        .blockhash_queue = RwMux(BlockhashQueue).init(BlockhashQueue.init(10)),
-        .hash = RwMux(?Hash).init(null),
-        .capitalization = std.atomic.Value(u64).init(0),
-        .transaction_count = std.atomic.Value(u64).init(0),
-        .signature_count = std.atomic.Value(u64).init(0),
-        .tick_height = std.atomic.Value(u64).init(0),
-        .collected_rent = std.atomic.Value(u64).init(0),
-        .accounts_lt_hash = .init(LtHash{
-            .data = [_]u16{0} ** LtHash.NUM_ELEMENTS,
-        }),
-=======
         .constants = .{
             .parent_slot = 0,
             .parent_hash = .ZEROES,
+            .parent_lt_hash = .IDENTITY,
             .block_height = 0,
             .collector_id = .ZEROES,
             .max_tick_height = 0,
             .fee_rate_governor = .initRandom(random),
             .epoch_reward_status = .inactive,
+            .ancestors = .{},
+            .feature_set = .EMPTY,
         },
         .state = .{
             .blockhash_queue = .init(.init(10)),
@@ -1076,9 +1038,10 @@
             .signature_count = .init(0),
             .tick_height = .init(0),
             .collected_rent = .init(0),
-            .accounts_lt_hash = .init(.ZEROES),
-        },
->>>>>>> 729d48ae
+            .accounts_lt_hash = .init(.{
+                .data = [_]u16{0} ** LtHash.NUM_ELEMENTS,
+            }),
+        },
     });
 
     const logger = .noop;
@@ -1192,61 +1155,17 @@
     }
 
     try slot_tracker.put(testing.allocator, hash2.slot, .{
-<<<<<<< HEAD
-        .parent_slot = hash1.slot,
-        .parent_hash = Hash.ZEROES,
-        .parent_lt_hash = .IDENTITY,
-        .block_height = 0,
-        .collector_id = Pubkey.ZEROES,
-        .max_tick_height = 0,
-        .fee_rate_governor = .initRandom(random),
-        .epoch_reward_status = .inactive,
-        .ancestors = .{},
-        .feature_set = .EMPTY,
-    }, .{
-        .blockhash_queue = RwMux(BlockhashQueue).init(BlockhashQueue.init(10)),
-        .hash = RwMux(?Hash).init(hash2.hash),
-        .capitalization = std.atomic.Value(u64).init(0),
-        .transaction_count = std.atomic.Value(u64).init(0),
-        .signature_count = std.atomic.Value(u64).init(0),
-        .tick_height = std.atomic.Value(u64).init(0),
-        .collected_rent = std.atomic.Value(u64).init(0),
-        .accounts_lt_hash = .init(LtHash{
-            .data = [_]u16{0} ** LtHash.NUM_ELEMENTS,
-        }),
-    });
-
-    try slot_tracker.put(testing.allocator, hash3.slot, .{
-        .parent_slot = hash2.slot,
-        .parent_hash = Hash.ZEROES,
-        .parent_lt_hash = .IDENTITY,
-        .block_height = 0,
-        .collector_id = Pubkey.ZEROES,
-        .max_tick_height = 0,
-        .fee_rate_governor = .initRandom(random),
-        .epoch_reward_status = .inactive,
-        .ancestors = .{},
-        .feature_set = .EMPTY,
-    }, .{
-        .blockhash_queue = RwMux(BlockhashQueue).init(BlockhashQueue.init(10)),
-        .hash = RwMux(?Hash).init(hash3.hash),
-        .capitalization = std.atomic.Value(u64).init(0),
-        .transaction_count = std.atomic.Value(u64).init(0),
-        .signature_count = std.atomic.Value(u64).init(0),
-        .tick_height = std.atomic.Value(u64).init(0),
-        .collected_rent = std.atomic.Value(u64).init(0),
-        .accounts_lt_hash = .init(LtHash{
-            .data = [_]u16{0} ** LtHash.NUM_ELEMENTS,
-        }),
-=======
         .constants = .{
             .parent_slot = hash1.slot,
             .parent_hash = .ZEROES,
+            .parent_lt_hash = .IDENTITY,
             .block_height = 0,
             .collector_id = .ZEROES,
             .max_tick_height = 0,
             .fee_rate_governor = .initRandom(random),
             .epoch_reward_status = .inactive,
+            .ancestors = .{},
+            .feature_set = .EMPTY,
         },
         .state = .{
             .blockhash_queue = .init(.init(10)),
@@ -1256,19 +1175,24 @@
             .signature_count = .init(0),
             .tick_height = .init(0),
             .collected_rent = .init(0),
-            .accounts_lt_hash = .init(.ZEROES),
+            .accounts_lt_hash = .init(.{
+                .data = [_]u16{0} ** LtHash.NUM_ELEMENTS,
+            }),
         },
     });
 
     try slot_tracker.put(testing.allocator, hash3.slot, .{
         .constants = .{
             .parent_slot = hash2.slot,
-            .parent_hash = .ZEROES,
+            .parent_hash = Hash.ZEROES,
+            .parent_lt_hash = .IDENTITY,
             .block_height = 0,
-            .collector_id = .ZEROES,
+            .collector_id = Pubkey.ZEROES,
             .max_tick_height = 0,
             .fee_rate_governor = .initRandom(random),
             .epoch_reward_status = .inactive,
+            .ancestors = .{},
+            .feature_set = .EMPTY,
         },
         .state = .{
             .blockhash_queue = .init(.init(10)),
@@ -1278,9 +1202,10 @@
             .signature_count = .init(0),
             .tick_height = .init(0),
             .collected_rent = .init(0),
-            .accounts_lt_hash = .init(.ZEROES),
-        },
->>>>>>> 729d48ae
+            .accounts_lt_hash = .init(.{
+                .data = [_]u16{0} ** LtHash.NUM_ELEMENTS,
+            }),
+        },
     });
 
     // Add some entries to progress map that should be removed
