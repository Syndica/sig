--- conflicted
+++ resolved
@@ -49,12 +49,8 @@
     descendants: *const std.AutoArrayHashMapUnmanaged(u64, SortedSet(u64)),
     vote_account: Pubkey,
     slot_history: *const SlotHistory,
-<<<<<<< HEAD
     epoch_stakes: EpochStakesMap,
-    latest_validator_votes_for_frozen_banks: *const LatestValidatorVotes,
-=======
-    latest_validator_votes_for_frozen_banks: *LatestValidatorVotesForFrozenBanks,
->>>>>>> 8520b290
+    latest_validator_votes_for_frozen_banks: *LatestValidatorVotes,
 };
 
 pub fn processConsensus(maybe_deps: ?ConsensusDependencies) !void {
@@ -482,7 +478,7 @@
     epoch_stakes_map: *const EpochStakesMap,
     progress: *ProgressMap,
     fork_choice: *ForkChoice,
-    latest_validator_votes: *LatestValidatorVotesForFrozenBanks,
+    latest_validator_votes: *LatestValidatorVotes,
 ) ![]Slot {
     var new_stats = std.ArrayListUnmanaged(Slot).empty;
     errdefer new_stats.deinit(allocator);
