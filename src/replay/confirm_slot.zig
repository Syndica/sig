--- conflicted
+++ resolved
@@ -233,7 +233,7 @@
     }
 };
 
-pub const PohTask = struct {
+const PohTask = struct {
     allocator: Allocator,
     logger: ScopedLogger,
     initial_hash: Hash,
@@ -740,11 +740,7 @@
             .max_age = max_age,
             .lamports_per_signature = 1,
             .blockhash_queue = .init(blockhash_queue),
-<<<<<<< HEAD
-            .feature_set = .EMPTY,
-=======
             .feature_set = .ALL_DISABLED,
->>>>>>> 80ab204b
             .rent_collector = .DEFAULT,
             .epoch_stakes = epoch_stakes,
             .slot_state = slot_state,
@@ -760,10 +756,6 @@
         var bhq = self.blockhash_queue.tryWrite() orelse unreachable;
         bhq.get().deinit(allocator);
         bhq.unlock();
-<<<<<<< HEAD
-        self.feature_set.deinit(allocator);
-=======
->>>>>>> 80ab204b
         self.epoch_stakes.deinit(allocator);
         self.slot_state.deinit(allocator);
         self.stakes_cache.deinit(allocator);
@@ -799,12 +791,6 @@
         };
     }
 
-<<<<<<< HEAD
-    /// This makes it so the svm will not return an error for these
-    /// transactions. It doesn't mean the transactions themselves will succeed,
-    /// but they will at least execute as if they are legally allowed in the
-    /// block.
-=======
     /// This makes it so the transactions could legally be included in a block.
     /// The transactions may fail, but at least the block containing this
     /// transaction would be valid, since the fees are paid and the recent
@@ -812,7 +798,6 @@
     ///
     /// With the the existing SVM code, this means the TransactionResult
     /// returned by loadAndExecuteTransaction will be `ok` instead of `err`
->>>>>>> 80ab204b
     pub fn makeTransactionsPassable(
         self: *TestState,
         allocator: Allocator,
