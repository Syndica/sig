const std = @import("std");
const sig = @import("../sig.zig");
const replay = @import("lib.zig");
const tracy = @import("tracy");
const vote_listener = @import("../consensus/vote_listener.zig");

const core = sig.core;

const Allocator = std.mem.Allocator;
const Atomic = std.atomic.Value;

const HomogeneousThreadPool = sig.utils.thread.HomogeneousThreadPool;
const ThreadPool = sig.sync.ThreadPool;
const Channel = sig.sync.Channel;

const Ancestors = core.Ancestors;
const Entry = core.Entry;
const Hash = core.Hash;
const Slot = core.Slot;
const TransactionError = sig.ledger.transaction_status.TransactionError;

const AccountStore = sig.accounts_db.AccountStore;

const Committer = replay.commit.Committer;
const SlotResolver = replay.resolve_lookup.SlotResolver;
const SvmGateway = replay.svm_gateway.SvmGateway;
const TransactionScheduler = replay.scheduler.TransactionScheduler;

const SlotHashes = sig.runtime.sysvar.SlotHashes;

const verifyPoh = core.entry.verifyPoh;
const resolveBatch = replay.resolve_lookup.resolveBatch;

const assert = std.debug.assert;

const Logger = sig.trace.Logger("replay-confirm-slot");

const ParsedVote = vote_listener.vote_parser.ParsedVote;

/// Asynchronously validate and execute entries from a slot.
///
/// Return: ConfirmSlotFuture which you can poll periodically to await a result.
///
/// Takes ownership of the entries. Pass the same allocator that was used for
/// the entry allocation.
///
/// Analogous to:
/// - agave: confirm_slot_entries
/// - fd: runtime_process_txns_in_microblock_stream
pub fn confirmSlot(
    allocator: Allocator,
    logger: Logger,
    thread_pool: *ThreadPool,
    /// takes ownership
    entries: []const Entry,
    last_entry: Hash,
    svm_params: SvmGateway.Params,
    committer: Committer,
    verify_ticks_params: VerifyTicksParams,
<<<<<<< HEAD
    ancestors: *const Ancestors,
    reserved_accounts: *const ReservedAccounts,
    replay_votes_sender: *Channel(ParsedVote),
=======
    slot_resolver: SlotResolver,
>>>>>>> 3cbe2e81
) !*ConfirmSlotFuture {
    var zone = tracy.Zone.init(@src(), .{ .name = "confirmSlot" });
    zone.value(svm_params.slot);
    defer zone.deinit();
    errdefer zone.color(0xFF0000);

    logger.info().log("confirming slot");

    const future = fut: {
        errdefer {
            for (entries) |entry| entry.deinit(allocator);
            allocator.free(entries);
        }
        break :fut try ConfirmSlotFuture
<<<<<<< HEAD
            .create(
            allocator,
            logger,
            thread_pool,
            committer,
            entries,
            svm_params,
            replay_votes_sender,
        );
=======
            .create(allocator, logger, thread_pool, committer, entries, svm_params, slot_resolver);
>>>>>>> 3cbe2e81
    };
    errdefer future.destroy(allocator);

    if (verifyTicks(logger, entries, verify_ticks_params)) |block_error| {
        future.status = .{ .err = .{ .invalid_block = block_error } };
        return future;
    }

    try startPohVerify(allocator, logger, &future.poh_verifier, last_entry, entries, &future.exit);
    try scheduleTransactionBatches(allocator, &future.scheduler, entries, slot_resolver);

    _ = try future.poll(); // starts batch execution. poll result is cached inside future

    return future;
}

/// schedule poh verification asynchronously
fn startPohVerify(
    allocator: Allocator,
    logger: Logger,
    pool: *HomogeneousThreadPool(PohTask),
    initial_hash: Hash,
    entries: []const Entry,
    exit: *Atomic(bool),
) Allocator.Error!void {
    if (entries.len == 0) return;
    const num_tasks = if (pool.max_concurrent_tasks) |max| @min(max, entries.len) else entries.len;
    const entries_per_task = entries.len / num_tasks;
    var batch_initial_hash = initial_hash;
    for (0..num_tasks) |i| {
        const end = if (i == num_tasks - 1) entries.len else (i + 1) * entries_per_task;
        assert(try pool.trySchedule(allocator, .{
            .allocator = allocator,
            .logger = logger,
            .initial_hash = batch_initial_hash,
            .entries = entries[i * entries_per_task .. end],
            .exit = exit,
        }));
        batch_initial_hash = entries[end - 1].hash;
    }
}

/// schedule transaction verification/execution asynchronously
fn scheduleTransactionBatches(
    allocator: Allocator,
    scheduler: *TransactionScheduler,
    entries: []const Entry,
    slot_resolver: SlotResolver,
) !void {
    var total_transactions: usize = 0;
    for (entries) |entry| {
        total_transactions += entry.transactions.len;

        const batch = try resolveBatch(allocator, entry.transactions, slot_resolver);
        errdefer batch.deinit(allocator);

        scheduler.addBatchAssumeCapacity(batch);
    }
}

pub const ConfirmSlotStatus = union(enum) {
    done,
    pending,
    err: ConfirmSlotError,
};

/// Tracks the state of a slot confirmation execution.
///
/// Do not share across threads.
///
/// agave: confirm_slot and confirm_slot_entries
/// fd: runtime_process_txns_in_microblock_stream
pub const ConfirmSlotFuture = struct {
    scheduler: TransactionScheduler,
    poh_verifier: HomogeneousThreadPool(PohTask),
    /// Set to true as soon as something fails.
    exit: Atomic(bool),
    /// just here to be deinitted on completion
    slot_resolver: SlotResolver,

    entries: []const Entry,

    /// The current status to return on poll, unless something has changed.
    status: ConfirmSlotStatus,
    /// Temporarily stores errors that occur before completion that need to be
    /// returned when all tasks are complete.
    status_when_done: ConfirmSlotStatus = .done,

    fn create(
        allocator: Allocator,
        logger: Logger,
        thread_pool: *ThreadPool,
        committer: Committer,
        entries: []const Entry,
        svm_params: SvmGateway.Params,
<<<<<<< HEAD
        replay_votes_sender: *Channel(ParsedVote),
=======
        slot_resolver: SlotResolver,
>>>>>>> 3cbe2e81
    ) !*ConfirmSlotFuture {
        const poh_verifier = try HomogeneousThreadPool(PohTask)
            .initBorrowed(allocator, thread_pool, thread_pool.max_threads);
        errdefer poh_verifier.deinit(allocator);

        const future = try allocator.create(ConfirmSlotFuture);
        errdefer allocator.destroy(future);

        future.* = ConfirmSlotFuture{
            .poh_verifier = poh_verifier,
            .scheduler = undefined,
            .entries = entries,
            .status = .pending,
            .exit = .init(false),
            .slot_resolver = slot_resolver,
        };

        future.scheduler = try TransactionScheduler.initCapacity(
            allocator,
            .from(logger),
            committer,
            entries.len,
            thread_pool,
            svm_params,
            &future.exit,
            replay_votes_sender,
        );

        return future;
    }

    pub fn destroy(self: *ConfirmSlotFuture, allocator: Allocator) void {
        // tell threads to exit (they shouldn't be running unless there was an unexpected error)
        self.exit.store(true, .monotonic);

        // join threads
        const exited_scheduler = self.scheduler.thread_pool.joinForDeinit(.fromMillis(100));
        const exited_poh = self.poh_verifier.joinForDeinit(.fromMillis(100));
        if (!exited_scheduler or !exited_poh) {
            @panic("Failed to deinit ConfirmSlotFuture due to hanging threads.");
        }

        // deinit contained items
        self.slot_resolver.deinit(allocator);
        self.scheduler.deinit();
        self.poh_verifier.deinit(allocator);
        for (self.entries) |entry| entry.deinit(allocator);
        allocator.free(self.entries);

        // destroy self
        allocator.destroy(self);
    }

    pub fn poll(self: *ConfirmSlotFuture) !ConfirmSlotStatus {
        switch (self.status) {
            .pending => {
                var pending = false;
                for (try self.pollEach()) |status| switch (status) {
                    .pending => pending = true,
                    .err => |err| if (self.status_when_done == .done) {
                        self.exit.store(true, .monotonic);
                        self.status_when_done = .{ .err = err };
                    },
                    .done => {},
                };
                if (!pending) self.status = self.status_when_done;
            },
            else => {},
        }

        return self.status;
    }

    fn pollEach(self: *ConfirmSlotFuture) ![2]ConfirmSlotStatus {
        return .{
            switch (self.poh_verifier.pollFallible()) {
                .done => .done,
                .pending => .pending,
                .err => .{ .err = .{ .invalid_block = .InvalidEntryHash } },
            },
            try self.scheduler.poll(),
        };
    }
};

pub const PohTask = struct {
    allocator: Allocator,
    logger: Logger,
    initial_hash: Hash,
    entries: []const Entry,
    exit: *Atomic(bool),

    pub fn run(self: *PohTask) !void {
        const success = verifyPoh(
            self.entries,
            self.allocator,
            self.initial_hash,
            .{ .exit = self.exit },
        ) catch |e| {
            if (e != error.Exit) {
                self.logger.err().logf("poh verification failed with error: {}", .{e});
            }
            self.exit.store(true, .monotonic);
            return e;
        };
        if (!success) {
            self.logger.err().log("poh verification failed");
            self.exit.store(true, .monotonic);
            return error.PohVerifyFailed;
        }
    }
};

pub const VerifyTicksParams = struct {
    /// epoch-scoped constant
    hashes_per_tick: ?u64,

    // slot-scoped constants
    slot: u64,
    max_tick_height: u64,

    // slot-scoped state (constant during lifetime of this struct)
    tick_height: u64,
    slot_is_full: bool,

    /// slot-scoped state (expected to be mutated while verifying ticks)
    tick_hash_count: *u64,
};

/// Verify that a segment of entries has the correct number of ticks and hashes
/// analogous to [verify_ticks](https://github.com/anza-xyz/agave/blob/161fc1965bdb4190aa2d7e36c7c745b4661b10ed/ledger/src/blockstore_processor.rs#L1097)
fn verifyTicks(
    logger: Logger,
    entries: []const Entry,
    params: VerifyTicksParams,
) ?BlockError {
    const next_bank_tick_height = params.tick_height + core.entry.tickCount(entries);
    const max_bank_tick_height = params.max_tick_height;

    if (next_bank_tick_height > max_bank_tick_height) {
        logger.warn().logf("Too many entry ticks found in slot: {}", .{params.slot});
        return .TooManyTicks;
    }

    if (next_bank_tick_height < max_bank_tick_height and params.slot_is_full) {
        logger.info().logf("Too few entry ticks found in slot: {}", .{params.slot});
        return .TooFewTicks;
    }

    if (next_bank_tick_height == max_bank_tick_height) {
        if (entries.len == 0 or !entries[entries.len - 1].isTick()) {
            logger.warn().logf("Slot: {} did not end with a tick entry", .{params.slot});
            return .TrailingEntry;
        }

        if (!params.slot_is_full) {
            logger.warn().logf("Slot: {} was not marked full", .{params.slot});
            return .InvalidLastTick;
        }
    }

    const hashes_per_tick = params.hashes_per_tick orelse 0;
    if (!core.entry.verifyTickHashCount(entries, logger, params.tick_hash_count, hashes_per_tick)) {
        logger.warn().logf("Tick with invalid number of hashes found in slot: {}", .{params.slot});
        return .InvalidTickHashCount;
    }

    return null;
}

/// Analogous to [BlockstoreProcessorError](https://github.com/anza-xyz/agave/blob/161fc1965bdb4190aa2d7e36c7c745b4661b10ed/ledger/src/blockstore_processor.rs#L779)
pub const ConfirmSlotError = union(enum) {
    /// Payload is a statically lived string that provides some context on the
    /// failure to load entries, normally the name of an error.
    failed_to_load_entries: []const u8,
    failed_to_load_meta,
    /// failed to replay bank 0, did you forget to provide a snapshot
    failed_to_replay_bank_0,
    invalid_block: BlockError,
    invalid_transaction: TransactionError, // TODO move to core?
    no_valid_forks_found,
    invalid_hard_fork: Slot,
    root_bank_with_mismatched_capitalization: Slot,
    set_root_error,
    incomplete_final_fec_set,
    invalid_retransmitter_signature_final_fec_set,
};

pub const BlockError = enum {
    /// Block did not have enough ticks was not marked full
    /// and no shred with is_last was seen.
    Incomplete,

    /// Block entries hashes must all be valid
    InvalidEntryHash,

    /// Blocks must end in a tick that has been marked as the last tick.
    InvalidLastTick,

    /// Blocks can not have missing ticks
    /// Usually indicates that the node was interrupted with a more valuable block during
    /// production and abandoned it for that more-favorable block. Leader sent data to indicate
    /// the end of the block.
    TooFewTicks,

    /// Blocks can not have extra ticks
    TooManyTicks,

    /// All ticks must contain the same number of hashes within a block
    InvalidTickHashCount,

    /// Blocks must end in a tick entry, trailing transaction entries are not allowed to guarantee
    /// that each block has the same number of hashes
    TrailingEntry,

    DuplicateBlock,
};

test "happy path: trivial case" {
    const allocator = std.testing.allocator;

    var state = try TestState.init(allocator);
    defer state.deinit(allocator);

    var thread_pool = ThreadPool.init(.{});
    defer {
        thread_pool.shutdown();
        thread_pool.deinit();
    }
    var tick_hash_count: u64 = 0;

    const replay_votes_ch: *sig.sync.Channel(ParsedVote) = try .create(allocator);

    const future = try confirmSlot(
        allocator,
        .FOR_TESTS,
        &thread_pool,
        &.{},
        .ZEROES,
        state.svmParams(),
        state.committer(),
        .{
            .hashes_per_tick = 0,
            .slot = 0,
            .max_tick_height = 1,
            .tick_height = 0,
            .slot_is_full = false,
            .tick_hash_count = &tick_hash_count,
        },
<<<<<<< HEAD
        &.{ .ancestors = .empty },
        &.empty,
        replay_votes_ch,
=======
        try state.resolver(allocator),
>>>>>>> 3cbe2e81
    );
    defer future.destroy(allocator);

    const result = try testAwait(future);
    errdefer std.log.err("failed with: {any}\n", .{result});
    try std.testing.expectEqual(.done, result);
}

test "happy path: partial slot" {
    const allocator = std.testing.allocator;

    var state = try TestState.init(allocator);
    defer state.deinit(allocator);

    var thread_pool = ThreadPool.init(.{});
    defer {
        thread_pool.shutdown();
        thread_pool.deinit();
    }
    var tick_hash_count: u64 = 0;

    const poh, const entry_array = try sig.core.poh.testPoh(true);
    const entries: []const sig.core.Entry = entry_array.slice();
    for (entries) |e| try state.makeTransactionsPassable(allocator, e.transactions);

    const replay_votes_ch: *sig.sync.Channel(ParsedVote) = try .create(allocator);
    const future = try confirmSlot(
        allocator,
        .FOR_TESTS,
        &thread_pool,
        try allocator.dupe(Entry, entries[0 .. entries.len - 1]),
        .ZEROES,
        state.svmParams(),
        state.committer(),
        .{
            .hashes_per_tick = poh.hashes_per_tick,
            .slot = 0,
            .max_tick_height = poh.tick_count,
            .tick_height = 0,
            .slot_is_full = false,
            .tick_hash_count = &tick_hash_count,
        },
<<<<<<< HEAD
        &.{ .ancestors = .empty },
        &.empty,
        replay_votes_ch,
=======
        try state.resolver(allocator),
>>>>>>> 3cbe2e81
    );
    defer future.destroy(allocator);

    const result = try testAwait(future);
    errdefer std.log.err("failed with: {any}\n", .{result});

    try std.testing.expectEqual(.done, result);
}

test "happy path: full slot" {
    const allocator = std.testing.allocator;

    var state = try TestState.init(allocator);
    defer state.deinit(allocator);

    var thread_pool = ThreadPool.init(.{});
    defer {
        thread_pool.shutdown();
        thread_pool.deinit();
    }
    var tick_hash_count: u64 = 0;

    const poh, const entry_array = try sig.core.poh.testPoh(true);
    const entries: []const sig.core.Entry = entry_array.slice();
    for (entries) |e| try state.makeTransactionsPassable(allocator, e.transactions);

    const replay_votes_ch: *sig.sync.Channel(ParsedVote) = try .create(allocator);
    const future = try confirmSlot(
        allocator,
        .FOR_TESTS,
        &thread_pool,
        try allocator.dupe(Entry, entries),
        .ZEROES,
        state.svmParams(),
        state.committer(),
        .{
            .hashes_per_tick = poh.hashes_per_tick,
            .slot = 0,
            .max_tick_height = poh.tick_count,
            .tick_height = 0,
            .slot_is_full = true,
            .tick_hash_count = &tick_hash_count,
        },
<<<<<<< HEAD
        &.{ .ancestors = .empty },
        &.empty,
        replay_votes_ch,
=======
        try state.resolver(allocator),
>>>>>>> 3cbe2e81
    );

    defer future.destroy(allocator);

    const result = try testAwait(future);
    errdefer std.log.err("failed with: {any}\n", .{result});

    try std.testing.expectEqual(.done, result);
}

test "fail: full slot not marked full -> .InvalidLastTick" {
    const allocator = std.testing.allocator;

    var state = try TestState.init(allocator);
    defer state.deinit(allocator);

    var thread_pool = ThreadPool.init(.{});
    defer {
        thread_pool.shutdown();
        thread_pool.deinit();
    }
    var tick_hash_count: u64 = 0;

    const poh, const entry_array = try sig.core.poh.testPoh(true);
    const entries: []const sig.core.Entry = entry_array.slice();
    for (entries) |e| try state.makeTransactionsPassable(allocator, e.transactions);

    const replay_votes_ch: *sig.sync.Channel(ParsedVote) = try .create(allocator);
    const future = try confirmSlot(
        allocator,
        .noop,
        &thread_pool,
        try allocator.dupe(Entry, entries),
        .ZEROES,
        state.svmParams(),
        state.committer(),
        .{
            .hashes_per_tick = poh.hashes_per_tick,
            .slot = 0,
            .max_tick_height = poh.tick_count,
            .tick_height = 0,
            .slot_is_full = false,
            .tick_hash_count = &tick_hash_count,
        },
<<<<<<< HEAD
        &.{ .ancestors = .empty },
        &.empty,
        replay_votes_ch,
=======
        try state.resolver(allocator),
>>>>>>> 3cbe2e81
    );
    defer future.destroy(allocator);

    const result = try testAwait(future);
    errdefer std.log.err("failed with: {any}\n", .{result});
    try std.testing.expectEqual(
        ConfirmSlotStatus{ .err = .{ .invalid_block = .InvalidLastTick } },
        result,
    );
}

test "fail: no trailing tick at max height -> .TrailingEntry" {
    const allocator = std.testing.allocator;

    var state = try TestState.init(allocator);
    defer state.deinit(allocator);

    var thread_pool = ThreadPool.init(.{});
    defer {
        thread_pool.shutdown();
        thread_pool.deinit();
    }
    var tick_hash_count: u64 = 0;

    const poh, const entry_array = try sig.core.poh.testPoh(true);
    const entries: []const sig.core.Entry = entry_array.slice();
    for (entries) |e| try state.makeTransactionsPassable(allocator, e.transactions);

    const replay_votes_ch: *sig.sync.Channel(ParsedVote) = try .create(allocator);
    const future = try confirmSlot(
        allocator,
        .noop,
        &thread_pool,
        try allocator.dupe(Entry, entries[0 .. entries.len - 1]),
        .ZEROES,
        state.svmParams(),
        state.committer(),
        .{
            .hashes_per_tick = poh.hashes_per_tick,
            .slot = 0,
            .max_tick_height = poh.tick_count - 1,
            .tick_height = 0,
            .slot_is_full = false,
            .tick_hash_count = &tick_hash_count,
        },
<<<<<<< HEAD
        &.{ .ancestors = .empty },
        &.empty,
        replay_votes_ch,
=======
        try state.resolver(allocator),
>>>>>>> 3cbe2e81
    );
    defer future.destroy(allocator);

    const result = try testAwait(future);
    errdefer std.log.err("failed with: {any}\n", .{result});
    try std.testing.expectEqual(
        ConfirmSlotStatus{ .err = .{ .invalid_block = .TrailingEntry } },
        result,
    );
}

test "fail: invalid poh chain" {
    const allocator = std.testing.allocator;

    var state = try TestState.init(allocator);
    defer state.deinit(allocator);

    var thread_pool = ThreadPool.init(.{});
    defer {
        thread_pool.shutdown();
        thread_pool.deinit();
    }
    var tick_hash_count: u64 = 0;

    const poh, var entry_array = try sig.core.poh.testPoh(true);
    const entries: []sig.core.Entry = entry_array.slice();
    for (entries) |e| try state.makeTransactionsPassable(allocator, e.transactions);

    // break the hash chain
    entries[0].hash.data[0] +%= 1;

    const replay_votes_ch: *sig.sync.Channel(ParsedVote) = try .create(allocator);
    const future = try confirmSlot(
        allocator,
        .noop,
        &thread_pool,
        try allocator.dupe(Entry, entries),
        .ZEROES,
        state.svmParams(),
        state.committer(),
        .{
            .hashes_per_tick = poh.hashes_per_tick,
            .slot = 0,
            .max_tick_height = poh.tick_count,
            .tick_height = 0,
            .slot_is_full = true,
            .tick_hash_count = &tick_hash_count,
        },
<<<<<<< HEAD
        &.{ .ancestors = .empty },
        &.empty,
        replay_votes_ch,
=======
        try state.resolver(allocator),
>>>>>>> 3cbe2e81
    );
    defer future.destroy(allocator);

    const result = try testAwait(future);
    errdefer std.log.err("failed with: {any}\n", .{result});
    try std.testing.expectEqual(
        ConfirmSlotStatus{ .err = .{ .invalid_block = .InvalidEntryHash } },
        result,
    );
}

test "fail: sigverify" {
    const allocator = std.testing.allocator;

    var state = try TestState.init(allocator);
    defer state.deinit(allocator);

    var thread_pool = ThreadPool.init(.{});
    defer {
        thread_pool.shutdown();
        thread_pool.deinit();
    }
    var tick_hash_count: u64 = 0;

    const poh, var entry_array = try sig.core.poh.testPoh(false);
    const entries: []sig.core.Entry = entry_array.slice();
    for (entries) |e| try state.makeTransactionsPassable(allocator, e.transactions);

    const replay_votes_ch: *sig.sync.Channel(ParsedVote) = try .create(allocator);
    const future = try confirmSlot(
        allocator,
        .noop,
        &thread_pool,
        try allocator.dupe(Entry, entries),
        .ZEROES,
        state.svmParams(),
        state.committer(),
        .{
            .hashes_per_tick = poh.hashes_per_tick,
            .slot = 0,
            .max_tick_height = poh.tick_count,
            .tick_height = 0,
            .slot_is_full = true,
            .tick_hash_count = &tick_hash_count,
        },
<<<<<<< HEAD
        &.{ .ancestors = .empty },
        &.empty,
        replay_votes_ch,
=======
        try state.resolver(allocator),
>>>>>>> 3cbe2e81
    );
    defer future.destroy(allocator);

    const result = try testAwait(future);
    errdefer std.log.err("failed with: {any}\n", .{result});

    try std.testing.expectEqual(
        ConfirmSlotStatus{ .err = .{ .invalid_transaction = .SignatureFailure } },
        result,
    );
}

pub fn testAwait(future: anytype) !@TypeOf(future.poll()) {
    var i: usize = 0;
    while (try future.poll() == .pending) {
        std.time.sleep(std.time.ns_per_ms);
        i += 1;
        if (i > 100) return error.TooSlow;
    }
    return try future.poll();
}

pub const TestState = struct {
    // shared for multiple things
    account_map: sig.accounts_db.ThreadSafeAccountMap,
    status_cache: sig.core.StatusCache,
    ancestors: Ancestors,

    // svm params
    slot: u64,
    max_age: u64,
    lamports_per_signature: u64,
    blockhash_queue: sig.sync.RwMux(sig.core.BlockhashQueue),
    feature_set: sig.core.FeatureSet,
    rent_collector: sig.core.RentCollector,
    epoch_stakes: sig.core.EpochStakes,

    // committer
    slot_state: sig.core.SlotState,
    stakes_cache: sig.core.StakesCache,

    // Channels.
    replay_votes_ch: *sig.sync.Channel(ParsedVote),

    // scheduler
    exit: Atomic(bool),

    pub fn init(allocator: Allocator) !TestState {
        const epoch_stakes = try sig.core.EpochStakes.init(allocator);
        errdefer epoch_stakes.deinit(allocator);

        var slot_state = try sig.core.SlotState.genesis(allocator);
        errdefer slot_state.deinit(allocator);

        var stakes_cache = try sig.core.StakesCache.init(allocator);
        errdefer stakes_cache.deinit(allocator);

        const max_age = sig.core.BlockhashQueue.MAX_RECENT_BLOCKHASHES / 2;
        var blockhash_queue = sig.core.BlockhashQueue.init(max_age);
        errdefer blockhash_queue.deinit(allocator);
        try blockhash_queue.insertGenesisHash(allocator, .ZEROES, 1);

        var ancestors = Ancestors{};
        try ancestors.addSlot(allocator, 0);

        const replay_votes_ch: *sig.sync.Channel(ParsedVote) = try .create(allocator);

        return .{
            .account_map = sig.accounts_db.ThreadSafeAccountMap.init(allocator),
            .status_cache = .DEFAULT,
            .ancestors = ancestors,
            .slot = 0,
            .max_age = max_age,
            .lamports_per_signature = 1,
            .blockhash_queue = .init(blockhash_queue),
            .feature_set = .ALL_DISABLED,
            .rent_collector = .DEFAULT,
            .epoch_stakes = epoch_stakes,
            .slot_state = slot_state,
            .stakes_cache = stakes_cache,
            .replay_votes_ch = replay_votes_ch,
            .exit = .init(false),
        };
    }

    pub fn deinit(self: *TestState, allocator: Allocator) void {
        self.account_map.deinit();
        self.status_cache.deinit(allocator);
        self.ancestors.deinit(allocator);
        var bhq = self.blockhash_queue.tryWrite() orelse unreachable;
        bhq.get().deinit(allocator);
        bhq.unlock();
        self.epoch_stakes.deinit(allocator);
        self.slot_state.deinit(allocator);
        self.stakes_cache.deinit(allocator);
    }

    pub fn accountStore(self: *TestState) AccountStore {
        return self.account_map.accountStore();
    }

    pub fn svmParams(self: *TestState) SvmGateway.Params {
        return .{
            .slot = self.slot,
            .max_age = self.max_age,
            .lamports_per_signature = self.lamports_per_signature,
            .blockhash_queue = &self.blockhash_queue,
            .account_reader = self.account_map.accountReader().forSlot(&self.ancestors),
            .ancestors = &self.ancestors,
            .feature_set = self.feature_set,
            .rent_collector = &self.rent_collector,
            .epoch_stakes = &self.epoch_stakes,
            .status_cache = &self.status_cache,
        };
    }

    pub fn committer(self: *TestState) Committer {
        return .{
            .logger = .FOR_TESTS,
            .account_store = self.account_map.accountStore(),
            .slot_state = &self.slot_state,
            .status_cache = &self.status_cache,
            .stakes_cache = &self.stakes_cache,
            .new_rate_activation_epoch = null,
        };
    }

    pub fn resolver(self: *TestState, allocator: Allocator) !SlotResolver {
        return .{
            .slot = self.slot,
            .account_reader = self.account_map.accountReader().forSlot(&self.ancestors),
            .reserved_accounts = &.empty,
            .slot_hashes = try SlotHashes.init(allocator),
        };
    }

    /// This makes it so the transactions could legally be included in a block.
    /// The transactions may fail, but at least the block containing this
    /// transaction would be valid, since the fees are paid and the recent
    /// blockhash is valid.
    ///
    /// With the the existing SVM code, this means the TransactionResult
    /// returned by loadAndExecuteTransaction will be `ok` instead of `err`
    pub fn makeTransactionsPassable(
        self: *TestState,
        allocator: Allocator,
        transactions: []const sig.core.Transaction,
    ) Allocator.Error!void {
        var bhq = self.blockhash_queue.write();
        defer bhq.unlock();
        for (transactions) |transaction| {
            try bhq.mut().insertHash(allocator, transaction.msg.recent_blockhash, 1);
            var account = sig.runtime.AccountSharedData.EMPTY;
            account.lamports = 1_000;
            try self.account_map.put(self.slot, transaction.msg.account_keys[0], account);
        }
    }
};<|MERGE_RESOLUTION|>--- conflicted
+++ resolved
@@ -57,13 +57,8 @@
     svm_params: SvmGateway.Params,
     committer: Committer,
     verify_ticks_params: VerifyTicksParams,
-<<<<<<< HEAD
-    ancestors: *const Ancestors,
-    reserved_accounts: *const ReservedAccounts,
+    slot_resolver: SlotResolver,
     replay_votes_sender: *Channel(ParsedVote),
-=======
-    slot_resolver: SlotResolver,
->>>>>>> 3cbe2e81
 ) !*ConfirmSlotFuture {
     var zone = tracy.Zone.init(@src(), .{ .name = "confirmSlot" });
     zone.value(svm_params.slot);
@@ -78,19 +73,7 @@
             allocator.free(entries);
         }
         break :fut try ConfirmSlotFuture
-<<<<<<< HEAD
-            .create(
-            allocator,
-            logger,
-            thread_pool,
-            committer,
-            entries,
-            svm_params,
-            replay_votes_sender,
-        );
-=======
-            .create(allocator, logger, thread_pool, committer, entries, svm_params, slot_resolver);
->>>>>>> 3cbe2e81
+            .create(allocator, logger, thread_pool, committer, entries, svm_params, slot_resolver, replay_votes_sender,);
     };
     errdefer future.destroy(allocator);
 
@@ -186,11 +169,8 @@
         committer: Committer,
         entries: []const Entry,
         svm_params: SvmGateway.Params,
-<<<<<<< HEAD
+        slot_resolver: SlotResolver,
         replay_votes_sender: *Channel(ParsedVote),
-=======
-        slot_resolver: SlotResolver,
->>>>>>> 3cbe2e81
     ) !*ConfirmSlotFuture {
         const poh_verifier = try HomogeneousThreadPool(PohTask)
             .initBorrowed(allocator, thread_pool, thread_pool.max_threads);
@@ -440,13 +420,8 @@
             .slot_is_full = false,
             .tick_hash_count = &tick_hash_count,
         },
-<<<<<<< HEAD
-        &.{ .ancestors = .empty },
-        &.empty,
+        try state.resolver(allocator),
         replay_votes_ch,
-=======
-        try state.resolver(allocator),
->>>>>>> 3cbe2e81
     );
     defer future.destroy(allocator);
 
@@ -489,13 +464,8 @@
             .slot_is_full = false,
             .tick_hash_count = &tick_hash_count,
         },
-<<<<<<< HEAD
-        &.{ .ancestors = .empty },
-        &.empty,
+        try state.resolver(allocator),
         replay_votes_ch,
-=======
-        try state.resolver(allocator),
->>>>>>> 3cbe2e81
     );
     defer future.destroy(allocator);
 
@@ -539,13 +509,8 @@
             .slot_is_full = true,
             .tick_hash_count = &tick_hash_count,
         },
-<<<<<<< HEAD
-        &.{ .ancestors = .empty },
-        &.empty,
+        try state.resolver(allocator),
         replay_votes_ch,
-=======
-        try state.resolver(allocator),
->>>>>>> 3cbe2e81
     );
 
     defer future.destroy(allocator);
@@ -590,13 +555,8 @@
             .slot_is_full = false,
             .tick_hash_count = &tick_hash_count,
         },
-<<<<<<< HEAD
-        &.{ .ancestors = .empty },
-        &.empty,
+        try state.resolver(allocator),
         replay_votes_ch,
-=======
-        try state.resolver(allocator),
->>>>>>> 3cbe2e81
     );
     defer future.destroy(allocator);
 
@@ -642,13 +602,8 @@
             .slot_is_full = false,
             .tick_hash_count = &tick_hash_count,
         },
-<<<<<<< HEAD
-        &.{ .ancestors = .empty },
-        &.empty,
+        try state.resolver(allocator),
         replay_votes_ch,
-=======
-        try state.resolver(allocator),
->>>>>>> 3cbe2e81
     );
     defer future.destroy(allocator);
 
@@ -697,13 +652,8 @@
             .slot_is_full = true,
             .tick_hash_count = &tick_hash_count,
         },
-<<<<<<< HEAD
-        &.{ .ancestors = .empty },
-        &.empty,
+        try state.resolver(allocator),
         replay_votes_ch,
-=======
-        try state.resolver(allocator),
->>>>>>> 3cbe2e81
     );
     defer future.destroy(allocator);
 
@@ -749,13 +699,8 @@
             .slot_is_full = true,
             .tick_hash_count = &tick_hash_count,
         },
-<<<<<<< HEAD
-        &.{ .ancestors = .empty },
-        &.empty,
+        try state.resolver(allocator),
         replay_votes_ch,
-=======
-        try state.resolver(allocator),
->>>>>>> 3cbe2e81
     );
     defer future.destroy(allocator);
 
