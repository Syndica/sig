--- conflicted
+++ resolved
@@ -255,11 +255,7 @@
             errdefer constants.deinit(allocator);
             errdefer state.deinit(allocator);
 
-<<<<<<< HEAD
             try updateSysvarsForNewSlot(
-=======
-            const feature_set = try getActiveFeatures(
->>>>>>> aaa0cd2e
                 allocator,
                 account_store,
                 epoch_info,
@@ -269,31 +265,8 @@
                 slot,
                 hard_forks,
             );
-<<<<<<< HEAD
 
             try slot_tracker.put(allocator, slot, .{ .constants = constants, .state = state });
-=======
-            const parent_hash = parent_info.state.hash.readCopy().?;
-
-            try slot_tracker.put(allocator, slot, .{
-                .constants = .{
-                    .parent_slot = parent_slot,
-                    .parent_hash = parent_hash,
-                    .parent_lt_hash = parent_info.state.accounts_lt_hash.readCopy().?,
-                    .block_height = parent_info.constants.block_height + 1,
-                    .collector_id = leader,
-                    .max_tick_height = (slot + 1) * epoch_info.ticks_per_slot,
-                    .fee_rate_governor = .initDerived(
-                        &parent_info.constants.fee_rate_governor,
-                        parent_info.state.signature_count.load(.monotonic),
-                    ),
-                    .epoch_reward_status = epoch_reward_status,
-                    .ancestors = ancestors,
-                    .feature_set = feature_set,
-                },
-                .state = slot_state,
-            });
->>>>>>> aaa0cd2e
 
             // TODO: update_fork_propagated_threshold_from_votes
         }
