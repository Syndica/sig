const std = @import("std");
const sig = @import("../sig.zig");
const replay = @import("lib.zig");
const tracy = @import("tracy");

const Allocator = std.mem.Allocator;

const ThreadPool = sig.sync.ThreadPool;

const Ancestors = sig.core.Ancestors;
const Pubkey = sig.core.Pubkey;
const Slot = sig.core.Slot;
const SlotLeaders = sig.core.leader_schedule.SlotLeaders;
const SlotState = sig.core.bank.SlotState;

const AccountStore = sig.accounts_db.AccountStore;
const AccountReader = sig.accounts_db.AccountReader;

const LedgerDB = sig.ledger.LedgerDB;
const LedgerReader = sig.ledger.LedgerReader;

const ProgressMap = sig.consensus.ProgressMap;
const HeaviestSubtreeForkChoice = sig.consensus.HeaviestSubtreeForkChoice;
const AncestorHashesReplayUpdate = sig.replay.consensus.AncestorHashesReplayUpdate;
const AncestorDuplicateSlotToRepair = replay.edge_cases.AncestorDuplicateSlotToRepair;
const ThresholdConfirmedSlot = sig.consensus.vote_listener.ThresholdConfirmedSlot;
const GossipVerifiedVoteHash = sig.consensus.vote_listener.GossipVerifiedVoteHash;
const LatestValidatorVotes = sig.consensus.latest_validator_votes.LatestValidatorVotes;
const SlotHistoryAccessor = sig.consensus.replay_tower.SlotHistoryAccessor;

const ReplayExecutionState = replay.execution.ReplayExecutionState;
const SlotTracker = replay.trackers.SlotTracker;
const EpochTracker = replay.trackers.EpochTracker;

const updateSysvarsForNewSlot = replay.update_sysvar.updateSysvarsForNewSlot;

const LatestValidatorVotesForFrozenSlots =
    sig.consensus.latest_validator_votes.LatestValidatorVotes;

<<<<<<< HEAD
=======
const DuplicateSlots = replay.edge_cases.DuplicateSlots;
const DuplicateConfirmedSlots = replay.edge_cases.DuplicateConfirmedSlots;
const DuplicateSlotsToRepair = replay.edge_cases.DuplicateSlotsToRepair;
const EpochSlotsFrozenSlots = replay.edge_cases.EpochSlotsFrozenSlots;
const PurgeRepairSlotCounters = replay.edge_cases.PurgeRepairSlotCounters;
const UnfrozenGossipVerifiedVoteHashes = replay.edge_cases.UnfrozenGossipVerifiedVoteHashes;

pub const Logger = sig.trace.Logger("replay");

>>>>>>> 792510a8
/// Number of threads to use in replay's thread pool
const NUM_THREADS = 4;

const SWITCH_FORK_THRESHOLD: f64 = 0.38;
const MAX_ENTRIES: u64 = 1024 * 1024; // 1 million slots is about 5 days
const DUPLICATE_LIVENESS_THRESHOLD: f64 = 0.1;
pub const DUPLICATE_THRESHOLD: f64 = 1.0 - SWITCH_FORK_THRESHOLD - DUPLICATE_LIVENESS_THRESHOLD;

pub const Logger = sig.trace.ScopedLogger("replay");

pub const ReplayDependencies = struct {
    /// Used for all allocations within the replay stage
    allocator: Allocator,
    logger: Logger,
<<<<<<< HEAD
    my_identity: Pubkey,
    vote_identity: Pubkey,
=======
    my_identity: sig.core.Pubkey,
>>>>>>> 792510a8
    /// Tell replay when to exit
    exit: *std.atomic.Value(bool),
    /// Used in the EpochManager
    epoch_schedule: sig.core.EpochSchedule,
    account_store: sig.accounts_db.AccountStore,
    /// Reader used to get the entries to validate them and execute the transactions
    /// Writer used to update the ledger with consensus results
    ledger: LedgerRef,
    /// Used to get the entries to validate them and execute the transactions
    slot_leaders: SlotLeaders,
    senders: Senders,
    receivers: Receivers,

    /// The slot to start replaying from.
    root: struct {
        slot: Slot,
        constants: sig.core.SlotConstants,
        state: sig.core.SlotState,
    },
    current_epoch: sig.core.Epoch,
    current_epoch_constants: sig.core.EpochConstants,
    hard_forks: sig.core.HardForks,
};

<<<<<<< HEAD
pub const LedgerRef = struct {
    db: LedgerDB,
    reader: *sig.ledger.LedgerReader,
    writer: *sig.ledger.LedgerResultWriter,
};

pub const Senders = struct {
    /// Received by repair [ancestor_hashes_service](https://github.com/anza-xyz/agave/blob/0315eb6adc87229654159448344972cbe484d0c7/core/src/repair/ancestor_hashes_service.rs#L589)
    ancestor_hashes_replay_update: *sig.sync.Channel(AncestorHashesReplayUpdate),

    pub fn destroy(self: Senders) void {
        self.ancestor_hashes_replay_update.destroy();
    }

    pub fn create(allocator: std.mem.Allocator) std.mem.Allocator.Error!Senders {
        return .{
            .ancestor_hashes_replay_update = try .create(allocator),
        };
    }
};

pub const Receivers = struct {
    /// Sent by repair [ancestor_hashes_service](https://github.com/anza-xyz/agave/blob/0315eb6adc87229654159448344972cbe484d0c7/core/src/repair/ancestor_hashes_service.rs#L240)
    ancestor_duplicate_slots: *sig.sync.Channel(AncestorDuplicateSlotToRepair),
    /// Sent by vote_listener:
    /// - `Senders`'s `duplicate_confirmed_slot` field.
    /// - agave's [vote listener](https://github.com/anza-xyz/agave/blob/0315eb6adc87229654159448344972cbe484d0c7/core/src/cluster_info_vote_listener.rs#L204)
    duplicate_confirmed_slots: *sig.sync.Channel(ThresholdConfirmedSlot),
    /// Sent by vote_listener:
    /// - `Sender`'s `gossip_verified_vote_hash` field.
    /// - agave's [vote listener](https://github.com/anza-xyz/agave/blob/0315eb6adc87229654159448344972cbe484d0c7/core/src/cluster_info_vote_listener.rs#L200)
    gossip_verified_vote_hash: *sig.sync.Channel(GossipVerifiedVoteHash),
    /// Sent by [repair service](https://github.com/anza-xyz/agave/blob/0315eb6adc87229654159448344972cbe484d0c7/core/src/repair/repair_service.rs#L423)
    popular_pruned_forks: *sig.sync.Channel(Slot),
    /// Sent by two things:
    ///   - [WindowService](https://github.com/anza-xyz/agave/blob/0315eb6adc87229654159448344972cbe484d0c7/core/src/window_service.rs#L275)
    ///   - DuplicateShredListener/DuplicateShredHandler:
    ///       - [intialization](https://github.com/anza-xyz/agave/blob/0315eb6adc87229654159448344972cbe484d0c7/core/src/tvu.rs#L368)
    ///       - [direct implementation usage](https://github.com/anza-xyz/agave/blob/0315eb6adc87229654159448344972cbe484d0c7/gossip/src/duplicate_shred_handler.rs#L150)
    ///       - [indirect interface usage](https://github.com/anza-xyz/agave/blob/0315eb6adc87229654159448344972cbe484d0c7/gossip/src/duplicate_shred_handler.rs#L61)
    ///       - [relevant interface invokation](https://github.com/anza-xyz/agave/blob/0315eb6adc87229654159448344972cbe484d0c7/gossip/src/duplicate_shred_listener.rs#L31)
    duplicate_slots: *sig.sync.Channel(Slot),

    pub fn destroy(self: Receivers) void {
        self.ancestor_duplicate_slots.destroy();
        self.duplicate_confirmed_slots.destroy();
        self.gossip_verified_vote_hash.destroy();
        self.popular_pruned_forks.destroy();
        self.duplicate_slots.destroy();
    }

    pub fn create(allocator: std.mem.Allocator) std.mem.Allocator.Error!Receivers {
        const ancestor_duplicate_slots: *sig.sync.Channel(AncestorDuplicateSlotToRepair) =
            try .create(allocator);
        errdefer ancestor_duplicate_slots.destroy();

        const duplicate_confirmed_slots: *sig.sync.Channel(ThresholdConfirmedSlot) =
            try .create(allocator);
        errdefer duplicate_confirmed_slots.destroy();

        const gossip_verified_vote_hash: *sig.sync.Channel(GossipVerifiedVoteHash) =
            try .create(allocator);
        errdefer gossip_verified_vote_hash.destroy();

        const popular_pruned_forks: *sig.sync.Channel(Slot) = try .create(allocator);
        errdefer popular_pruned_forks.destroy();

        const duplicate_slots: *sig.sync.Channel(Slot) = try .create(allocator);
        errdefer duplicate_slots.destroy();

        return .{
            .ancestor_duplicate_slots = ancestor_duplicate_slots,
            .duplicate_confirmed_slots = duplicate_confirmed_slots,
            .gossip_verified_vote_hash = gossip_verified_vote_hash,
            .popular_pruned_forks = popular_pruned_forks,
            .duplicate_slots = duplicate_slots,
        };
    }
=======
pub const SlotData = struct {
    duplicate_confirmed_slots: replay.edge_cases.DuplicateConfirmedSlots,
    epoch_slots_frozen_slots: replay.edge_cases.EpochSlotsFrozenSlots,
    duplicate_slots_to_repair: replay.edge_cases.DuplicateSlotsToRepair,
    purge_repair_slot_counter: replay.edge_cases.PurgeRepairSlotCounters,
    unfrozen_gossip_verified_vote_hashes: replay.edge_cases.UnfrozenGossipVerifiedVoteHashes,
    duplicate_slots: replay.edge_cases.DuplicateSlots,
>>>>>>> 792510a8
};

const ReplayState = struct {
    allocator: Allocator,
    my_identity: Pubkey,
    logger: Logger,
    thread_pool: ThreadPool,
    slot_leaders: SlotLeaders,
    slot_tracker: SlotTracker,
    epochs: EpochTracker,
    hard_forks: sig.core.HardForks,
    account_store: AccountStore,
    progress_map: ProgressMap,
    ledger: LedgerRef,

    fork_choice: HeaviestSubtreeForkChoice,
    replay_tower: sig.consensus.ReplayTower,
    latest_validator_votes: LatestValidatorVotes,
    status_cache: sig.core.StatusCache,
    slot_data: replay.edge_cases.SlotData,

    arena_state: std.heap.ArenaAllocator.State,

    senders: Senders,
    receivers: Receivers,

    fn deinit(self: *ReplayState) void {
        self.thread_pool.shutdown();
        self.thread_pool.deinit();

        self.slot_tracker.deinit(self.allocator);

        self.epochs.deinit(self.allocator);

        self.progress_map.deinit(self.allocator);

        self.fork_choice.deinit();
        self.latest_validator_votes.deinit(self.allocator);
        self.slot_data.deinit(self.allocator);
    }

    fn init(deps: ReplayDependencies) !ReplayState {
        const zone = tracy.Zone.init(@src(), .{ .name = "ReplayState init" });
        defer zone.deinit();

        var slot_tracker: SlotTracker = try .init(deps.allocator, deps.root.slot, .{
            .constants = deps.root.constants,
            .state = deps.root.state,
        });
        errdefer slot_tracker.deinit(deps.allocator);

        var epoch_tracker: EpochTracker = .{ .schedule = deps.epoch_schedule };
        errdefer epoch_tracker.deinit(deps.allocator);

        try epoch_tracker.epochs
            .put(deps.allocator, deps.current_epoch, deps.current_epoch_constants);

        const progress_map, const fork_choice = try initProgressAndForkChoiceWithLockedSlotForks(
            deps.allocator,
            deps.logger,
            &slot_tracker,
            &epoch_tracker,
            deps.my_identity,
            deps.vote_identity,
            deps.ledger.reader.*,
        );
        errdefer progress_map.deinit(deps.allocator);
        errdefer fork_choice.deinit();

        // NOTE(ink): in agave replay_tower isn't created directly in replay,
        // however its lifetime does end up being tied to it. This seems to be
        // because it is used once to query it for `last_vote`, for "wen_restart",
        // before being moved (fully by value, not by reference) down into replay.
        // It's not clear whether this is something we should or need to care
        // about. This comment can be removed when this is resolved.
        // - moved here:
        //     - from validator [to tvu](https://github.com/anza-xyz/agave/blob/0315eb6adc87229654159448344972cbe484d0c7/core/src/validator.rs#L1486)
        //     - from tvu to [replay_config](https://github.com/anza-xyz/agave/blob/0315eb6adc87229654159448344972cbe484d0c7/core/src/tvu.rs#L311)
        //     - replay_config to [ReplayStage](https://github.com/anza-xyz/agave/blob/0315eb6adc87229654159448344972cbe484d0c7/core/src/replay_stage.rs#L563)
        const replay_tower: sig.consensus.ReplayTower = try .init(
            deps.allocator,
            .from(deps.logger),
            deps.my_identity,
            deps.vote_identity,
            deps.root.slot,
            deps.account_store.reader().forSlot(&deps.root.constants.ancestors),
        );
        errdefer replay_tower.deinit(deps.allocator);

        return .{
            .allocator = deps.allocator,
            .logger = .from(deps.logger),
            .thread_pool = .init(.{ .max_threads = NUM_THREADS }),
            .my_identity = deps.my_identity,
            .slot_leaders = deps.slot_leaders,
            .slot_tracker = slot_tracker,
            .epochs = epoch_tracker,
            .hard_forks = deps.hard_forks,
            .account_store = deps.account_store,
            .ledger = deps.ledger,
            .progress_map = progress_map,
<<<<<<< HEAD
            .fork_choice = fork_choice,
            .replay_tower = replay_tower,
            .latest_validator_votes = .empty,
            .status_cache = .DEFAULT,
            .slot_data = .empty,

            .arena_state = .{},

            .senders = deps.senders,
            .receivers = deps.receivers,
=======
            .execution = try ReplayExecutionState.init(
                deps.allocator,
                .from(deps.logger),
                deps.my_identity,
                thread_pool,
                deps.account_store,
                deps.ledger_reader,
                deps.ledger_result_writer,
                slot_tracker,
                epoch_tracker,
                progress_map,
                &fork_choice,
                &duplicate_slot_tracker,
                &unfrozen_gossip_verified_vote_hashes,
                &latest_validator_votes_for_frozen_banks,
                &duplicate_confirmed_slots,
                &epoch_slots_frozen_slots,
                &duplicate_slots_to_repair,
                &purge_replair_slot_counter,
            ),
>>>>>>> 792510a8
        };
    }

    pub fn executionState(self: *ReplayState) ReplayExecutionState {
        return .{
            .allocator = self.allocator,
            .logger = .from(self.logger),
            .my_identity = self.my_identity,
            .vote_account = null, // voting not currently supported

            .account_store = self.account_store,
            .thread_pool = &self.thread_pool,
            .ledger_reader = self.ledger.reader,
            .ledger_result_writer = self.ledger.writer,
            .slot_tracker = &self.slot_tracker,
            .epochs = &self.epochs,
            .progress_map = &self.progress_map,
            .status_cache = &self.status_cache,
            .fork_choice = &self.fork_choice,
            .duplicate_slots_tracker = &self.slot_data.duplicate_slots,
            .unfrozen_gossip_verified_vote_hashes = &self
                .slot_data.unfrozen_gossip_verified_vote_hashes,
            .latest_validator_votes = &self.slot_data.latest_validator_votes,
            .duplicate_confirmed_slots = &self.slot_data.duplicate_confirmed_slots,
            .epoch_slots_frozen_slots = &self.slot_data.epoch_slots_frozen_slots,
            .duplicate_slots_to_repair = &self.slot_data.duplicate_slots_to_repair,
            .purge_repair_slot_counter = &self.slot_data.purge_repair_slot_counter,
        };
    }
};

/// Analogous to [`initialize_progress_and_fork_choice_with_locked_bank_forks`](https://github.com/anza-xyz/agave/blob/0315eb6adc87229654159448344972cbe484d0c7/core/src/replay_stage.rs#L637)
fn initProgressAndForkChoiceWithLockedSlotForks(
    allocator: std.mem.Allocator,
    logger: Logger,
    slot_tracker: *const SlotTracker,
    epoch_tracker: *const EpochTracker,
    my_pubkey: Pubkey,
    vote_account: Pubkey,
    ledger_reader: LedgerReader,
) !struct { ProgressMap, HeaviestSubtreeForkChoice } {
    const root_slot, const root_hash = blk: {
        const root = slot_tracker.getRoot();
        const root_slot = slot_tracker.root;
        const root_hash = root.state.hash.readCopy();
        break :blk .{ root_slot, root_hash.? };
    };

    var frozen_slots = try slot_tracker.frozenSlots(allocator);
    defer frozen_slots.deinit(allocator);
    const FrozenSlotsSortCtx = struct {
        slots: []const Slot,
        pub fn lessThan(ctx: @This(), a_index: usize, b_index: usize) bool {
            return ctx.slots[a_index] < ctx.slots[b_index];
        }
    };
    frozen_slots.sort(FrozenSlotsSortCtx{ .slots = frozen_slots.keys() });

    var progress: ProgressMap = .INIT;
    errdefer progress.deinit(allocator);

    // Initialize progress map with any root slots
    for (frozen_slots.keys(), frozen_slots.values()) |slot, ref| {
        const prev_leader_slot = progress.getSlotPrevLeaderSlot(ref.constants.parent_slot);
        try progress.map.ensureUnusedCapacity(allocator, 1);
        progress.map.putAssumeCapacity(slot, try .initFromInfo(allocator, .{
            .slot_info = ref,
            .epoch_stakes = &epoch_tracker.getPtrForSlot(slot).?.stakes,
            .now = .now(),
            .validator_identity = &my_pubkey,
            .validator_vote_pubkey = &vote_account,
            .prev_leader_slot = prev_leader_slot,
            .num_blocks_on_fork = 0,
            .num_dropped_blocks_on_fork = 0,
        }));
    }

    // Given a root and a list of `frozen_slots` sorted smallest to greatest by slot,
    // initialize a new HeaviestSubtreeForkChoice
    //
    // Analogous to [`new_from_frozen_banks`](https://github.com/anza-xyz/agave/blob/0315eb6adc87229654159448344972cbe484d0c7/core/src/consensus/heaviest_subtree_fork_choice.rs#L235)
    var heaviest_subtree_fork_choice = fork_choice: {
        var heaviest_subtree_fork_choice: HeaviestSubtreeForkChoice =
            try .init(allocator, logger.unscoped(), .{
                .slot = root_slot,
                .hash = root_hash,
            });

        var prev_slot = root_slot;
        for (frozen_slots.keys(), frozen_slots.values()) |slot, info| {
            const frozen_hash = info.state.hash.readCopy().?;
            if (slot > root_slot) {
                // Make sure the list is sorted
                std.debug.assert(slot > prev_slot);
                prev_slot = slot;
                const parent_bank_hash = info.constants.parent_hash;
                try heaviest_subtree_fork_choice.addNewLeafSlot(
                    .{ .slot = slot, .hash = frozen_hash },
                    .{ .slot = info.constants.parent_slot, .hash = parent_bank_hash },
                );
            }
        }

        break :fork_choice heaviest_subtree_fork_choice;
    };
    errdefer heaviest_subtree_fork_choice.deinit();

    var duplicate_slots = try ledger_reader.db.iterator(
        sig.ledger.schema.schema.duplicate_slots,
        .forward,
        // It is important that the root bank is not marked as duplicate on initialization.
        // Although this bank could contain a duplicate proof, the fact that it was rooted
        // either during a previous run or artificially means that we should ignore any
        // duplicate proofs for the root slot, thus we start consuming duplicate proofs
        // from the root slot + 1
        root_slot +| 1,
    );
    defer duplicate_slots.deinit();

    while (try duplicate_slots.nextKey()) |slot| {
        const ref = slot_tracker.get(slot) orelse continue;
        try heaviest_subtree_fork_choice.markForkInvalidCandidate(&.{
            .slot = slot,
            .hash = ref.state.hash.readCopy().?,
        });
    }

    return .{ progress, heaviest_subtree_fork_choice };
}

/// Run the replay service indefinitely.
pub fn run(deps: ReplayDependencies) !void {
    const zone = tracy.Zone.init(@src(), .{ .name = "run (replay service)" });
    defer zone.deinit();

    var state = try ReplayState.init(deps);
    defer state.deinit();

    while (!deps.exit.load(.monotonic)) {
        try advanceReplay(&state);
    }
}

/// Run a single iteration of the entire replay process. Includes:
/// - replay all active slots that have not been replayed yet
/// - running concensus on the latest updates
fn advanceReplay(state: *ReplayState) !void {
    const allocator = state.allocator;
    const logger = state.logger;

    const zone = tracy.Zone.init(@src(), .{ .name = "advanceReplay" });
    defer zone.deinit();

    state.logger.info().log("advancing replay");

    var arena_state = state.arena_state.promote(allocator);
    defer {
        _ = arena_state.reset(.retain_capacity);
        state.arena_state = arena_state.state;
    }
    const arena = arena_state.allocator();

    try trackNewSlots(
        allocator,
        state.account_store,
        &state.ledger.db,
        &state.slot_tracker,
        &state.epochs,
        state.slot_leaders,
        &state.hard_forks,
        &state.progress_map,
    );

    const processed_a_slot = try replay.execution.replayActiveSlots(state.executionState());
    if (!processed_a_slot) std.time.sleep(100 * std.time.ns_per_ms);

    _ = try replay.edge_cases.processEdgeCases(allocator, logger, .{
        .my_pubkey = state.my_identity,
        .tpu_has_bank = false,

        .fork_choice = &state.fork_choice,
        .ledger = state.ledger.writer,

        .slot_tracker = &state.slot_tracker,
        .progress = &state.progress_map,
        .latest_validator_votes = &state.latest_validator_votes,
        .slot_data = &state.slot_data,

        .senders = state.senders,
        .receivers = state.receivers,
    });

    const SlotSet = sig.utils.collections.SortedSetUnmanaged(Slot);

    // arena-allocated
    var ancestors: std.AutoArrayHashMapUnmanaged(Slot, Ancestors) = .empty;
    var descendants: std.AutoArrayHashMapUnmanaged(Slot, SlotSet) = .empty;
    for (
        state.slot_tracker.slots.keys(),
        state.slot_tracker.slots.values(),
    ) |slot, info| {
        const slot_ancestors = &info.constants.ancestors.ancestors;
        const ancestor_gop = try ancestors.getOrPutValue(arena, slot, .EMPTY);
        try ancestor_gop.value_ptr.ancestors.ensureUnusedCapacity(arena, slot_ancestors.count());
        for (slot_ancestors.keys()) |ancestor_slot| {
            try ancestor_gop.value_ptr.addSlot(arena, ancestor_slot);
            const descendants_gop = try descendants.getOrPutValue(arena, ancestor_slot, .empty);
            try descendants_gop.value_ptr.put(arena, slot);
        }
    }

    const slot_history_accessor = SlotHistoryAccessor
        .init(state.account_store.reader());

    replay.consensus.processConsensus(.{
        .allocator = allocator,
        .replay_tower = &state.replay_tower,
        .progress_map = &state.progress_map,
        .slot_tracker = &state.slot_tracker,
        .epoch_tracker = &state.epochs,
        .fork_choice = &state.fork_choice,
        .ledger_reader = state.ledger.reader,
        .ledger_result_writer = state.ledger.writer,
        .ancestors = &ancestors,
        .descendants = &descendants,
        .vote_account = state.my_identity, // TODO: use explicitly distinct vote authority
        .slot_history_accessor = &slot_history_accessor,
        .latest_validator_votes_for_frozen_banks = &state.latest_validator_votes,
    }) catch |e| {
        // ignore errors in consensus since they are expected until the inputs are provided
        state.logger.err().logf("consensus failed with an error: {}", .{e});
    };

    // TODO: dump_then_repair_correct_slots

    // TODO: maybe_start_leader
}

/// Identifies new slots in the ledger and starts tracking them in the slot
/// tracker.
///
/// Analogous to
/// [generate_new_bank_forks](https://github.com/anza-xyz/agave/blob/146ebd8be3857d530c0946003fcd58be220c3290/core/src/replay_stage.rs#L4149)
fn trackNewSlots(
    allocator: Allocator,
    account_store: AccountStore,
    ledger_db: *LedgerDB,
    slot_tracker: *SlotTracker,
    epoch_tracker: *EpochTracker,
    slot_leaders: SlotLeaders,
    hard_forks: *const sig.core.HardForks,
    /// needed for update_fork_propagated_threshold_from_votes
    _: *ProgressMap,
) !void {
    var zone = tracy.Zone.init(@src(), .{ .name = "trackNewSlots" });
    defer zone.deinit();

    const root = slot_tracker.root;
    var frozen_slots = try slot_tracker.frozenSlots(allocator);
    defer frozen_slots.deinit(allocator);

    var frozen_slots_since_root = try std.ArrayListUnmanaged(sig.core.Slot)
        .initCapacity(allocator, frozen_slots.count());
    defer frozen_slots_since_root.deinit(allocator);
    for (frozen_slots.keys()) |slot| if (slot >= root) {
        frozen_slots_since_root.appendAssumeCapacity(slot);
    };

    var next_slots = try LedgerReader
        .getSlotsSince(allocator, ledger_db, frozen_slots_since_root.items);
    defer {
        for (next_slots.values()) |*list| list.deinit(allocator);
        next_slots.deinit(allocator);
    }

    for (next_slots.keys(), next_slots.values()) |parent_slot, children| {
        const parent_info = frozen_slots.get(parent_slot) orelse return error.MissingParent;

        for (children.items) |slot| {
            if (slot_tracker.contains(slot)) continue;

            const epoch_info = epoch_tracker.getPtrForSlot(slot) orelse
                return error.MissingEpoch;

            const constants, var state = try newSlotFromParent(
                allocator,
                account_store.reader(),
                epoch_info.ticks_per_slot,
                parent_slot,
                parent_info.constants,
                parent_info.state,
                slot_leaders.get(slot) orelse return error.UnknownLeader,
                slot,
            );
            errdefer constants.deinit(allocator);
            errdefer state.deinit(allocator);

            try updateSysvarsForNewSlot(
                allocator,
                account_store,
                epoch_info,
                epoch_tracker.schedule,
                &constants,
                &state,
                slot,
                hard_forks,
            );

            try slot_tracker.put(allocator, slot, .{ .constants = constants, .state = state });

            // TODO: update_fork_propagated_threshold_from_votes
        }
    }
}

/// Initializes the SlotConstants and SlotState from their parents and other
/// dependencies.
///
/// This is analogous to the *portion* of agave's Bank::new_from_parent that is
/// responsible for creating the actual bank struct.
///
/// For the relevant updates to accountsdb to set sysvars, see
/// updateSysvarsForNewSlot
fn newSlotFromParent(
    allocator: Allocator,
    account_reader: AccountReader,
    ticks_in_slot: u64,
    parent_slot: Slot,
    parent_constants: *const sig.core.SlotConstants,
    parent_state: *SlotState,
    leader: Pubkey,
    slot: Slot,
) !struct { sig.core.SlotConstants, SlotState } {
    var zone = tracy.Zone.init(@src(), .{ .name = "newSlotFromParent" });
    defer zone.deinit();

    var state = try SlotState.fromFrozenParent(allocator, parent_state);
    errdefer state.deinit(allocator);

    const epoch_reward_status = try parent_constants.epoch_reward_status
        .clone(allocator);
    errdefer epoch_reward_status.deinit(allocator);

    var ancestors = try parent_constants.ancestors.clone(allocator);
    errdefer ancestors.deinit(allocator);
    try ancestors.ancestors.put(allocator, slot, {});

    var feature_set = try getActiveFeatures(allocator, account_reader.forSlot(&ancestors), slot);

    const parent_hash = parent_state.hash.readCopy().?;

    // This is inefficient, reserved accounts could live in epoch constants along with
    // the feature set since feature activations are only applied at epoch boundaries.
    // Then we only need to clone the map and update the reserved accounts once per epoch.
    const reserved_accounts = try sig.core.reserved_accounts.initForSlot(
        allocator,
        &feature_set,
        slot,
    );
    errdefer reserved_accounts.deinit(allocator);

    const constants = sig.core.SlotConstants{
        .parent_slot = parent_slot,
        .parent_hash = parent_hash,
        .parent_lt_hash = parent_state.accounts_lt_hash.readCopy().?,
        .block_height = parent_constants.block_height + 1,
        .collector_id = leader,
        .max_tick_height = (slot + 1) * ticks_in_slot,
        .fee_rate_governor = .initDerived(
            &parent_constants.fee_rate_governor,
            parent_state.signature_count.load(.monotonic),
        ),
        .epoch_reward_status = epoch_reward_status,
        .ancestors = ancestors,
        .feature_set = feature_set,
        .reserved_accounts = reserved_accounts,
    };

    return .{ constants, state };
}

// TODO: epoch boundary - handle feature activations
pub fn getActiveFeatures(
    allocator: Allocator,
    account_reader: sig.accounts_db.SlotAccountReader,
    slot: Slot,
) !sig.core.FeatureSet {
    var features: sig.core.FeatureSet = .ALL_DISABLED;
    for (0..sig.core.features.NUM_FEATURES) |i| {
        const possible_feature: sig.core.features.Feature = @enumFromInt(i);
        const possible_feature_pubkey = sig.core.features.map.get(possible_feature).key;
        const feature_account = try account_reader.get(possible_feature_pubkey) orelse continue;
        if (!feature_account.owner.equals(&sig.runtime.ids.FEATURE_PROGRAM_ID)) {
            return error.FeatureNotOwnedByFeatureProgram;
        }

        var data_iterator = feature_account.data.iterator();
        const reader = data_iterator.reader();
        const feature = try sig.bincode.read(allocator, struct { activated_at: ?u64 }, reader, .{});
        if (feature.activated_at) |activation_slot| {
            if (activation_slot <= slot) {
                features.setSlot(possible_feature, activation_slot);
            }
        }
    }
    return features;
}

test "getActiveFeatures rejects wrong ownership" {
    const allocator = std.testing.allocator;
    var accounts = std.AutoArrayHashMapUnmanaged(Pubkey, sig.core.Account).empty;
    defer accounts.deinit(allocator);

    var acct: sig.core.Account = undefined;
    acct.owner = Pubkey.ZEROES;

    try accounts.put(
        allocator,
        sig.core.features.map.get(.system_transfer_zero_check).key,
        acct,
    );

    try std.testing.expectError(
        error.FeatureNotOwnedByFeatureProgram,
        getActiveFeatures(allocator, .{ .single_version_map = &accounts }, 0),
    );
}

test trackNewSlots {
    const allocator = std.testing.allocator;
    var rng = std.Random.DefaultPrng.init(0);

    var ledger_db = try sig.ledger.tests.TestDB.init(@src());
    defer ledger_db.deinit();
    //     0
    //     1
    //    / \
    //   2   4
    //  [3]  6
    //   5
    // no shreds received from 0 or 3
    inline for (.{
        .{ 0, 0, &.{1} },
        .{ 1, 0, &.{ 2, 4 } },
        .{ 2, 1, &.{} },
        .{ 3, null, &.{5} },
        .{ 5, 3, &.{} },
        .{ 4, 1, &.{6} },
        .{ 6, 4, &.{} },
    }) |item| {
        const slot, const parent, const children = item;
        var meta = sig.ledger.meta.SlotMeta.init(allocator, slot, parent);
        defer meta.deinit();
        try meta.child_slots.appendSlice(children);
        try ledger_db.put(sig.ledger.schema.schema.slot_meta, slot, meta);
    }

    var slot_tracker: SlotTracker = try .init(allocator, 0, .{
        .state = try .genesis(allocator),
        .constants = try .genesis(allocator, .DEFAULT),
    });
    defer slot_tracker.deinit(allocator);
    slot_tracker.get(0).?.state.hash.set(.ZEROES);

    var epoch_tracker: EpochTracker = .{ .schedule = .DEFAULT };
    defer epoch_tracker.deinit(allocator);
    try epoch_tracker.epochs.put(allocator, 0, .{
        .hashes_per_tick = 1,
        .ticks_per_slot = 1,
        .ns_per_slot = 1,
        .genesis_creation_time = 1,
        .slots_per_year = 1,
        .stakes = try .initEmptyWithGenesisStakeHistoryEntry(allocator),
        .rent_collector = .DEFAULT,
    });

    const leader_schedule = sig.core.leader_schedule.LeaderSchedule{
        .allocator = undefined,
        .slot_leaders = &.{
            Pubkey.initRandom(rng.random()),
            Pubkey.initRandom(rng.random()),
            Pubkey.initRandom(rng.random()),
            Pubkey.initRandom(rng.random()),
            Pubkey.initRandom(rng.random()),
            Pubkey.initRandom(rng.random()),
            Pubkey.initRandom(rng.random()),
        },
    };

    var lsc = sig.core.leader_schedule.LeaderScheduleCache.init(allocator, .DEFAULT);
    defer {
        var map = lsc.leader_schedules.write();
        map.mut().deinit();
        map.unlock();
    }
    try lsc.put(0, leader_schedule);
    const slot_leaders = lsc.slotLeaders();

    // slot tracker should start with only 0
    try expectSlotTracker(&slot_tracker, leader_schedule, &.{.{ 0, 0 }}, &.{ 1, 2, 3, 4, 5, 6 });

    const hard_forks = sig.core.HardForks{};

    // only the root (0) is considered frozen, so only 0 and 1 should be added at first.
    try trackNewSlots(
        allocator,
        .noop,
        &ledger_db,
        &slot_tracker,
        &epoch_tracker,
        slot_leaders,
        &hard_forks,
        undefined,
    );
    try expectSlotTracker(
        &slot_tracker,
        leader_schedule,
        &.{ .{ 0, 0 }, .{ 1, 0 } },
        &.{ 2, 3, 4, 5, 6 },
    );

    // doing nothing should result in the same tracker state
    try trackNewSlots(
        allocator,
        .noop,
        &ledger_db,
        &slot_tracker,
        &epoch_tracker,
        slot_leaders,
        &hard_forks,
        undefined,
    );
    try expectSlotTracker(
        &slot_tracker,
        leader_schedule,
        &.{ .{ 0, 0 }, .{ 1, 0 } },
        &.{ 2, 3, 4, 5, 6 },
    );

    // freezing 1 should result in 2 and 4 being added
    slot_tracker.get(1).?.state.hash.set(.ZEROES);
    try trackNewSlots(
        allocator,
        .noop,
        &ledger_db,
        &slot_tracker,
        &epoch_tracker,
        slot_leaders,
        &hard_forks,
        undefined,
    );
    try expectSlotTracker(
        &slot_tracker,
        leader_schedule,
        &.{ .{ 0, 0 }, .{ 1, 0 }, .{ 2, 1 }, .{ 4, 1 } },
        &.{ 3, 5, 6 },
    );

    // freezing 2 and 4 should only result in 6 being added since 3's parent is unknown
    slot_tracker.get(2).?.state.hash.set(.ZEROES);
    slot_tracker.get(4).?.state.hash.set(.ZEROES);
    try trackNewSlots(
        allocator,
        .noop,
        &ledger_db,
        &slot_tracker,
        &epoch_tracker,
        slot_leaders,
        &hard_forks,
        undefined,
    );
    try expectSlotTracker(
        &slot_tracker,
        leader_schedule,
        &.{ .{ 0, 0 }, .{ 1, 0 }, .{ 2, 1 }, .{ 4, 1 }, .{ 6, 4 } },
        &.{ 3, 5 },
    );
}

fn expectSlotTracker(
    slot_tracker: *SlotTracker,
    leader_schedule: sig.core.leader_schedule.LeaderSchedule,
    included_slots: []const [2]Slot,
    excluded_slots: []const Slot,
) !void {
    for (included_slots) |item| {
        const slot, const parent = item;
        const slot_info = slot_tracker.get(slot) orelse return error.Fail;
        try std.testing.expectEqual(parent, slot_info.constants.parent_slot);
        if (slot != 0) try std.testing.expectEqual(
            leader_schedule.slot_leaders[slot],
            slot_info.constants.collector_id,
        );
    }
    for (excluded_slots) |slot| {
        try std.testing.expectEqual(null, slot_tracker.get(slot));
    }
}<|MERGE_RESOLUTION|>--- conflicted
+++ resolved
@@ -37,8 +37,6 @@
 const LatestValidatorVotesForFrozenSlots =
     sig.consensus.latest_validator_votes.LatestValidatorVotes;
 
-<<<<<<< HEAD
-=======
 const DuplicateSlots = replay.edge_cases.DuplicateSlots;
 const DuplicateConfirmedSlots = replay.edge_cases.DuplicateConfirmedSlots;
 const DuplicateSlotsToRepair = replay.edge_cases.DuplicateSlotsToRepair;
@@ -48,7 +46,6 @@
 
 pub const Logger = sig.trace.Logger("replay");
 
->>>>>>> 792510a8
 /// Number of threads to use in replay's thread pool
 const NUM_THREADS = 4;
 
@@ -57,18 +54,12 @@
 const DUPLICATE_LIVENESS_THRESHOLD: f64 = 0.1;
 pub const DUPLICATE_THRESHOLD: f64 = 1.0 - SWITCH_FORK_THRESHOLD - DUPLICATE_LIVENESS_THRESHOLD;
 
-pub const Logger = sig.trace.ScopedLogger("replay");
-
 pub const ReplayDependencies = struct {
     /// Used for all allocations within the replay stage
     allocator: Allocator,
     logger: Logger,
-<<<<<<< HEAD
     my_identity: Pubkey,
     vote_identity: Pubkey,
-=======
-    my_identity: sig.core.Pubkey,
->>>>>>> 792510a8
     /// Tell replay when to exit
     exit: *std.atomic.Value(bool),
     /// Used in the EpochManager
@@ -93,7 +84,6 @@
     hard_forks: sig.core.HardForks,
 };
 
-<<<<<<< HEAD
 pub const LedgerRef = struct {
     db: LedgerDB,
     reader: *sig.ledger.LedgerReader,
@@ -172,15 +162,6 @@
             .duplicate_slots = duplicate_slots,
         };
     }
-=======
-pub const SlotData = struct {
-    duplicate_confirmed_slots: replay.edge_cases.DuplicateConfirmedSlots,
-    epoch_slots_frozen_slots: replay.edge_cases.EpochSlotsFrozenSlots,
-    duplicate_slots_to_repair: replay.edge_cases.DuplicateSlotsToRepair,
-    purge_repair_slot_counter: replay.edge_cases.PurgeRepairSlotCounters,
-    unfrozen_gossip_verified_vote_hashes: replay.edge_cases.UnfrozenGossipVerifiedVoteHashes,
-    duplicate_slots: replay.edge_cases.DuplicateSlots,
->>>>>>> 792510a8
 };
 
 const ReplayState = struct {
@@ -282,7 +263,6 @@
             .account_store = deps.account_store,
             .ledger = deps.ledger,
             .progress_map = progress_map,
-<<<<<<< HEAD
             .fork_choice = fork_choice,
             .replay_tower = replay_tower,
             .latest_validator_votes = .empty,
@@ -293,28 +273,6 @@
 
             .senders = deps.senders,
             .receivers = deps.receivers,
-=======
-            .execution = try ReplayExecutionState.init(
-                deps.allocator,
-                .from(deps.logger),
-                deps.my_identity,
-                thread_pool,
-                deps.account_store,
-                deps.ledger_reader,
-                deps.ledger_result_writer,
-                slot_tracker,
-                epoch_tracker,
-                progress_map,
-                &fork_choice,
-                &duplicate_slot_tracker,
-                &unfrozen_gossip_verified_vote_hashes,
-                &latest_validator_votes_for_frozen_banks,
-                &duplicate_confirmed_slots,
-                &epoch_slots_frozen_slots,
-                &duplicate_slots_to_repair,
-                &purge_replair_slot_counter,
-            ),
->>>>>>> 792510a8
         };
     }
 
