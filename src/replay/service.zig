const std = @import("std");
const sig = @import("../sig.zig");
const replay = @import("lib.zig");

const Allocator = std.mem.Allocator;

const ThreadPool = sig.sync.ThreadPool;

const Pubkey = sig.core.Pubkey;
const Slot = sig.core.Slot;
const SlotLeaders = sig.core.leader_schedule.SlotLeaders;
const SlotState = sig.core.bank.SlotState;

const AccountsDB = sig.accounts_db.AccountsDB;
const BlockstoreDB = sig.ledger.BlockstoreDB;
const BlockstoreReader = sig.ledger.BlockstoreReader;
const LedgerResultWriter = sig.ledger.result_writer.LedgerResultWriter;
const ProgressMap = sig.consensus.ProgressMap;
const ReplayExecutionState = replay.execution.ReplayExecutionState;
const SlotTracker = replay.trackers.SlotTracker;
const EpochTracker = replay.trackers.EpochTracker;

const LatestValidatorVotesForFrozenSlots =
    sig.consensus.latest_validator_votes.LatestValidatorVotes;

/// Number of threads to use in replay's thread pool
const NUM_THREADS = 4;

const SWITCH_FORK_THRESHOLD: f64 = 0.38;
const MAX_ENTRIES: u64 = 1024 * 1024; // 1 million slots is about 5 days
const DUPLICATE_LIVENESS_THRESHOLD: f64 = 0.1;
pub const DUPLICATE_THRESHOLD: f64 = 1.0 - SWITCH_FORK_THRESHOLD - DUPLICATE_LIVENESS_THRESHOLD;

pub const ReplayDependencies = struct {
    /// Used for all allocations within the replay stage
    allocator: Allocator,
    logger: sig.trace.Logger,
    my_identity: sig.core.Pubkey,
    /// Tell replay when to exit
    exit: *std.atomic.Value(bool),
    /// Used in the EpochManager
    epoch_schedule: sig.core.EpochSchedule,
    /// Used to get the entries to validate them and execute the transactions
    blockstore_reader: *BlockstoreReader,
    /// Used to update the ledger with consensus results
    ledger_result_writer: *LedgerResultWriter,
    /// Used to get the entries to validate them and execute the transactions
    accounts_db: *AccountsDB,
    slot_leaders: SlotLeaders,
    /// The slot to start replaying from.
    root_slot: Slot,
    root_slot_constants: sig.core.SlotConstants,
    root_slot_state: sig.core.SlotState,
    current_epoch: sig.core.Epoch,
    current_epoch_constants: sig.core.EpochConstants,
    hard_forks: sig.core.HardForks,
};

const ReplayState = struct {
    allocator: Allocator,
    logger: sig.trace.ScopedLogger("replay"),
    thread_pool: *ThreadPool,
    slot_leaders: SlotLeaders,
    slot_tracker: *SlotTracker,
    epochs: *EpochTracker,
    hard_forks: sig.core.HardForks, // TODO consider lifetime
    accounts_db: *AccountsDB,
    progress_map: *ProgressMap,
    blockstore_db: BlockstoreDB,
    execution: ReplayExecutionState,

    fn init(deps: ReplayDependencies) !ReplayState {
        const thread_pool = try deps.allocator.create(ThreadPool);
        errdefer deps.allocator.destroy(thread_pool);
        thread_pool.* = ThreadPool.init(.{ .max_threads = NUM_THREADS });

        // TODO: come up with a better approach for this
        var root_slot_constants = deps.root_slot_constants;
        root_slot_constants.feature_set = try getActiveFeatures(
            deps.allocator,
            deps.accounts_db,
            deps.root_slot,
            &root_slot_constants.ancestors,
        );

        const slot_tracker = try deps.allocator.create(SlotTracker);
        errdefer deps.allocator.destroy(slot_tracker);
        slot_tracker.* = .init(deps.root_slot);
        try slot_tracker
            .put(deps.allocator, deps.root_slot, root_slot_constants, deps.root_slot_state);

        const epoch_tracker = try deps.allocator.create(EpochTracker);
        errdefer deps.allocator.destroy(epoch_tracker);
        epoch_tracker.* = .{ .schedule = deps.epoch_schedule };
        try epoch_tracker.epochs
            .put(deps.allocator, deps.current_epoch, deps.current_epoch_constants);

        const progress_map = try deps.allocator.create(ProgressMap);
        progress_map.* = ProgressMap.INIT;
        try progress_map.map.put(
            deps.allocator,
            slot_tracker.root,
            try .init(deps.allocator, .{
                .now = .now(),
                .last_entry = .ZEROES, // TODO this is wrong
                .prev_leader_slot = null, // non-block-producing
                .validator_stake_info = null, // non-voting
                .num_blocks_on_fork = 0,
                .num_dropped_blocks_on_fork = 0,
            }),
        );

        return .{
            .allocator = deps.allocator,
            .logger = .from(deps.logger),
            .thread_pool = thread_pool,
            .slot_leaders = deps.slot_leaders,
            .slot_tracker = slot_tracker,
            .epochs = epoch_tracker,
            .hard_forks = deps.hard_forks,
            .accounts_db = deps.accounts_db,
            .blockstore_db = deps.blockstore_reader.db,
            .progress_map = progress_map,
            .execution = try ReplayExecutionState.init(
                deps.allocator,
                deps.logger,
                deps.my_identity,
                thread_pool,
                deps.accounts_db,
                deps.blockstore_reader,
                slot_tracker,
                epoch_tracker,
                progress_map,
            ),
        };
    }

    fn deinit(self: *ReplayState) void {
        self.thread_pool.shutdown();
        self.thread_pool.deinit();
        self.allocator.destroy(self.thread_pool);
        self.slot_tracker.deinit(self.allocator);
        self.allocator.destroy(self.slot_tracker);
        self.epochs.deinit(self.allocator);
        self.allocator.destroy(self.epochs);
    }
};

/// Run the replay service indefinitely.
pub fn run(deps: ReplayDependencies) !void {
    var state = try ReplayState.init(deps);
    defer state.deinit();

    while (!deps.exit.load(.monotonic)) try advanceReplay(&state);
}

/// Run a single iteration of the entire replay process. Includes:
/// - replay all active slots that have not been replayed yet
/// - running concensus on the latest updates
fn advanceReplay(state: *ReplayState) !void {
    state.logger.info().log("advancing replay");
    try trackNewSlots(
        state.allocator,
        state.accounts_db,
        &state.blockstore_db,
        state.slot_tracker,
        state.epochs,
        state.slot_leaders,
        &state.hard_forks,
        state.progress_map,
    );

    const processed_a_slot = try replay.execution.replayActiveSlots(&state.execution);
    if (!processed_a_slot) std.time.sleep(100 * std.time.ns_per_ms);

    replay.edge_cases.handleEdgeCases();

    processConsensus();

    // TODO: dump_then_repair_correct_slots

    // TODO: maybe_start_leader
}

/// Identifies new slots in the ledger and starts tracking them in the slot
/// tracker.
///
/// Analogous to
/// [generate_new_bank_forks](https://github.com/anza-xyz/agave/blob/146ebd8be3857d530c0946003fcd58be220c3290/core/src/replay_stage.rs#L4149)
fn trackNewSlots(
    allocator: Allocator,
    accounts_db: *AccountsDB,
    blockstore_db: *BlockstoreDB,
    slot_tracker: *SlotTracker,
    epoch_tracker: *EpochTracker,
    slot_leaders: SlotLeaders,
    hard_forks: *const sig.core.HardForks,
    /// needed for update_fork_propagated_threshold_from_votes
    _: *ProgressMap,
) !void {
    const root = slot_tracker.root;
    var frozen_slots = try slot_tracker.frozenSlots(allocator);
    defer frozen_slots.deinit(allocator);

    var frozen_slots_since_root = try std.ArrayListUnmanaged(sig.core.Slot)
        .initCapacity(allocator, frozen_slots.count());
    defer frozen_slots_since_root.deinit(allocator);
    for (frozen_slots.keys()) |slot| if (slot >= root) {
        frozen_slots_since_root.appendAssumeCapacity(slot);
    };

    var next_slots = try BlockstoreReader
        .getSlotsSince(allocator, blockstore_db, frozen_slots_since_root.items);
    defer {
        for (next_slots.values()) |*list| list.deinit(allocator);
        next_slots.deinit(allocator);
    }

    for (next_slots.keys(), next_slots.values()) |parent_slot, children| {
        const parent_info = frozen_slots.get(parent_slot) orelse return error.MissingParent;
        for (children.items) |slot| {
            if (slot_tracker.contains(slot)) continue;

            const epoch = epoch_tracker.schedule.getEpoch(slot);
            const epoch_info = epoch_tracker.getPtrForSlot(slot) orelse
                return error.MissingEpoch;

            var slot_state = try SlotState.fromFrozenParent(allocator, parent_info.state);
            errdefer slot_state.deinit(allocator);

            const epoch_reward_status = try parent_info.constants.epoch_reward_status
                .clone(allocator);
            errdefer epoch_reward_status.deinit(allocator);

            const leader = slot_leaders.get(slot) orelse return error.UnknownLeader;

            var ancestors = try parent_info.constants.ancestors.clone(allocator);
            errdefer ancestors.deinit(allocator);
            try ancestors.ancestors.put(allocator, slot, {});

            var feature_set = try getActiveFeatures(allocator, accounts_db, slot, &ancestors);
            errdefer feature_set.deinit(allocator);

            const parent_hash = parent_info.state.hash.readCopy().?;

            try slot_tracker.put(
                allocator,
                slot,
                .{
                    .parent_slot = parent_slot,
                    .parent_hash = parent_hash,
                    .parent_lt_hash = parent_info.state.accounts_lt_hash.readCopy().?,
                    .block_height = parent_info.constants.block_height + 1,
                    .collector_id = leader,
                    .max_tick_height = (slot + 1) * epoch_info.ticks_per_slot,
                    .fee_rate_governor = .initDerived(
                        &parent_info.constants.fee_rate_governor,
                        parent_info.state.signature_count.load(.monotonic),
                    ),
                    .epoch_reward_status = epoch_reward_status,
                    .ancestors = ancestors,
                    .feature_set = feature_set,
                },
                slot_state,
            );

            const UpdateSysvarAccountDeps = replay.update_sysvar.UpdateSysvarAccountDeps;
            const updateSlotHashes = replay.update_sysvar.updateSlotHashes;
            const updateStakeHistory = replay.update_sysvar.updateStakeHistory;
            const updateClock = replay.update_sysvar.updateClock;
            const updateLastRestartSlot = replay.update_sysvar.updateLastRestartSlot;

            const sysvar_deps = UpdateSysvarAccountDeps{
                .accounts_db = accounts_db,
                .capitalization = &slot_state.capitalization,
                .ancestors = &ancestors,
                .rent = &epoch_info.rent_collector.rent,
                .slot = slot,
            };

            const parent_epoch = if (epoch == 0) null else epoch - 1; // TODO: verify this

            try updateSlotHashes(allocator, parent_slot, parent_hash, sysvar_deps);
            try updateStakeHistory(allocator, .{
                .epoch = epoch,
                .parent_epoch = parent_epoch,
                .stakes_cache = &slot_state.stakes_cache,
                .update_sysvar_deps = sysvar_deps,
            });

            const feature_set_struct = sig.runtime.FeatureSet{ .active = feature_set };
            var epoch_stakes_map = sig.core.EpochStakesMap.empty;
            try epoch_stakes_map.put(allocator, epoch, epoch_info.stakes); // TODO better approach
            try updateClock(
                allocator,
                .{
                    .feature_set = &feature_set_struct,
                    .epoch_schedule = &epoch_tracker.schedule,
                    .epoch_stakes_map = &epoch_stakes_map,
                    .stakes_cache = &slot_state.stakes_cache,
                    .epoch = epoch, // TODO: redundant with passing schedule and slot
                    .parent_epoch = parent_epoch,
                    .genesis_creation_time = undefined, // TODO
                    .ns_per_slot = undefined, // TODO
                    .update_sysvar_deps = sysvar_deps,
                },
            );
            try updateLastRestartSlot(allocator, &feature_set_struct, hard_forks, sysvar_deps);

            // TODO: update_fork_propagated_threshold_from_votes
        }
    }
}

<<<<<<< HEAD
fn updateSysvarsForNewSlot() !void {
    // TODO move above stuff here
}

// TODO: epoch boundary - handle feature activations
fn getActiveFeatures(
    allocator: Allocator,
    accounts_db: *AccountsDB,
    slot: Slot,
    ancestors: *const sig.core.Ancestors,
) !std.AutoArrayHashMapUnmanaged(Pubkey, Slot) {
    var features = std.AutoArrayHashMapUnmanaged(Pubkey, Slot).empty;
    for (sig.runtime.features.FEATURES) |pubkey| {
        // TODO: add AccountsDB method that uses Ancestors to ensure the data is
        // actually valid for the slot under forking conditions.
        _ = ancestors;
        const feature_account = try accounts_db.getAccount(&pubkey) orelse continue;
        if (!feature_account.owner.equals(&sig.runtime.ids.FEATURE_PROGRAM_ID)) {
            return error.FeatureNotOwnedByFeatureProgram;
        }

        var data_iterator = feature_account.data.iterator();
        const reader = data_iterator.reader();
        const feature = try sig.bincode.read(allocator, struct { activated_at: ?u64 }, reader, .{});
        if (feature.activated_at) |activation_slot| {
            if (activation_slot <= slot) {
                try features.put(allocator, pubkey, activation_slot);
            }
        }
    }
    return features;
}

fn handleEdgeCases() void {
    // TODO: process_ancestor_hashes_duplicate_slots

    // TODO: process_duplicate_confirmed_slots

    // TODO: process_gossip_verified_vote_hashes

    // TODO: process_popular_pruned_forks

    // TODO: process_duplicate_slots

}

=======
>>>>>>> e8eb802e
fn processConsensus() void {
    // TODO: for each slot:
    //           tower_duplicate_confirmed_forks
    //           mark_slots_duplicate_confirmed

    // TODO: select_forks

    // TODO: check_for_vote_only_mode

    // TODO: select_vote_and_reset_forks

    // TODO: if vote_bank.is_none: maybe_refresh_last_vote

    // TODO: handle_votable_bank

    // TODO: if reset_bank: Reset onto a fork
}

test trackNewSlots {
    const allocator = std.testing.allocator;
    var rng = std.Random.DefaultPrng.init(0);

    var blockstore_db = try sig.ledger.tests.TestDB.init(@src());
    defer blockstore_db.deinit();
    //     0
    //     1
    //    / \
    //   2   4
    //  [3]  6
    //   5
    // no shreds received from 0 or 3
    inline for (.{
        .{ 0, 0, &.{1} },
        .{ 1, 0, &.{ 2, 4 } },
        .{ 2, 1, &.{} },
        .{ 3, null, &.{5} },
        .{ 5, 3, &.{} },
        .{ 4, 1, &.{6} },
        .{ 6, 4, &.{} },
    }) |item| {
        const slot, const parent, const children = item;
        var meta = sig.ledger.meta.SlotMeta.init(allocator, slot, parent);
        defer meta.deinit();
        try meta.child_slots.appendSlice(children);
        try blockstore_db.put(sig.ledger.schema.schema.slot_meta, slot, meta);
    }

    var slot_tracker = SlotTracker.init(0);
    defer slot_tracker.deinit(allocator);
    try slot_tracker.put(allocator, 0, .genesis(.DEFAULT), .GENESIS);
    slot_tracker.get(0).?.state.hash.set(.ZEROES);

    var epoch_tracker = EpochTracker{ .schedule = .DEFAULT };
    defer epoch_tracker.deinit(allocator);
    try epoch_tracker.epochs.put(allocator, 0, .{
        .hashes_per_tick = 1,
        .ticks_per_slot = 1,
        .ns_per_slot = 1,
        .genesis_creation_time = 1,
        .slots_per_year = 1,
        .stakes = try .initEmpty(allocator),
        .rent_collector = undefined, // TODO
    });

    const leader_schedule = sig.core.leader_schedule.LeaderSchedule{
        .allocator = undefined,
        .slot_leaders = &.{
            Pubkey.initRandom(rng.random()),
            Pubkey.initRandom(rng.random()),
            Pubkey.initRandom(rng.random()),
            Pubkey.initRandom(rng.random()),
            Pubkey.initRandom(rng.random()),
            Pubkey.initRandom(rng.random()),
            Pubkey.initRandom(rng.random()),
        },
    };

    var lsc = sig.core.leader_schedule.LeaderScheduleCache.init(allocator, .DEFAULT);
    defer {
        var map = lsc.leader_schedules.write();
        map.mut().deinit();
        map.unlock();
    }
    try lsc.put(0, leader_schedule);
    const slot_leaders = lsc.slotLeaders();

    // slot tracker should start with only 0
    try expectSlotTracker(&slot_tracker, leader_schedule, &.{.{ 0, 0 }}, &.{ 1, 2, 3, 4, 5, 6 });

    // only the root (0) is considered frozen, so only 0 and 1 should be added at first.
    try trackNewSlots(
        allocator,
        undefined, // TODO
        &blockstore_db,
        &slot_tracker,
        &epoch_tracker,
        slot_leaders,
        undefined,
        undefined,
    );
    try expectSlotTracker(
        &slot_tracker,
        leader_schedule,
        &.{ .{ 0, 0 }, .{ 1, 0 } },
        &.{ 2, 3, 4, 5, 6 },
    );

    // doing nothing should result in the same tracker state
    try trackNewSlots(
        allocator,
        undefined, // TODO
        &blockstore_db,
        &slot_tracker,
        &epoch_tracker,
        slot_leaders,
        undefined,
        undefined,
    );
    try expectSlotTracker(
        &slot_tracker,
        leader_schedule,
        &.{ .{ 0, 0 }, .{ 1, 0 } },
        &.{ 2, 3, 4, 5, 6 },
    );

    // freezing 1 should result in 2 and 4 being added
    slot_tracker.get(1).?.state.hash.set(.ZEROES);
    try trackNewSlots(
        allocator,
        undefined, // TODO
        &blockstore_db,
        &slot_tracker,
        &epoch_tracker,
        slot_leaders,
        undefined,
        undefined,
    );
    try expectSlotTracker(
        &slot_tracker,
        leader_schedule,
        &.{ .{ 0, 0 }, .{ 1, 0 }, .{ 2, 1 }, .{ 4, 1 } },
        &.{ 3, 5, 6 },
    );

    // freezing 2 and 4 should only result in 6 being added since 3's parent is unknown
    slot_tracker.get(2).?.state.hash.set(.ZEROES);
    slot_tracker.get(4).?.state.hash.set(.ZEROES);
    try trackNewSlots(
        allocator,
        undefined, // TODO
        &blockstore_db,
        &slot_tracker,
        &epoch_tracker,
        slot_leaders,
        undefined,
        undefined,
    );
    try expectSlotTracker(
        &slot_tracker,
        leader_schedule,
        &.{ .{ 0, 0 }, .{ 1, 0 }, .{ 2, 1 }, .{ 4, 1 }, .{ 6, 4 } },
        &.{ 3, 5 },
    );
}

fn expectSlotTracker(
    slot_tracker: *SlotTracker,
    leader_schedule: sig.core.leader_schedule.LeaderSchedule,
    included_slots: []const [2]Slot,
    excluded_slots: []const Slot,
) !void {
    for (included_slots) |item| {
        const slot, const parent = item;
        const slot_info = slot_tracker.get(slot) orelse return error.Fail;
        try std.testing.expectEqual(parent, slot_info.constants.parent_slot);
        if (slot != 0) try std.testing.expectEqual(
            leader_schedule.slot_leaders[slot],
            slot_info.constants.collector_id,
        );
    }
    for (excluded_slots) |slot| {
        try std.testing.expectEqual(null, slot_tracker.get(slot));
    }
}<|MERGE_RESOLUTION|>--- conflicted
+++ resolved
@@ -312,7 +312,6 @@
     }
 }
 
-<<<<<<< HEAD
 fn updateSysvarsForNewSlot() !void {
     // TODO move above stuff here
 }
@@ -346,21 +345,6 @@
     return features;
 }
 
-fn handleEdgeCases() void {
-    // TODO: process_ancestor_hashes_duplicate_slots
-
-    // TODO: process_duplicate_confirmed_slots
-
-    // TODO: process_gossip_verified_vote_hashes
-
-    // TODO: process_popular_pruned_forks
-
-    // TODO: process_duplicate_slots
-
-}
-
-=======
->>>>>>> e8eb802e
 fn processConsensus() void {
     // TODO: for each slot:
     //           tower_duplicate_confirmed_forks
