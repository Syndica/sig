--- conflicted
+++ resolved
@@ -659,7 +659,6 @@
             .receivers = consensus.receivers,
         });
 
-<<<<<<< HEAD
         const SlotSet = sig.utils.collections.SortedSetUnmanaged(Slot);
 
         // arena-allocated
@@ -672,32 +671,13 @@
             ) |slot, info| {
                 const slot_ancestors = &info.constants.ancestors.ancestors;
                 const ancestor_gop = try ancestors.getOrPutValue(arena, slot, .EMPTY);
-                try ancestor_gop.value_ptr.ancestors
-                    .ensureUnusedCapacity(arena, slot_ancestors.count());
-                for (slot_ancestors.keys()) |ancestor_slot| {
-                    try ancestor_gop.value_ptr.addSlot(arena, ancestor_slot);
+                var iter = slot_ancestors.iterator();
+                while (iter.next()) |ancestor_slot| {
+                    try ancestor_gop.value_ptr.addSlot(ancestor_slot);
                     const descendants_gop =
                         try descendants.getOrPutValue(arena, ancestor_slot, .empty);
                     try descendants_gop.value_ptr.put(arena, slot);
                 }
-=======
-    // arena-allocated
-    var ancestors: std.AutoArrayHashMapUnmanaged(Slot, Ancestors) = .empty;
-    var descendants: std.AutoArrayHashMapUnmanaged(Slot, SlotSet) = .empty;
-    {
-        for (
-            slot_tracker.slots.keys(),
-            slot_tracker.slots.values(),
-        ) |slot, info| {
-            const slot_ancestors = &info.constants.ancestors.ancestors;
-            const ancestor_gop = try ancestors.getOrPutValue(arena, slot, .EMPTY);
-            try ancestor_gop.value_ptr.ancestors.ensureUnusedCapacity(arena, slot_ancestors.count());
-            var iter = slot.ancestors.iterator();
-            while (iter.next()) |ancestor_slot| {
-                try try ancestor_gop.value_ptr.addSlot(arena, ancestor_slot);
-                const descendants_gop = try descendants.getOrPutValue(arena, ancestor_slot, .empty);
-                try descendants_gop.value_ptr.put(arena, slot);
->>>>>>> f2717a2e
             }
         }
         break :edge_cases_and_ancestors_descendants .{ ancestors, descendants };
