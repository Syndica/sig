const std = @import("std");
const sig = @import("../sig.zig");
const replay = @import("lib.zig");
const tracy = @import("tracy");

const Allocator = std.mem.Allocator;

const ThreadPool = sig.sync.ThreadPool;

const Ancestors = sig.core.Ancestors;
const Pubkey = sig.core.Pubkey;
const Slot = sig.core.Slot;
const SlotLeaders = sig.core.leader_schedule.SlotLeaders;
const SlotState = sig.core.bank.SlotState;
const SlotAndHash = sig.core.hash.SlotAndHash;
const Hash = sig.core.Hash;

const AccountStore = sig.accounts_db.AccountStore;
const AccountReader = sig.accounts_db.AccountReader;

const LedgerDB = sig.ledger.LedgerDB;
const LedgerReader = sig.ledger.LedgerReader;

const ProgressMap = sig.consensus.ProgressMap;
const HeaviestSubtreeForkChoice = sig.consensus.HeaviestSubtreeForkChoice;
<<<<<<< HEAD
const AncestorHashesReplayUpdate = sig.replay.consensus.AncestorHashesReplayUpdate;
const AncestorDuplicateSlotToRepair = replay.edge_cases.AncestorDuplicateSlotToRepair;
const ThresholdConfirmedSlot = sig.consensus.vote_listener.ThresholdConfirmedSlot;
const GossipVerifiedVoteHash = sig.consensus.vote_listener.GossipVerifiedVoteHash;
const LatestValidatorVotes = sig.consensus.latest_validator_votes.LatestValidatorVotes;
const SlotHistoryAccessor = sig.consensus.replay_tower.SlotHistoryAccessor;
=======
>>>>>>> ee5c9e66

const ReplayExecutionState = replay.execution.ReplayExecutionState;
const SlotTracker = replay.trackers.SlotTracker;
const EpochTracker = replay.trackers.EpochTracker;

const updateSysvarsForNewSlot = replay.update_sysvar.updateSysvarsForNewSlot;

<<<<<<< HEAD
=======
const LatestValidatorVotesForFrozenSlots =
    sig.consensus.latest_validator_votes.LatestValidatorVotes;

const DuplicateSlots = replay.edge_cases.DuplicateSlots;
const DuplicateConfirmedSlots = replay.edge_cases.DuplicateConfirmedSlots;
const DuplicateSlotsToRepair = replay.edge_cases.DuplicateSlotsToRepair;
const EpochSlotsFrozenSlots = replay.edge_cases.EpochSlotsFrozenSlots;
const PurgeRepairSlotCounters = replay.edge_cases.PurgeRepairSlotCounters;
const UnfrozenGossipVerifiedVoteHashes = replay.edge_cases.UnfrozenGossipVerifiedVoteHashes;

>>>>>>> ee5c9e66
/// Number of threads to use in replay's thread pool
const NUM_THREADS = 4;

const SWITCH_FORK_THRESHOLD: f64 = 0.38;
const MAX_ENTRIES: u64 = 1024 * 1024; // 1 million slots is about 5 days
const DUPLICATE_LIVENESS_THRESHOLD: f64 = 0.1;
pub const DUPLICATE_THRESHOLD: f64 = 1.0 - SWITCH_FORK_THRESHOLD - DUPLICATE_LIVENESS_THRESHOLD;

pub const Logger = sig.trace.ScopedLogger("replay");

pub const ReplayDependencies = struct {
    /// Used for all allocations within the replay stage
    allocator: Allocator,
    logger: Logger,
    my_identity: Pubkey,
    vote_identity: Pubkey,
    /// Tell replay when to exit
    exit: *std.atomic.Value(bool),
    /// Used in the EpochManager
    epoch_schedule: sig.core.EpochSchedule,
    account_store: sig.accounts_db.AccountStore,
    /// Reader used to get the entries to validate them and execute the transactions
    /// Writer used to update the ledger with consensus results
    ledger: LedgerRef,
    /// Used to get the entries to validate them and execute the transactions
    slot_leaders: SlotLeaders,
    senders: Senders,
    receivers: Receivers,

    /// The slot to start replaying from.
    root: struct {
        slot: Slot,
        constants: sig.core.SlotConstants,
        state: sig.core.SlotState,
    },
    current_epoch: sig.core.Epoch,
    current_epoch_constants: sig.core.EpochConstants,
    hard_forks: sig.core.HardForks,
};

pub const LedgerRef = struct {
    db: LedgerDB,
    reader: *sig.ledger.LedgerReader,
    writer: *sig.ledger.LedgerResultWriter,
};

pub const Senders = struct {
    /// Received by repair [ancestor_hashes_service](https://github.com/anza-xyz/agave/blob/0315eb6adc87229654159448344972cbe484d0c7/core/src/repair/ancestor_hashes_service.rs#L589)
    ancestor_hashes_replay_update: *sig.sync.Channel(AncestorHashesReplayUpdate),

    pub fn destroy(self: Senders) void {
        self.ancestor_hashes_replay_update.destroy();
    }

    pub fn create(allocator: std.mem.Allocator) std.mem.Allocator.Error!Senders {
        return .{
            .ancestor_hashes_replay_update = try .create(allocator),
        };
    }
};

pub const Receivers = struct {
    /// Sent by repair [ancestor_hashes_service](https://github.com/anza-xyz/agave/blob/0315eb6adc87229654159448344972cbe484d0c7/core/src/repair/ancestor_hashes_service.rs#L240)
    ancestor_duplicate_slots: *sig.sync.Channel(AncestorDuplicateSlotToRepair),
    /// Sent by vote_listener:
    /// - `Senders`'s `duplicate_confirmed_slot` field.
    /// - agave's [vote listener](https://github.com/anza-xyz/agave/blob/0315eb6adc87229654159448344972cbe484d0c7/core/src/cluster_info_vote_listener.rs#L204)
    duplicate_confirmed_slots: *sig.sync.Channel(ThresholdConfirmedSlot),
    /// Sent by vote_listener:
    /// - `Sender`'s `gossip_verified_vote_hash` field.
    /// - agave's [vote listener](https://github.com/anza-xyz/agave/blob/0315eb6adc87229654159448344972cbe484d0c7/core/src/cluster_info_vote_listener.rs#L200)
    gossip_verified_vote_hash: *sig.sync.Channel(GossipVerifiedVoteHash),
    /// Sent by [repair service](https://github.com/anza-xyz/agave/blob/0315eb6adc87229654159448344972cbe484d0c7/core/src/repair/repair_service.rs#L423)
    popular_pruned_forks: *sig.sync.Channel(Slot),
    /// Sent by two things:
    ///   - [WindowService](https://github.com/anza-xyz/agave/blob/0315eb6adc87229654159448344972cbe484d0c7/core/src/window_service.rs#L275)
    ///   - DuplicateShredListener/DuplicateShredHandler:
    ///       - [intialization](https://github.com/anza-xyz/agave/blob/0315eb6adc87229654159448344972cbe484d0c7/core/src/tvu.rs#L368)
    ///       - [direct implementation usage](https://github.com/anza-xyz/agave/blob/0315eb6adc87229654159448344972cbe484d0c7/gossip/src/duplicate_shred_handler.rs#L150)
    ///       - [indirect interface usage](https://github.com/anza-xyz/agave/blob/0315eb6adc87229654159448344972cbe484d0c7/gossip/src/duplicate_shred_handler.rs#L61)
    ///       - [relevant interface invokation](https://github.com/anza-xyz/agave/blob/0315eb6adc87229654159448344972cbe484d0c7/gossip/src/duplicate_shred_listener.rs#L31)
    duplicate_slots: *sig.sync.Channel(Slot),

    pub fn destroy(self: Receivers) void {
        self.ancestor_duplicate_slots.destroy();
        self.duplicate_confirmed_slots.destroy();
        self.gossip_verified_vote_hash.destroy();
        self.popular_pruned_forks.destroy();
        self.duplicate_slots.destroy();
    }

    pub fn create(allocator: std.mem.Allocator) std.mem.Allocator.Error!Receivers {
        const ancestor_duplicate_slots: *sig.sync.Channel(AncestorDuplicateSlotToRepair) =
            try .create(allocator);
        errdefer ancestor_duplicate_slots.destroy();

        const duplicate_confirmed_slots: *sig.sync.Channel(ThresholdConfirmedSlot) =
            try .create(allocator);
        errdefer duplicate_confirmed_slots.destroy();

        const gossip_verified_vote_hash: *sig.sync.Channel(GossipVerifiedVoteHash) =
            try .create(allocator);
        errdefer gossip_verified_vote_hash.destroy();

        const popular_pruned_forks: *sig.sync.Channel(Slot) = try .create(allocator);
        errdefer popular_pruned_forks.destroy();

        const duplicate_slots: *sig.sync.Channel(Slot) = try .create(allocator);
        errdefer duplicate_slots.destroy();

        return .{
            .ancestor_duplicate_slots = ancestor_duplicate_slots,
            .duplicate_confirmed_slots = duplicate_confirmed_slots,
            .gossip_verified_vote_hash = gossip_verified_vote_hash,
            .popular_pruned_forks = popular_pruned_forks,
            .duplicate_slots = duplicate_slots,
        };
    }
};

const ReplayState = struct {
    allocator: Allocator,
    my_identity: Pubkey,
    logger: Logger,
    thread_pool: ThreadPool,
    slot_leaders: SlotLeaders,
    slot_tracker: SlotTracker,
    epochs: EpochTracker,
    hard_forks: sig.core.HardForks,
    account_store: AccountStore,
    progress_map: ProgressMap,
    ledger: LedgerRef,

    fork_choice: HeaviestSubtreeForkChoice,
    replay_tower: sig.consensus.ReplayTower,
    latest_validator_votes: LatestValidatorVotes,
    status_cache: sig.core.StatusCache,
    slot_data: replay.edge_cases.SlotData,

    arena_state: std.heap.ArenaAllocator.State,

    senders: Senders,
    receivers: Receivers,

    fn deinit(self: *ReplayState) void {
        self.thread_pool.shutdown();
        self.thread_pool.deinit();

        self.slot_tracker.deinit(self.allocator);

        self.epochs.deinit(self.allocator);

        self.progress_map.deinit(self.allocator);

        self.fork_choice.deinit();
        self.latest_validator_votes.deinit(self.allocator);
        self.slot_data.deinit(self.allocator);
    }

    fn init(deps: ReplayDependencies) !ReplayState {
<<<<<<< HEAD
        var slot_tracker: SlotTracker = try .init(deps.allocator, deps.root.slot, .{
            .constants = deps.root.constants,
            .state = deps.root.state,
=======
        const zone = tracy.Zone.init(@src(), .{ .name = "ReplayState init" });
        defer zone.deinit();

        const thread_pool = try deps.allocator.create(ThreadPool);
        errdefer deps.allocator.destroy(thread_pool);
        thread_pool.* = ThreadPool.init(.{ .max_threads = NUM_THREADS });

        var root_slot_state = deps.root_slot_state;
        const last_blockhash = root_slot_state.blockhash_queue.readField("last_hash") orelse
            return error.InvalidBlockhashQueue;

        const slot_tracker = try deps.allocator.create(SlotTracker);
        errdefer deps.allocator.destroy(slot_tracker);
        slot_tracker.* = try .init(deps.allocator, deps.root_slot, .{
            .constants = deps.root_slot_constants,
            .state = root_slot_state,
>>>>>>> ee5c9e66
        });
        errdefer slot_tracker.deinit(deps.allocator);

        var epoch_tracker: EpochTracker = .{ .schedule = deps.epoch_schedule };
        errdefer epoch_tracker.deinit(deps.allocator);

        try epoch_tracker.epochs
            .put(deps.allocator, deps.current_epoch, deps.current_epoch_constants);

        const progress_map, const fork_choice = try initProgressAndForkChoiceWithLockedSlotForks(
            deps.allocator,
            deps.logger,
            &slot_tracker,
            &epoch_tracker,
            deps.my_identity,
            deps.vote_identity,
            deps.ledger.reader.*,
        );
        errdefer progress_map.deinit(deps.allocator);
        errdefer fork_choice.deinit();

        // TODO(ink): in agave replay_tower isn't created directly in replay,
        // however its lifetime does end up being tied to it. This seems to be
        // because it is used once to query it for `last_vote`, for "wen_restart",
        // before being moved (fully by value, not by reference) down into replay.
        // It's not clear whether this is something we should or need to care
        // about. This comment can be removed when this is resolved.
        // - moved here:
        //     - from validator [to tvu](https://github.com/anza-xyz/agave/blob/0315eb6adc87229654159448344972cbe484d0c7/core/src/validator.rs#L1486)
        //     - from tvu to [replay_config](https://github.com/anza-xyz/agave/blob/0315eb6adc87229654159448344972cbe484d0c7/core/src/tvu.rs#L311)
        //     - replay_config to [ReplayStage](https://github.com/anza-xyz/agave/blob/0315eb6adc87229654159448344972cbe484d0c7/core/src/replay_stage.rs#L563)
        const replay_tower: sig.consensus.ReplayTower = try .init(
            deps.allocator,
            .from(deps.logger),
            deps.my_identity,
            deps.vote_identity,
            deps.root.slot,
            deps.account_store.reader(),
        );
        errdefer replay_tower.deinit(deps.allocator);

        // TODO: Might need updating with the Initialize requisite replay state PR.
        var fork_choice = HeaviestSubtreeForkChoice{
            .allocator = deps.allocator,
            .logger = .noop,
            .fork_infos = std.AutoHashMap(
                SlotAndHash,
                sig.consensus.fork_choice.ForkInfo,
            ).init(deps.allocator),
            .latest_votes = std.AutoHashMap(Pubkey, SlotAndHash).init(deps.allocator),
            .tree_root = .{ .slot = 0, .hash = Hash.ZEROES },
            .last_root_time = sig.time.Instant.now(),
        };
        var duplicate_slot_tracker = DuplicateSlots.empty;
        var duplicate_confirmed_slots = DuplicateConfirmedSlots.empty;
        var epoch_slots_frozen_slots = EpochSlotsFrozenSlots.empty;
        var duplicate_slots_to_repair = DuplicateSlotsToRepair.empty;
        var purge_replair_slot_counter = PurgeRepairSlotCounters.empty;

        var unfrozen_gossip_verified_vote_hashes = UnfrozenGossipVerifiedVoteHashes{
            .votes_per_slot = .empty,
        };
        var latest_validator_votes_for_frozen_banks = LatestValidatorVotesForFrozenSlots.empty;

        return .{
            .allocator = deps.allocator,
            .logger = .from(deps.logger),
            .thread_pool = .init(.{ .max_threads = NUM_THREADS }),
            .my_identity = deps.my_identity,
            .slot_leaders = deps.slot_leaders,
            .slot_tracker = slot_tracker,
            .epochs = epoch_tracker,
            .hard_forks = deps.hard_forks,
            .account_store = deps.account_store,
            .ledger = deps.ledger,
            .progress_map = progress_map,
<<<<<<< HEAD
            .fork_choice = fork_choice,
            .replay_tower = replay_tower,
            .latest_validator_votes = .empty,
            .status_cache = .DEFAULT,
            .slot_data = .empty,

            .arena_state = .{},

            .senders = deps.senders,
            .receivers = deps.receivers,
=======
            .execution = try ReplayExecutionState.init(
                deps.allocator,
                deps.logger,
                deps.my_identity,
                thread_pool,
                deps.account_store,
                deps.ledger_reader,
                deps.ledger_result_writer,
                slot_tracker,
                epoch_tracker,
                progress_map,
                &fork_choice,
                &duplicate_slot_tracker,
                &unfrozen_gossip_verified_vote_hashes,
                &latest_validator_votes_for_frozen_banks,
                &duplicate_confirmed_slots,
                &epoch_slots_frozen_slots,
                &duplicate_slots_to_repair,
                &purge_replair_slot_counter,
            ),
>>>>>>> ee5c9e66
        };
    }

    fn executionState(self: *ReplayState) ReplayExecutionState {
        return .{
            .allocator = self.allocator,
            .logger = .from(self.logger),
            .my_identity = self.my_identity,
            .vote_account = null, // voting not currently supported

            .account_store = self.account_store,
            .thread_pool = &self.thread_pool,
            .ledger_reader = self.ledger.reader,
            .slot_tracker = &self.slot_tracker,
            .epochs = &self.epochs,
            .progress_map = &self.progress_map,
            .status_cache = &self.status_cache,
        };
    }
};

/// Analogous to [`initialize_progress_and_fork_choice_with_locked_bank_forks`](https://github.com/anza-xyz/agave/blob/0315eb6adc87229654159448344972cbe484d0c7/core/src/replay_stage.rs#L637)
fn initProgressAndForkChoiceWithLockedSlotForks(
    allocator: std.mem.Allocator,
    logger: Logger,
    slot_tracker: *const SlotTracker,
    epoch_tracker: *const EpochTracker,
    my_pubkey: Pubkey,
    vote_account: Pubkey,
    ledger_reader: LedgerReader,
) !struct { ProgressMap, HeaviestSubtreeForkChoice } {
    const root_slot, const root_hash = blk: {
        const root = slot_tracker.getRoot();
        const root_slot = slot_tracker.root;
        const root_hash = root.state.hash.readCopy();
        break :blk .{ root_slot, root_hash.? };
    };

    var frozen_slots = try slot_tracker.frozenSlots(allocator);
    defer frozen_slots.deinit(allocator);
    const FrozenSlotsSortCtx = struct {
        slots: []const Slot,
        pub fn lessThan(ctx: @This(), a_index: usize, b_index: usize) bool {
            return ctx.slots[a_index] < ctx.slots[b_index];
        }
    };
    frozen_slots.sort(FrozenSlotsSortCtx{ .slots = frozen_slots.keys() });

    var progress: ProgressMap = .INIT;
    errdefer progress.deinit(allocator);

    // Initialize progress map with any root slots
    for (frozen_slots.keys(), frozen_slots.values()) |slot, ref| {
        const prev_leader_slot = progress.getSlotPrevLeaderSlot(ref.constants.parent_slot);
        try progress.map.ensureUnusedCapacity(allocator, 1);
        progress.map.putAssumeCapacity(slot, try .initFromInfo(allocator, .{
            .slot_info = ref,
            .epoch_stakes = &epoch_tracker.getPtrForSlot(slot).?.stakes,
            .now = .now(),
            .validator_identity = &my_pubkey,
            .validator_vote_pubkey = &vote_account,
            .prev_leader_slot = prev_leader_slot,
            .num_blocks_on_fork = 0,
            .num_dropped_blocks_on_fork = 0,
        }));
    }

    // Given a root and a list of `frozen_slots` sorted smallest to greatest by slot,
    // initialize a new HeaviestSubtreeForkChoice
    //
    // Analogous to [`new_from_frozen_banks`](https://github.com/anza-xyz/agave/blob/0315eb6adc87229654159448344972cbe484d0c7/core/src/consensus/heaviest_subtree_fork_choice.rs#L235)
    var heaviest_subtree_fork_choice = fork_choice: {
        var heaviest_subtree_fork_choice: HeaviestSubtreeForkChoice =
            try .init(allocator, logger.unscoped(), .{
                .slot = root_slot,
                .hash = root_hash,
            });

        var prev_slot = root_slot;
        for (frozen_slots.keys(), frozen_slots.values()) |slot, info| {
            const frozen_hash = info.state.hash.readCopy().?;
            if (slot > root_slot) {
                // Make sure the list is sorted
                std.debug.assert(slot > prev_slot);
                prev_slot = slot;
                const parent_bank_hash = info.constants.parent_hash;
                try heaviest_subtree_fork_choice.addNewLeafSlot(
                    .{ .slot = slot, .hash = frozen_hash },
                    .{ .slot = info.constants.parent_slot, .hash = parent_bank_hash },
                );
            }
        }

        break :fork_choice heaviest_subtree_fork_choice;
    };
    errdefer heaviest_subtree_fork_choice.deinit();

    var duplicate_slots = try ledger_reader.db.iterator(
        sig.ledger.schema.schema.duplicate_slots,
        .forward,
        // It is important that the root bank is not marked as duplicate on initialization.
        // Although this bank could contain a duplicate proof, the fact that it was rooted
        // either during a previous run or artificially means that we should ignore any
        // duplicate proofs for the root slot, thus we start consuming duplicate proofs
        // from the root slot + 1
        root_slot +| 1,
    );
    defer duplicate_slots.deinit();

    while (try duplicate_slots.nextKey()) |slot| {
        const ref = slot_tracker.get(slot) orelse continue;
        try heaviest_subtree_fork_choice.markForkInvalidCandidate(&.{
            .slot = slot,
            .hash = ref.state.hash.readCopy().?,
        });
    }

    return .{ progress, heaviest_subtree_fork_choice };
}

/// Run the replay service indefinitely.
pub fn run(deps: ReplayDependencies) !void {
    const zone = tracy.Zone.init(@src(), .{ .name = "run (replay service)" });
    defer zone.deinit();

    var state = try ReplayState.init(deps);
    defer state.deinit();

    while (!deps.exit.load(.monotonic)) {
        try advanceReplay(&state);
    }
}

/// Run a single iteration of the entire replay process. Includes:
/// - replay all active slots that have not been replayed yet
/// - running concensus on the latest updates
fn advanceReplay(state: *ReplayState) !void {
<<<<<<< HEAD
    const allocator = state.allocator;
    const logger = state.logger;

    var arena_state = state.arena_state.promote(allocator);
    defer {
        _ = arena_state.reset(.retain_capacity);
        state.arena_state = arena_state.state;
    }
    const arena = arena_state.allocator();

=======
    const zone = tracy.Zone.init(@src(), .{ .name = "advanceReplay" });
    defer zone.deinit();

    state.logger.info().log("advancing replay");
>>>>>>> ee5c9e66
    try trackNewSlots(
        allocator,
        state.account_store,
        &state.ledger.db,
        &state.slot_tracker,
        &state.epochs,
        state.slot_leaders,
        &state.hard_forks,
        &state.progress_map,
    );

    const processed_a_slot = try replay.execution.replayActiveSlots(state.executionState());
    if (!processed_a_slot) std.time.sleep(100 * std.time.ns_per_ms);

    _ = try replay.edge_cases.processEdgeCases(allocator, logger, .{
        .my_pubkey = state.my_identity,
        .tpu_has_bank = false,

        .fork_choice = &state.fork_choice,
        .ledger = state.ledger.writer,

        .slot_tracker = &state.slot_tracker,
        .progress = &state.progress_map,
        .latest_validator_votes = &state.latest_validator_votes,
        .slot_data = &state.slot_data,

        .senders = state.senders,
        .receivers = state.receivers,
    });

    const SlotSet = sig.utils.collections.SortedSetUnmanaged(Slot);

    // arena-allocated
    var ancestors: std.AutoArrayHashMapUnmanaged(Slot, Ancestors) = .empty;
    var descendants: std.AutoArrayHashMapUnmanaged(Slot, SlotSet) = .empty;
    for (
        state.slot_tracker.slots.keys(),
        state.slot_tracker.slots.values(),
    ) |slot, info| {
        const slot_ancestors = &info.constants.ancestors.ancestors;
        const ancestor_gop = try ancestors.getOrPutValue(arena, slot, .EMPTY);
        try ancestor_gop.value_ptr.ancestors.ensureUnusedCapacity(arena, slot_ancestors.count());
        for (slot_ancestors.keys()) |ancestor_slot| {
            try ancestor_gop.value_ptr.addSlot(arena, ancestor_slot);
            const descendants_gop = try descendants.getOrPutValue(arena, ancestor_slot, .empty);
            try descendants_gop.value_ptr.put(arena, slot);
        }
    }

    const slot_history_accessor = SlotHistoryAccessor
        .init(state.account_store.reader());

    replay.consensus.processConsensus(.{
        .allocator = allocator,
        .replay_tower = &state.replay_tower,
        .progress_map = &state.progress_map,
        .slot_tracker = &state.slot_tracker,
        .epoch_tracker = &state.epochs,
        .fork_choice = &state.fork_choice,
        .ledger_reader = state.ledger.reader,
        .ledger_result_writer = state.ledger.writer,
        .ancestors = &ancestors,
        .descendants = &descendants,
        .vote_account = state.my_identity, // TODO: use explicitly distinct vote authority
        .slot_history_accessor = &slot_history_accessor,
        .latest_validator_votes_for_frozen_banks = &state.latest_validator_votes,
    }) catch |e| {
        // ignore errors in consensus since they are expected until the inputs are provided
        state.logger.err().logf("consensus failed with an error: {}", .{e});
    };

    // TODO: dump_then_repair_correct_slots

    // TODO: maybe_start_leader
}

/// Identifies new slots in the ledger and starts tracking them in the slot
/// tracker.
///
/// Analogous to
/// [generate_new_bank_forks](https://github.com/anza-xyz/agave/blob/146ebd8be3857d530c0946003fcd58be220c3290/core/src/replay_stage.rs#L4149)
fn trackNewSlots(
    allocator: Allocator,
    account_store: AccountStore,
    ledger_db: *LedgerDB,
    slot_tracker: *SlotTracker,
    epoch_tracker: *EpochTracker,
    slot_leaders: SlotLeaders,
    hard_forks: *const sig.core.HardForks,
    /// needed for update_fork_propagated_threshold_from_votes
    _: *ProgressMap,
) !void {
    var zone = tracy.Zone.init(@src(), .{ .name = "trackNewSlots" });
    defer zone.deinit();

    const root = slot_tracker.root;
    var frozen_slots = try slot_tracker.frozenSlots(allocator);
    defer frozen_slots.deinit(allocator);

    var frozen_slots_since_root = try std.ArrayListUnmanaged(sig.core.Slot)
        .initCapacity(allocator, frozen_slots.count());
    defer frozen_slots_since_root.deinit(allocator);
    for (frozen_slots.keys()) |slot| if (slot >= root) {
        frozen_slots_since_root.appendAssumeCapacity(slot);
    };

    var next_slots = try LedgerReader
        .getSlotsSince(allocator, ledger_db, frozen_slots_since_root.items);
    defer {
        for (next_slots.values()) |*list| list.deinit(allocator);
        next_slots.deinit(allocator);
    }

    for (next_slots.keys(), next_slots.values()) |parent_slot, children| {
        const parent_info = frozen_slots.get(parent_slot) orelse return error.MissingParent;

        for (children.items) |slot| {
            if (slot_tracker.contains(slot)) continue;

            const epoch_info = epoch_tracker.getPtrForSlot(slot) orelse
                return error.MissingEpoch;

            const constants, var state = try newSlotFromParent(
                allocator,
                account_store.reader(),
                epoch_info.ticks_per_slot,
                parent_slot,
                parent_info.constants,
                parent_info.state,
                slot_leaders.get(slot) orelse return error.UnknownLeader,
                slot,
            );
            errdefer constants.deinit(allocator);
            errdefer state.deinit(allocator);

            try updateSysvarsForNewSlot(
                allocator,
                account_store,
                epoch_info,
                epoch_tracker.schedule,
                &constants,
                &state,
                slot,
                hard_forks,
            );

            try slot_tracker.put(allocator, slot, .{ .constants = constants, .state = state });

            // TODO: update_fork_propagated_threshold_from_votes
        }
    }
}

/// Initializes the SlotConstants and SlotState from their parents and other
/// dependencies.
///
/// This is analogous to the *portion* of agave's Bank::new_from_parent that is
/// responsible for creating the actual bank struct.
///
/// For the relevant updates to accountsdb to set sysvars, see
/// updateSysvarsForNewSlot
fn newSlotFromParent(
    allocator: Allocator,
    account_reader: AccountReader,
    ticks_in_slot: u64,
    parent_slot: Slot,
    parent_constants: *const sig.core.SlotConstants,
    parent_state: *SlotState,
    leader: Pubkey,
    slot: Slot,
) !struct { sig.core.SlotConstants, SlotState } {
    var zone = tracy.Zone.init(@src(), .{ .name = "newSlotFromParent" });
    defer zone.deinit();

    var state = try SlotState.fromFrozenParent(allocator, parent_state);
    errdefer state.deinit(allocator);

    const epoch_reward_status = try parent_constants.epoch_reward_status
        .clone(allocator);
    errdefer epoch_reward_status.deinit(allocator);

    var ancestors = try parent_constants.ancestors.clone(allocator);
    errdefer ancestors.deinit(allocator);
    try ancestors.ancestors.put(allocator, slot, {});

    var feature_set = try getActiveFeatures(allocator, account_reader.forSlot(&ancestors), slot);

    const parent_hash = parent_state.hash.readCopy().?;

    // This is inefficient, reserved accounts could live in epoch constants along with
    // the feature set since feature activations are only applied at epoch boundaries.
    // Then we only need to clone the map and update the reserved accounts once per epoch.
    const reserved_accounts = try sig.core.reserved_accounts.initForSlot(
        allocator,
        &feature_set,
        slot,
    );
    errdefer reserved_accounts.deinit(allocator);

    const constants = sig.core.SlotConstants{
        .parent_slot = parent_slot,
        .parent_hash = parent_hash,
        .parent_lt_hash = parent_state.accounts_lt_hash.readCopy().?,
        .block_height = parent_constants.block_height + 1,
        .collector_id = leader,
        .max_tick_height = (slot + 1) * ticks_in_slot,
        .fee_rate_governor = .initDerived(
            &parent_constants.fee_rate_governor,
            parent_state.signature_count.load(.monotonic),
        ),
        .epoch_reward_status = epoch_reward_status,
        .ancestors = ancestors,
        .feature_set = feature_set,
        .reserved_accounts = reserved_accounts,
    };

    return .{ constants, state };
}

// TODO: epoch boundary - handle feature activations
pub fn getActiveFeatures(
    allocator: Allocator,
    account_reader: sig.accounts_db.SlotAccountReader,
    slot: Slot,
) !sig.core.FeatureSet {
    var features: sig.core.FeatureSet = .ALL_DISABLED;
    for (0..sig.core.features.NUM_FEATURES) |i| {
        const possible_feature: sig.core.features.Feature = @enumFromInt(i);
        const possible_feature_pubkey = sig.core.features.map.get(possible_feature).key;
        const feature_account = try account_reader.get(possible_feature_pubkey) orelse continue;
        if (!feature_account.owner.equals(&sig.runtime.ids.FEATURE_PROGRAM_ID)) {
            return error.FeatureNotOwnedByFeatureProgram;
        }

        var data_iterator = feature_account.data.iterator();
        const reader = data_iterator.reader();
        const feature = try sig.bincode.read(allocator, struct { activated_at: ?u64 }, reader, .{});
        if (feature.activated_at) |activation_slot| {
            if (activation_slot <= slot) {
                features.setSlot(possible_feature, activation_slot);
            }
        }
    }
    return features;
}

test "getActiveFeatures rejects wrong ownership" {
    const allocator = std.testing.allocator;
    var accounts = std.AutoArrayHashMapUnmanaged(Pubkey, sig.core.Account).empty;
    defer accounts.deinit(allocator);

    var acct: sig.core.Account = undefined;
    acct.owner = Pubkey.ZEROES;

    try accounts.put(
        allocator,
        sig.core.features.map.get(.system_transfer_zero_check).key,
        acct,
    );

    try std.testing.expectError(
        error.FeatureNotOwnedByFeatureProgram,
        getActiveFeatures(allocator, .{ .single_version_map = &accounts }, 0),
    );
}

test trackNewSlots {
    const allocator = std.testing.allocator;
    var rng = std.Random.DefaultPrng.init(0);

    var ledger_db = try sig.ledger.tests.TestDB.init(@src());
    defer ledger_db.deinit();
    //     0
    //     1
    //    / \
    //   2   4
    //  [3]  6
    //   5
    // no shreds received from 0 or 3
    inline for (.{
        .{ 0, 0, &.{1} },
        .{ 1, 0, &.{ 2, 4 } },
        .{ 2, 1, &.{} },
        .{ 3, null, &.{5} },
        .{ 5, 3, &.{} },
        .{ 4, 1, &.{6} },
        .{ 6, 4, &.{} },
    }) |item| {
        const slot, const parent, const children = item;
        var meta = sig.ledger.meta.SlotMeta.init(allocator, slot, parent);
        defer meta.deinit();
        try meta.child_slots.appendSlice(children);
        try ledger_db.put(sig.ledger.schema.schema.slot_meta, slot, meta);
    }

    var slot_tracker: SlotTracker = try .init(allocator, 0, .{
        .state = try .genesis(allocator),
        .constants = try .genesis(allocator, .DEFAULT),
    });
    defer slot_tracker.deinit(allocator);
    slot_tracker.get(0).?.state.hash.set(.ZEROES);

    var epoch_tracker: EpochTracker = .{ .schedule = .DEFAULT };
    defer epoch_tracker.deinit(allocator);
    try epoch_tracker.epochs.put(allocator, 0, .{
        .hashes_per_tick = 1,
        .ticks_per_slot = 1,
        .ns_per_slot = 1,
        .genesis_creation_time = 1,
        .slots_per_year = 1,
        .stakes = try .initEmptyWithGenesisStakeHistoryEntry(allocator),
        .rent_collector = .DEFAULT,
    });

    const leader_schedule = sig.core.leader_schedule.LeaderSchedule{
        .allocator = undefined,
        .slot_leaders = &.{
            Pubkey.initRandom(rng.random()),
            Pubkey.initRandom(rng.random()),
            Pubkey.initRandom(rng.random()),
            Pubkey.initRandom(rng.random()),
            Pubkey.initRandom(rng.random()),
            Pubkey.initRandom(rng.random()),
            Pubkey.initRandom(rng.random()),
        },
    };

    var lsc = sig.core.leader_schedule.LeaderScheduleCache.init(allocator, .DEFAULT);
    defer {
        var map = lsc.leader_schedules.write();
        map.mut().deinit();
        map.unlock();
    }
    try lsc.put(0, leader_schedule);
    const slot_leaders = lsc.slotLeaders();

    // slot tracker should start with only 0
    try expectSlotTracker(&slot_tracker, leader_schedule, &.{.{ 0, 0 }}, &.{ 1, 2, 3, 4, 5, 6 });

    const hard_forks = sig.core.HardForks{};

    // only the root (0) is considered frozen, so only 0 and 1 should be added at first.
    try trackNewSlots(
        allocator,
        .noop,
        &ledger_db,
        &slot_tracker,
        &epoch_tracker,
        slot_leaders,
        &hard_forks,
        undefined,
    );
    try expectSlotTracker(
        &slot_tracker,
        leader_schedule,
        &.{ .{ 0, 0 }, .{ 1, 0 } },
        &.{ 2, 3, 4, 5, 6 },
    );

    // doing nothing should result in the same tracker state
    try trackNewSlots(
        allocator,
        .noop,
        &ledger_db,
        &slot_tracker,
        &epoch_tracker,
        slot_leaders,
        &hard_forks,
        undefined,
    );
    try expectSlotTracker(
        &slot_tracker,
        leader_schedule,
        &.{ .{ 0, 0 }, .{ 1, 0 } },
        &.{ 2, 3, 4, 5, 6 },
    );

    // freezing 1 should result in 2 and 4 being added
    slot_tracker.get(1).?.state.hash.set(.ZEROES);
    try trackNewSlots(
        allocator,
        .noop,
        &ledger_db,
        &slot_tracker,
        &epoch_tracker,
        slot_leaders,
        &hard_forks,
        undefined,
    );
    try expectSlotTracker(
        &slot_tracker,
        leader_schedule,
        &.{ .{ 0, 0 }, .{ 1, 0 }, .{ 2, 1 }, .{ 4, 1 } },
        &.{ 3, 5, 6 },
    );

    // freezing 2 and 4 should only result in 6 being added since 3's parent is unknown
    slot_tracker.get(2).?.state.hash.set(.ZEROES);
    slot_tracker.get(4).?.state.hash.set(.ZEROES);
    try trackNewSlots(
        allocator,
        .noop,
        &ledger_db,
        &slot_tracker,
        &epoch_tracker,
        slot_leaders,
        &hard_forks,
        undefined,
    );
    try expectSlotTracker(
        &slot_tracker,
        leader_schedule,
        &.{ .{ 0, 0 }, .{ 1, 0 }, .{ 2, 1 }, .{ 4, 1 }, .{ 6, 4 } },
        &.{ 3, 5 },
    );
}

fn expectSlotTracker(
    slot_tracker: *SlotTracker,
    leader_schedule: sig.core.leader_schedule.LeaderSchedule,
    included_slots: []const [2]Slot,
    excluded_slots: []const Slot,
) !void {
    for (included_slots) |item| {
        const slot, const parent = item;
        const slot_info = slot_tracker.get(slot) orelse return error.Fail;
        try std.testing.expectEqual(parent, slot_info.constants.parent_slot);
        if (slot != 0) try std.testing.expectEqual(
            leader_schedule.slot_leaders[slot],
            slot_info.constants.collector_id,
        );
    }
    for (excluded_slots) |slot| {
        try std.testing.expectEqual(null, slot_tracker.get(slot));
    }
}<|MERGE_RESOLUTION|>--- conflicted
+++ resolved
@@ -23,15 +23,12 @@
 
 const ProgressMap = sig.consensus.ProgressMap;
 const HeaviestSubtreeForkChoice = sig.consensus.HeaviestSubtreeForkChoice;
-<<<<<<< HEAD
 const AncestorHashesReplayUpdate = sig.replay.consensus.AncestorHashesReplayUpdate;
 const AncestorDuplicateSlotToRepair = replay.edge_cases.AncestorDuplicateSlotToRepair;
 const ThresholdConfirmedSlot = sig.consensus.vote_listener.ThresholdConfirmedSlot;
 const GossipVerifiedVoteHash = sig.consensus.vote_listener.GossipVerifiedVoteHash;
 const LatestValidatorVotes = sig.consensus.latest_validator_votes.LatestValidatorVotes;
 const SlotHistoryAccessor = sig.consensus.replay_tower.SlotHistoryAccessor;
-=======
->>>>>>> ee5c9e66
 
 const ReplayExecutionState = replay.execution.ReplayExecutionState;
 const SlotTracker = replay.trackers.SlotTracker;
@@ -39,8 +36,6 @@
 
 const updateSysvarsForNewSlot = replay.update_sysvar.updateSysvarsForNewSlot;
 
-<<<<<<< HEAD
-=======
 const LatestValidatorVotesForFrozenSlots =
     sig.consensus.latest_validator_votes.LatestValidatorVotes;
 
@@ -51,7 +46,7 @@
 const PurgeRepairSlotCounters = replay.edge_cases.PurgeRepairSlotCounters;
 const UnfrozenGossipVerifiedVoteHashes = replay.edge_cases.UnfrozenGossipVerifiedVoteHashes;
 
->>>>>>> ee5c9e66
+
 /// Number of threads to use in replay's thread pool
 const NUM_THREADS = 4;
 
@@ -212,30 +207,19 @@
     }
 
     fn init(deps: ReplayDependencies) !ReplayState {
-<<<<<<< HEAD
+        const zone = tracy.Zone.init(@src(), .{ .name = "ReplayState init" });
+        defer zone.deinit();
+
+        var root_slot_state = deps.root_slot_state;
+        const last_blockhash = root_slot_state.blockhash_queue.readField("last_hash") orelse
+            return error.InvalidBlockhashQueue;
+
         var slot_tracker: SlotTracker = try .init(deps.allocator, deps.root.slot, .{
             .constants = deps.root.constants,
             .state = deps.root.state,
-=======
-        const zone = tracy.Zone.init(@src(), .{ .name = "ReplayState init" });
-        defer zone.deinit();
-
-        const thread_pool = try deps.allocator.create(ThreadPool);
-        errdefer deps.allocator.destroy(thread_pool);
-        thread_pool.* = ThreadPool.init(.{ .max_threads = NUM_THREADS });
-
-        var root_slot_state = deps.root_slot_state;
-        const last_blockhash = root_slot_state.blockhash_queue.readField("last_hash") orelse
-            return error.InvalidBlockhashQueue;
-
-        const slot_tracker = try deps.allocator.create(SlotTracker);
-        errdefer deps.allocator.destroy(slot_tracker);
-        slot_tracker.* = try .init(deps.allocator, deps.root_slot, .{
-            .constants = deps.root_slot_constants,
-            .state = root_slot_state,
->>>>>>> ee5c9e66
         });
         errdefer slot_tracker.deinit(deps.allocator);
+
 
         var epoch_tracker: EpochTracker = .{ .schedule = deps.epoch_schedule };
         errdefer epoch_tracker.deinit(deps.allocator);
@@ -310,7 +294,6 @@
             .account_store = deps.account_store,
             .ledger = deps.ledger,
             .progress_map = progress_map,
-<<<<<<< HEAD
             .fork_choice = fork_choice,
             .replay_tower = replay_tower,
             .latest_validator_votes = .empty,
@@ -321,28 +304,6 @@
 
             .senders = deps.senders,
             .receivers = deps.receivers,
-=======
-            .execution = try ReplayExecutionState.init(
-                deps.allocator,
-                deps.logger,
-                deps.my_identity,
-                thread_pool,
-                deps.account_store,
-                deps.ledger_reader,
-                deps.ledger_result_writer,
-                slot_tracker,
-                epoch_tracker,
-                progress_map,
-                &fork_choice,
-                &duplicate_slot_tracker,
-                &unfrozen_gossip_verified_vote_hashes,
-                &latest_validator_votes_for_frozen_banks,
-                &duplicate_confirmed_slots,
-                &epoch_slots_frozen_slots,
-                &duplicate_slots_to_repair,
-                &purge_replair_slot_counter,
-            ),
->>>>>>> ee5c9e66
         };
     }
 
@@ -480,9 +441,13 @@
 /// - replay all active slots that have not been replayed yet
 /// - running concensus on the latest updates
 fn advanceReplay(state: *ReplayState) !void {
-<<<<<<< HEAD
     const allocator = state.allocator;
     const logger = state.logger;
+
+    const zone = tracy.Zone.init(@src(), .{ .name = "advanceReplay" });
+    defer zone.deinit();
+
+    state.logger.info().log("advancing replay");
 
     var arena_state = state.arena_state.promote(allocator);
     defer {
@@ -491,12 +456,6 @@
     }
     const arena = arena_state.allocator();
 
-=======
-    const zone = tracy.Zone.init(@src(), .{ .name = "advanceReplay" });
-    defer zone.deinit();
-
-    state.logger.info().log("advancing replay");
->>>>>>> ee5c9e66
     try trackNewSlots(
         allocator,
         state.account_store,
