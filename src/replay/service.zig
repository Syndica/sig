const std = @import("std");
const sig = @import("../sig.zig");
const replay = @import("lib.zig");

const Allocator = std.mem.Allocator;

const ThreadPool = sig.sync.ThreadPool;

const Pubkey = sig.core.Pubkey;
const Slot = sig.core.Slot;
const SlotLeaders = sig.core.leader_schedule.SlotLeaders;
const SlotState = sig.core.bank.SlotState;

const AccountStore = sig.accounts_db.AccountStore;
const AccountReader = sig.accounts_db.AccountReader;
const AccountsDB = sig.accounts_db.AccountsDB;
const BlockstoreDB = sig.ledger.BlockstoreDB;
const BlockstoreReader = sig.ledger.BlockstoreReader;
const LedgerResultWriter = sig.ledger.result_writer.LedgerResultWriter;
const ProgressMap = sig.consensus.ProgressMap;
const ReplayExecutionState = replay.execution.ReplayExecutionState;
const SlotTracker = replay.trackers.SlotTracker;
const EpochTracker = replay.trackers.EpochTracker;

const LatestValidatorVotesForFrozenSlots =
    sig.consensus.latest_validator_votes.LatestValidatorVotes;

/// Number of threads to use in replay's thread pool
const NUM_THREADS = 4;

const SWITCH_FORK_THRESHOLD: f64 = 0.38;
const MAX_ENTRIES: u64 = 1024 * 1024; // 1 million slots is about 5 days
const DUPLICATE_LIVENESS_THRESHOLD: f64 = 0.1;
pub const DUPLICATE_THRESHOLD: f64 = 1.0 - SWITCH_FORK_THRESHOLD - DUPLICATE_LIVENESS_THRESHOLD;

pub const ReplayDependencies = struct {
    /// Used for all allocations within the replay stage
    allocator: Allocator,
    logger: sig.trace.Logger,
    my_identity: sig.core.Pubkey,
    /// Tell replay when to exit
    exit: *std.atomic.Value(bool),
    /// Used in the EpochManager
    epoch_schedule: sig.core.EpochSchedule,
    /// Used to get the entries to validate them and execute the transactions
    blockstore_reader: *BlockstoreReader,
    /// Used to update the ledger with consensus results
    ledger_result_writer: *LedgerResultWriter,
    account_store: AccountStore,
    db_for_svm: *AccountsDB, // TODO: remove this requirement from svm
    slot_leaders: SlotLeaders,
    /// The slot to start replaying from.
    root_slot: Slot,
    root_slot_constants: sig.core.SlotConstants,
    root_slot_state: sig.core.SlotState,
    current_epoch: sig.core.Epoch,
    current_epoch_constants: sig.core.EpochConstants,
    hard_forks: sig.core.HardForks,
};

pub const Logger = sig.trace.ScopedLogger("replay");

pub const SlotData = struct {
    duplicate_confirmed_slots: replay.edge_cases.DuplicateConfirmedSlots,
    epoch_slots_frozen_slots: replay.edge_cases.EpochSlotsFrozenSlots,
    duplicate_slots_to_repair: replay.edge_cases.DuplicateSlotsToRepair,
    purge_repair_slot_counter: replay.edge_cases.PurgeRepairSlotCounters,
    unfrozen_gossip_verified_vote_hashes: replay.edge_cases.UnfrozenGossipVerifiedVoteHashes,
    duplicate_slots: replay.edge_cases.DuplicateSlots,
};

const ReplayState = struct {
    allocator: Allocator,
    logger: Logger,
    thread_pool: *ThreadPool,
    slot_leaders: SlotLeaders,
    slot_tracker: *SlotTracker,
    epochs: *EpochTracker,
    hard_forks: sig.core.HardForks, // TODO consider lifetime
    account_store: AccountStore,
    db_for_svm: *AccountsDB, // TODO: remove this requirement from svm
    progress_map: *ProgressMap,
    blockstore_db: BlockstoreDB,
    execution: ReplayExecutionState,

    fn init(deps: ReplayDependencies) !ReplayState {
        const thread_pool = try deps.allocator.create(ThreadPool);
        errdefer deps.allocator.destroy(thread_pool);
        thread_pool.* = ThreadPool.init(.{ .max_threads = NUM_THREADS });

        var root_slot_state = deps.root_slot_state;
        const last_blockhash = root_slot_state.blockhash_queue.readField("last_hash") orelse
            return error.InvalidBlockhashQueue;

        const slot_tracker = try deps.allocator.create(SlotTracker);
        errdefer deps.allocator.destroy(slot_tracker);
        slot_tracker.* = try .init(deps.allocator, deps.root_slot, .{
            .constants = deps.root_slot_constants,
            .state = root_slot_state,
        });
        errdefer slot_tracker.deinit(deps.allocator);

        const epoch_tracker = try deps.allocator.create(EpochTracker);
        errdefer deps.allocator.destroy(epoch_tracker);
        epoch_tracker.* = .{ .schedule = deps.epoch_schedule };
<<<<<<< HEAD
        try epoch_tracker.epochs
            .put(deps.allocator, deps.current_epoch, deps.current_epoch_constants);
=======
        errdefer epoch_tracker.deinit(deps.allocator);
>>>>>>> 70faa7d1

        const progress_map = try deps.allocator.create(ProgressMap);
        progress_map.* = ProgressMap.INIT;
        try progress_map.map.put(
            deps.allocator,
            slot_tracker.root,
            try .init(deps.allocator, .{
                .now = .now(),
                .last_entry = last_blockhash,
                .prev_leader_slot = null, // non-block-producing
                .validator_stake_info = null, // non-voting
                .num_blocks_on_fork = 0,
                .num_dropped_blocks_on_fork = 0,
            }),
        );

        return .{
            .allocator = deps.allocator,
            .logger = .from(deps.logger),
            .thread_pool = thread_pool,
            .slot_leaders = deps.slot_leaders,
            .slot_tracker = slot_tracker,
            .epochs = epoch_tracker,
            .hard_forks = deps.hard_forks,
            .account_store = deps.account_store,
            .db_for_svm = deps.db_for_svm,
            .blockstore_db = deps.blockstore_reader.db,
            .progress_map = progress_map,
            .execution = try ReplayExecutionState.init(
                deps.allocator,
                deps.logger,
                deps.my_identity,
                thread_pool,
                deps.account_store,
                deps.db_for_svm,
                deps.blockstore_reader,
                slot_tracker,
                epoch_tracker,
                progress_map,
            ),
        };
    }

    fn deinit(self: *ReplayState) void {
        self.thread_pool.shutdown();
        self.thread_pool.deinit();
        self.allocator.destroy(self.thread_pool);
        self.slot_tracker.deinit(self.allocator);
        self.allocator.destroy(self.slot_tracker);
        self.epochs.deinit(self.allocator);
        self.allocator.destroy(self.epochs);
    }
};

/// Run the replay service indefinitely.
pub fn run(deps: ReplayDependencies) !void {
    var state = try ReplayState.init(deps);
    defer state.deinit();

    while (!deps.exit.load(.monotonic)) try advanceReplay(&state);
}

/// Run a single iteration of the entire replay process. Includes:
/// - replay all active slots that have not been replayed yet
/// - running concensus on the latest updates
fn advanceReplay(state: *ReplayState) !void {
    state.logger.info().log("advancing replay");
    try trackNewSlots(
        state.allocator,
        state.account_store,
        state.db_for_svm,
        &state.blockstore_db,
        state.slot_tracker,
        state.epochs,
        state.slot_leaders,
        &state.hard_forks,
        state.progress_map,
    );

    const processed_a_slot = try replay.execution.replayActiveSlots(&state.execution);
    if (!processed_a_slot) std.time.sleep(100 * std.time.ns_per_ms);

    _ = &replay.edge_cases.processEdgeCases;

    try replay.consensus.processConsensus(null);

    // TODO: dump_then_repair_correct_slots

    // TODO: maybe_start_leader
}

/// Identifies new slots in the ledger and starts tracking them in the slot
/// tracker.
///
/// Analogous to
/// [generate_new_bank_forks](https://github.com/anza-xyz/agave/blob/146ebd8be3857d530c0946003fcd58be220c3290/core/src/replay_stage.rs#L4149)
fn trackNewSlots(
    allocator: Allocator,
    account_store: AccountStore,
    db_for_svm: *AccountsDB,
    blockstore_db: *BlockstoreDB,
    slot_tracker: *SlotTracker,
    epoch_tracker: *EpochTracker,
    slot_leaders: SlotLeaders,
    hard_forks: *const sig.core.HardForks,
    /// needed for update_fork_propagated_threshold_from_votes
    _: *ProgressMap,
) !void {
    const root = slot_tracker.root;
    var frozen_slots = try slot_tracker.frozenSlots(allocator);
    defer frozen_slots.deinit(allocator);

    var frozen_slots_since_root = try std.ArrayListUnmanaged(sig.core.Slot)
        .initCapacity(allocator, frozen_slots.count());
    defer frozen_slots_since_root.deinit(allocator);
    for (frozen_slots.keys()) |slot| if (slot >= root) {
        frozen_slots_since_root.appendAssumeCapacity(slot);
    };

    var next_slots = try BlockstoreReader
        .getSlotsSince(allocator, blockstore_db, frozen_slots_since_root.items);
    defer {
        for (next_slots.values()) |*list| list.deinit(allocator);
        next_slots.deinit(allocator);
    }

    for (next_slots.keys(), next_slots.values()) |parent_slot, children| {
        const parent_info = frozen_slots.get(parent_slot) orelse return error.MissingParent;
        for (children.items) |slot| {
            if (slot_tracker.contains(slot)) continue;

            const epoch = epoch_tracker.schedule.getEpoch(slot);
            const epoch_info = epoch_tracker.getPtrForSlot(slot) orelse
                return error.MissingEpoch;

            var slot_state = try SlotState.fromFrozenParent(allocator, parent_info.state);
            errdefer slot_state.deinit(allocator);

            const epoch_reward_status = try parent_info.constants.epoch_reward_status
                .clone(allocator);
            errdefer epoch_reward_status.deinit(allocator);

            const leader = slot_leaders.get(slot) orelse return error.UnknownLeader;

            var ancestors = try parent_info.constants.ancestors.clone(allocator);
            errdefer ancestors.deinit(allocator);
            try ancestors.ancestors.put(allocator, slot, {});

            var feature_set = try getActiveFeatures(
                allocator,
                account_store.reader(),
                slot,
                &ancestors,
            );
            errdefer feature_set.deinit(allocator);

            const parent_hash = parent_info.state.hash.readCopy().?;

            try slot_tracker.put(allocator, slot, .{
                .constants = .{
                    .parent_slot = parent_slot,
                    .parent_hash = parent_hash,
                    .parent_lt_hash = parent_info.state.accounts_lt_hash.readCopy().?,
                    .block_height = parent_info.constants.block_height + 1,
                    .collector_id = leader,
                    .max_tick_height = (slot + 1) * epoch_info.ticks_per_slot,
                    .fee_rate_governor = .initDerived(
                        &parent_info.constants.fee_rate_governor,
                        parent_info.state.signature_count.load(.monotonic),
                    ),
                    .epoch_reward_status = epoch_reward_status,
                    .ancestors = ancestors,
                    .feature_set = feature_set,
                },
<<<<<<< HEAD
                slot_state,
            );
            const slot_info = slot_tracker.get(slot) orelse unreachable; // safe, just put it

            const UpdateSysvarAccountDeps = replay.update_sysvar.UpdateSysvarAccountDeps;
            const updateSlotHashes = replay.update_sysvar.updateSlotHashes;
            const updateStakeHistory = replay.update_sysvar.updateStakeHistory;
            const updateClock = replay.update_sysvar.updateClock;
            const updateLastRestartSlot = replay.update_sysvar.updateLastRestartSlot;

            const sysvar_deps = UpdateSysvarAccountDeps{
                .accounts_db = db_for_svm,
                .capitalization = &slot_state.capitalization,
                .ancestors = &ancestors,
                .rent = &epoch_info.rent_collector.rent,
                .slot = slot,
            };

            const parent_epoch = if (epoch == 0) null else epoch - 1; // TODO: verify this

            try updateSlotHashes(allocator, parent_slot, parent_hash, sysvar_deps);
            try updateStakeHistory(allocator, .{
                .epoch = epoch,
                .parent_epoch = parent_epoch,
                .stakes_cache = &slot_state.stakes_cache,
                .update_sysvar_deps = sysvar_deps,
            });

            var epoch_stakes_map = sig.core.EpochStakesMap.empty;
            try epoch_stakes_map.put(allocator, epoch, epoch_info.stakes); // TODO better approach
            try updateClock(
                allocator,
                .{
                    .feature_set = &feature_set,
                    .epoch_schedule = &epoch_tracker.schedule,
                    .epoch_stakes_map = &epoch_stakes_map,
                    .stakes_cache = &slot_state.stakes_cache,
                    .epoch = epoch, // TODO: redundant with passing schedule and slot
                    .parent_epoch = parent_epoch,
                    .genesis_creation_time = undefined, // TODO
                    .ns_per_slot = undefined, // TODO
                    .update_sysvar_deps = sysvar_deps,
                },
            );
            try updateLastRestartSlot(
                allocator,
                &slot_info.constants.feature_set,
                hard_forks,
                sysvar_deps,
            );
=======
                .state = slot_state,
            });
>>>>>>> 70faa7d1

            // TODO: update_fork_propagated_threshold_from_votes
        }
    }
}

// TODO: epoch boundary - handle feature activations
pub fn getActiveFeatures(
    allocator: Allocator,
    account_reader: AccountReader,
    slot: Slot,
    ancestors: *const sig.core.Ancestors,
) !sig.core.FeatureSet {
    var features = std.AutoArrayHashMapUnmanaged(Pubkey, Slot).empty;
    for (sig.core.FEATURES) |pubkey| {
        const feature_account = try account_reader.get(pubkey, ancestors) orelse continue;
        if (!feature_account.owner.equals(&sig.runtime.ids.FEATURE_PROGRAM_ID)) {
            return error.FeatureNotOwnedByFeatureProgram;
        }

        var data_iterator = feature_account.data.iterator();
        const reader = data_iterator.reader();
        const feature = try sig.bincode.read(allocator, struct { activated_at: ?u64 }, reader, .{});
        if (feature.activated_at) |activation_slot| {
            if (activation_slot <= slot) {
                try features.put(allocator, pubkey, activation_slot);
            }
        }
    }
    return .{ .active = features };
}

test trackNewSlots {
    const allocator = std.testing.allocator;
    var rng = std.Random.DefaultPrng.init(0);

    var blockstore_db = try sig.ledger.tests.TestDB.init(@src());
    defer blockstore_db.deinit();
    //     0
    //     1
    //    / \
    //   2   4
    //  [3]  6
    //   5
    // no shreds received from 0 or 3
    inline for (.{
        .{ 0, 0, &.{1} },
        .{ 1, 0, &.{ 2, 4 } },
        .{ 2, 1, &.{} },
        .{ 3, null, &.{5} },
        .{ 5, 3, &.{} },
        .{ 4, 1, &.{6} },
        .{ 6, 4, &.{} },
    }) |item| {
        const slot, const parent, const children = item;
        var meta = sig.ledger.meta.SlotMeta.init(allocator, slot, parent);
        defer meta.deinit();
        try meta.child_slots.appendSlice(children);
        try blockstore_db.put(sig.ledger.schema.schema.slot_meta, slot, meta);
    }

    var slot_tracker: SlotTracker = try .init(allocator, 0, .{
        .constants = .genesis(.DEFAULT),
        .state = .GENESIS,
    });
    defer slot_tracker.deinit(allocator);
    slot_tracker.get(0).?.state.hash.set(.ZEROES);

    var epoch_tracker: EpochTracker = .{ .schedule = .DEFAULT };
    defer epoch_tracker.deinit(allocator);
    try epoch_tracker.epochs.put(allocator, 0, .{
        .hashes_per_tick = 1,
        .ticks_per_slot = 1,
        .ns_per_slot = 1,
        .genesis_creation_time = 1,
        .slots_per_year = 1,
        .stakes = try .initEmpty(allocator),
        .rent_collector = .initRandom(rng.random()),
    });

    const leader_schedule = sig.core.leader_schedule.LeaderSchedule{
        .allocator = undefined,
        .slot_leaders = &.{
            Pubkey.initRandom(rng.random()),
            Pubkey.initRandom(rng.random()),
            Pubkey.initRandom(rng.random()),
            Pubkey.initRandom(rng.random()),
            Pubkey.initRandom(rng.random()),
            Pubkey.initRandom(rng.random()),
            Pubkey.initRandom(rng.random()),
        },
    };

    var lsc = sig.core.leader_schedule.LeaderScheduleCache.init(allocator, .DEFAULT);
    defer {
        var map = lsc.leader_schedules.write();
        map.mut().deinit();
        map.unlock();
    }
    try lsc.put(0, leader_schedule);
    const slot_leaders = lsc.slotLeaders();

    // slot tracker should start with only 0
    try expectSlotTracker(&slot_tracker, leader_schedule, &.{.{ 0, 0 }}, &.{ 1, 2, 3, 4, 5, 6 });

    // only the root (0) is considered frozen, so only 0 and 1 should be added at first.
    try trackNewSlots(
        allocator,
        .noop,
        undefined,
        &blockstore_db,
        &slot_tracker,
        &epoch_tracker,
        slot_leaders,
        undefined,
        undefined,
    );
    try expectSlotTracker(
        &slot_tracker,
        leader_schedule,
        &.{ .{ 0, 0 }, .{ 1, 0 } },
        &.{ 2, 3, 4, 5, 6 },
    );

    // doing nothing should result in the same tracker state
    try trackNewSlots(
        allocator,
        .noop,
        undefined,
        &blockstore_db,
        &slot_tracker,
        &epoch_tracker,
        slot_leaders,
        undefined,
        undefined,
    );
    try expectSlotTracker(
        &slot_tracker,
        leader_schedule,
        &.{ .{ 0, 0 }, .{ 1, 0 } },
        &.{ 2, 3, 4, 5, 6 },
    );

    // freezing 1 should result in 2 and 4 being added
    slot_tracker.get(1).?.state.hash.set(.ZEROES);
    try trackNewSlots(
        allocator,
        .noop,
        undefined,
        &blockstore_db,
        &slot_tracker,
        &epoch_tracker,
        slot_leaders,
        undefined,
        undefined,
    );
    try expectSlotTracker(
        &slot_tracker,
        leader_schedule,
        &.{ .{ 0, 0 }, .{ 1, 0 }, .{ 2, 1 }, .{ 4, 1 } },
        &.{ 3, 5, 6 },
    );

    // freezing 2 and 4 should only result in 6 being added since 3's parent is unknown
    slot_tracker.get(2).?.state.hash.set(.ZEROES);
    slot_tracker.get(4).?.state.hash.set(.ZEROES);
    try trackNewSlots(
        allocator,
        .noop,
        undefined,
        &blockstore_db,
        &slot_tracker,
        &epoch_tracker,
        slot_leaders,
        undefined,
        undefined,
    );
    try expectSlotTracker(
        &slot_tracker,
        leader_schedule,
        &.{ .{ 0, 0 }, .{ 1, 0 }, .{ 2, 1 }, .{ 4, 1 }, .{ 6, 4 } },
        &.{ 3, 5 },
    );
}

fn expectSlotTracker(
    slot_tracker: *SlotTracker,
    leader_schedule: sig.core.leader_schedule.LeaderSchedule,
    included_slots: []const [2]Slot,
    excluded_slots: []const Slot,
) !void {
    for (included_slots) |item| {
        const slot, const parent = item;
        const slot_info = slot_tracker.get(slot) orelse return error.Fail;
        try std.testing.expectEqual(parent, slot_info.constants.parent_slot);
        if (slot != 0) try std.testing.expectEqual(
            leader_schedule.slot_leaders[slot],
            slot_info.constants.collector_id,
        );
    }
    for (excluded_slots) |slot| {
        try std.testing.expectEqual(null, slot_tracker.get(slot));
    }
}<|MERGE_RESOLUTION|>--- conflicted
+++ resolved
@@ -103,12 +103,9 @@
         const epoch_tracker = try deps.allocator.create(EpochTracker);
         errdefer deps.allocator.destroy(epoch_tracker);
         epoch_tracker.* = .{ .schedule = deps.epoch_schedule };
-<<<<<<< HEAD
+        errdefer epoch_tracker.deinit(deps.allocator);
         try epoch_tracker.epochs
             .put(deps.allocator, deps.current_epoch, deps.current_epoch_constants);
-=======
-        errdefer epoch_tracker.deinit(deps.allocator);
->>>>>>> 70faa7d1
 
         const progress_map = try deps.allocator.create(ProgressMap);
         progress_map.* = ProgressMap.INIT;
@@ -283,9 +280,8 @@
                     .ancestors = ancestors,
                     .feature_set = feature_set,
                 },
-<<<<<<< HEAD
-                slot_state,
-            );
+                .state = slot_state,
+            });
             const slot_info = slot_tracker.get(slot) orelse unreachable; // safe, just put it
 
             const UpdateSysvarAccountDeps = replay.update_sysvar.UpdateSysvarAccountDeps;
@@ -334,10 +330,6 @@
                 hard_forks,
                 sysvar_deps,
             );
-=======
-                .state = slot_state,
-            });
->>>>>>> 70faa7d1
 
             // TODO: update_fork_propagated_threshold_from_votes
         }
