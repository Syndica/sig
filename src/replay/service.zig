--- conflicted
+++ resolved
@@ -86,17 +86,11 @@
 
         const slot_tracker = try deps.allocator.create(SlotTracker);
         errdefer deps.allocator.destroy(slot_tracker);
-<<<<<<< HEAD
-        slot_tracker.* = .init(deps.root_slot);
-        try slot_tracker
-            .put(deps.allocator, deps.root_slot, deps.root_slot_constants, root_slot_state);
-=======
         slot_tracker.* = try .init(deps.allocator, deps.root_slot, .{
             .constants = deps.root_slot_constants,
-            .state = deps.root_slot_state,
+            .state = root_slot_state,
         });
         errdefer slot_tracker.deinit(deps.allocator);
->>>>>>> 729d48ae
 
         const epoch_tracker = try deps.allocator.create(EpochTracker);
         errdefer deps.allocator.destroy(epoch_tracker);
@@ -250,15 +244,8 @@
 
             const parent_hash = parent_info.state.hash.readCopy().?;
 
-<<<<<<< HEAD
-            try slot_tracker.put(
-                allocator,
-                slot,
-                .{
-=======
-            try slot_tracker.put(allocator, child_slot, .{
+            try slot_tracker.put(allocator, slot, .{
                 .constants = .{
->>>>>>> 729d48ae
                     .parent_slot = parent_slot,
                     .parent_hash = parent_hash,
                     .parent_lt_hash = parent_info.state.accounts_lt_hash.readCopy().?,
