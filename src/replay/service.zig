const std = @import("std");
const sig = @import("../sig.zig");
const replay = @import("lib.zig");
const tracy = @import("tracy");

const Allocator = std.mem.Allocator;

const ThreadPool = sig.sync.ThreadPool;

const Ancestors = sig.core.Ancestors;
const Pubkey = sig.core.Pubkey;
const Slot = sig.core.Slot;
const SlotLeaders = sig.core.leader_schedule.SlotLeaders;
const SlotState = sig.core.bank.SlotState;

const AccountStore = sig.accounts_db.AccountStore;
const AccountReader = sig.accounts_db.AccountReader;

const LedgerDB = sig.ledger.LedgerDB;
const LedgerReader = sig.ledger.LedgerReader;

const ProgressMap = sig.consensus.ProgressMap;
const HeaviestSubtreeForkChoice = sig.consensus.HeaviestSubtreeForkChoice;
const AncestorHashesReplayUpdate = sig.replay.consensus.AncestorHashesReplayUpdate;
const AncestorDuplicateSlotToRepair = replay.edge_cases.AncestorDuplicateSlotToRepair;
const ThresholdConfirmedSlot = sig.consensus.vote_listener.ThresholdConfirmedSlot;
const GossipVerifiedVoteHash = sig.consensus.vote_listener.GossipVerifiedVoteHash;
const LatestValidatorVotes = sig.consensus.latest_validator_votes.LatestValidatorVotes;
const SlotHistoryAccessor = sig.consensus.replay_tower.SlotHistoryAccessor;

const ProcessResultState = replay.process_result.ProcessResultState;
const ReplayExecutionState = replay.execution.ReplayExecutionState;
const SlotTracker = replay.trackers.SlotTracker;
const EpochTracker = replay.trackers.EpochTracker;

const processResult = replay.process_result.processResult;
const updateSysvarsForNewSlot = replay.update_sysvar.updateSysvarsForNewSlot;

const LatestValidatorVotesForFrozenSlots =
    sig.consensus.latest_validator_votes.LatestValidatorVotes;

pub const Logger = sig.trace.Logger("replay");

/// Number of threads to use in replay's thread pool
const NUM_THREADS = 4;

const SWITCH_FORK_THRESHOLD: f64 = 0.38;
const MAX_ENTRIES: u64 = 1024 * 1024; // 1 million slots is about 5 days
const DUPLICATE_LIVENESS_THRESHOLD: f64 = 0.1;
pub const DUPLICATE_THRESHOLD: f64 = 1.0 - SWITCH_FORK_THRESHOLD - DUPLICATE_LIVENESS_THRESHOLD;

pub const ReplayDependencies = struct {
    /// Used for all allocations within the replay stage
    allocator: Allocator,
    logger: Logger,
    my_identity: Pubkey,
    vote_identity: Pubkey,
    /// Tell replay when to exit
    exit: *std.atomic.Value(bool),
    /// Used in the EpochManager
    epoch_schedule: sig.core.EpochSchedule,
    account_store: sig.accounts_db.AccountStore,
    /// Reader used to get the entries to validate them and execute the transactions
    /// Writer used to update the ledger with consensus results
    ledger: LedgerRef,
    /// Used to get the entries to validate them and execute the transactions
    slot_leaders: SlotLeaders,
    /// The slot to start replaying from.
    root: struct {
        slot: Slot,
        constants: sig.core.SlotConstants,
        state: sig.core.SlotState,
    },
    current_epoch: sig.core.Epoch,
    current_epoch_constants: sig.core.EpochConstants,
    hard_forks: sig.core.HardForks,
};

pub const LedgerRef = struct {
    db: LedgerDB,
    reader: *sig.ledger.LedgerReader,
    writer: *sig.ledger.LedgerResultWriter,
};

pub const Senders = struct {
    /// Received by repair [ancestor_hashes_service](https://github.com/anza-xyz/agave/blob/0315eb6adc87229654159448344972cbe484d0c7/core/src/repair/ancestor_hashes_service.rs#L589)
    ancestor_hashes_replay_update: *sig.sync.Channel(AncestorHashesReplayUpdate),

    pub fn destroy(self: Senders) void {
        self.ancestor_hashes_replay_update.destroy();
    }

    pub fn create(allocator: std.mem.Allocator) std.mem.Allocator.Error!Senders {
        return .{
            .ancestor_hashes_replay_update = try .create(allocator),
        };
    }
};

pub const Receivers = struct {
    /// Sent by repair [ancestor_hashes_service](https://github.com/anza-xyz/agave/blob/0315eb6adc87229654159448344972cbe484d0c7/core/src/repair/ancestor_hashes_service.rs#L240)
    ancestor_duplicate_slots: *sig.sync.Channel(AncestorDuplicateSlotToRepair),
    /// Sent by vote_listener:
    /// - `Senders`'s `duplicate_confirmed_slot` field.
    /// - agave's [vote listener](https://github.com/anza-xyz/agave/blob/0315eb6adc87229654159448344972cbe484d0c7/core/src/cluster_info_vote_listener.rs#L204)
    duplicate_confirmed_slots: *sig.sync.Channel(ThresholdConfirmedSlot),
    /// Sent by vote_listener:
    /// - `Sender`'s `gossip_verified_vote_hash` field.
    /// - agave's [vote listener](https://github.com/anza-xyz/agave/blob/0315eb6adc87229654159448344972cbe484d0c7/core/src/cluster_info_vote_listener.rs#L200)
    gossip_verified_vote_hash: *sig.sync.Channel(GossipVerifiedVoteHash),
    /// Sent by [repair service](https://github.com/anza-xyz/agave/blob/0315eb6adc87229654159448344972cbe484d0c7/core/src/repair/repair_service.rs#L423)
    popular_pruned_forks: *sig.sync.Channel(Slot),
    /// Sent by two things:
    ///   - [WindowService](https://github.com/anza-xyz/agave/blob/0315eb6adc87229654159448344972cbe484d0c7/core/src/window_service.rs#L275)
    ///   - DuplicateShredListener/DuplicateShredHandler:
    ///       - [intialization](https://github.com/anza-xyz/agave/blob/0315eb6adc87229654159448344972cbe484d0c7/core/src/tvu.rs#L368)
    ///       - [direct implementation usage](https://github.com/anza-xyz/agave/blob/0315eb6adc87229654159448344972cbe484d0c7/gossip/src/duplicate_shred_handler.rs#L150)
    ///       - [indirect interface usage](https://github.com/anza-xyz/agave/blob/0315eb6adc87229654159448344972cbe484d0c7/gossip/src/duplicate_shred_handler.rs#L61)
    ///       - [relevant interface invokation](https://github.com/anza-xyz/agave/blob/0315eb6adc87229654159448344972cbe484d0c7/gossip/src/duplicate_shred_listener.rs#L31)
    duplicate_slots: *sig.sync.Channel(Slot),

    pub fn destroy(self: Receivers) void {
        self.ancestor_duplicate_slots.destroy();
        self.duplicate_confirmed_slots.destroy();
        self.gossip_verified_vote_hash.destroy();
        self.popular_pruned_forks.destroy();
        self.duplicate_slots.destroy();
    }

    pub fn create(allocator: std.mem.Allocator) std.mem.Allocator.Error!Receivers {
        const ancestor_duplicate_slots: *sig.sync.Channel(AncestorDuplicateSlotToRepair) =
            try .create(allocator);
        errdefer ancestor_duplicate_slots.destroy();

        const duplicate_confirmed_slots: *sig.sync.Channel(ThresholdConfirmedSlot) =
            try .create(allocator);
        errdefer duplicate_confirmed_slots.destroy();

        const gossip_verified_vote_hash: *sig.sync.Channel(GossipVerifiedVoteHash) =
            try .create(allocator);
        errdefer gossip_verified_vote_hash.destroy();

        const popular_pruned_forks: *sig.sync.Channel(Slot) = try .create(allocator);
        errdefer popular_pruned_forks.destroy();

        const duplicate_slots: *sig.sync.Channel(Slot) = try .create(allocator);
        errdefer duplicate_slots.destroy();

        return .{
            .ancestor_duplicate_slots = ancestor_duplicate_slots,
            .duplicate_confirmed_slots = duplicate_confirmed_slots,
            .gossip_verified_vote_hash = gossip_verified_vote_hash,
            .popular_pruned_forks = popular_pruned_forks,
            .duplicate_slots = duplicate_slots,
        };
    }
};

const ReplayState = struct {
    allocator: Allocator,
    my_identity: Pubkey,
    logger: Logger,
    thread_pool: ThreadPool,
    slot_leaders: SlotLeaders,
    slot_tracker: SlotTracker,
    epochs: EpochTracker,
    hard_forks: sig.core.HardForks,
    account_store: AccountStore,
    progress_map: ProgressMap,
    ledger: LedgerRef,
    status_cache: sig.core.StatusCache,
    execution_log_helper: replay.execution.LogHelper,

    fn deinit(self: *ReplayState) void {
        self.thread_pool.shutdown();
        self.thread_pool.deinit();
        self.slot_tracker.deinit(self.allocator);
        self.epochs.deinit(self.allocator);
        self.progress_map.deinit(self.allocator);
    }

    fn init(deps: ReplayDependencies) !ReplayState {
        const zone = tracy.Zone.init(@src(), .{ .name = "ReplayState init" });
        defer zone.deinit();

        var slot_tracker: SlotTracker = try .init(deps.allocator, deps.root.slot, .{
            .constants = deps.root.constants,
            .state = deps.root.state,
        });
        errdefer slot_tracker.deinit(deps.allocator);

        var epoch_tracker: EpochTracker = .{ .schedule = deps.epoch_schedule };
        errdefer epoch_tracker.deinit(deps.allocator);

        try epoch_tracker.epochs
            .put(deps.allocator, deps.current_epoch, deps.current_epoch_constants);

        const progress_map =
            try replay.service.initProgressMap(
                deps.allocator,
                &slot_tracker,
                &epoch_tracker,
                deps.my_identity,
                deps.vote_identity,
            );
        errdefer progress_map.deinit(deps.allocator);

        return .{
            .allocator = deps.allocator,
            .logger = .from(deps.logger),
            .thread_pool = .init(.{ .max_threads = NUM_THREADS }),
            .my_identity = deps.my_identity,
            .slot_leaders = deps.slot_leaders,
            .slot_tracker = slot_tracker,
            .epochs = epoch_tracker,
            .hard_forks = deps.hard_forks,
            .account_store = deps.account_store,
            .ledger = deps.ledger,
            .progress_map = progress_map,

            .status_cache = .DEFAULT,

            .execution_log_helper = .init(.from(deps.logger)),
        };
    }

    pub fn executionState(self: *ReplayState) ReplayExecutionState {
        return .{
            .allocator = self.allocator,
            .logger = .from(self.logger),
            .my_identity = self.my_identity,
            .vote_account = null, // voting not currently supported
            .log_helper = &self.execution_log_helper,
            .account_store = self.account_store,
            .thread_pool = &self.thread_pool,
            .ledger_reader = self.ledger.reader,
            .slot_tracker = &self.slot_tracker,
            .epochs = &self.epochs,
            .progress_map = &self.progress_map,
            .status_cache = &self.status_cache,
        };
    }
};

const ConsensusState = struct {
    fork_choice: HeaviestSubtreeForkChoice,
    replay_tower: sig.consensus.ReplayTower,
    latest_validator_votes: LatestValidatorVotes,
    status_cache: sig.core.StatusCache,
    slot_data: replay.edge_cases.SlotData,
    arena_state: std.heap.ArenaAllocator.State,
    senders: Senders,
    receivers: Receivers,
    execution_log_helper: replay.execution.LogHelper,

    fn deinit(self: *ConsensusState, allocator: Allocator) void {
        self.fork_choice.deinit();
        self.latest_validator_votes.deinit(allocator);
        self.slot_data.deinit(allocator);
    }

    fn init(deps: ReplayDependencies, senders: Senders, receivers: Receivers) !ConsensusState {
        const zone = tracy.Zone.init(@src(), .{ .name = "ConsensusState.init" });
        defer zone.deinit();

        var slot_tracker: SlotTracker = try .init(deps.allocator, deps.root.slot, .{
            .constants = deps.root.constants,
            .state = deps.root.state,
        });
        errdefer slot_tracker.deinit(deps.allocator);

        var epoch_tracker: EpochTracker = .{ .schedule = deps.epoch_schedule };
        errdefer epoch_tracker.deinit(deps.allocator);

        try epoch_tracker.epochs
            .put(deps.allocator, deps.current_epoch, deps.current_epoch_constants);

        const fork_choice = try initForkChoice(
            deps.allocator,
            deps.logger,
            &slot_tracker,
            deps.ledger.reader.*,
        );
        errdefer fork_choice.deinit();

        // NOTE(ink): in agave replay_tower isn't created directly in replay,
        // however its lifetime does end up being tied to it. This seems to be
        // because it is used once to query it for `last_vote`, for "wen_restart",
        // before being moved (fully by value, not by reference) down into replay.
        // It's not clear whether this is something we should or need to care
        // about. This comment can be removed when this is resolved.
        // - moved here:
        //     - from validator [to tvu](https://github.com/anza-xyz/agave/blob/0315eb6adc87229654159448344972cbe484d0c7/core/src/validator.rs#L1486)
        //     - from tvu to [replay_config](https://github.com/anza-xyz/agave/blob/0315eb6adc87229654159448344972cbe484d0c7/core/src/tvu.rs#L311)
        //     - replay_config to [ReplayStage](https://github.com/anza-xyz/agave/blob/0315eb6adc87229654159448344972cbe484d0c7/core/src/replay_stage.rs#L563)
        const replay_tower: sig.consensus.ReplayTower = try .init(
            deps.allocator,
            .from(deps.logger),
            deps.my_identity,
            deps.vote_identity,
            deps.root.slot,
            deps.account_store.reader().forSlot(&deps.root.constants.ancestors),
        );
        errdefer replay_tower.deinit(deps.allocator);

        return .{
            .fork_choice = fork_choice,
            .replay_tower = replay_tower,
            .latest_validator_votes = .empty,
            .status_cache = .DEFAULT,
            .slot_data = .empty,
            .arena_state = .{},
            .senders = senders,
            .receivers = receivers,
            .execution_log_helper = .init(.from(deps.logger)),
        };
    }
};

fn processResultState(state: *ReplayState, consensus: *ConsensusState) ProcessResultState {
    return .{
        .allocator = state.allocator,
        .logger = .from(state.logger),
        .my_identity = state.my_identity,
        .account_store = state.account_store,
        .ledger_reader = state.ledger.reader,
        .ledger_result_writer = state.ledger.writer,
        .slot_tracker = &state.slot_tracker,
        .epochs = &state.epochs,
        .progress_map = &state.progress_map,

        .fork_choice = &consensus.fork_choice,
        .duplicate_slots_tracker = &consensus.slot_data.duplicate_slots,
        .unfrozen_gossip_verified_vote_hashes = &consensus
            .slot_data.unfrozen_gossip_verified_vote_hashes,
        .latest_validator_votes = &consensus.slot_data.latest_validator_votes,
        .duplicate_confirmed_slots = &consensus.slot_data.duplicate_confirmed_slots,
        .epoch_slots_frozen_slots = &consensus.slot_data.epoch_slots_frozen_slots,
        .duplicate_slots_to_repair = &consensus.slot_data.duplicate_slots_to_repair,
        .purge_repair_slot_counter = &consensus.slot_data.purge_repair_slot_counter,
        .ancestor_hashes_replay_update_sender = consensus.senders.ancestor_hashes_replay_update,
    };
}

/// Analogous to [`initialize_progress_and_fork_choice_with_locked_bank_forks`](https://github.com/anza-xyz/agave/blob/0315eb6adc87229654159448344972cbe484d0c7/core/src/replay_stage.rs#L637)
pub fn initProgressMap(
    allocator: std.mem.Allocator,
    slot_tracker: *const SlotTracker,
    epoch_tracker: *const EpochTracker,
    my_pubkey: Pubkey,
    vote_account: Pubkey,
) !ProgressMap {
    var frozen_slots = try slot_tracker.frozenSlots(allocator);
    defer frozen_slots.deinit(allocator);

    frozen_slots.sort(FrozenSlotsSortCtx{ .slots = frozen_slots.keys() });

    var progress: ProgressMap = .INIT;
    errdefer progress.deinit(allocator);

    // Initialize progress map with any root slots
    for (frozen_slots.keys(), frozen_slots.values()) |slot, ref| {
        const prev_leader_slot = progress.getSlotPrevLeaderSlot(ref.constants.parent_slot);
        try progress.map.ensureUnusedCapacity(allocator, 1);
        progress.map.putAssumeCapacity(slot, try .initFromInfo(allocator, .{
            .slot_info = ref,
            .epoch_stakes = &epoch_tracker.getPtrForSlot(slot).?.stakes,
            .now = .now(),
            .validator_identity = &my_pubkey,
            .validator_vote_pubkey = &vote_account,
            .prev_leader_slot = prev_leader_slot,
            .num_blocks_on_fork = 0,
            .num_dropped_blocks_on_fork = 0,
        }));
    }

    return progress;
}

const FrozenSlotsSortCtx = struct {
    slots: []const Slot,
    pub fn lessThan(ctx: @This(), a_index: usize, b_index: usize) bool {
        return ctx.slots[a_index] < ctx.slots[b_index];
    }
};

/// Analogous to [`initialize_progress_and_fork_choice_with_locked_bank_forks`](https://github.com/anza-xyz/agave/blob/0315eb6adc87229654159448344972cbe484d0c7/core/src/replay_stage.rs#L637)
pub fn initForkChoice(
    allocator: std.mem.Allocator,
    logger: Logger,
    slot_tracker: *const SlotTracker,
    ledger_reader: LedgerReader,
) !HeaviestSubtreeForkChoice {
    const root_slot, const root_hash = blk: {
        const root = slot_tracker.getRoot();
        const root_slot = slot_tracker.root;
        const root_hash = root.state.hash.readCopy();
        break :blk .{ root_slot, root_hash.? };
    };

    var frozen_slots = try slot_tracker.frozenSlots(allocator);
    defer frozen_slots.deinit(allocator);

    frozen_slots.sort(FrozenSlotsSortCtx{ .slots = frozen_slots.keys() });

    // Given a root and a list of `frozen_slots` sorted smallest to greatest by slot,
    // initialize a new HeaviestSubtreeForkChoice
    //
    // Analogous to [`new_from_frozen_banks`](https://github.com/anza-xyz/agave/blob/0315eb6adc87229654159448344972cbe484d0c7/core/src/consensus/heaviest_subtree_fork_choice.rs#L235)
    var heaviest_subtree_fork_choice = fork_choice: {
        var heaviest_subtree_fork_choice: HeaviestSubtreeForkChoice =
            try .init(allocator, .from(logger), .{
                .slot = root_slot,
                .hash = root_hash,
            });

        var prev_slot = root_slot;
        for (frozen_slots.keys(), frozen_slots.values()) |slot, info| {
            const frozen_hash = info.state.hash.readCopy().?;
            if (slot > root_slot) {
                // Make sure the list is sorted
                std.debug.assert(slot > prev_slot);
                prev_slot = slot;
                const parent_bank_hash = info.constants.parent_hash;
                try heaviest_subtree_fork_choice.addNewLeafSlot(
                    .{ .slot = slot, .hash = frozen_hash },
                    .{ .slot = info.constants.parent_slot, .hash = parent_bank_hash },
                );
            }
        }

        break :fork_choice heaviest_subtree_fork_choice;
    };
    errdefer heaviest_subtree_fork_choice.deinit();

    var duplicate_slots = try ledger_reader.db.iterator(
        sig.ledger.schema.schema.duplicate_slots,
        .forward,
        // It is important that the root bank is not marked as duplicate on initialization.
        // Although this bank could contain a duplicate proof, the fact that it was rooted
        // either during a previous run or artificially means that we should ignore any
        // duplicate proofs for the root slot, thus we start consuming duplicate proofs
        // from the root slot + 1
        root_slot +| 1,
    );
    defer duplicate_slots.deinit();

    while (try duplicate_slots.nextKey()) |slot| {
        const ref = slot_tracker.get(slot) orelse continue;
        try heaviest_subtree_fork_choice.markForkInvalidCandidate(&.{
            .slot = slot,
            .hash = ref.state.hash.readCopy().?,
        });
    }

    return heaviest_subtree_fork_choice;
}

/// Run the replay service indefinitely.
pub fn run(deps: ReplayDependencies, senders: Senders, receivers: Receivers) !void {
    const zone = tracy.Zone.init(@src(), .{ .name = "run (replay service)" });
    defer zone.deinit();

    var state = try ReplayState.init(deps);
    defer state.deinit();

    var consensus = try ConsensusState.init(deps, senders, receivers);
    defer consensus.deinit(deps.allocator);

    while (!deps.exit.load(.monotonic)) {
        try advanceReplay(&state, &consensus);
    }
}

/// Run a minimal version of replay indefinitely (single threaded, and without consensus).
pub fn runMinimal(deps: ReplayDependencies) !void {
    const zone = tracy.Zone.init(@src(), .{ .name = "runMinimal (replay service)" });
    defer zone.deinit();

    var state = try ReplayState.init(deps);
    defer state.deinit();

    while (!deps.exit.load(.monotonic)) {
        try advanceMinimalReplay(&state);
    }
}

/// Run a single iteration of the entire replay process. Includes:
/// - replay all active slots that have not been replayed yet
/// - running concensus on the latest updates
fn advanceReplay(state: *ReplayState, consensus: *ConsensusState) !void {
    const allocator = state.allocator;

    const zone = tracy.Zone.init(@src(), .{ .name = "advanceReplay" });
    defer zone.deinit();

    state.logger.debug().log("advancing replay");

    var arena_state = consensus.arena_state.promote(allocator);
    defer {
        _ = arena_state.reset(.retain_capacity);
        consensus.arena_state = arena_state.state;
    }
    const arena = arena_state.allocator();

    try trackNewSlots(
        allocator,
        state.logger,
        state.account_store,
        &state.ledger.db,
        &state.slot_tracker,
        &state.epochs,
        state.slot_leaders,
        &state.hard_forks,
        &state.progress_map,
    );

    const slot_statuses = try replay.execution.replayActiveSlots(state.executionState());

    var processed_a_slot = false;
    for (slot_statuses) |slot_status| {
        const slot, const future = slot_status;
        if (try processResult(
            processResultState(state, consensus),
            slot,
            future.entries,
            try future.awaitBlocking(),
        )) processed_a_slot = true;
    }
    if (!processed_a_slot) std.time.sleep(100 * std.time.ns_per_ms);

    _ = try replay.edge_cases.processEdgeCases(allocator, state.logger, .{
        .my_pubkey = state.my_identity,
        .tpu_has_bank = false,

        .fork_choice = &consensus.fork_choice,
        .ledger = state.ledger.writer,

        .slot_tracker = &state.slot_tracker,
        .progress = &state.progress_map,
        .latest_validator_votes = &consensus.latest_validator_votes,
        .slot_data = &consensus.slot_data,

        .senders = consensus.senders,
        .receivers = consensus.receivers,
    });

    const SlotSet = sig.utils.collections.SortedSetUnmanaged(Slot);

    // arena-allocated
    var ancestors: std.AutoArrayHashMapUnmanaged(Slot, Ancestors) = .empty;
    var descendants: std.AutoArrayHashMapUnmanaged(Slot, SlotSet) = .empty;
    for (
        state.slot_tracker.slots.keys(),
        state.slot_tracker.slots.values(),
    ) |slot, info| {
        const slot_ancestors = &info.constants.ancestors.ancestors;
        const ancestor_gop = try ancestors.getOrPutValue(arena, slot, .EMPTY);
        try ancestor_gop.value_ptr.ancestors.ensureUnusedCapacity(arena, slot_ancestors.count());
        for (slot_ancestors.keys()) |ancestor_slot| {
            try ancestor_gop.value_ptr.addSlot(arena, ancestor_slot);
            const descendants_gop = try descendants.getOrPutValue(arena, ancestor_slot, .empty);
            try descendants_gop.value_ptr.put(arena, slot);
        }
    }

    const slot_history_accessor = SlotHistoryAccessor
        .init(state.account_store.reader());

    replay.consensus.processConsensus(.{
        .allocator = allocator,
<<<<<<< HEAD
        .replay_tower = &consensus.replay_tower,
=======
        .logger = .from(state.logger),
        .replay_tower = &state.replay_tower,
>>>>>>> 4dba1b02
        .progress_map = &state.progress_map,
        .slot_tracker = &state.slot_tracker,
        .epoch_tracker = &state.epochs,
        .fork_choice = &consensus.fork_choice,
        .ledger_reader = state.ledger.reader,
        .ledger_result_writer = state.ledger.writer,
        .ancestors = &ancestors,
        .descendants = &descendants,
        .vote_account = state.my_identity, // TODO: use explicitly distinct vote authority
        .slot_history_accessor = &slot_history_accessor,
<<<<<<< HEAD
        .latest_validator_votes_for_frozen_banks = &consensus.latest_validator_votes,
=======
        .latest_validator_votes_for_frozen_banks = &state.latest_validator_votes,
        .slot_data = &state.slot_data,
        .ancestor_hashes_replay_update_sender = state.senders.ancestor_hashes_replay_update,
>>>>>>> 4dba1b02
    }) catch |e| {
        // ignore errors in consensus since they are expected until the inputs are provided
        state.logger.err().logf("consensus failed with an error: {}", .{e});
    };

    // TODO: dump_then_repair_correct_slots

    // TODO: maybe_start_leader
}

/// Run a single iteration of the replay process. This replays all active slots
/// that have not been replayed yet, without running consensus.
fn advanceMinimalReplay(state: *ReplayState) !void {
    const allocator = state.allocator;

    const zone = tracy.Zone.init(@src(), .{ .name = "advanceMinimalReplay" });
    defer zone.deinit();

    state.logger.debug().log("advancing replay");

    try sig.replay.service.trackNewSlots(
        allocator,
        state.logger,
        state.account_store,
        &state.ledger.db,
        &state.slot_tracker,
        &state.epochs,
        state.slot_leaders,
        &state.hard_forks,
        &state.progress_map,
    );

    const slot_results = try replay.execution.replayActiveSlotsSync(state.executionState());

    var processed_a_slot = false;
    for (slot_results) |result| {
        const slot = result.slot;
        const slot_info = state.slot_tracker.get(slot) orelse return error.MissingSlotInTracker;
        if (slot_info.state.tickHeight() == slot_info.constants.max_tick_height) {
            state.logger.info().logf("finished replaying slot: {}", .{slot});
            try replay.freeze.freezeSlot(state.allocator, .init(
                .from(state.logger),
                state.account_store,
                &(state.epochs.getForSlot(slot) orelse return error.MissingEpoch),
                slot_info.state,
                slot_info.constants,
                slot,
                result.entries[result.entries.len - 1].hash,
            ));
            processed_a_slot = true;
        } else {
            state.logger.info().logf("partially replayed slot: {}", .{slot});
        }
    }

    if (!processed_a_slot) std.time.sleep(100 * std.time.ns_per_ms);
}

/// Identifies new slots in the ledger and starts tracking them in the slot
/// tracker.
///
/// Analogous to
/// [generate_new_bank_forks](https://github.com/anza-xyz/agave/blob/146ebd8be3857d530c0946003fcd58be220c3290/core/src/replay_stage.rs#L4149)
pub fn trackNewSlots(
    allocator: Allocator,
    logger: Logger,
    account_store: AccountStore,
    ledger_db: *LedgerDB,
    slot_tracker: *SlotTracker,
    epoch_tracker: *EpochTracker,
    slot_leaders: SlotLeaders,
    hard_forks: *const sig.core.HardForks,
    /// needed for update_fork_propagated_threshold_from_votes
    _: *ProgressMap,
) !void {
    var zone = tracy.Zone.init(@src(), .{ .name = "trackNewSlots" });
    defer zone.deinit();

    const root = slot_tracker.root;
    var frozen_slots = try slot_tracker.frozenSlots(allocator);
    defer frozen_slots.deinit(allocator);

    var frozen_slots_since_root = try std.ArrayListUnmanaged(sig.core.Slot)
        .initCapacity(allocator, frozen_slots.count());
    defer frozen_slots_since_root.deinit(allocator);
    for (frozen_slots.keys()) |slot| if (slot >= root) {
        frozen_slots_since_root.appendAssumeCapacity(slot);
    };

    var next_slots = try LedgerReader
        .getSlotsSince(allocator, ledger_db, frozen_slots_since_root.items);
    defer {
        for (next_slots.values()) |*list| list.deinit(allocator);
        next_slots.deinit(allocator);
    }

    for (next_slots.keys(), next_slots.values()) |parent_slot, children| {
        const parent_info = frozen_slots.get(parent_slot) orelse return error.MissingParent;

        for (children.items) |slot| {
            if (slot_tracker.contains(slot)) continue;
            logger.info().logf("tracking new slot: {}", .{slot});

            const epoch_info = epoch_tracker.getPtrForSlot(slot) orelse
                return error.MissingEpoch;

            const constants, var state = try newSlotFromParent(
                allocator,
                account_store.reader(),
                epoch_info.ticks_per_slot,
                parent_slot,
                parent_info.constants,
                parent_info.state,
                slot_leaders.get(slot) orelse return error.UnknownLeader,
                slot,
            );
            errdefer constants.deinit(allocator);
            errdefer state.deinit(allocator);

            try updateSysvarsForNewSlot(
                allocator,
                account_store,
                epoch_info,
                epoch_tracker.schedule,
                &constants,
                &state,
                slot,
                hard_forks,
            );

            try slot_tracker.put(allocator, slot, .{ .constants = constants, .state = state });

            // TODO: update_fork_propagated_threshold_from_votes
        }
    }
}

/// Initializes the SlotConstants and SlotState from their parents and other
/// dependencies.
///
/// This is analogous to the *portion* of agave's Bank::new_from_parent that is
/// responsible for creating the actual bank struct.
///
/// For the relevant updates to accountsdb to set sysvars, see
/// updateSysvarsForNewSlot
fn newSlotFromParent(
    allocator: Allocator,
    account_reader: AccountReader,
    ticks_in_slot: u64,
    parent_slot: Slot,
    parent_constants: *const sig.core.SlotConstants,
    parent_state: *SlotState,
    leader: Pubkey,
    slot: Slot,
) !struct { sig.core.SlotConstants, SlotState } {
    var zone = tracy.Zone.init(@src(), .{ .name = "newSlotFromParent" });
    defer zone.deinit();

    var state = try SlotState.fromFrozenParent(allocator, parent_state);
    errdefer state.deinit(allocator);

    const epoch_reward_status = try parent_constants.epoch_reward_status
        .clone(allocator);
    errdefer epoch_reward_status.deinit(allocator);

    var ancestors = try parent_constants.ancestors.clone(allocator);
    errdefer ancestors.deinit(allocator);
    try ancestors.ancestors.put(allocator, slot, {});

    var feature_set = try getActiveFeatures(allocator, account_reader.forSlot(&ancestors), slot);

    const parent_hash = parent_state.hash.readCopy().?;

    // This is inefficient, reserved accounts could live in epoch constants along with
    // the feature set since feature activations are only applied at epoch boundaries.
    // Then we only need to clone the map and update the reserved accounts once per epoch.
    const reserved_accounts = try sig.core.reserved_accounts.initForSlot(
        allocator,
        &feature_set,
        slot,
    );
    errdefer reserved_accounts.deinit(allocator);

    const constants = sig.core.SlotConstants{
        .parent_slot = parent_slot,
        .parent_hash = parent_hash,
        .parent_lt_hash = parent_state.accounts_lt_hash.readCopy().?,
        .block_height = parent_constants.block_height + 1,
        .collector_id = leader,
        .max_tick_height = (slot + 1) * ticks_in_slot,
        .fee_rate_governor = .initDerived(
            &parent_constants.fee_rate_governor,
            parent_state.signature_count.load(.monotonic),
        ),
        .epoch_reward_status = epoch_reward_status,
        .ancestors = ancestors,
        .feature_set = feature_set,
        .reserved_accounts = reserved_accounts,
    };

    return .{ constants, state };
}

/// Determines which features are active for this slot by looking up the feature
/// accounts in accountsdb.
///
/// Analogous to [compute_active_feature_set](https://github.com/anza-xyz/agave/blob/785455b5a3e2d8a95f878d6c80d5361dea9256db/runtime/src/bank.rs#L5338-L5339)
// TODO: epoch boundary - handle feature activations
pub fn getActiveFeatures(
    allocator: Allocator,
    account_reader: sig.accounts_db.SlotAccountReader,
    slot: Slot,
) !sig.core.FeatureSet {
    var features: sig.core.FeatureSet = .ALL_DISABLED;
    for (0..sig.core.features.NUM_FEATURES) |i| {
        const possible_feature: sig.core.features.Feature = @enumFromInt(i);
        const possible_feature_pubkey = sig.core.features.map.get(possible_feature).key;
        const feature_account = try account_reader.get(possible_feature_pubkey) orelse continue;
        if (!feature_account.owner.equals(&sig.runtime.ids.FEATURE_PROGRAM_ID)) {
            continue;
        }

        var data_iterator = feature_account.data.iterator();
        const reader = data_iterator.reader();
        const feature = try sig.bincode.read(allocator, struct { activated_at: ?u64 }, reader, .{});
        if (feature.activated_at) |activation_slot| {
            if (activation_slot <= slot) {
                features.setSlot(possible_feature, activation_slot);
            }
        }
    }
    return features;
}

test "getActiveFeatures rejects wrong ownership" {
    const allocator = std.testing.allocator;
    var accounts = std.AutoArrayHashMapUnmanaged(Pubkey, sig.core.Account).empty;
    defer accounts.deinit(allocator);
    // bincode for a feature that activated at slot 0
    var slot_0_bytes: [9]u8 = .{ 1, 0, 0, 0, 0, 0, 0, 0, 0 };
    var acct: sig.core.Account = undefined;
    acct.owner = Pubkey.ZEROES;
    acct.data = .{ .unowned_allocation = &slot_0_bytes };

    try accounts.put(
        allocator,
        sig.core.features.map.get(.system_transfer_zero_check).key,
        acct,
    );

    const features = try getActiveFeatures(allocator, .{ .single_version_map = &accounts }, 0);
    try std.testing.expect(!features.active(.system_transfer_zero_check, 1));

    acct.owner = sig.runtime.ids.FEATURE_PROGRAM_ID;
    try accounts.put(
        allocator,
        sig.core.features.map.get(.system_transfer_zero_check).key,
        acct,
    );

    const features2 = try getActiveFeatures(allocator, .{ .single_version_map = &accounts }, 0);
    try std.testing.expect(features2.active(.system_transfer_zero_check, 1));
}

test trackNewSlots {
    const allocator = std.testing.allocator;
    var rng = std.Random.DefaultPrng.init(0);

    var ledger_db = try sig.ledger.tests.TestDB.init(@src());
    defer ledger_db.deinit();
    //     0
    //     1
    //    / \
    //   2   4
    //  [3]  6
    //   5
    // no shreds received from 0 or 3
    inline for (.{
        .{ 0, 0, &.{1} },
        .{ 1, 0, &.{ 2, 4 } },
        .{ 2, 1, &.{} },
        .{ 3, null, &.{5} },
        .{ 5, 3, &.{} },
        .{ 4, 1, &.{6} },
        .{ 6, 4, &.{} },
    }) |item| {
        const slot, const parent, const children = item;
        var meta = sig.ledger.meta.SlotMeta.init(allocator, slot, parent);
        defer meta.deinit();
        try meta.child_slots.appendSlice(children);
        try ledger_db.put(sig.ledger.schema.schema.slot_meta, slot, meta);
    }

    var slot_tracker: SlotTracker = try .init(allocator, 0, .{
        .state = try .genesis(allocator),
        .constants = try .genesis(allocator, .DEFAULT),
    });
    defer slot_tracker.deinit(allocator);
    slot_tracker.get(0).?.state.hash.set(.ZEROES);

    var epoch_tracker: EpochTracker = .{ .schedule = .DEFAULT };
    defer epoch_tracker.deinit(allocator);
    try epoch_tracker.epochs.put(allocator, 0, .{
        .hashes_per_tick = 1,
        .ticks_per_slot = 1,
        .ns_per_slot = 1,
        .genesis_creation_time = 1,
        .slots_per_year = 1,
        .stakes = try .initEmptyWithGenesisStakeHistoryEntry(allocator),
        .rent_collector = .DEFAULT,
    });

    const leader_schedule = sig.core.leader_schedule.LeaderSchedule{
        .allocator = undefined,
        .slot_leaders = &.{
            Pubkey.initRandom(rng.random()),
            Pubkey.initRandom(rng.random()),
            Pubkey.initRandom(rng.random()),
            Pubkey.initRandom(rng.random()),
            Pubkey.initRandom(rng.random()),
            Pubkey.initRandom(rng.random()),
            Pubkey.initRandom(rng.random()),
        },
    };

    var lsc = sig.core.leader_schedule.LeaderScheduleCache.init(allocator, .DEFAULT);
    defer {
        var map = lsc.leader_schedules.write();
        map.mut().deinit();
        map.unlock();
    }
    try lsc.put(0, leader_schedule);
    const slot_leaders = lsc.slotLeaders();

    // slot tracker should start with only 0
    try expectSlotTracker(&slot_tracker, leader_schedule, &.{.{ 0, 0 }}, &.{ 1, 2, 3, 4, 5, 6 });

    const hard_forks = sig.core.HardForks{};

    // only the root (0) is considered frozen, so only 0 and 1 should be added at first.
    try trackNewSlots(
        allocator,
        .FOR_TESTS,
        .noop,
        &ledger_db,
        &slot_tracker,
        &epoch_tracker,
        slot_leaders,
        &hard_forks,
        undefined,
    );
    try expectSlotTracker(
        &slot_tracker,
        leader_schedule,
        &.{ .{ 0, 0 }, .{ 1, 0 } },
        &.{ 2, 3, 4, 5, 6 },
    );

    // doing nothing should result in the same tracker state
    try trackNewSlots(
        allocator,
        .FOR_TESTS,
        .noop,
        &ledger_db,
        &slot_tracker,
        &epoch_tracker,
        slot_leaders,
        &hard_forks,
        undefined,
    );
    try expectSlotTracker(
        &slot_tracker,
        leader_schedule,
        &.{ .{ 0, 0 }, .{ 1, 0 } },
        &.{ 2, 3, 4, 5, 6 },
    );

    // freezing 1 should result in 2 and 4 being added
    slot_tracker.get(1).?.state.hash.set(.ZEROES);
    try trackNewSlots(
        allocator,
        .FOR_TESTS,
        .noop,
        &ledger_db,
        &slot_tracker,
        &epoch_tracker,
        slot_leaders,
        &hard_forks,
        undefined,
    );
    try expectSlotTracker(
        &slot_tracker,
        leader_schedule,
        &.{ .{ 0, 0 }, .{ 1, 0 }, .{ 2, 1 }, .{ 4, 1 } },
        &.{ 3, 5, 6 },
    );

    // freezing 2 and 4 should only result in 6 being added since 3's parent is unknown
    slot_tracker.get(2).?.state.hash.set(.ZEROES);
    slot_tracker.get(4).?.state.hash.set(.ZEROES);
    try trackNewSlots(
        allocator,
        .FOR_TESTS,
        .noop,
        &ledger_db,
        &slot_tracker,
        &epoch_tracker,
        slot_leaders,
        &hard_forks,
        undefined,
    );
    try expectSlotTracker(
        &slot_tracker,
        leader_schedule,
        &.{ .{ 0, 0 }, .{ 1, 0 }, .{ 2, 1 }, .{ 4, 1 }, .{ 6, 4 } },
        &.{ 3, 5 },
    );
}

fn expectSlotTracker(
    slot_tracker: *SlotTracker,
    leader_schedule: sig.core.leader_schedule.LeaderSchedule,
    included_slots: []const [2]Slot,
    excluded_slots: []const Slot,
) !void {
    for (included_slots) |item| {
        const slot, const parent = item;
        const slot_info = slot_tracker.get(slot) orelse return error.Fail;
        try std.testing.expectEqual(parent, slot_info.constants.parent_slot);
        if (slot != 0) try std.testing.expectEqual(
            leader_schedule.slot_leaders[slot],
            slot_info.constants.collector_id,
        );
    }
    for (excluded_slots) |slot| {
        try std.testing.expectEqual(null, slot_tracker.get(slot));
    }
}<|MERGE_RESOLUTION|>--- conflicted
+++ resolved
@@ -564,17 +564,12 @@
         }
     }
 
-    const slot_history_accessor = SlotHistoryAccessor
-        .init(state.account_store.reader());
+    const slot_history_accessor = SlotHistoryAccessor.init(state.account_store.reader());
 
     replay.consensus.processConsensus(.{
         .allocator = allocator,
-<<<<<<< HEAD
+        .logger = .from(state.logger),
         .replay_tower = &consensus.replay_tower,
-=======
-        .logger = .from(state.logger),
-        .replay_tower = &state.replay_tower,
->>>>>>> 4dba1b02
         .progress_map = &state.progress_map,
         .slot_tracker = &state.slot_tracker,
         .epoch_tracker = &state.epochs,
@@ -585,13 +580,9 @@
         .descendants = &descendants,
         .vote_account = state.my_identity, // TODO: use explicitly distinct vote authority
         .slot_history_accessor = &slot_history_accessor,
-<<<<<<< HEAD
         .latest_validator_votes_for_frozen_banks = &consensus.latest_validator_votes,
-=======
-        .latest_validator_votes_for_frozen_banks = &state.latest_validator_votes,
-        .slot_data = &state.slot_data,
-        .ancestor_hashes_replay_update_sender = state.senders.ancestor_hashes_replay_update,
->>>>>>> 4dba1b02
+        .slot_data = &consensus.slot_data,
+        .ancestor_hashes_replay_update_sender = consensus.senders.ancestor_hashes_replay_update,
     }) catch |e| {
         // ignore errors in consensus since they are expected until the inputs are provided
         state.logger.err().logf("consensus failed with an error: {}", .{e});
