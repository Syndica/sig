const std = @import("std");
const sig = @import("../sig.zig");
const replay = @import("lib.zig");

const Allocator = std.mem.Allocator;

const ThreadPool = sig.sync.ThreadPool;

const AccountStore = sig.accounts_db.account_store.AccountStore;
const AccountReader = sig.accounts_db.account_store.AccountReader;
const BlockstoreDB = sig.ledger.BlockstoreDB;
const BlockstoreReader = sig.ledger.BlockstoreReader;
const ProgressMap = sig.consensus.ProgressMap;
const Pubkey = sig.core.Pubkey;
const Slot = sig.core.Slot;
const SlotLeaders = sig.core.leader_schedule.SlotLeaders;
const SlotState = sig.core.bank.SlotState;
const LedgerResultWriter = sig.ledger.result_writer.LedgerResultWriter;
const ReplayExecutionState = replay.execution.ReplayExecutionState;
const SlotTracker = replay.trackers.SlotTracker;
const EpochTracker = replay.trackers.EpochTracker;

const LatestValidatorVotesForFrozenSlots =
    sig.consensus.latest_validator_votes.LatestValidatorVotes;

/// Number of threads to use in replay's thread pool
const NUM_THREADS = 4;

const SWITCH_FORK_THRESHOLD: f64 = 0.38;
const MAX_ENTRIES: u64 = 1024 * 1024; // 1 million slots is about 5 days
const DUPLICATE_LIVENESS_THRESHOLD: f64 = 0.1;
pub const DUPLICATE_THRESHOLD: f64 = 1.0 - SWITCH_FORK_THRESHOLD - DUPLICATE_LIVENESS_THRESHOLD;

pub const ReplayDependencies = struct {
    /// Used for all allocations within the replay stage
    allocator: Allocator,
    logger: sig.trace.Logger,
    my_identity: sig.core.Pubkey,
    /// Tell replay when to exit
    exit: *std.atomic.Value(bool),
    /// Used in the EpochManager
    epoch_schedule: sig.core.EpochSchedule,
    /// Used to get the entries to validate them and execute the transactions
    blockstore_reader: *BlockstoreReader,
    /// Used to update the ledger with consensus results
    ledger_result_writer: *LedgerResultWriter,
    account_store: AccountStore,
    slot_leaders: SlotLeaders,
    /// The slot to start replaying from.
    root_slot: Slot,
    root_slot_constants: sig.core.SlotConstants,
    root_slot_state: sig.core.SlotState,
};

pub const Logger = sig.trace.ScopedLogger("replay");

pub const SlotData = struct {
    duplicate_confirmed_slots: replay.edge_cases.DuplicateConfirmedSlots,
    epoch_slots_frozen_slots: replay.edge_cases.EpochSlotsFrozenSlots,
    duplicate_slots_to_repair: replay.edge_cases.DuplicateSlotsToRepair,
    purge_repair_slot_counter: replay.edge_cases.PurgeRepairSlotCounters,
    unfrozen_gossip_verified_vote_hashes: replay.edge_cases.UnfrozenGossipVerifiedVoteHashes,
    duplicate_slots: replay.edge_cases.DuplicateSlots,
};

const ReplayState = struct {
    allocator: Allocator,
    logger: Logger,
    thread_pool: *ThreadPool,
    slot_leaders: SlotLeaders,
    slot_tracker: *SlotTracker,
    epochs: *EpochTracker,
    account_store: AccountStore,
    progress_map: *ProgressMap,
    blockstore_db: BlockstoreDB,
    execution: ReplayExecutionState,

    fn init(deps: ReplayDependencies) !ReplayState {
        const thread_pool = try deps.allocator.create(ThreadPool);
        errdefer deps.allocator.destroy(thread_pool);
        thread_pool.* = ThreadPool.init(.{ .max_threads = NUM_THREADS });

        var root_slot_state = deps.root_slot_state;
        const last_blockhash = root_slot_state.blockhash_queue.readField("last_hash") orelse
            return error.InvalidBlockhashQueue;

        const slot_tracker = try deps.allocator.create(SlotTracker);
        errdefer deps.allocator.destroy(slot_tracker);
        slot_tracker.* = try .init(deps.allocator, deps.root_slot, .{
            .constants = deps.root_slot_constants,
            .state = root_slot_state,
        });
        errdefer slot_tracker.deinit(deps.allocator);

        const epoch_tracker = try deps.allocator.create(EpochTracker);
        errdefer deps.allocator.destroy(epoch_tracker);
        epoch_tracker.* = .{ .schedule = deps.epoch_schedule };
        errdefer epoch_tracker.deinit(deps.allocator);

        const progress_map = try deps.allocator.create(ProgressMap);
        progress_map.* = ProgressMap.INIT;
        try progress_map.map.put(
            deps.allocator,
            slot_tracker.root,
            try .init(deps.allocator, .{
                .now = .now(),
                .last_entry = last_blockhash,
                .prev_leader_slot = null, // non-block-producing
                .validator_stake_info = null, // non-voting
                .num_blocks_on_fork = 0,
                .num_dropped_blocks_on_fork = 0,
            }),
        );

        return .{
            .allocator = deps.allocator,
            .logger = .from(deps.logger),
            .thread_pool = thread_pool,
            .slot_leaders = deps.slot_leaders,
            .slot_tracker = slot_tracker,
            .epochs = epoch_tracker,
            .account_store = deps.account_store,
            .blockstore_db = deps.blockstore_reader.db,
            .progress_map = progress_map,
            .execution = try ReplayExecutionState.init(
                deps.allocator,
                deps.logger,
                deps.my_identity,
                thread_pool,
                deps.account_store,
                deps.blockstore_reader,
                slot_tracker,
                epoch_tracker,
                progress_map,
            ),
        };
    }

    fn deinit(self: *ReplayState) void {
        self.thread_pool.shutdown();
        self.thread_pool.deinit();
        self.allocator.destroy(self.thread_pool);
        self.slot_tracker.deinit(self.allocator);
        self.allocator.destroy(self.slot_tracker);
        self.epochs.deinit(self.allocator);
        self.allocator.destroy(self.epochs);
    }
};

/// Run the replay service indefinitely.
pub fn run(deps: ReplayDependencies) !void {
    var state = try ReplayState.init(deps);
    defer state.deinit();

    while (!deps.exit.load(.monotonic)) try advanceReplay(&state);
}

/// Run a single iteration of the entire replay process. Includes:
/// - replay all active slots that have not been replayed yet
/// - running concensus on the latest updates
fn advanceReplay(state: *ReplayState) !void {
    try trackNewSlots(
        state.allocator,
        state.account_store,
        &state.blockstore_db,
        state.slot_tracker,
        state.epochs,
        state.slot_leaders,
        state.execution.progress_map,
    );

    _ = try replay.execution.replayActiveSlots(&state.execution);

    _ = &replay.edge_cases.processEdgeCases;

    try replay.consensus.processConsensus(null);

    // TODO: dump_then_repair_correct_slots

    // TODO: maybe_start_leader
}

/// Identifies new slots in the ledger and starts tracking them in the slot
/// tracker.
///
/// Analogous to
/// [generate_new_bank_forks](https://github.com/anza-xyz/agave/blob/146ebd8be3857d530c0946003fcd58be220c3290/core/src/replay_stage.rs#L4149)
fn trackNewSlots(
    allocator: Allocator,
    account_store: AccountStore,
    blockstore_db: *sig.ledger.BlockstoreDB,
    slot_tracker: *SlotTracker,
    epoch_tracker: *EpochTracker,
    slot_leaders: SlotLeaders,
    /// needed for update_fork_propagated_threshold_from_votes
    _: *ProgressMap,
) !void {
    const root = slot_tracker.root;
    var frozen_slots = try slot_tracker.frozenSlots(allocator);
    defer frozen_slots.deinit(allocator);

    var frozen_slots_since_root = try std.ArrayListUnmanaged(sig.core.Slot)
        .initCapacity(allocator, frozen_slots.count());
    defer frozen_slots_since_root.deinit(allocator);
    for (frozen_slots.keys()) |slot| if (slot >= root) {
        frozen_slots_since_root.appendAssumeCapacity(slot);
    };

    var next_slots = try BlockstoreReader
        .getSlotsSince(allocator, blockstore_db, frozen_slots_since_root.items);
    defer {
        for (next_slots.values()) |*list| list.deinit(allocator);
        next_slots.deinit(allocator);
    }

    for (next_slots.keys(), next_slots.values()) |parent_slot, children| {
        const parent_info = frozen_slots.get(parent_slot) orelse return error.MissingParent;
        for (children.items) |slot| {
            if (slot_tracker.contains(slot)) continue;

            const epoch_info = epoch_tracker.getPtrForSlot(slot) orelse
                return error.MissingEpoch;

            var slot_state = try SlotState.fromFrozenParent(allocator, parent_info.state);
            errdefer slot_state.deinit(allocator);

            const epoch_reward_status = try parent_info.constants.epoch_reward_status
                .clone(allocator);
            errdefer epoch_reward_status.deinit(allocator);

            const leader = slot_leaders.get(slot) orelse return error.UnknownLeader;

            var ancestors = try parent_info.constants.ancestors.clone(allocator);
            errdefer ancestors.deinit(allocator);
            try ancestors.ancestors.put(allocator, slot, {});

            var feature_set = try getActiveFeatures(
                allocator,
                account_store.reader(),
                slot,
                &ancestors,
            );
            errdefer feature_set.deinit(allocator);

            const parent_hash = parent_info.state.hash.readCopy().?;

            try slot_tracker.put(allocator, slot, .{
                .constants = .{
                    .parent_slot = parent_slot,
                    .parent_hash = parent_hash,
                    .parent_lt_hash = parent_info.state.accounts_lt_hash.readCopy().?,
                    .block_height = parent_info.constants.block_height + 1,
                    .collector_id = leader,
                    .max_tick_height = (slot + 1) * epoch_info.ticks_per_slot,
                    .fee_rate_governor = .initDerived(
                        &parent_info.constants.fee_rate_governor,
                        parent_info.state.signature_count.load(.monotonic),
                    ),
                    .epoch_reward_status = epoch_reward_status,
                    .ancestors = ancestors,
                    .feature_set = feature_set,
                },
                .state = slot_state,
            });

            // TODO: update_fork_propagated_threshold_from_votes
        }
    }
}

// TODO: epoch boundary - handle feature activations
pub fn getActiveFeatures(
    allocator: Allocator,
    account_reader: AccountReader,
    slot: Slot,
    ancestors: *const sig.core.Ancestors,
) !sig.core.FeatureSet {
    var features = std.AutoArrayHashMapUnmanaged(Pubkey, Slot).empty;
    for (sig.core.FEATURES) |pubkey| {
        const feature_account = try account_reader.get(pubkey, ancestors) orelse continue;
        if (!feature_account.owner.equals(&sig.runtime.ids.FEATURE_PROGRAM_ID)) {
            return error.FeatureNotOwnedByFeatureProgram;
        }

        var data_iterator = feature_account.data.iterator();
        const reader = data_iterator.reader();
        const feature = try sig.bincode.read(allocator, struct { activated_at: ?u64 }, reader, .{});
        if (feature.activated_at) |activation_slot| {
            if (activation_slot <= slot) {
                try features.put(allocator, pubkey, activation_slot);
            }
        }
    }
    return .{ .active = features };
}

test trackNewSlots {
    const allocator = std.testing.allocator;
    var rng = std.Random.DefaultPrng.init(0);

    var blockstore_db = try sig.ledger.tests.TestDB.init(@src());
    defer blockstore_db.deinit();
    //     0
    //     1
    //    / \
    //   2   4
    //  [3]  6
    //   5
    // no shreds received from 0 or 3
    inline for (.{
        .{ 0, 0, &.{1} },
        .{ 1, 0, &.{ 2, 4 } },
        .{ 2, 1, &.{} },
        .{ 3, null, &.{5} },
        .{ 5, 3, &.{} },
        .{ 4, 1, &.{6} },
        .{ 6, 4, &.{} },
    }) |item| {
        const slot, const parent, const children = item;
        var meta = sig.ledger.meta.SlotMeta.init(allocator, slot, parent);
        defer meta.deinit();
        try meta.child_slots.appendSlice(children);
        try blockstore_db.put(sig.ledger.schema.schema.slot_meta, slot, meta);
    }

    var slot_tracker: SlotTracker = try .init(allocator, 0, .{
        .constants = .genesis(.DEFAULT),
        .state = .GENESIS,
    });
    defer slot_tracker.deinit(allocator);
    slot_tracker.get(0).?.state.hash.set(.ZEROES);

    var epoch_tracker: EpochTracker = .{ .schedule = .DEFAULT };
    defer epoch_tracker.deinit(allocator);
    try epoch_tracker.epochs.put(allocator, 0, .{
        .hashes_per_tick = 1,
        .ticks_per_slot = 1,
        .ns_per_slot = 1,
        .genesis_creation_time = 1,
        .slots_per_year = 1,
<<<<<<< HEAD
        .stakes = try .initEmptyWithGenesisStakeHistoryEntry(allocator),
=======
        .stakes = try .initEmpty(allocator),
        .rent_collector = .initRandom(rng.random()),
>>>>>>> d24cdd8b
    });

    const leader_schedule = sig.core.leader_schedule.LeaderSchedule{
        .allocator = undefined,
        .slot_leaders = &.{
            Pubkey.initRandom(rng.random()),
            Pubkey.initRandom(rng.random()),
            Pubkey.initRandom(rng.random()),
            Pubkey.initRandom(rng.random()),
            Pubkey.initRandom(rng.random()),
            Pubkey.initRandom(rng.random()),
            Pubkey.initRandom(rng.random()),
        },
    };

    var lsc = sig.core.leader_schedule.LeaderScheduleCache.init(allocator, .DEFAULT);
    defer {
        var map = lsc.leader_schedules.write();
        map.mut().deinit();
        map.unlock();
    }
    try lsc.put(0, leader_schedule);
    const slot_leaders = lsc.slotLeaders();

    // slot tracker should start with only 0
    try expectSlotTracker(&slot_tracker, leader_schedule, &.{.{ 0, 0 }}, &.{ 1, 2, 3, 4, 5, 6 });

    // only the root (0) is considered frozen, so only 0 and 1 should be added at first.
    try trackNewSlots(
        allocator,
        .noop,
        &blockstore_db,
        &slot_tracker,
        &epoch_tracker,
        slot_leaders,
        undefined,
    );
    try expectSlotTracker(
        &slot_tracker,
        leader_schedule,
        &.{ .{ 0, 0 }, .{ 1, 0 } },
        &.{ 2, 3, 4, 5, 6 },
    );

    // doing nothing should result in the same tracker state
    try trackNewSlots(
        allocator,
        .noop,
        &blockstore_db,
        &slot_tracker,
        &epoch_tracker,
        slot_leaders,
        undefined,
    );
    try expectSlotTracker(
        &slot_tracker,
        leader_schedule,
        &.{ .{ 0, 0 }, .{ 1, 0 } },
        &.{ 2, 3, 4, 5, 6 },
    );

    // freezing 1 should result in 2 and 4 being added
    slot_tracker.get(1).?.state.hash.set(.ZEROES);
    try trackNewSlots(
        allocator,
        .noop,
        &blockstore_db,
        &slot_tracker,
        &epoch_tracker,
        slot_leaders,
        undefined,
    );
    try expectSlotTracker(
        &slot_tracker,
        leader_schedule,
        &.{ .{ 0, 0 }, .{ 1, 0 }, .{ 2, 1 }, .{ 4, 1 } },
        &.{ 3, 5, 6 },
    );

    // freezing 2 and 4 should only result in 6 being added since 3's parent is unknown
    slot_tracker.get(2).?.state.hash.set(.ZEROES);
    slot_tracker.get(4).?.state.hash.set(.ZEROES);
    try trackNewSlots(
        allocator,
        .noop,
        &blockstore_db,
        &slot_tracker,
        &epoch_tracker,
        slot_leaders,
        undefined,
    );
    try expectSlotTracker(
        &slot_tracker,
        leader_schedule,
        &.{ .{ 0, 0 }, .{ 1, 0 }, .{ 2, 1 }, .{ 4, 1 }, .{ 6, 4 } },
        &.{ 3, 5 },
    );
}

fn expectSlotTracker(
    slot_tracker: *SlotTracker,
    leader_schedule: sig.core.leader_schedule.LeaderSchedule,
    included_slots: []const [2]Slot,
    excluded_slots: []const Slot,
) !void {
    for (included_slots) |item| {
        const slot, const parent = item;
        const slot_info = slot_tracker.get(slot) orelse return error.Fail;
        try std.testing.expectEqual(parent, slot_info.constants.parent_slot);
        if (slot != 0) try std.testing.expectEqual(
            leader_schedule.slot_leaders[slot],
            slot_info.constants.collector_id,
        );
    }
    for (excluded_slots) |slot| {
        try std.testing.expectEqual(null, slot_tracker.get(slot));
    }
}<|MERGE_RESOLUTION|>--- conflicted
+++ resolved
@@ -338,12 +338,8 @@
         .ns_per_slot = 1,
         .genesis_creation_time = 1,
         .slots_per_year = 1,
-<<<<<<< HEAD
         .stakes = try .initEmptyWithGenesisStakeHistoryEntry(allocator),
-=======
-        .stakes = try .initEmpty(allocator),
         .rent_collector = .initRandom(rng.random()),
->>>>>>> d24cdd8b
     });
 
     const leader_schedule = sig.core.leader_schedule.LeaderSchedule{
