--- conflicted
+++ resolved
@@ -393,7 +393,7 @@
 
     var slot_tracker: SlotTracker = try .init(allocator, 0, .{
         .constants = .genesis(.DEFAULT),
-        .state = .GENESIS,
+        .state = try .genesis(allocator),
     });
     defer slot_tracker.deinit(allocator);
     slot_tracker.get(0).?.state.hash.set(.ZEROES);
@@ -406,12 +406,8 @@
         .ns_per_slot = 1,
         .genesis_creation_time = 1,
         .slots_per_year = 1,
-<<<<<<< HEAD
-        .stakes = try .initEmpty(allocator),
+        .stakes = try .initEmptyWithGenesisStakeHistoryEntry(allocator),
         .rent_collector = .initRandom(rng.random()),
-=======
-        .stakes = try .initEmptyWithGenesisStakeHistoryEntry(allocator),
->>>>>>> cbaa5f1f
     });
 
     const leader_schedule = sig.core.leader_schedule.LeaderSchedule{
