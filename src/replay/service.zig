const std = @import("std");
const sig = @import("../sig.zig");
const replay = @import("lib.zig");

const Allocator = std.mem.Allocator;

const ThreadPool = sig.sync.ThreadPool;

const Pubkey = sig.core.Pubkey;
const Slot = sig.core.Slot;
const SlotLeaders = sig.core.leader_schedule.SlotLeaders;
const SlotState = sig.core.bank.SlotState;
<<<<<<< HEAD
const SlotAndHash = sig.core.hash.SlotAndHash;
const Hash = sig.core.Hash;
=======
>>>>>>> 80ab204b

const AccountStore = sig.accounts_db.AccountStore;
const AccountReader = sig.accounts_db.AccountReader;
const SlotAccountReader = sig.accounts_db.account_store.SlotAccountReader;

const BlockstoreDB = sig.ledger.BlockstoreDB;
const BlockstoreReader = sig.ledger.BlockstoreReader;
const LedgerResultWriter = sig.ledger.result_writer.LedgerResultWriter;

const ProgressMap = sig.consensus.ProgressMap;
<<<<<<< HEAD
const HeaviestSubtreeForkChoice = sig.consensus.HeaviestSubtreeForkChoice;
=======
>>>>>>> 80ab204b

const ReplayExecutionState = replay.execution.ReplayExecutionState;
const SlotTracker = replay.trackers.SlotTracker;
const EpochTracker = replay.trackers.EpochTracker;

const updateSysvarsForNewSlot = replay.update_sysvar.updateSysvarsForNewSlot;

const LatestValidatorVotesForFrozenSlots =
    sig.consensus.latest_validator_votes.LatestValidatorVotes;

const DuplicateSlots = replay.edge_cases.DuplicateSlots;
const DuplicateConfirmedSlots = replay.edge_cases.DuplicateConfirmedSlots;
const DuplicateSlotsToRepair = replay.edge_cases.DuplicateSlotsToRepair;
const EpochSlotsFrozenSlots = replay.edge_cases.EpochSlotsFrozenSlots;
const PurgeRepairSlotCounters = replay.edge_cases.PurgeRepairSlotCounters;
const UnfrozenGossipVerifiedVoteHashes = replay.edge_cases.UnfrozenGossipVerifiedVoteHashes;

/// Number of threads to use in replay's thread pool
const NUM_THREADS = 4;

const SWITCH_FORK_THRESHOLD: f64 = 0.38;
const MAX_ENTRIES: u64 = 1024 * 1024; // 1 million slots is about 5 days
const DUPLICATE_LIVENESS_THRESHOLD: f64 = 0.1;
pub const DUPLICATE_THRESHOLD: f64 = 1.0 - SWITCH_FORK_THRESHOLD - DUPLICATE_LIVENESS_THRESHOLD;

pub const ReplayDependencies = struct {
    /// Used for all allocations within the replay stage
    allocator: Allocator,
    logger: sig.trace.Logger,
    my_identity: sig.core.Pubkey,
    /// Tell replay when to exit
    exit: *std.atomic.Value(bool),
    /// Used in the EpochManager
    epoch_schedule: sig.core.EpochSchedule,
    /// Used to get the entries to validate them and execute the transactions
    blockstore_reader: *BlockstoreReader,
    /// Used to update the ledger with consensus results
    ledger_result_writer: *LedgerResultWriter,
    account_store: AccountStore,
    slot_leaders: SlotLeaders,
    /// The slot to start replaying from.
    root_slot: Slot,
    root_slot_constants: sig.core.SlotConstants,
    root_slot_state: sig.core.SlotState,
    current_epoch: sig.core.Epoch,
    current_epoch_constants: sig.core.EpochConstants,
    hard_forks: sig.core.HardForks,
};

pub const Logger = sig.trace.ScopedLogger("replay");

pub const SlotData = struct {
    duplicate_confirmed_slots: replay.edge_cases.DuplicateConfirmedSlots,
    epoch_slots_frozen_slots: replay.edge_cases.EpochSlotsFrozenSlots,
    duplicate_slots_to_repair: replay.edge_cases.DuplicateSlotsToRepair,
    purge_repair_slot_counter: replay.edge_cases.PurgeRepairSlotCounters,
    unfrozen_gossip_verified_vote_hashes: replay.edge_cases.UnfrozenGossipVerifiedVoteHashes,
    duplicate_slots: replay.edge_cases.DuplicateSlots,
};

const ReplayState = struct {
    allocator: Allocator,
    logger: Logger,
    thread_pool: *ThreadPool,
    slot_leaders: SlotLeaders,
    slot_tracker: *SlotTracker,
    epochs: *EpochTracker,
    hard_forks: sig.core.HardForks,
    account_store: AccountStore,
    progress_map: *ProgressMap,
    blockstore_db: BlockstoreDB,
    execution: ReplayExecutionState,

    fn init(deps: ReplayDependencies) !ReplayState {
        const thread_pool = try deps.allocator.create(ThreadPool);
        errdefer deps.allocator.destroy(thread_pool);
        thread_pool.* = ThreadPool.init(.{ .max_threads = NUM_THREADS });

        var root_slot_state = deps.root_slot_state;
        const last_blockhash = root_slot_state.blockhash_queue.readField("last_hash") orelse
            return error.InvalidBlockhashQueue;

        const slot_tracker = try deps.allocator.create(SlotTracker);
        errdefer deps.allocator.destroy(slot_tracker);
        slot_tracker.* = try .init(deps.allocator, deps.root_slot, .{
            .constants = deps.root_slot_constants,
            .state = root_slot_state,
        });
        errdefer slot_tracker.deinit(deps.allocator);

        const epoch_tracker = try deps.allocator.create(EpochTracker);
        errdefer deps.allocator.destroy(epoch_tracker);
        epoch_tracker.* = .{ .schedule = deps.epoch_schedule };
        errdefer epoch_tracker.deinit(deps.allocator);
        try epoch_tracker.epochs
            .put(deps.allocator, deps.current_epoch, deps.current_epoch_constants);

        const progress_map = try deps.allocator.create(ProgressMap);
        progress_map.* = ProgressMap.INIT;
        try progress_map.map.put(
            deps.allocator,
            slot_tracker.root,
            try .init(deps.allocator, .{
                .now = .now(),
                .last_entry = last_blockhash,
                .prev_leader_slot = null, // non-block-producing
                .validator_stake_info = null, // non-voting
                .num_blocks_on_fork = 0,
                .num_dropped_blocks_on_fork = 0,
            }),
        );

        // TODO: Might need updating with the Initialize requisite replay state PR.
        var fork_choice = HeaviestSubtreeForkChoice{
            .allocator = deps.allocator,
            .logger = .noop,
            .fork_infos = std.AutoHashMap(
                SlotAndHash,
                sig.consensus.fork_choice.ForkInfo,
            ).init(deps.allocator),
            .latest_votes = std.AutoHashMap(Pubkey, SlotAndHash).init(deps.allocator),
            .tree_root = .{ .slot = 0, .hash = Hash.ZEROES },
            .last_root_time = sig.time.Instant.now(),
        };
        var duplicate_slot_tracker = DuplicateSlots.empty;
        var duplicate_confirmed_slots = DuplicateConfirmedSlots.empty;
        var epoch_slots_frozen_slots = EpochSlotsFrozenSlots.empty;
        var duplicate_slots_to_repair = DuplicateSlotsToRepair.empty;
        var purge_replair_slot_counter = PurgeRepairSlotCounters.empty;

        var unfrozen_gossip_verified_vote_hashes = UnfrozenGossipVerifiedVoteHashes{
            .votes_per_slot = .empty,
        };
        var latest_validator_votes_for_frozen_banks = LatestValidatorVotesForFrozenSlots.empty;

        return .{
            .allocator = deps.allocator,
            .logger = .from(deps.logger),
            .thread_pool = thread_pool,
            .slot_leaders = deps.slot_leaders,
            .slot_tracker = slot_tracker,
            .epochs = epoch_tracker,
            .hard_forks = deps.hard_forks,
            .account_store = deps.account_store,
            .blockstore_db = deps.blockstore_reader.db,
            .progress_map = progress_map,
            .execution = try ReplayExecutionState.init(
                deps.allocator,
                deps.logger,
                deps.my_identity,
                thread_pool,
                deps.account_store,
                deps.blockstore_reader,
                deps.ledger_result_writer,
                slot_tracker,
                epoch_tracker,
                progress_map,
                &fork_choice,
                &duplicate_slot_tracker,
                &unfrozen_gossip_verified_vote_hashes,
                &latest_validator_votes_for_frozen_banks,
                &duplicate_confirmed_slots,
                &epoch_slots_frozen_slots,
                &duplicate_slots_to_repair,
                &purge_replair_slot_counter,
            ),
        };
    }

    fn deinit(self: *ReplayState) void {
        self.thread_pool.shutdown();
        self.thread_pool.deinit();
        self.allocator.destroy(self.thread_pool);
        self.slot_tracker.deinit(self.allocator);
        self.allocator.destroy(self.slot_tracker);
        self.epochs.deinit(self.allocator);
        self.allocator.destroy(self.epochs);
        self.hard_forks.deinit(self.allocator);
    }
};

/// Run the replay service indefinitely.
pub fn run(deps: ReplayDependencies) !void {
    var state = try ReplayState.init(deps);
    defer state.deinit();

    while (!deps.exit.load(.monotonic)) try advanceReplay(&state);
}

/// Run a single iteration of the entire replay process. Includes:
/// - replay all active slots that have not been replayed yet
/// - running concensus on the latest updates
fn advanceReplay(state: *ReplayState) !void {
    state.logger.info().log("advancing replay");
    try trackNewSlots(
        state.allocator,
        state.account_store,
        &state.blockstore_db,
        state.slot_tracker,
        state.epochs,
        state.slot_leaders,
        &state.hard_forks,
        state.progress_map,
    );

    const processed_a_slot = try replay.execution.replayActiveSlots(&state.execution);
    if (!processed_a_slot) std.time.sleep(100 * std.time.ns_per_ms);

    _ = &replay.edge_cases.processEdgeCases;

    // ignore errors in consensus since they are expected until the inputs are provided
    replay.consensus.processConsensus(null) catch |e|
        state.logger.err().logf("consensus failed with an error: {}", .{e});

    // TODO: dump_then_repair_correct_slots

    // TODO: maybe_start_leader
}

/// Identifies new slots in the ledger and starts tracking them in the slot
/// tracker.
///
/// Analogous to
/// [generate_new_bank_forks](https://github.com/anza-xyz/agave/blob/146ebd8be3857d530c0946003fcd58be220c3290/core/src/replay_stage.rs#L4149)
fn trackNewSlots(
    allocator: Allocator,
    account_store: AccountStore,
    blockstore_db: *BlockstoreDB,
    slot_tracker: *SlotTracker,
    epoch_tracker: *EpochTracker,
    slot_leaders: SlotLeaders,
    hard_forks: *const sig.core.HardForks,
    /// needed for update_fork_propagated_threshold_from_votes
    _: *ProgressMap,
) !void {
    const root = slot_tracker.root;
    var frozen_slots = try slot_tracker.frozenSlots(allocator);
    defer frozen_slots.deinit(allocator);

    var frozen_slots_since_root = try std.ArrayListUnmanaged(sig.core.Slot)
        .initCapacity(allocator, frozen_slots.count());
    defer frozen_slots_since_root.deinit(allocator);
    for (frozen_slots.keys()) |slot| if (slot >= root) {
        frozen_slots_since_root.appendAssumeCapacity(slot);
    };

    var next_slots = try BlockstoreReader
        .getSlotsSince(allocator, blockstore_db, frozen_slots_since_root.items);
    defer {
        for (next_slots.values()) |*list| list.deinit(allocator);
        next_slots.deinit(allocator);
    }

    for (next_slots.keys(), next_slots.values()) |parent_slot, children| {
        const parent_info = frozen_slots.get(parent_slot) orelse return error.MissingParent;
        for (children.items) |slot| {
            if (slot_tracker.contains(slot)) continue;

            const epoch_info = epoch_tracker.getPtrForSlot(slot) orelse
                return error.MissingEpoch;

            const constants, var state = try newSlotFromParent(
                allocator,
                account_store.reader(),
                epoch_info.ticks_per_slot,
                parent_slot,
                parent_info.constants,
                parent_info.state,
                slot_leaders.get(slot) orelse return error.UnknownLeader,
                slot,
            );
            errdefer constants.deinit(allocator);
            errdefer state.deinit(allocator);

            try updateSysvarsForNewSlot(
                allocator,
                account_store,
                epoch_info,
                epoch_tracker.schedule,
                &constants,
                &state,
                slot,
                hard_forks,
            );

            try slot_tracker.put(allocator, slot, .{ .constants = constants, .state = state });

            // TODO: update_fork_propagated_threshold_from_votes
        }
    }
}

/// Initializes the SlotConstants and SlotState from their parents and other
/// dependencies.
///
/// This is analogous to the *portion* of agave's Bank::new_from_parent that is
/// responsible for creating the actual bank struct.
///
/// For the relevant updates to accountsdb to set sysvars, see
/// updateSysvarsForNewSlot
fn newSlotFromParent(
    allocator: Allocator,
    account_reader: AccountReader,
    ticks_in_slot: u64,
    parent_slot: Slot,
    parent_constants: *const sig.core.SlotConstants,
    parent_state: *SlotState,
    leader: Pubkey,
    slot: Slot,
) !struct { sig.core.SlotConstants, SlotState } {
    var state = try SlotState.fromFrozenParent(allocator, parent_state);
    errdefer state.deinit(allocator);

    const epoch_reward_status = try parent_constants.epoch_reward_status
        .clone(allocator);
    errdefer epoch_reward_status.deinit(allocator);

    var ancestors = try parent_constants.ancestors.clone(allocator);
    errdefer ancestors.deinit(allocator);
    try ancestors.ancestors.put(allocator, slot, {});

    var feature_set = try getActiveFeatures(allocator, account_reader.forSlot(&ancestors), slot);
    errdefer feature_set.deinit(allocator);

    const parent_hash = parent_state.hash.readCopy().?;

    const constants = sig.core.SlotConstants{
        .parent_slot = parent_slot,
        .parent_hash = parent_hash,
        .parent_lt_hash = parent_state.accounts_lt_hash.readCopy().?,
        .block_height = parent_constants.block_height + 1,
        .collector_id = leader,
        .max_tick_height = (slot + 1) * ticks_in_slot,
        .fee_rate_governor = .initDerived(
            &parent_constants.fee_rate_governor,
            parent_state.signature_count.load(.monotonic),
        ),
        .epoch_reward_status = epoch_reward_status,
        .ancestors = ancestors,
        .feature_set = feature_set,
    };

    return .{ constants, state };
}

// TODO: epoch boundary - handle feature activations
pub fn getActiveFeatures(
    allocator: Allocator,
    account_reader: SlotAccountReader,
    slot: Slot,
) !sig.core.FeatureSet {
    var features: sig.core.FeatureSet = .ALL_DISABLED;
    for (0..sig.core.features.NUM_FEATURES) |i| {
        const possible_feature: sig.core.features.Feature = @enumFromInt(i);
        const possible_feature_pubkey = sig.core.features.map.get(possible_feature);
        const feature_account = try account_reader.get(possible_feature_pubkey) orelse continue;
        if (!feature_account.owner.equals(&sig.runtime.ids.FEATURE_PROGRAM_ID)) {
            return error.FeatureNotOwnedByFeatureProgram;
        }

        var data_iterator = feature_account.data.iterator();
        const reader = data_iterator.reader();
        const feature = try sig.bincode.read(allocator, struct { activated_at: ?u64 }, reader, .{});
        if (feature.activated_at) |activation_slot| {
            if (activation_slot <= slot) {
                features.setSlot(possible_feature, activation_slot);
            }
        }
    }
    return features;
}

test "getActiveFeatures rejects wrong ownership" {
    const allocator = std.testing.allocator;
    var accounts = std.AutoArrayHashMapUnmanaged(Pubkey, sig.core.Account).empty;
    defer accounts.deinit(allocator);

    var acct: sig.core.Account = undefined;
    acct.owner = Pubkey.ZEROES;

    try accounts.put(
        allocator,
        sig.core.features.map.get(.system_transfer_zero_check),
        acct,
    );

    try std.testing.expectError(
        error.FeatureNotOwnedByFeatureProgram,
        getActiveFeatures(allocator, .{ .single_version_map = &accounts }, 0),
    );
}

test trackNewSlots {
    const allocator = std.testing.allocator;
    var rng = std.Random.DefaultPrng.init(0);

    var blockstore_db = try sig.ledger.tests.TestDB.init(@src());
    defer blockstore_db.deinit();
    //     0
    //     1
    //    / \
    //   2   4
    //  [3]  6
    //   5
    // no shreds received from 0 or 3
    inline for (.{
        .{ 0, 0, &.{1} },
        .{ 1, 0, &.{ 2, 4 } },
        .{ 2, 1, &.{} },
        .{ 3, null, &.{5} },
        .{ 5, 3, &.{} },
        .{ 4, 1, &.{6} },
        .{ 6, 4, &.{} },
    }) |item| {
        const slot, const parent, const children = item;
        var meta = sig.ledger.meta.SlotMeta.init(allocator, slot, parent);
        defer meta.deinit();
        try meta.child_slots.appendSlice(children);
        try blockstore_db.put(sig.ledger.schema.schema.slot_meta, slot, meta);
    }

    var slot_tracker: SlotTracker = try .init(allocator, 0, .{
        .state = try .genesis(allocator),
        .constants = try .genesis(allocator, .DEFAULT),
    });
    defer slot_tracker.deinit(allocator);
    slot_tracker.get(0).?.state.hash.set(.ZEROES);

    var epoch_tracker: EpochTracker = .{ .schedule = .DEFAULT };
    defer epoch_tracker.deinit(allocator);
    try epoch_tracker.epochs.put(allocator, 0, .{
        .hashes_per_tick = 1,
        .ticks_per_slot = 1,
        .ns_per_slot = 1,
        .genesis_creation_time = 1,
        .slots_per_year = 1,
        .stakes = try .initEmptyWithGenesisStakeHistoryEntry(allocator),
        .rent_collector = .DEFAULT,
    });

    const leader_schedule = sig.core.leader_schedule.LeaderSchedule{
        .allocator = undefined,
        .slot_leaders = &.{
            Pubkey.initRandom(rng.random()),
            Pubkey.initRandom(rng.random()),
            Pubkey.initRandom(rng.random()),
            Pubkey.initRandom(rng.random()),
            Pubkey.initRandom(rng.random()),
            Pubkey.initRandom(rng.random()),
            Pubkey.initRandom(rng.random()),
        },
    };

    var lsc = sig.core.leader_schedule.LeaderScheduleCache.init(allocator, .DEFAULT);
    defer {
        var map = lsc.leader_schedules.write();
        map.mut().deinit();
        map.unlock();
    }
    try lsc.put(0, leader_schedule);
    const slot_leaders = lsc.slotLeaders();

    // slot tracker should start with only 0
    try expectSlotTracker(&slot_tracker, leader_schedule, &.{.{ 0, 0 }}, &.{ 1, 2, 3, 4, 5, 6 });

    const hard_forks = sig.core.HardForks{};

    // only the root (0) is considered frozen, so only 0 and 1 should be added at first.
    try trackNewSlots(
        allocator,
        .noop,
        &blockstore_db,
        &slot_tracker,
        &epoch_tracker,
        slot_leaders,
        &hard_forks,
        undefined,
    );
    try expectSlotTracker(
        &slot_tracker,
        leader_schedule,
        &.{ .{ 0, 0 }, .{ 1, 0 } },
        &.{ 2, 3, 4, 5, 6 },
    );

    // doing nothing should result in the same tracker state
    try trackNewSlots(
        allocator,
        .noop,
        &blockstore_db,
        &slot_tracker,
        &epoch_tracker,
        slot_leaders,
        &hard_forks,
        undefined,
    );
    try expectSlotTracker(
        &slot_tracker,
        leader_schedule,
        &.{ .{ 0, 0 }, .{ 1, 0 } },
        &.{ 2, 3, 4, 5, 6 },
    );

    // freezing 1 should result in 2 and 4 being added
    slot_tracker.get(1).?.state.hash.set(.ZEROES);
    try trackNewSlots(
        allocator,
        .noop,
        &blockstore_db,
        &slot_tracker,
        &epoch_tracker,
        slot_leaders,
        &hard_forks,
        undefined,
    );
    try expectSlotTracker(
        &slot_tracker,
        leader_schedule,
        &.{ .{ 0, 0 }, .{ 1, 0 }, .{ 2, 1 }, .{ 4, 1 } },
        &.{ 3, 5, 6 },
    );

    // freezing 2 and 4 should only result in 6 being added since 3's parent is unknown
    slot_tracker.get(2).?.state.hash.set(.ZEROES);
    slot_tracker.get(4).?.state.hash.set(.ZEROES);
    try trackNewSlots(
        allocator,
        .noop,
        &blockstore_db,
        &slot_tracker,
        &epoch_tracker,
        slot_leaders,
        &hard_forks,
        undefined,
    );
    try expectSlotTracker(
        &slot_tracker,
        leader_schedule,
        &.{ .{ 0, 0 }, .{ 1, 0 }, .{ 2, 1 }, .{ 4, 1 }, .{ 6, 4 } },
        &.{ 3, 5 },
    );
}

fn expectSlotTracker(
    slot_tracker: *SlotTracker,
    leader_schedule: sig.core.leader_schedule.LeaderSchedule,
    included_slots: []const [2]Slot,
    excluded_slots: []const Slot,
) !void {
    for (included_slots) |item| {
        const slot, const parent = item;
        const slot_info = slot_tracker.get(slot) orelse return error.Fail;
        try std.testing.expectEqual(parent, slot_info.constants.parent_slot);
        if (slot != 0) try std.testing.expectEqual(
            leader_schedule.slot_leaders[slot],
            slot_info.constants.collector_id,
        );
    }
    for (excluded_slots) |slot| {
        try std.testing.expectEqual(null, slot_tracker.get(slot));
    }
}<|MERGE_RESOLUTION|>--- conflicted
+++ resolved
@@ -10,11 +10,6 @@
 const Slot = sig.core.Slot;
 const SlotLeaders = sig.core.leader_schedule.SlotLeaders;
 const SlotState = sig.core.bank.SlotState;
-<<<<<<< HEAD
-const SlotAndHash = sig.core.hash.SlotAndHash;
-const Hash = sig.core.Hash;
-=======
->>>>>>> 80ab204b
 
 const AccountStore = sig.accounts_db.AccountStore;
 const AccountReader = sig.accounts_db.AccountReader;
@@ -25,10 +20,6 @@
 const LedgerResultWriter = sig.ledger.result_writer.LedgerResultWriter;
 
 const ProgressMap = sig.consensus.ProgressMap;
-<<<<<<< HEAD
-const HeaviestSubtreeForkChoice = sig.consensus.HeaviestSubtreeForkChoice;
-=======
->>>>>>> 80ab204b
 
 const ReplayExecutionState = replay.execution.ReplayExecutionState;
 const SlotTracker = replay.trackers.SlotTracker;
@@ -38,13 +29,6 @@
 
 const LatestValidatorVotesForFrozenSlots =
     sig.consensus.latest_validator_votes.LatestValidatorVotes;
-
-const DuplicateSlots = replay.edge_cases.DuplicateSlots;
-const DuplicateConfirmedSlots = replay.edge_cases.DuplicateConfirmedSlots;
-const DuplicateSlotsToRepair = replay.edge_cases.DuplicateSlotsToRepair;
-const EpochSlotsFrozenSlots = replay.edge_cases.EpochSlotsFrozenSlots;
-const PurgeRepairSlotCounters = replay.edge_cases.PurgeRepairSlotCounters;
-const UnfrozenGossipVerifiedVoteHashes = replay.edge_cases.UnfrozenGossipVerifiedVoteHashes;
 
 /// Number of threads to use in replay's thread pool
 const NUM_THREADS = 4;
@@ -141,29 +125,6 @@
             }),
         );
 
-        // TODO: Might need updating with the Initialize requisite replay state PR.
-        var fork_choice = HeaviestSubtreeForkChoice{
-            .allocator = deps.allocator,
-            .logger = .noop,
-            .fork_infos = std.AutoHashMap(
-                SlotAndHash,
-                sig.consensus.fork_choice.ForkInfo,
-            ).init(deps.allocator),
-            .latest_votes = std.AutoHashMap(Pubkey, SlotAndHash).init(deps.allocator),
-            .tree_root = .{ .slot = 0, .hash = Hash.ZEROES },
-            .last_root_time = sig.time.Instant.now(),
-        };
-        var duplicate_slot_tracker = DuplicateSlots.empty;
-        var duplicate_confirmed_slots = DuplicateConfirmedSlots.empty;
-        var epoch_slots_frozen_slots = EpochSlotsFrozenSlots.empty;
-        var duplicate_slots_to_repair = DuplicateSlotsToRepair.empty;
-        var purge_replair_slot_counter = PurgeRepairSlotCounters.empty;
-
-        var unfrozen_gossip_verified_vote_hashes = UnfrozenGossipVerifiedVoteHashes{
-            .votes_per_slot = .empty,
-        };
-        var latest_validator_votes_for_frozen_banks = LatestValidatorVotesForFrozenSlots.empty;
-
         return .{
             .allocator = deps.allocator,
             .logger = .from(deps.logger),
@@ -182,18 +143,9 @@
                 thread_pool,
                 deps.account_store,
                 deps.blockstore_reader,
-                deps.ledger_result_writer,
                 slot_tracker,
                 epoch_tracker,
                 progress_map,
-                &fork_choice,
-                &duplicate_slot_tracker,
-                &unfrozen_gossip_verified_vote_hashes,
-                &latest_validator_votes_for_frozen_banks,
-                &duplicate_confirmed_slots,
-                &epoch_slots_frozen_slots,
-                &duplicate_slots_to_repair,
-                &purge_replair_slot_counter,
             ),
         };
     }
