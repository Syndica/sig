const std = @import("std");
const sig = @import("../sig.zig");
const replay = @import("lib.zig");
const tracy = @import("tracy");

const Allocator = std.mem.Allocator;

const ThreadPool = sig.sync.ThreadPool;

const Ancestors = sig.core.Ancestors;
const Pubkey = sig.core.Pubkey;
const Slot = sig.core.Slot;
const SlotLeaders = sig.core.leader_schedule.SlotLeaders;
const SlotState = sig.core.bank.SlotState;

const AccountStore = sig.accounts_db.AccountStore;
const AccountReader = sig.accounts_db.AccountReader;

const LedgerDB = sig.ledger.LedgerDB;
const LedgerReader = sig.ledger.LedgerReader;

const ProgressMap = sig.consensus.ProgressMap;
const HeaviestSubtreeForkChoice = sig.consensus.HeaviestSubtreeForkChoice;
const AncestorHashesReplayUpdate = sig.replay.consensus.AncestorHashesReplayUpdate;
const AncestorDuplicateSlotToRepair = replay.edge_cases.AncestorDuplicateSlotToRepair;
const ThresholdConfirmedSlot = sig.consensus.vote_listener.ThresholdConfirmedSlot;
const GossipVerifiedVoteHash = sig.consensus.vote_listener.GossipVerifiedVoteHash;
const ParsedVote = sig.consensus.vote_listener.vote_parser.ParsedVote;
const LatestValidatorVotes = sig.consensus.latest_validator_votes.LatestValidatorVotes;
const SlotHistoryAccessor = sig.consensus.replay_tower.SlotHistoryAccessor;
const VoteListener = sig.consensus.vote_listener.VoteListener;

const ReplayExecutionState = replay.execution.ReplayExecutionState;
const SlotTracker = replay.trackers.SlotTracker;
const EpochTracker = replay.trackers.EpochTracker;

const updateSysvarsForNewSlot = replay.update_sysvar.updateSysvarsForNewSlot;

const LatestValidatorVotesForFrozenSlots =
    sig.consensus.latest_validator_votes.LatestValidatorVotes;

pub const Logger = sig.trace.Logger("replay");

/// Number of threads to use in replay's thread pool
const NUM_THREADS = 4;

const SWITCH_FORK_THRESHOLD: f64 = 0.38;
const MAX_ENTRIES: u64 = 1024 * 1024; // 1 million slots is about 5 days
const DUPLICATE_LIVENESS_THRESHOLD: f64 = 0.1;
pub const DUPLICATE_THRESHOLD: f64 = 1.0 - SWITCH_FORK_THRESHOLD - DUPLICATE_LIVENESS_THRESHOLD;

pub const ReplayDependencies = struct {
    /// Used for all allocations within the replay stage
    allocator: Allocator,
    logger: Logger,
    my_identity: Pubkey,
    vote_identity: Pubkey,
    /// Tell replay when to exit
    exit: *std.atomic.Value(bool),
    /// Used in the EpochManager
    epoch_schedule: sig.core.EpochSchedule,
    account_store: sig.accounts_db.AccountStore,
    /// Reader used to get the entries to validate them and execute the transactions
    /// Writer used to update the ledger with consensus results
    ledger: LedgerRef,
    /// Used to get the entries to validate them and execute the transactions
    slot_leaders: SlotLeaders,
    senders: Senders,
    receivers: Receivers,

    /// Used by the vote listener to receive unverified
    /// vote transactions from gossip.
    gossip_table_rw: *sig.sync.RwMux(sig.gossip.GossipTable),

    /// The slot to start replaying from.
    root: struct {
        slot: Slot,
        constants: sig.core.SlotConstants,
        state: sig.core.SlotState,
    },
    current_epoch: sig.core.Epoch,
    current_epoch_constants: sig.core.EpochConstants,
    hard_forks: sig.core.HardForks,
};

pub const LedgerRef = struct {
    db: LedgerDB,
    reader: *sig.ledger.LedgerReader,
    writer: *sig.ledger.LedgerResultWriter,
};

pub const Senders = struct {
    /// Received by repair [ancestor_hashes_service](https://github.com/anza-xyz/agave/blob/0315eb6adc87229654159448344972cbe484d0c7/core/src/repair/ancestor_hashes_service.rs#L589)
    ancestor_hashes_replay_update: *sig.sync.Channel(AncestorHashesReplayUpdate),

    pub fn destroy(self: Senders) void {
        self.ancestor_hashes_replay_update.destroy();
    }

    pub fn create(allocator: std.mem.Allocator) std.mem.Allocator.Error!Senders {
        return .{
            .ancestor_hashes_replay_update = try .create(allocator),
        };
    }
};

pub const Receivers = struct {
    /// Sent by repair [ancestor_hashes_service](https://github.com/anza-xyz/agave/blob/0315eb6adc87229654159448344972cbe484d0c7/core/src/repair/ancestor_hashes_service.rs#L240)
    ancestor_duplicate_slots: *sig.sync.Channel(AncestorDuplicateSlotToRepair),
    /// Sent by vote_listener:
    /// - `Senders`'s `duplicate_confirmed_slot` field.
    /// - agave's [vote listener](https://github.com/anza-xyz/agave/blob/0315eb6adc87229654159448344972cbe484d0c7/core/src/cluster_info_vote_listener.rs#L204)
    duplicate_confirmed_slots: *sig.sync.Channel(ThresholdConfirmedSlot),
    /// Sent by vote_listener:
    /// - `Sender`'s `gossip_verified_vote_hash` field.
    /// - agave's [vote listener](https://github.com/anza-xyz/agave/blob/0315eb6adc87229654159448344972cbe484d0c7/core/src/cluster_info_vote_listener.rs#L200)
    gossip_verified_vote_hash: *sig.sync.Channel(GossipVerifiedVoteHash),
    /// Sent by [repair service](https://github.com/anza-xyz/agave/blob/0315eb6adc87229654159448344972cbe484d0c7/core/src/repair/repair_service.rs#L423)
    popular_pruned_forks: *sig.sync.Channel(Slot),
    /// Sent by two things:
    ///   - [WindowService](https://github.com/anza-xyz/agave/blob/0315eb6adc87229654159448344972cbe484d0c7/core/src/window_service.rs#L275)
    ///   - DuplicateShredListener/DuplicateShredHandler:
    ///       - [intialization](https://github.com/anza-xyz/agave/blob/0315eb6adc87229654159448344972cbe484d0c7/core/src/tvu.rs#L368)
    ///       - [direct implementation usage](https://github.com/anza-xyz/agave/blob/0315eb6adc87229654159448344972cbe484d0c7/gossip/src/duplicate_shred_handler.rs#L150)
    ///       - [indirect interface usage](https://github.com/anza-xyz/agave/blob/0315eb6adc87229654159448344972cbe484d0c7/gossip/src/duplicate_shred_handler.rs#L61)
    ///       - [relevant interface invokation](https://github.com/anza-xyz/agave/blob/0315eb6adc87229654159448344972cbe484d0c7/gossip/src/duplicate_shred_listener.rs#L31)
    duplicate_slots: *sig.sync.Channel(Slot),

    pub fn destroy(self: Receivers) void {
        self.ancestor_duplicate_slots.destroy();
        self.duplicate_confirmed_slots.destroy();
        self.gossip_verified_vote_hash.destroy();
        self.popular_pruned_forks.destroy();
        self.duplicate_slots.destroy();
    }

    pub fn create(allocator: std.mem.Allocator) std.mem.Allocator.Error!Receivers {
        const ancestor_duplicate_slots: *sig.sync.Channel(AncestorDuplicateSlotToRepair) =
            try .create(allocator);
        errdefer ancestor_duplicate_slots.destroy();

        const duplicate_confirmed_slots: *sig.sync.Channel(ThresholdConfirmedSlot) =
            try .create(allocator);
        errdefer duplicate_confirmed_slots.destroy();

        const gossip_verified_vote_hash: *sig.sync.Channel(GossipVerifiedVoteHash) =
            try .create(allocator);
        errdefer gossip_verified_vote_hash.destroy();

        const popular_pruned_forks: *sig.sync.Channel(Slot) = try .create(allocator);
        errdefer popular_pruned_forks.destroy();

        const duplicate_slots: *sig.sync.Channel(Slot) = try .create(allocator);
        errdefer duplicate_slots.destroy();

        return .{
            .ancestor_duplicate_slots = ancestor_duplicate_slots,
            .duplicate_confirmed_slots = duplicate_confirmed_slots,
            .gossip_verified_vote_hash = gossip_verified_vote_hash,
            .popular_pruned_forks = popular_pruned_forks,
            .duplicate_slots = duplicate_slots,
        };
    }
};

const ReplayState = struct {
    allocator: Allocator,
    my_identity: Pubkey,
    logger: Logger,
    thread_pool: ThreadPool,
    slot_leaders: SlotLeaders,
    /// Lifetime: owned by `ReplayState`.
    /// Borrowed across multiple threads (replay, vote_listener).
    /// These RwMuxes are deinitialized in `ReplayState.deinit()` only
    /// after all dependent threads have been joined based on defer order in `run`.
    slot_tracker_rw: sig.sync.RwMux(SlotTracker),
    /// Lifetime rules are the same as `slot_tracker_rw`.
    epoch_tracker_rw: sig.sync.RwMux(EpochTracker),
    hard_forks: sig.core.HardForks,
    account_store: AccountStore,
    progress_map: ProgressMap,
    ledger: LedgerRef,

    fork_choice: HeaviestSubtreeForkChoice,
    replay_tower: sig.consensus.ReplayTower,
    latest_validator_votes: LatestValidatorVotes,
    status_cache: sig.core.StatusCache,
    slot_data: replay.edge_cases.SlotData,

    arena_state: std.heap.ArenaAllocator.State,

    senders: Senders,
    receivers: Receivers,

<<<<<<< HEAD
    replay_votes_ch: *sig.sync.Channel(ParsedVote),
=======
    execution_log_helper: replay.execution.LogHelper,
>>>>>>> 3cbe2e81

    fn deinit(self: *ReplayState) void {
        self.thread_pool.shutdown();
        self.thread_pool.deinit();

        {
            const ptr, var lg = self.slot_tracker_rw.writeWithLock();
            defer lg.unlock();
            ptr.deinit(self.allocator);
        }
        {
            const ptr, var lg = self.epoch_tracker_rw.writeWithLock();
            defer lg.unlock();
            ptr.deinit(self.allocator);
        }

        self.progress_map.deinit(self.allocator);

        self.fork_choice.deinit();
        self.latest_validator_votes.deinit(self.allocator);
        self.slot_data.deinit(self.allocator);
        self.replay_votes_ch.destroy();
    }

    fn init(deps: ReplayDependencies) !ReplayState {
        const zone = tracy.Zone.init(@src(), .{ .name = "ReplayState init" });
        defer zone.deinit();

        var slot_tracker: SlotTracker = try .init(deps.allocator, deps.root.slot, .{
            .constants = deps.root.constants,
            .state = deps.root.state,
        });
        errdefer slot_tracker.deinit(deps.allocator);

        const replay_votes_ch = try sig.sync.Channel(ParsedVote).create(deps.allocator);

        var epoch_tracker: EpochTracker = .{ .schedule = deps.epoch_schedule };
        errdefer epoch_tracker.deinit(deps.allocator);

        try epoch_tracker.epochs
            .put(deps.allocator, deps.current_epoch, deps.current_epoch_constants);

        const progress_map, const fork_choice = try initProgressAndForkChoiceWithLockedSlotForks(
            deps.allocator,
            deps.logger,
            &slot_tracker,
            &epoch_tracker,
            deps.my_identity,
            deps.vote_identity,
            deps.ledger.reader.*,
        );
        errdefer progress_map.deinit(deps.allocator);
        errdefer fork_choice.deinit();

        // NOTE(ink): in agave replay_tower isn't created directly in replay,
        // however its lifetime does end up being tied to it. This seems to be
        // because it is used once to query it for `last_vote`, for "wen_restart",
        // before being moved (fully by value, not by reference) down into replay.
        // It's not clear whether this is something we should or need to care
        // about. This comment can be removed when this is resolved.
        // - moved here:
        //     - from validator [to tvu](https://github.com/anza-xyz/agave/blob/0315eb6adc87229654159448344972cbe484d0c7/core/src/validator.rs#L1486)
        //     - from tvu to [replay_config](https://github.com/anza-xyz/agave/blob/0315eb6adc87229654159448344972cbe484d0c7/core/src/tvu.rs#L311)
        //     - replay_config to [ReplayStage](https://github.com/anza-xyz/agave/blob/0315eb6adc87229654159448344972cbe484d0c7/core/src/replay_stage.rs#L563)
        const replay_tower: sig.consensus.ReplayTower = try .init(
            deps.allocator,
            .from(deps.logger),
            deps.my_identity,
            deps.vote_identity,
            deps.root.slot,
            deps.account_store.reader().forSlot(&deps.root.constants.ancestors),
        );
        errdefer replay_tower.deinit(deps.allocator);

        return .{
            .allocator = deps.allocator,
            .logger = .from(deps.logger),
            .thread_pool = .init(.{ .max_threads = NUM_THREADS }),
            .my_identity = deps.my_identity,
            .slot_leaders = deps.slot_leaders,
            .slot_tracker_rw = .init(slot_tracker),
            .epoch_tracker_rw = .init(epoch_tracker),
            .hard_forks = deps.hard_forks,
            .account_store = deps.account_store,
            .ledger = deps.ledger,
            .progress_map = progress_map,
            .fork_choice = fork_choice,
            .replay_tower = replay_tower,
            .latest_validator_votes = .empty,
            .status_cache = .DEFAULT,
            .slot_data = .empty,

            .arena_state = .{},

            .senders = deps.senders,
            .receivers = deps.receivers,

<<<<<<< HEAD
            .replay_votes_ch = replay_votes_ch,
=======
            .execution_log_helper = .init(.from(deps.logger)),
>>>>>>> 3cbe2e81
        };
    }

    pub fn executionState(self: *ReplayState) ReplayExecutionState {
        return .{
            .allocator = self.allocator,
            .logger = .from(self.logger),
            .my_identity = self.my_identity,
            .vote_account = null, // voting not currently supported

            .log_helper = &self.execution_log_helper,

            .account_store = self.account_store,
            .thread_pool = &self.thread_pool,
            .ledger_reader = self.ledger.reader,
            .ledger_result_writer = self.ledger.writer,
            .slot_tracker = &self.slot_tracker_rw,
            .epochs = &self.epoch_tracker_rw,
            .progress_map = &self.progress_map,
            .status_cache = &self.status_cache,
            .fork_choice = &self.fork_choice,
            .duplicate_slots_tracker = &self.slot_data.duplicate_slots,
            .unfrozen_gossip_verified_vote_hashes = &self
                .slot_data.unfrozen_gossip_verified_vote_hashes,
            .latest_validator_votes = &self.slot_data.latest_validator_votes,
            .duplicate_confirmed_slots = &self.slot_data.duplicate_confirmed_slots,
            .epoch_slots_frozen_slots = &self.slot_data.epoch_slots_frozen_slots,
            .duplicate_slots_to_repair = &self.slot_data.duplicate_slots_to_repair,
            .purge_repair_slot_counter = &self.slot_data.purge_repair_slot_counter,
            .ancestor_hashes_replay_update_sender = self.senders.ancestor_hashes_replay_update,
            .replay_votes_ch = self.replay_votes_ch,
        };
    }
};

/// Analogous to [`initialize_progress_and_fork_choice_with_locked_bank_forks`](https://github.com/anza-xyz/agave/blob/0315eb6adc87229654159448344972cbe484d0c7/core/src/replay_stage.rs#L637)
fn initProgressAndForkChoiceWithLockedSlotForks(
    allocator: std.mem.Allocator,
    logger: Logger,
    slot_tracker: *const SlotTracker,
    epoch_tracker: *const EpochTracker,
    my_pubkey: Pubkey,
    vote_account: Pubkey,
    ledger_reader: LedgerReader,
) !struct { ProgressMap, HeaviestSubtreeForkChoice } {
    const root_slot, const root_hash = blk: {
        const root = slot_tracker.getRoot();
        const root_slot = slot_tracker.root;
        const root_hash = root.state.hash.readCopy();
        break :blk .{ root_slot, root_hash.? };
    };

    var frozen_slots = try slot_tracker.frozenSlots(allocator);
    defer frozen_slots.deinit(allocator);
    const FrozenSlotsSortCtx = struct {
        slots: []const Slot,
        pub fn lessThan(ctx: @This(), a_index: usize, b_index: usize) bool {
            return ctx.slots[a_index] < ctx.slots[b_index];
        }
    };
    frozen_slots.sort(FrozenSlotsSortCtx{ .slots = frozen_slots.keys() });

    var progress: ProgressMap = .INIT;
    errdefer progress.deinit(allocator);

    // Initialize progress map with any root slots
    for (frozen_slots.keys(), frozen_slots.values()) |slot, ref| {
        const prev_leader_slot = progress.getSlotPrevLeaderSlot(ref.constants.parent_slot);
        try progress.map.ensureUnusedCapacity(allocator, 1);
        progress.map.putAssumeCapacity(slot, try .initFromInfo(allocator, .{
            .slot_info = ref,
            .epoch_stakes = &epoch_tracker.getPtrForSlot(slot).?.stakes,
            .now = .now(),
            .validator_identity = &my_pubkey,
            .validator_vote_pubkey = &vote_account,
            .prev_leader_slot = prev_leader_slot,
            .num_blocks_on_fork = 0,
            .num_dropped_blocks_on_fork = 0,
        }));
    }

    // Given a root and a list of `frozen_slots` sorted smallest to greatest by slot,
    // initialize a new HeaviestSubtreeForkChoice
    //
    // Analogous to [`new_from_frozen_banks`](https://github.com/anza-xyz/agave/blob/0315eb6adc87229654159448344972cbe484d0c7/core/src/consensus/heaviest_subtree_fork_choice.rs#L235)
    var heaviest_subtree_fork_choice = fork_choice: {
        var heaviest_subtree_fork_choice: HeaviestSubtreeForkChoice =
            try .init(allocator, .from(logger), .{
                .slot = root_slot,
                .hash = root_hash,
            });

        var prev_slot = root_slot;
        for (frozen_slots.keys(), frozen_slots.values()) |slot, info| {
            const frozen_hash = info.state.hash.readCopy().?;
            if (slot > root_slot) {
                // Make sure the list is sorted
                std.debug.assert(slot > prev_slot);
                prev_slot = slot;
                const parent_bank_hash = info.constants.parent_hash;
                try heaviest_subtree_fork_choice.addNewLeafSlot(
                    .{ .slot = slot, .hash = frozen_hash },
                    .{ .slot = info.constants.parent_slot, .hash = parent_bank_hash },
                );
            }
        }

        break :fork_choice heaviest_subtree_fork_choice;
    };
    errdefer heaviest_subtree_fork_choice.deinit();

    var duplicate_slots = try ledger_reader.db.iterator(
        sig.ledger.schema.schema.duplicate_slots,
        .forward,
        // It is important that the root bank is not marked as duplicate on initialization.
        // Although this bank could contain a duplicate proof, the fact that it was rooted
        // either during a previous run or artificially means that we should ignore any
        // duplicate proofs for the root slot, thus we start consuming duplicate proofs
        // from the root slot + 1
        root_slot +| 1,
    );
    defer duplicate_slots.deinit();

    while (try duplicate_slots.nextKey()) |slot| {
        const ref = slot_tracker.get(slot) orelse continue;
        try heaviest_subtree_fork_choice.markForkInvalidCandidate(&.{
            .slot = slot,
            .hash = ref.state.hash.readCopy().?,
        });
    }

    return .{ progress, heaviest_subtree_fork_choice };
}

/// Run the replay service indefinitely.
pub fn run(deps: ReplayDependencies) !void {
    const zone = tracy.Zone.init(@src(), .{ .name = "run (replay service)" });
    defer zone.deinit();

    var state = try ReplayState.init(deps);
    // This defer is defined first, so it runs last. This ensures that any threads
    // borrowing `state.slot_tracker_rw`/`state.epoch_tracker_rw` are joined before the RwMuxes are deinitialized.
    defer state.deinit();

    // Start vote listener inside replay so it can reference replay state directly.
    var vote_tracker: sig.consensus.VoteTracker = .EMPTY;
    defer vote_tracker.deinit(deps.allocator);

    // TODO: Should `vote_listener_bank_forks` itself be wrapped in RwMux to ensure consistency
    // of the struct itself across multiple threads?
    var vote_listener_bank_forks: sig.consensus.vote_listener.SlotDataProvider = .{
        .slot_tracker_rw = &state.slot_tracker_rw,
        .epoch_tracker_rw = &state.epoch_tracker_rw,
    };

    const verified_vote_channel = try sig.sync.Channel(sig.consensus.vote_listener.VerifiedVote)
        .create(deps.allocator);
    defer verified_vote_channel.destroy();

    const vote_listener: VoteListener = try .init(
        deps.allocator,
        .{ .unordered = deps.exit },
        .from(deps.logger),
        &vote_tracker,
        .{
            .bank_forks = &vote_listener_bank_forks,
            .gossip_table_rw = deps.gossip_table_rw,
            .ledger_ref = .{ .reader = state.ledger.reader, .writer = state.ledger.writer },
            .receivers = .{ .replay_votes_ch = state.replay_votes_ch },
            .senders = .{
                .verified_vote = verified_vote_channel,
                .gossip_verified_vote_hash = state.receivers.gossip_verified_vote_hash,
                .bank_notification = null,
                .duplicate_confirmed_slot = state.receivers.duplicate_confirmed_slots,
                .subscriptions = .{},
            },
        },
    );
    // This defer is declared AFTER the `state.deinit()` defer above, so due to
    // LIFO it will execute BEFORE `state.deinit()`. This guarantees no thread
    // outlives the trackers.
    defer vote_listener.joinAndDeinit();

    while (!deps.exit.load(.monotonic)) {
        try advanceReplay(&state);
    }
}

/// Run a single iteration of the entire replay process. Includes:
/// - replay all active slots that have not been replayed yet
/// - running concensus on the latest updates
fn advanceReplay(state: *ReplayState) !void {
    const allocator = state.allocator;

    const zone = tracy.Zone.init(@src(), .{ .name = "advanceReplay" });
    defer zone.deinit();

    state.logger.debug().log("advancing replay");

    var arena_state = state.arena_state.promote(allocator);
    defer {
        _ = arena_state.reset(.retain_capacity);
        state.arena_state = arena_state.state;
    }
    const arena = arena_state.allocator();

    try trackNewSlots(
        allocator,
        state.logger,
        state.account_store,
        &state.ledger.db,
        &state.slot_tracker_rw,
        &state.epoch_tracker_rw,
        state.slot_leaders,
        &state.hard_forks,
        &state.progress_map,
    );

    const processed_a_slot = try replay.execution.replayActiveSlots(state.executionState());
    if (!processed_a_slot) std.time.sleep(100 * std.time.ns_per_ms);

    _ = try replay.edge_cases.processEdgeCases(allocator, state.logger, .{
        .my_pubkey = state.my_identity,
        .tpu_has_bank = false,

        .fork_choice = &state.fork_choice,
        .ledger = state.ledger.writer,

        .slot_tracker_rw = &state.slot_tracker_rw,
        .progress = &state.progress_map,
        .latest_validator_votes = &state.latest_validator_votes,
        .slot_data = &state.slot_data,

        .senders = state.senders,
        .receivers = state.receivers,
    });

    const SlotSet = sig.utils.collections.SortedSetUnmanaged(Slot);

    // arena-allocated
    var ancestors: std.AutoArrayHashMapUnmanaged(Slot, Ancestors) = .empty;
    var descendants: std.AutoArrayHashMapUnmanaged(Slot, SlotSet) = .empty;
    {
        const slot_tracker, var lg = state.slot_tracker_rw.readWithLock();
        defer lg.unlock();
        for (
            slot_tracker.slots.keys(),
            slot_tracker.slots.values(),
        ) |slot, info| {
            const slot_ancestors = &info.constants.ancestors.ancestors;
            const ancestor_gop = try ancestors.getOrPutValue(arena, slot, .EMPTY);
            try ancestor_gop.value_ptr.ancestors.ensureUnusedCapacity(arena, slot_ancestors.count());
            for (slot_ancestors.keys()) |ancestor_slot| {
                try ancestor_gop.value_ptr.addSlot(arena, ancestor_slot);
                const descendants_gop = try descendants.getOrPutValue(arena, ancestor_slot, .empty);
                try descendants_gop.value_ptr.put(arena, slot);
            }
        }
    }

    const slot_history_accessor = SlotHistoryAccessor
        .init(state.account_store.reader());

    replay.consensus.processConsensus(.{
        .allocator = allocator,
        .replay_tower = &state.replay_tower,
        .progress_map = &state.progress_map,
        .slot_tracker_rw = &state.slot_tracker_rw,
        .epoch_tracker_rw = &state.epoch_tracker_rw,
        .fork_choice = &state.fork_choice,
        .ledger_reader = state.ledger.reader,
        .ledger_result_writer = state.ledger.writer,
        .ancestors = &ancestors,
        .descendants = &descendants,
        .vote_account = state.my_identity, // TODO: use explicitly distinct vote authority
        .slot_history_accessor = &slot_history_accessor,
        .latest_validator_votes_for_frozen_banks = &state.latest_validator_votes,
    }) catch |e| {
        // ignore errors in consensus since they are expected until the inputs are provided
        state.logger.err().logf("consensus failed with an error: {}", .{e});
    };

    // TODO: dump_then_repair_correct_slots

    // TODO: maybe_start_leader
}

/// Identifies new slots in the ledger and starts tracking them in the slot
/// tracker.
///
/// Analogous to
/// [generate_new_bank_forks](https://github.com/anza-xyz/agave/blob/146ebd8be3857d530c0946003fcd58be220c3290/core/src/replay_stage.rs#L4149)
fn trackNewSlots(
    allocator: Allocator,
    logger: Logger,
    account_store: AccountStore,
    ledger_db: *LedgerDB,
    slot_tracker_rw: *sig.sync.RwMux(SlotTracker),
    epoch_tracker_rw: *sig.sync.RwMux(EpochTracker),
    slot_leaders: SlotLeaders,
    hard_forks: *const sig.core.HardForks,
    /// needed for update_fork_propagated_threshold_from_votes
    _: *ProgressMap,
) !void {
    var zone = tracy.Zone.init(@src(), .{ .name = "trackNewSlots" });
    defer zone.deinit();

    const slot_tracker, var slot_tracker_lg = slot_tracker_rw.writeWithLock();
    defer slot_tracker_lg.unlock();
    const epoch_tracker, var epoch_tracker_lg = epoch_tracker_rw.readWithLock();
    defer epoch_tracker_lg.unlock();

    const root = slot_tracker.root;
    var frozen_slots = try slot_tracker.frozenSlots(allocator);
    defer frozen_slots.deinit(allocator);

    var frozen_slots_since_root = try std.ArrayListUnmanaged(sig.core.Slot)
        .initCapacity(allocator, frozen_slots.count());
    defer frozen_slots_since_root.deinit(allocator);
    for (frozen_slots.keys()) |slot| if (slot >= root) {
        frozen_slots_since_root.appendAssumeCapacity(slot);
    };

    var next_slots = try LedgerReader
        .getSlotsSince(allocator, ledger_db, frozen_slots_since_root.items);
    defer {
        for (next_slots.values()) |*list| list.deinit(allocator);
        next_slots.deinit(allocator);
    }

    for (next_slots.keys(), next_slots.values()) |parent_slot, children| {
        const parent_info = frozen_slots.get(parent_slot) orelse return error.MissingParent;

        for (children.items) |slot| {
            if (slot_tracker.contains(slot)) continue;
            logger.info().logf("tracking new slot: {}", .{slot});

            const epoch_info = epoch_tracker.getPtrForSlot(slot) orelse
                return error.MissingEpoch;

            const constants, var state = try newSlotFromParent(
                allocator,
                account_store.reader(),
                epoch_info.ticks_per_slot,
                parent_slot,
                parent_info.constants,
                parent_info.state,
                slot_leaders.get(slot) orelse return error.UnknownLeader,
                slot,
            );
            errdefer constants.deinit(allocator);
            errdefer state.deinit(allocator);

            try updateSysvarsForNewSlot(
                allocator,
                account_store,
                epoch_info,
                epoch_tracker.schedule,
                &constants,
                &state,
                slot,
                hard_forks,
            );

            try slot_tracker.put(allocator, slot, .{ .constants = constants, .state = state });

            // TODO: update_fork_propagated_threshold_from_votes
        }
    }
}

/// Initializes the SlotConstants and SlotState from their parents and other
/// dependencies.
///
/// This is analogous to the *portion* of agave's Bank::new_from_parent that is
/// responsible for creating the actual bank struct.
///
/// For the relevant updates to accountsdb to set sysvars, see
/// updateSysvarsForNewSlot
fn newSlotFromParent(
    allocator: Allocator,
    account_reader: AccountReader,
    ticks_in_slot: u64,
    parent_slot: Slot,
    parent_constants: *const sig.core.SlotConstants,
    parent_state: *SlotState,
    leader: Pubkey,
    slot: Slot,
) !struct { sig.core.SlotConstants, SlotState } {
    var zone = tracy.Zone.init(@src(), .{ .name = "newSlotFromParent" });
    defer zone.deinit();

    var state = try SlotState.fromFrozenParent(allocator, parent_state);
    errdefer state.deinit(allocator);

    const epoch_reward_status = try parent_constants.epoch_reward_status
        .clone(allocator);
    errdefer epoch_reward_status.deinit(allocator);

    var ancestors = try parent_constants.ancestors.clone(allocator);
    errdefer ancestors.deinit(allocator);
    try ancestors.ancestors.put(allocator, slot, {});

    var feature_set = try getActiveFeatures(allocator, account_reader.forSlot(&ancestors), slot);

    const parent_hash = parent_state.hash.readCopy().?;

    // This is inefficient, reserved accounts could live in epoch constants along with
    // the feature set since feature activations are only applied at epoch boundaries.
    // Then we only need to clone the map and update the reserved accounts once per epoch.
    const reserved_accounts = try sig.core.reserved_accounts.initForSlot(
        allocator,
        &feature_set,
        slot,
    );
    errdefer reserved_accounts.deinit(allocator);

    const constants = sig.core.SlotConstants{
        .parent_slot = parent_slot,
        .parent_hash = parent_hash,
        .parent_lt_hash = parent_state.accounts_lt_hash.readCopy().?,
        .block_height = parent_constants.block_height + 1,
        .collector_id = leader,
        .max_tick_height = (slot + 1) * ticks_in_slot,
        .fee_rate_governor = .initDerived(
            &parent_constants.fee_rate_governor,
            parent_state.signature_count.load(.monotonic),
        ),
        .epoch_reward_status = epoch_reward_status,
        .ancestors = ancestors,
        .feature_set = feature_set,
        .reserved_accounts = reserved_accounts,
    };

    return .{ constants, state };
}

// TODO: epoch boundary - handle feature activations
pub fn getActiveFeatures(
    allocator: Allocator,
    account_reader: sig.accounts_db.SlotAccountReader,
    slot: Slot,
) !sig.core.FeatureSet {
    var features: sig.core.FeatureSet = .ALL_DISABLED;
    for (0..sig.core.features.NUM_FEATURES) |i| {
        const possible_feature: sig.core.features.Feature = @enumFromInt(i);
        const possible_feature_pubkey = sig.core.features.map.get(possible_feature).key;
        const feature_account = try account_reader.get(possible_feature_pubkey) orelse continue;
        if (!feature_account.owner.equals(&sig.runtime.ids.FEATURE_PROGRAM_ID)) {
            return error.FeatureNotOwnedByFeatureProgram;
        }

        var data_iterator = feature_account.data.iterator();
        const reader = data_iterator.reader();
        const feature = try sig.bincode.read(allocator, struct { activated_at: ?u64 }, reader, .{});
        if (feature.activated_at) |activation_slot| {
            if (activation_slot <= slot) {
                features.setSlot(possible_feature, activation_slot);
            }
        }
    }
    return features;
}

test "getActiveFeatures rejects wrong ownership" {
    const allocator = std.testing.allocator;
    var accounts = std.AutoArrayHashMapUnmanaged(Pubkey, sig.core.Account).empty;
    defer accounts.deinit(allocator);

    var acct: sig.core.Account = undefined;
    acct.owner = Pubkey.ZEROES;

    try accounts.put(
        allocator,
        sig.core.features.map.get(.system_transfer_zero_check).key,
        acct,
    );

    try std.testing.expectError(
        error.FeatureNotOwnedByFeatureProgram,
        getActiveFeatures(allocator, .{ .single_version_map = &accounts }, 0),
    );
}

test trackNewSlots {
    const allocator = std.testing.allocator;
    var rng = std.Random.DefaultPrng.init(0);

    var ledger_db = try sig.ledger.tests.TestDB.init(@src());
    defer ledger_db.deinit();
    //     0
    //     1
    //    / \
    //   2   4
    //  [3]  6
    //   5
    // no shreds received from 0 or 3
    inline for (.{
        .{ 0, 0, &.{1} },
        .{ 1, 0, &.{ 2, 4 } },
        .{ 2, 1, &.{} },
        .{ 3, null, &.{5} },
        .{ 5, 3, &.{} },
        .{ 4, 1, &.{6} },
        .{ 6, 4, &.{} },
    }) |item| {
        const slot, const parent, const children = item;
        var meta = sig.ledger.meta.SlotMeta.init(allocator, slot, parent);
        defer meta.deinit();
        try meta.child_slots.appendSlice(children);
        try ledger_db.put(sig.ledger.schema.schema.slot_meta, slot, meta);
    }

    const slot_tracker_val: SlotTracker = try .init(allocator, 0, .{
        .state = try .genesis(allocator),
        .constants = try .genesis(allocator, .DEFAULT),
    });
    var slot_tracker = sig.sync.RwMux(SlotTracker).init(slot_tracker_val);
    defer {
        const ptr, var lg = slot_tracker.writeWithLock();
        defer lg.unlock();
        ptr.deinit(allocator);
    }
    {
        const ptr, var lg = slot_tracker.writeWithLock();
        defer lg.unlock();
        ptr.get(0).?.state.hash.set(.ZEROES);
    }

    const epoch_tracker_val: EpochTracker = .{ .schedule = .DEFAULT };
    var epoch_tracker = sig.sync.RwMux(EpochTracker).init(epoch_tracker_val);
    defer {
        const ptr, var lg = epoch_tracker.writeWithLock();
        defer lg.unlock();
        ptr.deinit(allocator);
    }
    {
        const ptr, var lg = epoch_tracker.writeWithLock();
        defer lg.unlock();
        try ptr.epochs.put(allocator, 0, .{
            .hashes_per_tick = 1,
            .ticks_per_slot = 1,
            .ns_per_slot = 1,
            .genesis_creation_time = 1,
            .slots_per_year = 1,
            .stakes = try .initEmptyWithGenesisStakeHistoryEntry(allocator),
            .rent_collector = .DEFAULT,
        });
    }

    const leader_schedule = sig.core.leader_schedule.LeaderSchedule{
        .allocator = undefined,
        .slot_leaders = &.{
            Pubkey.initRandom(rng.random()),
            Pubkey.initRandom(rng.random()),
            Pubkey.initRandom(rng.random()),
            Pubkey.initRandom(rng.random()),
            Pubkey.initRandom(rng.random()),
            Pubkey.initRandom(rng.random()),
            Pubkey.initRandom(rng.random()),
        },
    };

    var lsc = sig.core.leader_schedule.LeaderScheduleCache.init(allocator, .DEFAULT);
    defer {
        var map = lsc.leader_schedules.write();
        map.mut().deinit();
        map.unlock();
    }
    try lsc.put(0, leader_schedule);
    const slot_leaders = lsc.slotLeaders();

    // slot tracker should start with only 0
    {
        const ptr, var lg = slot_tracker.readWithLock();
        defer lg.unlock();
        try expectSlotTracker(ptr, leader_schedule, &.{.{ 0, 0 }}, &.{ 1, 2, 3, 4, 5, 6 });
    }

    const hard_forks = sig.core.HardForks{};

    // only the root (0) is considered frozen, so only 0 and 1 should be added at first.
    try trackNewSlots(
        allocator,
        .FOR_TESTS,
        .noop,
        &ledger_db,
        &slot_tracker,
        &epoch_tracker,
        slot_leaders,
        &hard_forks,
        undefined,
    );
    {
        const ptr, var lg = slot_tracker.readWithLock();
        defer lg.unlock();
        try expectSlotTracker(
            ptr,
            leader_schedule,
            &.{ .{ 0, 0 }, .{ 1, 0 } },
            &.{ 2, 3, 4, 5, 6 },
        );
    }

    // doing nothing should result in the same tracker state
    try trackNewSlots(
        allocator,
        .FOR_TESTS,
        .noop,
        &ledger_db,
        &slot_tracker,
        &epoch_tracker,
        slot_leaders,
        &hard_forks,
        undefined,
    );
    {
        const ptr, var lg = slot_tracker.readWithLock();
        defer lg.unlock();
        try expectSlotTracker(
            ptr,
            leader_schedule,
            &.{ .{ 0, 0 }, .{ 1, 0 } },
            &.{ 2, 3, 4, 5, 6 },
        );
    }

    // freezing 1 should result in 2 and 4 being added
    {
        const ptr, var lg = slot_tracker.writeWithLock();
        defer lg.unlock();
        ptr.get(1).?.state.hash.set(.ZEROES);
    }
    try trackNewSlots(
        allocator,
        .FOR_TESTS,
        .noop,
        &ledger_db,
        &slot_tracker,
        &epoch_tracker,
        slot_leaders,
        &hard_forks,
        undefined,
    );
    {
        const ptr, var lg = slot_tracker.readWithLock();
        defer lg.unlock();
        try expectSlotTracker(
            ptr,
            leader_schedule,
            &.{ .{ 0, 0 }, .{ 1, 0 }, .{ 2, 1 }, .{ 4, 1 } },
            &.{ 3, 5, 6 },
        );
    }

    // freezing 2 and 4 should only result in 6 being added since 3's parent is unknown
    {
        const ptr, var lg = slot_tracker.writeWithLock();
        defer lg.unlock();
        ptr.get(2).?.state.hash.set(.ZEROES);
        ptr.get(4).?.state.hash.set(.ZEROES);
    }
    try trackNewSlots(
        allocator,
        .FOR_TESTS,
        .noop,
        &ledger_db,
        &slot_tracker,
        &epoch_tracker,
        slot_leaders,
        &hard_forks,
        undefined,
    );
    {
        const ptr, var lg = slot_tracker.readWithLock();
        defer lg.unlock();
        try expectSlotTracker(
            ptr,
            leader_schedule,
            &.{ .{ 0, 0 }, .{ 1, 0 }, .{ 2, 1 }, .{ 4, 1 }, .{ 6, 4 } },
            &.{ 3, 5 },
        );
    }
}

fn expectSlotTracker(
    slot_tracker: *const SlotTracker,
    leader_schedule: sig.core.leader_schedule.LeaderSchedule,
    included_slots: []const [2]Slot,
    excluded_slots: []const Slot,
) !void {
    for (included_slots) |item| {
        const slot, const parent = item;
        const slot_info = slot_tracker.get(slot) orelse return error.Fail;
        try std.testing.expectEqual(parent, slot_info.constants.parent_slot);
        if (slot != 0) try std.testing.expectEqual(
            leader_schedule.slot_leaders[slot],
            slot_info.constants.collector_id,
        );
    }
    for (excluded_slots) |slot| {
        try std.testing.expectEqual(null, slot_tracker.get(slot));
    }
}<|MERGE_RESOLUTION|>--- conflicted
+++ resolved
@@ -192,11 +192,9 @@
     senders: Senders,
     receivers: Receivers,
 
-<<<<<<< HEAD
+    execution_log_helper: replay.execution.LogHelper,
+
     replay_votes_ch: *sig.sync.Channel(ParsedVote),
-=======
-    execution_log_helper: replay.execution.LogHelper,
->>>>>>> 3cbe2e81
 
     fn deinit(self: *ReplayState) void {
         self.thread_pool.shutdown();
@@ -294,11 +292,9 @@
             .senders = deps.senders,
             .receivers = deps.receivers,
 
-<<<<<<< HEAD
+            .execution_log_helper = .init(.from(deps.logger)),
+
             .replay_votes_ch = replay_votes_ch,
-=======
-            .execution_log_helper = .init(.from(deps.logger)),
->>>>>>> 3cbe2e81
         };
     }
 
