const std = @import("std");
const sig = @import("../sig.zig");
const replay = @import("lib.zig");

const core = sig.core;
const features = sig.core.features;

const Allocator = std.mem.Allocator;
const assert = std.debug.assert;

const Logger = sig.trace.ScopedLogger(@typeName(@This()));

const Ancestors = core.Ancestors;
const EpochConstants = core.EpochConstants;
const Hash = core.Hash;
const LtHash = core.LtHash;
const Pubkey = core.Pubkey;
const Slot = core.Slot;
const SlotState = core.SlotState;
const SlotConstants = core.SlotConstants;

const AccountSharedData = sig.runtime.AccountSharedData;
const Rent = sig.runtime.sysvar.Rent;

const AccountStore = sig.accounts_db.AccountStore;
const AccountReader = sig.accounts_db.AccountReader;
const SlotAccountReader = sig.accounts_db.SlotAccountReader;

const UpdateSysvarAccountDeps = replay.update_sysvar.UpdateSysvarAccountDeps;
const updateSlotHistory = replay.update_sysvar.updateSlotHistory;
const updateRecentBlockhashes = replay.update_sysvar.updateRecentBlockhashes;

pub const FreezeParams = struct {
    logger: Logger,
<<<<<<< HEAD
    state: *sig.core.SlotState,
    hash_slot: HashSlotParams,
    update_sysvar: replay.update_sysvar.UpdateSysvarAccountDeps,
    lamports_per_signature: u64,
    blockhash: Hash,
=======

    slot_hash: *sig.sync.RwMux(?Hash),
    accounts_lt_hash: *sig.sync.Mux(?LtHash),

    hash_slot: HashSlotParams,
    finalize_state: FinalizeStateParams,
>>>>>>> ca0cbf5a

    pub fn init(
        logger: Logger,
        account_store: AccountStore,
<<<<<<< HEAD
        epoch: *const sig.core.EpochConstants,
        state: *sig.core.SlotState,
        constants: *const sig.core.SlotConstants,
=======
        epoch: *const EpochConstants,
        state: *SlotState,
        constants: *const SlotConstants,
>>>>>>> ca0cbf5a
        slot: Slot,
        blockhash: Hash,
    ) FreezeParams {
        return .{
            .logger = logger,
<<<<<<< HEAD
            .state = state,
=======
            .slot_hash = &state.hash,
            .accounts_lt_hash = &state.accounts_lt_hash,
>>>>>>> ca0cbf5a
            .hash_slot = .{
                .account_reader = account_store.reader(),
                .slot = slot,
                .parent_slot_hash = &constants.parent_hash,
                .parent_lt_hash = &constants.parent_lt_hash,
                .ancestors = &constants.ancestors,
                .blockhash = blockhash,
                .feature_set = &constants.feature_set,
                .signature_count = state.signature_count.load(.monotonic),
            },
<<<<<<< HEAD
            .update_sysvar = .{
                .account_store = account_store,
                .slot = slot,
                .ancestors = &constants.ancestors,
                .rent = &epoch.rent_collector.rent,
                .capitalization = &state.capitalization,
            },
            .blockhash = blockhash,
            .lamports_per_signature = constants.fee_rate_governor.lamports_per_signature,
=======
            .finalize_state = .{
                .update_sysvar = .{
                    .account_store = account_store,
                    .slot = slot,
                    .ancestors = &constants.ancestors,
                    .rent = &epoch.rent_collector.rent,
                    .capitalization = &state.capitalization,
                },
                .account_store = account_store,
                .account_reader = account_store.reader().forSlot(&constants.ancestors),
                .capitalization = &state.capitalization,
                .blockhash_queue = &state.blockhash_queue,
                .rent = epoch.rent_collector.rent,
                .slot = slot,
                .blockhash = blockhash,
                .lamports_per_signature = constants.fee_rate_governor.lamports_per_signature,
                .collector_id = constants.collector_id,
                .collected_transaction_fees = state.collected_transaction_fees.load(.monotonic),
                .collected_priority_fees = state.collected_priority_fees.load(.monotonic),
            },
>>>>>>> ca0cbf5a
        };
    }
};

/// Handles the "freezing" of a slot which occurs after a block has finished
/// execution. This finalizes some last bits of state and then calculates the
/// hash for the slot.
///
/// Analogous to [Bank::freeze](https://github.com/anza-xyz/agave/blob/b948b97d2a08850f56146074c0be9727202ceeff/runtime/src/bank.rs#L2620)
pub fn freezeSlot(allocator: Allocator, params: FreezeParams) !void {
    // TODO: reconsider locking the hash for the entire function. (this is how agave does it)
    var slot_hash = params.slot_hash.write();
    defer slot_hash.unlock();

    if (slot_hash.get().* != null) return; // already frozen

    try finalizeState(allocator, params.finalize_state);

    const maybe_lt_hash, slot_hash.mut().* = try hashSlot(allocator, params.hash_slot);
<<<<<<< HEAD
    if (maybe_lt_hash) |lt_hash| params.state.accounts_lt_hash.set(lt_hash);

    try replay.update_sysvar.updateSlotHistory(allocator, params.update_sysvar);

    {
        var q = params.state.blockhash_queue.write();
        defer q.unlock();
        try q.mut().insertHash(
            allocator,
            params.blockhash,
            params.lamports_per_signature,
        );
    }
    {
        var q = params.state.blockhash_queue.read();
        defer q.unlock();
        try replay.update_sysvar.updateRecentBlockhashes(allocator, q.get(), params.update_sysvar);
    }
=======
    if (maybe_lt_hash) |lt_hash| params.accounts_lt_hash.set(lt_hash);
>>>>>>> ca0cbf5a

    params.logger.info().logf(
        "froze slot {} with hash {s}",
        .{ params.hash_slot.slot, slot_hash.get().*.?.base58String().slice() },
    );

    // NOTE: agave updates hard_forks and hash_overrides here
}

const FinalizeStateParams = struct {
    /// nested dependencies
    update_sysvar: UpdateSysvarAccountDeps,

    // shared state
    account_store: AccountStore,
    account_reader: SlotAccountReader,
    capitalization: *std.atomic.Value(u64),
    blockhash_queue: *sig.sync.RwMux(sig.core.BlockhashQueue),

    // data params
    rent: Rent,
    slot: Slot,
    blockhash: Hash,
    lamports_per_signature: u64,
    collector_id: Pubkey,
    collected_transaction_fees: u64,
    collected_priority_fees: u64,
};

/// Updates some accounts and other shared state to finish up the slot execution.
fn finalizeState(allocator: Allocator, params: FinalizeStateParams) !void {
    // Update recent blockhashes (NOTE: agave does this in registerTick)
    {
        var q = params.blockhash_queue.write();
        defer q.unlock();
        try q.mut().insertHash(allocator, params.blockhash, params.lamports_per_signature);
    }
    {
        var q = params.blockhash_queue.read();
        defer q.unlock();
        try updateRecentBlockhashes(allocator, q.get(), params.update_sysvar);
    }

    try distributeTransactionFees(
        allocator,
        params.account_store,
        params.account_reader,
        params.capitalization,
        params.rent,
        params.slot,
        params.collector_id,
        params.collected_transaction_fees,
        params.collected_priority_fees,
    );

    // Run incinerator
    if (try params.account_reader.get(sig.runtime.ids.INCINERATOR)) |incinerator_account| {
        _ = params.capitalization.fetchSub(incinerator_account.lamports, .monotonic);
        try params.account_store.put(
            params.update_sysvar.slot,
            sig.runtime.ids.INCINERATOR,
            .EMPTY,
        );
    }

    try updateSlotHistory(allocator, params.update_sysvar);
}

/// Burn and payout the appropriate portions of collected fees.
fn distributeTransactionFees(
    allocator: Allocator,
    account_store: AccountStore,
    account_reader: SlotAccountReader,
    capitalization: *std.atomic.Value(u64),
    rent: Rent,
    slot: Slot,
    collector_id: Pubkey,
    collected_transaction_fees: u64,
    collected_priority_fees: u64,
) !void {
    var burn = collected_transaction_fees * 50 / 100;
    const total_fees = collected_priority_fees + collected_transaction_fees;
    const payout = total_fees -| burn;
    tryPayoutFees(
        allocator,
        account_store,
        account_reader,
        rent,
        slot,
        collector_id,
        payout,
    ) catch |e|
        switch (e) {
            error.InvalidAccountOwner,
            error.LamportOverflow,
            error.InvalidRentPayingAccount,
            => burn = total_fees,
            else => return e,
        };
    _ = capitalization.fetchSub(burn, .monotonic);
}

/// Attempt to pay the payout to the collector.
fn tryPayoutFees(
    allocator: Allocator,
    account_store: AccountStore,
    account_reader: SlotAccountReader,
    rent: Rent,
    slot: Slot,
    collector_id: Pubkey,
    payout: u64,
) !void {
    var fee_collector_account =
        if (try account_reader.get(collector_id)) |old_account|
            AccountSharedData{
                .data = try old_account.data.readAllAllocate(allocator),
                .lamports = old_account.lamports,
                .owner = old_account.owner,
                .executable = old_account.executable,
                .rent_epoch = old_account.rent_epoch,
            }
        else
            AccountSharedData.EMPTY;

    if (!fee_collector_account.owner.equals(&sig.runtime.program.system.ID)) {
        return error.InvalidAccountOwner;
    }
    fee_collector_account.lamports = std.math.add(u64, fee_collector_account.lamports, payout) catch
        return error.LamportOverflow;
    if (!rent.isExempt(fee_collector_account.lamports, fee_collector_account.data.len)) {
        return error.InvalidRentPayingAccount;
    }

    try account_store.put(slot, collector_id, fee_collector_account);
}

pub const HashSlotParams = struct {
    account_reader: AccountReader,
    slot: Slot,
    signature_count: u64,
    parent_slot_hash: *const Hash,
    parent_lt_hash: *const ?LtHash,
    ancestors: *const Ancestors,
    blockhash: Hash,
    feature_set: *const sig.core.FeatureSet,
};

/// Calculates the slot hash (known as the "bank hash" in agave)
pub fn hashSlot(allocator: Allocator, params: HashSlotParams) !struct { ?LtHash, Hash } {
    var signature_count_bytes: [8]u8 = undefined;
    std.mem.writeInt(u64, &signature_count_bytes, params.signature_count, .little);

    const initial_hash =
        if (params.feature_set.active.contains(sig.core.features.REMOVE_ACCOUNTS_DELTA_HASH))
            Hash.generateSha256(.{
                params.parent_slot_hash,
                &signature_count_bytes,
                params.blockhash,
            })
        else
            Hash.generateSha256(.{
                params.parent_slot_hash,
                try deltaMerkleHash(params.account_reader, allocator, params.slot),
                &signature_count_bytes,
                params.blockhash,
            });

    if (params.feature_set.active.contains(sig.core.features.ACCOUNTS_LT_HASH)) {
        var parent_ancestors = try params.ancestors.clone(allocator);
        defer parent_ancestors.deinit(allocator);
        assert(parent_ancestors.ancestors.swapRemove(params.slot));

        var lt_hash = params.parent_lt_hash.* orelse return error.UnknownParentLtHash;
        lt_hash.mixIn(try deltaLtHash(params.account_reader, params.slot, &parent_ancestors));

        return .{ lt_hash, Hash.generateSha256(.{ initial_hash, lt_hash.bytes() }) };
    } else {
        return .{ null, initial_hash };
    }
}

/// Returns the merkle root of all accounts modified in the slot
pub fn deltaMerkleHash(account_reader: AccountReader, allocator: Allocator, slot: Slot) !Hash {
    const pubkey_hashes = pkh: {
        var iterator = account_reader.slotModifiedIterator(slot) orelse return .ZEROES;
        defer iterator.unlock();

        const pubkey_hashes = try allocator.alloc(struct { Pubkey, Hash }, iterator.len());
        errdefer allocator.free(pubkey_hashes);

        var i: usize = 0;
        while (try iterator.next()) |pubkey_account| : (i += 1) {
            const pubkey, const account = pubkey_account;
            pubkey_hashes[i] = .{ pubkey, account.hash(pubkey) };
            account.deinit(allocator);
        }

        break :pkh pubkey_hashes;
    };
    defer allocator.free(pubkey_hashes);

    std.mem.sort(struct { Pubkey, Hash }, pubkey_hashes, {}, struct {
        fn lt(_: void, lhs: struct { Pubkey, Hash }, rhs: struct { Pubkey, Hash }) bool {
            return std.mem.order(u8, &lhs[0].data, &rhs[0].data) == .lt;
        }
    }.lt);

    // TODO put more thought into the nesting - should there be multiple?
    // is NestedHashTree the right data structure?
    const hashes = try allocator.alloc(Hash, pubkey_hashes.len);
    defer allocator.free(hashes);
    for (hashes, pubkey_hashes) |*h, pubkey_hash| {
        h.* = pubkey_hash[1];
    }
    const hash_tree = sig.utils.merkle_tree.NestedHashTree{ .items = &.{hashes} };

    const hash = try sig.utils.merkle_tree
        .computeMerkleRoot(&hash_tree, sig.accounts_db.db.MERKLE_FANOUT);

    return hash.*;
}

/// Returns the lattice hash of every account that was modified in the slot.
pub fn deltaLtHash(
    account_reader: AccountReader,
    slot: Slot,
    parent_ancestors: *const Ancestors,
) !LtHash {
    assert(!parent_ancestors.containsSlot(slot));

    // TODO: perf - consider using a thread pool
    // TODO: perf - consider caching old hashes

    var iterator = account_reader.slotModifiedIterator(slot) orelse return .IDENTITY;
    defer iterator.unlock();

    var hash = LtHash.IDENTITY;
    var i: usize = 0;
    while (try iterator.next()) |pubkey_account| : (i += 1) {
        const pubkey, const account = pubkey_account;
        defer account.deinit(account_reader.allocator());
        if (try account_reader.forSlot(parent_ancestors).get(pubkey)) |old_acct| {
            defer old_acct.deinit(account_reader.allocator());
            if (!old_acct.equals(&account)) {
                hash.mixOut(old_acct.ltHash(pubkey));
                hash.mixIn(account.ltHash(pubkey));
            }
        } else {
            hash.mixIn(account.ltHash(pubkey));
        }
    }

    return hash;
}

// Equivalent to this in agave:
// ```rust
// let bank = Bank::default_for_tests();
//
// let mut w_blockhash_queue = bank.blockhash_queue.write().unwrap();
// w_blockhash_queue.register_hash(&Hash::default(), 0);
// bank.update_recent_blockhashes_locked(&w_blockhash_queue);
// drop(w_blockhash_queue);
//
// bank.freeze();
// println!("{}", bank.hash());
// ```
test "freezeSlot: trivial e2e merkle hash test" {
    const allocator = std.testing.allocator;

    var accounts = sig.accounts_db.ThreadSafeAccountMap.init(allocator);
    defer accounts.deinit();
    const account_store = accounts.accountStore();

    const epoch = try EpochConstants.genesis(allocator, .default(allocator));
    defer epoch.deinit(allocator);

    const constants = try SlotConstants.genesis(allocator, .DEFAULT);
    defer constants.deinit(allocator);

    var state = SlotState.GENESIS;
    defer state.deinit(allocator);

    try freezeSlot(
        allocator,
        .init(.FOR_TESTS, account_store, &epoch, &state, &constants, 0, .ZEROES),
    );

    try std.testing.expectEqual(
        try Hash.parseBase58String("8C4gpDhMz9RfajteNCf9nFb5pyj3SkFcpTs6uXAzYKoF"),
        state.hash.readCopy().?,
    );
}

// Equivalent to this in agave:
// ```rust
// let mut bank = Bank::default_for_tests();
//
// let mut features = FeatureSet::default();
// features.activate(&feature_set::accounts_lt_hash::id(), 0);
// features.activate(&feature_set::remove_accounts_delta_hash::id(), 0);
// bank.feature_set = Arc::new(features);
//
// let mut w_blockhash_queue = bank.blockhash_queue.write().unwrap();
// w_blockhash_queue.register_hash(&Hash::default(), 0);
// bank.update_recent_blockhashes_locked(&w_blockhash_queue);
// drop(w_blockhash_queue);
//
// bank.freeze();
//
// println!("{}", bank.hash());
// ```
test "freezeSlot: trivial e2e lattice hash test" {
    const allocator = std.testing.allocator;

    var accounts, var tmp_dir = try sig.accounts_db.AccountsDB.initForTest(allocator);
    defer tmp_dir.cleanup();
    defer accounts.deinit();
    const account_store = accounts.accountStore();

    const epoch = try EpochConstants.genesis(allocator, .default(allocator));
    defer epoch.deinit(allocator);

    var constants = try SlotConstants.genesis(allocator, .DEFAULT);
    defer constants.deinit(allocator);
    try constants.feature_set.active.put(allocator, features.ACCOUNTS_LT_HASH, 0);
    try constants.feature_set.active.put(allocator, features.REMOVE_ACCOUNTS_DELTA_HASH, 0);

    var state = SlotState.GENESIS;
    defer state.deinit(allocator);

    try freezeSlot(
        allocator,
        .init(.FOR_TESTS, account_store, &epoch, &state, &constants, 0, .ZEROES),
    );

    try std.testing.expectEqual(
        try Hash.parseBase58String("B513RgkSxeiHv4hJ3aaBfkoveWKeB6575S3CtG64AirS"),
        state.hash.readCopy().?,
    );
}

// Ensures that the merkle and lattice hashes are both identical to agave for
// accountsdb with hundreds of accounts on multiple slots.
//
// Mostly the inputs are randomly generated, but there is special logic to
// ensure certain edge cases are covered:
// - 0 lamport accounts are hashed
// - some accounts need to be mixed out, but not all
// - mixed out accounts must come from 1 or 2 slots prior
// - the same pubkey from a non-ancestors slot must *not* be mixed out
// - irrelevant accounts exist in past and future slots that must be ignored
//
// Set `generate_rust_code` to true to print the exact code that you can copy
// into a test in agave to replicate these outputs.
test "delta hashes with many accounts" {
    const allocator = std.testing.allocator;
    const generate_rust_code = false;

    var accounts = sig.accounts_db.ThreadSafeAccountMap.init(allocator);
    defer accounts.deinit();

    var rng = std.Random.DefaultPrng.init(0);
    const random = rng.random();

    var addresses = try std.ArrayListUnmanaged(Pubkey).initCapacity(allocator, 400);
    defer addresses.deinit(allocator);

    const hash_slot = 2; // changing this may require changing ancestors in 2 places

    if (generate_rust_code) std.debug.print(
        \\.
        \\let accounts_db = Arc::new(AccountsDb::default_for_tests());
        \\let accounts = Accounts::new(accounts_db.clone());
        \\let mut bank = Bank::default_with_accounts(accounts);
        \\bank.slot = {};
        \\bank.ancestors.insert(0, 0);
        \\bank.ancestors.insert(1, 0);
        \\let mut features = FeatureSet::default();
        \\features.activate(&feature_set::accounts_lt_hash::id(), 0);
        \\bank.feature_set = Arc::new(features);
        \\
    , .{hash_slot});

    for (0..4) |slot| {
        if (generate_rust_code)
            std.debug.print("accounts_db.store_cached(({}u64,\n    &[\n", .{slot});
        for (0..100) |_| {
            const address = if (slot == 0 or random.boolean()) a: {
                const address = Pubkey.initRandom(random);
                addresses.appendAssumeCapacity(address);
                break :a address;
            } else addresses.items[random.intRangeLessThan(usize, 0, addresses.items.len)];

            const data = try allocator.alloc(u8, random.int(u8));
            defer allocator.free(data);
            random.bytes(data);
            const account = AccountSharedData{
                .data = data,
                .owner = Pubkey.initRandom(random),
                .rent_epoch = random.int(sig.core.Epoch),
                .lamports = if (random.intRangeAtMost(u64, 0, 5) == 0) 0 else random.int(u64),
                .executable = random.boolean(),
            };

            if (generate_rust_code) {
                const data_string = try std.fmt.allocPrint(allocator, "{any}", .{data});
                defer allocator.free(data_string);
                std.debug.print(
                    \\        (
                    \\            Pubkey::try_from("{}").unwrap(),
                    \\            AccountSharedData::from(Account {{
                    \\                lamports: {},
                    \\                data: vec![{s}],
                    \\                owner: Pubkey::try_from("{}").unwrap(),
                    \\                executable: {},
                    \\                rent_epoch: {},
                    \\            }}),
                    \\        ),
                    \\
                , .{
                    address,
                    account.lamports,
                    data_string[1 .. data_string.len - 1],
                    account.owner,
                    account.executable,
                    account.rent_epoch,
                });
            }

            try accounts.put(slot, address, account);
        }
        if (generate_rust_code) std.debug.print("][0..]));\n", .{});
    }
    if (generate_rust_code) std.debug.print(
        \\let lt_hash = bank.calculate_delta_lt_hash();
        \\let merkle_hash = accounts_db.calculate_accounts_delta_hash_internal({}, None);
        \\println!("{{:?}}", lt_hash);
        \\println!("{{:?}}", merkle_hash);
        \\
    , .{hash_slot});

    // sig fmt: off
    const expected_lt_hash = [1024]u16{ 59065, 31437, 27738, 25731, 11852, 64853, 24563, 65217, 2574, 28248, 48973, 54236, 31227, 34672, 10334, 50851, 9755, 50155, 23973, 3940, 46299, 59334, 3457, 19944, 31013, 51016, 61238, 11264, 52234, 22371, 63359, 40808, 29506, 38480, 61126, 32981, 18656, 55133, 43826, 64915, 12868, 48590, 64092, 16948, 39842, 10881, 3830, 33824, 51862, 19124, 37113, 14987, 13612, 16481, 40416, 43673, 30160, 46125, 48490, 39628, 60561, 45886, 13100, 28846, 51252, 38464, 2505, 32562, 34168, 36883, 19013, 57338, 58461, 5218, 46768, 63917, 41703, 3042, 20008, 3608, 28577, 41909, 61434, 34322, 31777, 31041, 54259, 47319, 30155, 33980, 26006, 17180, 64163, 39087, 40260, 17840, 36897, 20227, 63721, 51310, 29573, 3365, 5730, 57531, 16551, 32529, 20345, 19295, 18450, 62905, 10600, 7070, 52747, 25234, 52965, 13951, 38929, 31482, 11625, 50608, 3925, 12545, 43693, 9078, 13244, 29024, 55139, 55296, 55435, 34308, 26996, 48018, 20965, 18205, 5945, 37920, 57243, 14696, 22051, 41949, 53453, 48681, 5615, 24213, 46972, 4848, 43171, 62006, 50184, 56064, 3555, 18000, 62438, 56680, 7137, 18579, 138, 6178, 24954, 62903, 6707, 56264, 8280, 8280, 63937, 42183, 37978, 45639, 23623, 48966, 19467, 60555, 57924, 10198, 16645, 26871, 59831, 26174, 12177, 38670, 54038, 29452, 52523, 3457, 7517, 10164, 30787, 45521, 32339, 20763, 35856, 35375, 38305, 41385, 49951, 41024, 39503, 46163, 37759, 45719, 28505, 48987, 21224, 14807, 35594, 24356, 30613, 2738, 25063, 52612, 45966, 222, 47797, 18695, 60179, 13144, 9478, 8121, 55327, 24676, 63089, 58411, 11029, 41621, 5605, 11322, 13503, 10187, 65179, 22480, 4600, 4797, 29310, 32464, 61964, 61964, 43522, 10495, 8813, 7186, 17535, 5007, 64426, 24399, 55013, 41527, 42771, 28010, 60343, 8810, 34518, 29266, 44028, 44094, 7435, 54675, 21580, 9424, 46419, 40613, 33550, 50606, 30195, 25772, 58279, 23830, 417, 44227, 19590, 51019, 612, 29431, 17578, 41313, 35100, 63770, 12748, 9207, 63238, 50622, 54747, 33913, 34255, 43959, 1732, 14108, 58596, 25137, 29570, 56648, 57962, 58946, 5583, 26218, 14917, 51851, 10485, 33038, 62769, 41900, 56273, 10180, 18256, 65333, 23741, 51749, 49225, 37910, 18587, 15792, 14317, 44510, 29121, 23232, 42910, 47527, 1301, 6046, 11068, 1827, 23556, 49209, 56843, 32030, 43751, 40384, 33830, 45745, 63379, 62215, 58986, 5590, 14630, 27329, 57986, 52077, 9857, 39940, 2712, 2740, 11150, 50770, 60261, 43521, 53045, 43594, 34498, 19860, 14867, 48661, 43917, 28698, 19644, 43046, 49473, 38570, 19896, 28378, 49872, 60084, 18229, 15017, 9200, 19595, 53653, 35206, 25881, 4558, 10223, 30811, 38137, 25254, 2704, 56696, 13681, 61024, 17725, 27180, 39877, 46091, 61209, 12173, 1384, 63631, 23215, 17754, 59890, 47168, 37438, 16090, 13355, 31571, 51100, 26377, 13184, 50362, 8597, 28365, 39967, 42974, 58412, 40861, 48715, 36626, 47179, 54098, 20544, 14246, 19588, 27748, 5574, 28924, 13351, 29802, 3306, 37287, 21258, 56230, 1014, 44959, 30395, 58494, 30526, 58409, 35800, 60857, 35023, 9108, 19650, 12316, 625, 3233, 50750, 52235, 51060, 29885, 4739, 1864, 37056, 1366, 63984, 6923, 12014, 35755, 23021, 44125, 13262, 5344, 15813, 37594, 40159, 9989, 23382, 7857, 31989, 50354, 36214, 58655, 4048, 37931, 57661, 43609, 51278, 7184, 8932, 41128, 50754, 34876, 51358, 59205, 49784, 28224, 28203, 42714, 21039, 60966, 24207, 64391, 19213, 15011, 55209, 24006, 1334, 59682, 6719, 59555, 33795, 17464, 22171, 62234, 29529, 23847, 19963, 48354, 42745, 29727, 29970, 20804, 48741, 13071, 64315, 45489, 19931, 45003, 27825, 60542, 63537, 42716, 35135, 40889, 60272, 14696, 63158, 10215, 57136, 48391, 56733, 57446, 48394, 16315, 44222, 16529, 47429, 50394, 30575, 13294, 50785, 20182, 3482, 38564, 60244, 41415, 59601, 37936, 4733, 7463, 6457, 52354, 1795, 21532, 59509, 9280, 50785, 8180, 42067, 43060, 21911, 37184, 55715, 46786, 17730, 22020, 56063, 62284, 18098, 40245, 48577, 34322, 39593, 57784, 1421, 12726, 52871, 22833, 63122, 32883, 49571, 33534, 19170, 7526, 61283, 305, 44504, 52280, 8842, 37533, 190, 889, 51741, 10381, 41083, 18442, 1665, 41590, 12596, 22990, 57601, 15437, 16764, 12929, 29732, 10785, 54742, 11724, 51436, 30716, 27338, 46479, 12500, 56846, 56906, 58684, 40563, 46077, 22072, 20559, 60597, 50599, 14866, 59995, 36667, 51209, 270, 38909, 31227, 40112, 28712, 60589, 2509, 267, 1689, 56152, 41676, 24971, 5462, 35300, 50485, 56245, 43532, 41256, 11787, 42487, 4214, 31585, 18199, 43993, 1647, 15709, 51555, 33851, 34285, 49686, 6959, 53296, 24047, 61028, 64425, 30988, 39035, 30645, 20041, 24550, 47010, 30740, 17729, 56949, 64780, 26802, 3326, 12427, 6173, 35307, 32224, 52771, 45951, 3259, 41573, 52374, 45273, 570, 54564, 28780, 31271, 14463, 22063, 19513, 29156, 50031, 42318, 64715, 63588, 10454, 52484, 10069, 57284, 62228, 20069, 33884, 24649, 10350, 15340, 56253, 31134, 64773, 9671, 35175, 38980, 18241, 28334, 28264, 27217, 30127, 46705, 62484, 20323, 31133, 33159, 55525, 47116, 56564, 4687, 46866, 36245, 35947, 29912, 26583, 20706, 2415, 16334, 3976, 53332, 20942, 32994, 60326, 19863, 64153, 38039, 18386, 1339, 28407, 37464, 8194, 16765, 26072, 47093, 14888, 43530, 58095, 42560, 52430, 50953, 59713, 62680, 55170, 15842, 25149, 15674, 35594, 54668, 48596, 65287, 23308, 49804, 56724, 13502, 35174, 10747, 35154, 59031, 52885, 48047, 44783, 59867, 61387, 61430, 6058, 30823, 56913, 558, 38185, 37941, 15973, 42369, 2000, 5373, 20769, 15408, 35716, 17423, 20667, 59590, 35118, 18561, 34677, 57928, 18010, 24931, 39298, 44419, 3982, 55509, 51154, 53051, 26058, 7655, 9807, 65095, 2669, 56240, 55209, 16162, 62680, 15399, 23612, 15857, 47200, 27388, 2834, 23887, 44069, 26669, 33507, 44804, 50110, 32846, 56502, 53949, 34173, 59701, 47450, 9388, 8557, 28533, 41968, 23786, 17029, 27280, 43382, 60940, 61536, 54980, 25686, 51167, 46778, 34609, 17869, 62315, 64257, 46295, 49357, 57116, 10247, 55706, 29943, 18153, 6143, 21741, 54918, 7660, 39475, 58377, 56028, 3931, 24947, 34404, 1110, 5799, 51499, 11708, 48267, 18523, 53406, 32584, 45269, 32213, 17136, 29926, 22882, 34379, 12992, 46833, 53614, 14152, 12872, 36340, 40665, 35202, 3702, 55356, 65336, 16160, 27084, 25642, 22131, 29682, 28259, 26351, 21859, 44345, 24029, 10345, 55079, 54714, 38143, 18305, 746, 22158, 22886, 14057, 355, 503, 10033, 23884, 38013, 62890, 36164, 48820, 9786, 49871, 51892, 46148, 681, 64689, 21264, 27906, 40353, 2092, 32003, 40026, 65235, 50055, 54960, 3424, 38582, 3939, 44007, 37703, 36481, 33042, 12488, 10149, 24056, 49583, 47324, 24681, 44681, 15888, 56668, 25901, 22561, 43099, 9671, 17307, 1372, 4456, 22270, 36388, 7790, 63731, 38670, 29346, 11580, 42628, 30791, 27510, 54732, 21986, 61471, 41223, 24230, 58361, 5234, 21841, 44141, 4838, 50486, 23208, 39845, 45749, 34085, 4477, 57658, 9073, 60723, 5197, 37631, 7504, 37994, 17225, 11815, 32232, 35221, 51979, 4211, 41423, 9802, 11493, 9399, 32785, 34409, 12252, 62755, 17328, 45301, 16573, 37229, 49948, 48111, 1782, 42920, 63976, 24308, 64581, 33675, 21055, 24960, 12926, 46324, 17052, 15666, 9357, 33232, 1920, 47884, 25427, 20881, 7294, 1718, 24777, 55421, 35855, 63261, 40672, 62018 };
    // sig fmt: on
    const expected_merkle_hash =
        Hash.parseBase58String("5tpzYxp8ghAETjXaXnZvxZov11iNEvSbDZXNAMoJX6ov") catch unreachable;

    var parent_ancestors = Ancestors{};
    defer parent_ancestors.deinit(allocator);
    try parent_ancestors.ancestors.put(allocator, 0, {});
    try parent_ancestors.ancestors.put(allocator, 1, {});

    const actual_lt_hash = try deltaLtHash(accounts.accountReader(), hash_slot, &parent_ancestors);
    const actual_merkle_hash = try deltaMerkleHash(accounts.accountReader(), allocator, hash_slot);

    try std.testing.expectEqualSlices(u16, &expected_lt_hash, &actual_lt_hash.data);
    try std.testing.expectEqualSlices(u8, &expected_merkle_hash.data, &actual_merkle_hash.data);
}<|MERGE_RESOLUTION|>--- conflicted
+++ resolved
@@ -32,44 +32,26 @@
 
 pub const FreezeParams = struct {
     logger: Logger,
-<<<<<<< HEAD
-    state: *sig.core.SlotState,
-    hash_slot: HashSlotParams,
-    update_sysvar: replay.update_sysvar.UpdateSysvarAccountDeps,
-    lamports_per_signature: u64,
-    blockhash: Hash,
-=======
 
     slot_hash: *sig.sync.RwMux(?Hash),
     accounts_lt_hash: *sig.sync.Mux(?LtHash),
 
     hash_slot: HashSlotParams,
     finalize_state: FinalizeStateParams,
->>>>>>> ca0cbf5a
 
     pub fn init(
         logger: Logger,
         account_store: AccountStore,
-<<<<<<< HEAD
-        epoch: *const sig.core.EpochConstants,
-        state: *sig.core.SlotState,
-        constants: *const sig.core.SlotConstants,
-=======
         epoch: *const EpochConstants,
         state: *SlotState,
         constants: *const SlotConstants,
->>>>>>> ca0cbf5a
         slot: Slot,
         blockhash: Hash,
     ) FreezeParams {
         return .{
             .logger = logger,
-<<<<<<< HEAD
-            .state = state,
-=======
             .slot_hash = &state.hash,
             .accounts_lt_hash = &state.accounts_lt_hash,
->>>>>>> ca0cbf5a
             .hash_slot = .{
                 .account_reader = account_store.reader(),
                 .slot = slot,
@@ -80,17 +62,6 @@
                 .feature_set = &constants.feature_set,
                 .signature_count = state.signature_count.load(.monotonic),
             },
-<<<<<<< HEAD
-            .update_sysvar = .{
-                .account_store = account_store,
-                .slot = slot,
-                .ancestors = &constants.ancestors,
-                .rent = &epoch.rent_collector.rent,
-                .capitalization = &state.capitalization,
-            },
-            .blockhash = blockhash,
-            .lamports_per_signature = constants.fee_rate_governor.lamports_per_signature,
-=======
             .finalize_state = .{
                 .update_sysvar = .{
                     .account_store = account_store,
@@ -111,7 +82,6 @@
                 .collected_transaction_fees = state.collected_transaction_fees.load(.monotonic),
                 .collected_priority_fees = state.collected_priority_fees.load(.monotonic),
             },
->>>>>>> ca0cbf5a
         };
     }
 };
@@ -131,28 +101,7 @@
     try finalizeState(allocator, params.finalize_state);
 
     const maybe_lt_hash, slot_hash.mut().* = try hashSlot(allocator, params.hash_slot);
-<<<<<<< HEAD
-    if (maybe_lt_hash) |lt_hash| params.state.accounts_lt_hash.set(lt_hash);
-
-    try replay.update_sysvar.updateSlotHistory(allocator, params.update_sysvar);
-
-    {
-        var q = params.state.blockhash_queue.write();
-        defer q.unlock();
-        try q.mut().insertHash(
-            allocator,
-            params.blockhash,
-            params.lamports_per_signature,
-        );
-    }
-    {
-        var q = params.state.blockhash_queue.read();
-        defer q.unlock();
-        try replay.update_sysvar.updateRecentBlockhashes(allocator, q.get(), params.update_sysvar);
-    }
-=======
     if (maybe_lt_hash) |lt_hash| params.accounts_lt_hash.set(lt_hash);
->>>>>>> ca0cbf5a
 
     params.logger.info().logf(
         "froze slot {} with hash {s}",
@@ -433,7 +382,7 @@
     const constants = try SlotConstants.genesis(allocator, .DEFAULT);
     defer constants.deinit(allocator);
 
-    var state = SlotState.GENESIS;
+    var state = try SlotState.genesis(allocator);
     defer state.deinit(allocator);
 
     try freezeSlot(
@@ -481,7 +430,7 @@
     try constants.feature_set.active.put(allocator, features.ACCOUNTS_LT_HASH, 0);
     try constants.feature_set.active.put(allocator, features.REMOVE_ACCOUNTS_DELTA_HASH, 0);
 
-    var state = SlotState.GENESIS;
+    var state = try SlotState.genesis(allocator);
     defer state.deinit(allocator);
 
     try freezeSlot(
