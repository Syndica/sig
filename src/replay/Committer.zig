const std = @import("std");
const sig = @import("../sig.zig");
const replay = @import("lib.zig");
const tracy = @import("tracy");

const Allocator = std.mem.Allocator;

const Channel = sig.sync.Channel;
const Logger = sig.trace.Logger("replay.committer");

const Hash = sig.core.Hash;
const Pubkey = sig.core.Pubkey;
const Slot = sig.core.Slot;
const Transaction = sig.core.Transaction;

const ResolvedTransaction = replay.resolve_lookup.ResolvedTransaction;

const LoadedAccount = sig.runtime.account_loader.LoadedAccount;
const ProcessedTransaction = sig.runtime.transaction_execution.ProcessedTransaction;

const ParsedVote = sig.consensus.vote_listener.vote_parser.ParsedVote;
const parseSanitizedVoteTransaction =
    sig.consensus.vote_listener.vote_parser.parseSanitizedVoteTransaction;

const Committer = @This();

logger: Logger,
slot_state: *sig.core.SlotState,
status_cache: *sig.core.StatusCache,
stakes_cache: *sig.core.StakesCache,
new_rate_activation_epoch: ?sig.core.Epoch,
replay_votes_sender: ?*Channel(ParsedVote),

pub fn commitTransactions(
    self: Committer,
    allocator: Allocator,
    slot: Slot,
    transactions: []const ResolvedTransaction,
    tx_results: []const struct { Hash, ProcessedTransaction },
) !void {
    var zone = tracy.Zone.init(@src(), .{ .name = "commitTransactions" });
    zone.value(transactions.len);
    defer zone.deinit();
    errdefer zone.color(0xFF0000);

    var rng = std.Random.DefaultPrng.init(slot + transactions.len);

    var accounts_to_store = std.AutoArrayHashMapUnmanaged(Pubkey, LoadedAccount).empty;
    defer accounts_to_store.deinit(allocator);

    var signature_count: usize = 0;
    var rent_collected: u64 = 0;

    var transaction_fees: u64 = 0;
    var priority_fees: u64 = 0;

    for (transactions, tx_results) |transaction, result| {
        const message_hash, const tx_result = result;
        signature_count += transaction.transaction.signatures.len;

        for (tx_result.writes.slice()) |account| {
            const gop = try accounts_to_store.getOrPut(allocator, account.pubkey);
            if (gop.found_existing) {
                self.logger.err()
                    .logf("multiple writes in a batch for address: {}\n", .{account.pubkey});
                // this error probably indicates a bug in the SVM or the account locking
                // code, since the account locks should have already been checked before
                // reaching this point.
                return error.MultipleWritesInBatch;
            }
            gop.value_ptr.* = account;
        }
<<<<<<< HEAD

        switch (tx_result) {
            .executed => |exec| {
                rent_collected += exec.loaded_accounts.rent_collected;
                transaction_fees += exec.fees.transaction_fee;
                priority_fees += exec.fees.prioritization_fee;
                // Skip non successful or non vote transactions.
                // Only send votes if consensus is enabled (sender exists)
                if (self.replay_votes_sender) |sender| {
                    if (exec.executed_transaction.err == null and
                        isSimpleVoteTransaction(transaction.transaction))
                    {
                        if (try vote_listener.vote_parser.parseSanitizedVoteTransaction(
                            allocator,
                            transaction,
                        )) |parsed| {
                            if (parsed.vote.lastVotedSlot() != null) {
                                sender.send(parsed) catch parsed.deinit(allocator);
                            } else {
                                parsed.deinit(allocator);
                            }
                        }
=======
        transaction_fees += tx_result.fees.transaction_fee;
        priority_fees += tx_result.fees.prioritization_fee;

        if (tx_result.outputs != null) {
            rent_collected += tx_result.rent;

            // Send out successful vote transactions.
            if (tx_result.err == null and isSimpleVoteTransaction(transaction.transaction)) {
                if (try parseSanitizedVoteTransaction(allocator, transaction)) |parsed| {
                    if (parsed.vote.lastVotedSlot() != null) {
                        self.replay_votes_sender.send(parsed) catch parsed.deinit(allocator);
                    } else {
                        parsed.deinit(allocator);
>>>>>>> 106c3d3a
                    }
                }
            }
        }

        const recent_blockhash = &transaction.transaction.msg.recent_blockhash;
        const signature = transaction.transaction.signatures[0];
        try self.status_cache.insert(
            allocator,
            rng.random(),
            recent_blockhash,
            &message_hash.data,
            slot,
        );
        try self.status_cache.insert(
            allocator,
            rng.random(),
            recent_blockhash,
            &signature.toBytes(),
            slot,
        );
        // NOTE: we'll need to store the actual status at some point, probably for rpc.
    }

    _ = self.slot_state.collected_transaction_fees.fetchAdd(transaction_fees, .monotonic);
    _ = self.slot_state.collected_priority_fees.fetchAdd(priority_fees, .monotonic);
    _ = self.slot_state.transaction_count.fetchAdd(tx_results.len, .monotonic);
    _ = self.slot_state.signature_count.fetchAdd(signature_count, .monotonic);
    _ = self.slot_state.collected_rent.fetchAdd(rent_collected, .monotonic);

    for (accounts_to_store.values()) |account| {
        try self.stakes_cache.checkAndStore(
            allocator,
            account.pubkey,
            account.account,
            self.new_rate_activation_epoch,
        );
    }
}

fn isSimpleVoteTransaction(tx: Transaction) bool {
    const msg = tx.msg;
    if (msg.instructions.len == 0) return false;
    const ix = msg.instructions[0];
    if (ix.program_index >= msg.account_keys.len) return false;
    return sig.runtime.program.vote.ID.equals(&msg.account_keys[ix.program_index]);
}<|MERGE_RESOLUTION|>--- conflicted
+++ resolved
@@ -70,47 +70,26 @@
             }
             gop.value_ptr.* = account;
         }
-<<<<<<< HEAD
-
-        switch (tx_result) {
-            .executed => |exec| {
-                rent_collected += exec.loaded_accounts.rent_collected;
-                transaction_fees += exec.fees.transaction_fee;
-                priority_fees += exec.fees.prioritization_fee;
-                // Skip non successful or non vote transactions.
-                // Only send votes if consensus is enabled (sender exists)
-                if (self.replay_votes_sender) |sender| {
-                    if (exec.executed_transaction.err == null and
-                        isSimpleVoteTransaction(transaction.transaction))
-                    {
-                        if (try vote_listener.vote_parser.parseSanitizedVoteTransaction(
-                            allocator,
-                            transaction,
-                        )) |parsed| {
-                            if (parsed.vote.lastVotedSlot() != null) {
-                                sender.send(parsed) catch parsed.deinit(allocator);
-                            } else {
-                                parsed.deinit(allocator);
-                            }
-                        }
-=======
         transaction_fees += tx_result.fees.transaction_fee;
         priority_fees += tx_result.fees.prioritization_fee;
 
         if (tx_result.outputs != null) {
             rent_collected += tx_result.rent;
 
-            // Send out successful vote transactions.
-            if (tx_result.err == null and isSimpleVoteTransaction(transaction.transaction)) {
-                if (try parseSanitizedVoteTransaction(allocator, transaction)) |parsed| {
-                    if (parsed.vote.lastVotedSlot() != null) {
-                        self.replay_votes_sender.send(parsed) catch parsed.deinit(allocator);
-                    } else {
-                        parsed.deinit(allocator);
->>>>>>> 106c3d3a
+            // Skip non successful or non vote transactions.
+            // Only send votes if consensus is enabled (sender exists)
+            if (self.replay_votes_sender) |sender| {
+                if (tx_result.err == null and isSimpleVoteTransaction(transaction.transaction)) {
+                    if (try parseSanitizedVoteTransaction(allocator, transaction)) |parsed| {
+                        if (parsed.vote.lastVotedSlot() != null) {
+                            sender.send(parsed) catch parsed.deinit(allocator);
+                        } else {
+                            parsed.deinit(allocator);
+                        }
                     }
                 }
             }
+
         }
 
         const recent_blockhash = &transaction.transaction.msg.recent_blockhash;
