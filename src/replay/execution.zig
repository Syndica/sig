--- conflicted
+++ resolved
@@ -118,13 +118,9 @@
         if (slot_info.state.tickHeight() == slot_info.constants.max_tick_height) {
             state.logger.info().logf("confirmed entire slot {}", .{slot});
             try replay.freeze.freezeSlot(state.allocator, .init(
-<<<<<<< HEAD
-                state.account_store.accountReader(),
+                state.account_store.reader(),
                 state.db_for_svm, // TODO: remove
                 &epoch_info,
-=======
-                state.account_store.reader(),
->>>>>>> be0bcd4b
                 slot_info.state,
                 slot_info.constants,
                 slot,
