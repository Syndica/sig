--- conflicted
+++ resolved
@@ -67,59 +67,6 @@
     epoch_slots_frozen_slots: *const EpochSlotsFrozenSlots,
     duplicate_slots_to_repair: *DuplicateSlotsToRepair,
     purge_repair_slot_counter: *PurgeRepairSlotCounters,
-<<<<<<< HEAD
-    ancestor_hashes_replay_update_sender: *sig.sync.Channel(AncestorHashesReplayUpdate),
-
-    // owned
-    status_cache: sig.core.StatusCache,
-
-    pub fn init(
-        allocator: Allocator,
-        logger: sig.trace.Logger,
-        my_identity: Pubkey,
-        thread_pool: *ThreadPool,
-        account_store: AccountStore,
-        ledger_reader: *LedgerReader,
-        ledger_result_writer: *sig.ledger.LedgerResultWriter,
-        slot_tracker: *SlotTracker,
-        epochs: *EpochTracker,
-        progress_map: *ProgressMap,
-        fork_choice: *HeaviestSubtreeForkChoice,
-        duplicate_slots_tracker: *DuplicateSlots,
-        unfrozen_gossip_verified_vote_hashes: *UnfrozenGossipVerifiedVoteHashes,
-        latest_validator_votes_for_frozen_banks: *LatestValidatorVotes,
-        duplicate_confirmed_slots: *DuplicateConfirmedSlots,
-        epoch_slots_frozen_slots: *const EpochSlotsFrozenSlots,
-        duplicate_slots_to_repair: *DuplicateSlotsToRepair,
-        purge_repair_slot_counter: *PurgeRepairSlotCounters,
-        ancestor_hashes_replay_update_sender: *sig.sync.Channel(AncestorHashesReplayUpdate),
-    ) Allocator.Error!ReplayExecutionState {
-        return .{
-            .allocator = allocator,
-            .logger = .from(logger),
-            .my_identity = my_identity,
-            .vote_account = null, // voting not currently supported
-            .account_store = account_store,
-            .thread_pool = thread_pool,
-            .ledger_reader = ledger_reader,
-            .ledger_result_writer = ledger_result_writer,
-            .slot_tracker = slot_tracker,
-            .epochs = epochs,
-            .progress_map = progress_map,
-            .fork_choice = fork_choice,
-            .duplicate_slots_tracker = duplicate_slots_tracker,
-            .unfrozen_gossip_verified_vote_hashes = unfrozen_gossip_verified_vote_hashes,
-            .latest_validator_votes_for_frozen_banks = latest_validator_votes_for_frozen_banks,
-            .duplicate_confirmed_slots = duplicate_confirmed_slots,
-            .epoch_slots_frozen_slots = epoch_slots_frozen_slots,
-            .duplicate_slots_to_repair = duplicate_slots_to_repair,
-            .purge_repair_slot_counter = purge_repair_slot_counter,
-            .status_cache = .DEFAULT,
-            .ancestor_hashes_replay_update_sender = ancestor_hashes_replay_update_sender,
-        };
-    }
-=======
->>>>>>> 71af9a18
 };
 
 /// 1. Replays transactions from all the slots that need to be replayed.
@@ -656,7 +603,6 @@
             .root = 0,
         };
 
-<<<<<<< HEAD
         self.ancestor_hashes_replay_update_channel = try sig
             .sync
             .Channel(AncestorHashesReplayUpdate)
@@ -683,30 +629,6 @@
             &self.purge_repair_slot_counter,
             &self.ancestor_hashes_replay_update_channel,
         );
-=======
-        self.replay_state = ReplayExecutionState{
-            .allocator = allocator,
-            .logger = .noop,
-            .my_identity = Pubkey.initRandom(std.crypto.random),
-            .vote_account = Pubkey.initRandom(std.crypto.random),
-            .account_store = account_store,
-            .thread_pool = &self.thread_pool,
-            .ledger_reader = &self.ledger_reader,
-            .ledger_result_writer = &self.ledger_result_writer,
-            .slot_tracker = &self.slot_tracker,
-            .epochs = &self.epochs,
-            .progress_map = &self.progress,
-            .status_cache = &status_cache,
-            .fork_choice = self.fork_choice,
-            .duplicate_slots_tracker = &self.duplicate_slots_tracker,
-            .unfrozen_gossip_verified_vote_hashes = &self.unfrozen_gossip_verified_vote_hashes,
-            .latest_validator_votes = &self.latest_validator_votes,
-            .duplicate_confirmed_slots = &self.duplicate_confirmed_slots,
-            .epoch_slots_frozen_slots = &self.epoch_slots_frozen_slots,
-            .duplicate_slots_to_repair = &self.duplicate_slots_to_repair,
-            .purge_repair_slot_counter = &self.purge_repair_slot_counter,
-        };
->>>>>>> 71af9a18
 
         return self;
     }
