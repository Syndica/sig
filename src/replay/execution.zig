const std = @import("std");
const sig = @import("../sig.zig");
const replay = @import("lib.zig");
const tracy = @import("tracy");

const core = sig.core;

const Allocator = std.mem.Allocator;

const ThreadPool = sig.sync.ThreadPool;

const Pubkey = core.Pubkey;
const Slot = core.Slot;
const Hash = sig.core.Hash;

const AccountStore = sig.accounts_db.AccountStore;
const LedgerReader = sig.ledger.LedgerReader;

const AncestorHashesReplayUpdate = replay.consensus.AncestorHashesReplayUpdate;
const ForkProgress = sig.consensus.progress_map.ForkProgress;
const ProgressMap = sig.consensus.ProgressMap;
const HeaviestSubtreeForkChoice = sig.consensus.HeaviestSubtreeForkChoice;
const LatestValidatorVotes = sig.consensus.latest_validator_votes.LatestValidatorVotes;

const ConfirmSlotFuture = replay.confirm_slot.ConfirmSlotFuture;

const EpochTracker = replay.trackers.EpochTracker;
const SlotTracker = replay.trackers.SlotTracker;
const DuplicateSlots = replay.edge_cases.SlotData.DuplicateSlots;
const DuplicateState = replay.edge_cases.DuplicateState;
const SlotFrozenState = replay.edge_cases.SlotFrozenState;
const DuplicateSlotsToRepair = replay.edge_cases.SlotData.DuplicateSlotsToRepair;
const DuplicateConfirmedSlots = replay.edge_cases.SlotData.DuplicateConfirmedSlots;
const PurgeRepairSlotCounters = replay.edge_cases.SlotData.PurgeRepairSlotCounters;
const EpochSlotsFrozenSlots = replay.edge_cases.SlotData.EpochSlotsFrozenSlots;
const UnfrozenGossipVerifiedVoteHashes = replay.edge_cases.UnfrozenGossipVerifiedVoteHashes;

const Logger = sig.trace.Logger("replay.execution");

const check_slot_agrees_with_cluster = replay.edge_cases.check_slot_agrees_with_cluster;

const SvmGateway = replay.svm_gateway.SvmGateway;

const vote_listener = sig.consensus.vote_listener;
const ParsedVote = vote_listener.vote_parser.ParsedVote;

const confirmSlot = replay.confirm_slot.confirmSlot;

/// State used for replaying and validating data from ledger/accountsdb/svm
pub const ReplayExecutionState = struct {
    allocator: Allocator,
    logger: Logger,
    my_identity: Pubkey,
    vote_account: ?Pubkey,

    log_helper: *LogHelper,

    // borrows
    account_store: AccountStore,
    thread_pool: *ThreadPool,
    ledger_reader: *LedgerReader,
    ledger_result_writer: *sig.ledger.LedgerResultWriter,
    slot_tracker: *const SlotTracker,
    epoch_tracker: *const EpochTracker,
    progress_map: *ProgressMap,
    status_cache: *sig.core.StatusCache,
    fork_choice: *HeaviestSubtreeForkChoice,
    duplicate_slots_tracker: *DuplicateSlots,
    unfrozen_gossip_verified_vote_hashes: *UnfrozenGossipVerifiedVoteHashes,
    latest_validator_votes: *LatestValidatorVotes,
    duplicate_confirmed_slots: *DuplicateConfirmedSlots,
    epoch_slots_frozen_slots: *const EpochSlotsFrozenSlots,
    duplicate_slots_to_repair: *DuplicateSlotsToRepair,
    purge_repair_slot_counter: *PurgeRepairSlotCounters,
    ancestor_hashes_replay_update_sender: *sig.sync.Channel(AncestorHashesReplayUpdate),
    replay_votes_channel: *sig.sync.Channel(ParsedVote),
};

/// 1. Replays transactions from all the slots that need to be replayed.
/// 2. Store the replay results into the relevant data structures.
///
/// Analogous to [replay_active_banks](https://github.com/anza-xyz/agave/blob/3f68568060fd06f2d561ad79e8d8eb5c5136815a/core/src/replay_stage.rs#L3356)
pub fn replayActiveSlots(state: ReplayExecutionState) !bool {
    var zone = tracy.Zone.init(@src(), .{ .name = "replayActiveSlots" });
    defer zone.deinit();

    const active_slots = try state.slot_tracker.activeSlots(state.allocator);
    state.log_helper.logActiveSlots(active_slots, state.allocator);

    if (active_slots.len == 0) {
        return false;
    }

    var slot_statuses = std.ArrayListUnmanaged(struct { Slot, ReplaySlotStatus }).empty;
    defer {
        for (slot_statuses.items) |status| status[1].deinit(state.allocator);
        slot_statuses.deinit(state.allocator);
    }
    for (active_slots) |slot| {
        state.logger.debug().logf("replaying slot: {}", .{slot});
        const result = try replaySlot(state, slot);
        errdefer result.deinit(state.allocator);
        try slot_statuses.append(state.allocator, .{ slot, result });
    }
    return try processReplayResults(state, slot_statuses.items);
}

pub const LogHelper = struct {
    logger: Logger,
    last_active_slots: ?[]const Slot,
    slots_are_the_same: bool,

    pub fn init(logger: Logger) LogHelper {
        return .{
            .logger = logger,
            .last_active_slots = null,
            .slots_are_the_same = false,
        };
    }

    /// takes ownership of active_slots,
    pub fn logActiveSlots(
        self: *LogHelper,
        active_slots: []const u64,
        deinit_allocator: Allocator,
    ) void {
        self.slots_are_the_same = if (self.last_active_slots) |last_slots|
            std.mem.eql(u64, active_slots, last_slots)
        else
            false;

        if (self.last_active_slots) |slots| deinit_allocator.free(slots);
        self.last_active_slots = active_slots;

        self.logger
            .entry(if (self.slots_are_the_same) .debug else .info)
            .logf("{} active slots to replay: {any}", .{ active_slots.len, active_slots });
    }

    pub fn logEntryCount(self: *LogHelper, entry_count: usize, slot: Slot) void {
        self.logger
            .entry(if (self.slots_are_the_same and entry_count == 0) .debug else .info)
            .logf("got {} entries for slot {}", .{ entry_count, slot });
    }
};

const ReplaySlotStatus = union(enum) {
    /// We have no entries available to verify for this slot. No work was done.
    empty,

    /// The slot was previously marked as dead (not this time), which means we
    /// don't need to do anything. see here that agave also does nothing:
    /// - [replay_active_bank](https://github.com/anza-xyz/agave/blob/161fc1965bdb4190aa2d7e36c7c745b4661b10ed/core/src/replay_stage.rs#L3005-L3007)
    /// - [process_replay_results](https://github.com/anza-xyz/agave/blob/161fc1965bdb4190aa2d7e36c7c745b4661b10ed/core/src/replay_stage.rs#L3088-L3091)
    dead,

    /// This validator is the leader for the slot, so there is nothing to
    /// replay.
    ///
    /// In agave, the `bank.is_complete()` path of process_replay_results is
    /// still potentially called even when leader, whereas dead slots skip that
    /// step. TODO: verify that it's actually possible/meaningful to reach that
    /// step. Maybe dead and leader can be treated the same way when processing
    /// replay results?
    leader,

    /// The slot is being confirmed, poll this to await the result.
    confirm: *ConfirmSlotFuture,

    fn deinit(self: ReplaySlotStatus, allocator: std.mem.Allocator) void {
        switch (self) {
            .confirm => |future| future.destroy(allocator),
            else => {},
        }
    }
};

/// Replay the transactions from any entries in the slot that we've received but
/// haven't yet replayed. Integrates with accountsdb and ledger.
///
/// - Calls confirmSlot to verify/execute a slot's transactions.
/// - Initializes the ForkProgress in the progress map for the slot if necessary.
/// - Extracts the inputs for those functions from the ledger and the slot and epoch trackers.
///
/// Combines the logic of three agave functions:
/// - [replay_active_bank](https://github.com/anza-xyz/agave/blob/161fc1965bdb4190aa2d7e36c7c745b4661b10ed/core/src/replay_stage.rs#L2979)
/// - [replay_blockstore_into_bank](https://github.com/anza-xyz/agave/blob/161fc1965bdb4190aa2d7e36c7c745b4661b10ed/core/src/replay_stage.rs#L2232)
/// - [confirm_slot](https://github.com/anza-xyz/agave/blob/161fc1965bdb4190aa2d7e36c7c745b4661b10ed/ledger/src/blockstore_processor.rs#L1494)
fn replaySlot(state: ReplayExecutionState, slot: Slot) !ReplaySlotStatus {
    var zone = tracy.Zone.init(@src(), .{ .name = "replaySlot" });
    zone.value(slot);
    defer zone.deinit();
    errdefer zone.color(0xFF0000);

    const progress_get_or_put = try state.progress_map.map.getOrPut(state.allocator, slot);
    if (progress_get_or_put.found_existing and progress_get_or_put.value_ptr.is_dead) {
        state.logger.info().logf("slot is dead: {}", .{slot});
        return .dead;
    }

<<<<<<< HEAD
    const epoch_info = state.epochs.getPtrForSlot(slot) orelse return error.MissingEpoch;
=======
    const epoch_constants = state.epoch_tracker.getPtrForSlot(slot) orelse return error.MissingEpoch;
>>>>>>> 160cc3bb
    const slot_info = state.slot_tracker.get(slot) orelse return error.MissingSlot;

    const i_am_leader = slot_info.constants.collector_id.equals(&state.my_identity);

    if (!progress_get_or_put.found_existing) {
        const parent_slot = slot_info.constants.parent_slot;
        const parent = state.progress_map.getForkProgress(parent_slot) orelse
            return error.MissingParentProgress;

        progress_get_or_put.value_ptr.* = try ForkProgress.initFromParent(state.allocator, .{
            .slot = slot,
            .parent_slot = parent_slot,
            .parent = parent,
            .slot_hash = slot_info.state.hash.readCopy(),
            .last_entry = slot_info.state.blockhash_queue.readField("last_hash") orelse
                return error.MissingLastHash,
            .i_am_leader = i_am_leader,
            .epoch_stakes = &epoch_constants.stakes,
            .now = sig.time.Instant.now(),
            .validator_vote_pubkey = state.vote_account,
        });
    }
    const fork_progress = progress_get_or_put.value_ptr;

    if (i_am_leader) {
        return .leader;
    }

    // NOTE: Agave acquires the confirmation_progress lock for the entirety of
    // confirm_slot execution, and then increments the values at the end of the
    // process. I don't think it matters that we're doing it all eagerly, but
    // it's worth reconsidering once we introduce actual locking here and flesh
    // out more usages of this struct.
    const confirmation_progress = &fork_progress.replay_progress.arc_ed.rwlock_ed;

    const previous_last_entry = confirmation_progress.last_entry;
    const entries, const slot_is_full = blk: {
        const entries, const num_shreds, const slot_is_full =
            try state.ledger_reader.getSlotEntriesWithShredInfo(
                state.allocator,
                slot,
                confirmation_progress.num_shreds,
                false,
            );
        errdefer {
            for (entries) |entry| entry.deinit(state.allocator);
            state.allocator.free(entries);
        }

        state.log_helper.logEntryCount(entries.len, slot);

        if (entries.len == 0) {
            return .empty;
        }

        confirmation_progress.last_entry = entries[entries.len - 1].hash;
        confirmation_progress.num_shreds += num_shreds;
        confirmation_progress.num_entries += entries.len;
        for (entries) |e| confirmation_progress.num_txs += e.transactions.len;

        break :blk .{ entries, slot_is_full };
    };

    const new_rate_activation_epoch = blk: {
        if (slot_info.constants.feature_set.get(.reduce_stake_warmup_cooldown)) |active_slot| {
            const schedule = state.epoch_tracker.schedule;
            break :blk schedule.getEpoch(active_slot);
        } else break :blk null;
    };

    const slot_account_reader = state.account_store.reader()
        .forSlot(&slot_info.constants.ancestors);

    // TODO: Avoid the need to read this from accountsdb. We could broaden the
    // scope of the sysvar cache, add this to slot constants, or implement
    // additional mechanisms for lookup tables to detect slot age (e.g. block height).
    const slot_hashes = try replay.update_sysvar.getSysvarFromAccount(
        sig.runtime.sysvar.SlotHashes,
        state.allocator,
        slot_account_reader,
    ) orelse return error.MissingSlotHashesSysvar;
    errdefer slot_hashes.deinit(state.allocator);

    const slot_resolver = replay.resolve_lookup.SlotResolver{
        .slot = slot,
        .account_reader = slot_account_reader,
        .reserved_accounts = &slot_info.constants.reserved_accounts,
        .slot_hashes = slot_hashes,
    };

    const svm_params = SvmGateway.Params{
        .slot = slot,
        .max_age = sig.core.BlockhashQueue.MAX_RECENT_BLOCKHASHES / 2,
        .lamports_per_signature = slot_info.constants.fee_rate_governor.lamports_per_signature,
        .blockhash_queue = &slot_info.state.blockhash_queue,
        .account_reader = slot_account_reader,
        .ancestors = &slot_info.constants.ancestors,
        .feature_set = slot_info.constants.feature_set,
        .rent_collector = &epoch_constants.rent_collector,
        .epoch_stakes = &epoch_constants.stakes,
        .status_cache = state.status_cache,
    };

    const committer = replay.commit.Committer{
        .logger = .from(state.logger),
        .account_store = state.account_store,
        .slot_state = slot_info.state,
        .status_cache = state.status_cache,
        .stakes_cache = &slot_info.state.stakes_cache,
        .new_rate_activation_epoch = new_rate_activation_epoch,
        .replay_votes_sender = state.replay_votes_channel,
    };

    const verify_ticks_params = replay.confirm_slot.VerifyTicksParams{
        .tick_height = slot_info.state.tickHeight(),
        .max_tick_height = slot_info.constants.max_tick_height,
        .hashes_per_tick = epoch_constants.hashes_per_tick,
        .slot = slot,
        .slot_is_full = slot_is_full,
        .tick_hash_count = &confirmation_progress.tick_hash_count,
    };

    var num_ticks: u64 = 0;
    for (entries) |entry| {
        if (entry.isTick()) num_ticks += 1;
    }
    _ = slot_info.state.tick_height.fetchAdd(num_ticks, .monotonic);

    return .{ .confirm = try confirmSlot(
        state.allocator,
        .from(state.logger),
        state.thread_pool,
        entries,
        previous_last_entry,
        svm_params,
        committer,
        verify_ticks_params,
        slot_resolver,
    ) };
}

/// Polls a confirm status to obtain entries for a slot. If the confirm
/// future yields an error, marks the slot as dead. Returns null if the slot
/// should be skipped (non-confirm status, pending, or error).
fn awaitConfirmedEntriesForSlot(
    replay_state: ReplayExecutionState,
    slot: Slot,
    status: ReplaySlotStatus,
) !?[]const sig.core.Entry {
    return switch (status) {
        .confirm => |confirm_slot_future| blk: {
            while (true) {
                const poll_result = try confirm_slot_future.poll();
                switch (poll_result) {
                    .err => {
                        try markDeadSlot(
                            replay_state,
                            slot,
                            replay_state.ancestor_hashes_replay_update_sender,
                        );
                        break :blk null;
                    },
                    .done => break :blk confirm_slot_future.entries,
                    .pending => {
                        // TODO: consider futex-based wait like ResetEvent
                        std.time.sleep(std.time.ns_per_ms);
                    },
                }
            }
        },
        else => null,
    };
}

/// Applies fork-choice and vote updates after a slot has been frozen.
fn updateConsensusForFrozenSlot(
    replay_state: ReplayExecutionState,
    slot: Slot,
) !void {
    var slot_info = replay_state.slot_tracker.get(slot) orelse
        return error.MissingSlotInTracker;

    const parent_slot = slot_info.constants.parent_slot;
    const parent_hash = slot_info.constants.parent_hash;

    var progress = replay_state.progress_map.map.getPtr(slot) orelse
        return error.MissingBankProgress;

    const hash = slot_info.state.hash.readCopy() orelse
        return error.MissingHash;
    std.debug.assert(!hash.eql(Hash.ZEROES));

    // Needs to be updated before `check_slot_agrees_with_cluster()` so that any
    // updates in `check_slot_agrees_with_cluster()` on fork choice take effect
    try replay_state.fork_choice.addNewLeafSlot(
        .{ .slot = slot, .hash = hash },
        .{ .slot = parent_slot, .hash = parent_hash },
    );

    progress.fork_stats.slot_hash = hash;

    const slot_frozen_state: SlotFrozenState = .fromState(
        .from(replay_state.logger),
        slot,
        hash,
        replay_state.duplicate_slots_tracker,
        replay_state.duplicate_confirmed_slots,
        replay_state.fork_choice,
        replay_state.epoch_slots_frozen_slots,
    );
    try check_slot_agrees_with_cluster.slotFrozen(
        replay_state.allocator,
        .from(replay_state.logger),
        slot,
        replay_state.slot_tracker.root,
        replay_state.ledger_result_writer,
        replay_state.fork_choice,
        replay_state.duplicate_slots_to_repair,
        replay_state.purge_repair_slot_counter,
        slot_frozen_state,
    );

    if (!replay_state.duplicate_slots_tracker.contains(slot) and
        try replay_state.ledger_reader.getDuplicateSlot(slot) != null)
    {
        const duplicate_state: DuplicateState = .fromState(
            .from(replay_state.logger),
            slot,
            replay_state.duplicate_confirmed_slots,
            replay_state.fork_choice,
            .fromHash(hash),
        );

        try check_slot_agrees_with_cluster.duplicate(
            replay_state.allocator,
            .from(replay_state.logger),
            slot,
            parent_slot,
            replay_state.duplicate_slots_tracker,
            replay_state.fork_choice,
            duplicate_state,
        );
    }

    // Move unfrozen_gossip_verified_vote_hashes entries to latest_validator_votes
    if (replay_state
        .unfrozen_gossip_verified_vote_hashes.votes_per_slot
        .get(slot)) |slot_hashes_const|
    {
        var slot_hashes = slot_hashes_const;
        if (slot_hashes.fetchSwapRemove(hash)) |kv| {
            var new_frozen_voters = kv.value;
            defer new_frozen_voters.deinit(replay_state.allocator);
            for (new_frozen_voters.items) |pubkey| {
                _ = try replay_state.latest_validator_votes.checkAddVote(
                    replay_state.allocator,
                    pubkey,
                    slot,
                    hash,
                    .replay,
                );
            }
        }
        // If `slot_hashes` becomes empty, it'll be removed by `setRoot()` later
    }
}

pub fn processReplayResults(
    state: ReplayExecutionState,
    slot_statuses: []const struct { Slot, ReplaySlotStatus },
) !bool {
    var processed_a_slot = false;
    for (slot_statuses) |slot_status| {
        const slot, const status = slot_status;

        const maybe_entries = try awaitConfirmedEntriesForSlot(state, slot, status);

        // If entries is null, it means the slot failed or was skipped, so continue to next slot
        const entries = if (maybe_entries) |entries| entries else continue;

        const slot_info = state.slot_tracker.get(slot) orelse return error.MissingSlotInTracker;

        // Freeze the bank if its entries where completly processed.
        if (slot_info.state.tickHeight() == slot_info.constants.max_tick_height) {
            state.logger.info().logf("finished replaying slot: {}", .{slot});
            const is_leader_block =
                slot_info.constants.collector_id.equals(&state.my_identity);
            if (!is_leader_block) {
                const epoch_for_slot = state.epoch_tracker.getForSlot(slot) orelse
                    return error.MissingEpoch;

                try replay.freeze.freezeSlot(state.allocator, .init(
                    .from(state.logger),
                    state.account_store,
                    &epoch_for_slot,
                    slot_info.state,
                    slot_info.constants,
                    slot,
                    entries[entries.len - 1].hash,
                ));
            }
            processed_a_slot = true;
            // TODO Send things out via a couple of senders
            // - cluster_slots_update_sender;
            // - transaction_status_sender;
            // - cost_update_sender;
            try updateConsensusForFrozenSlot(state, slot);
            // TODO block_metadata_notifier
            // TODO block_metadata_notifier
        } else {
            state.logger.info().logf("partially replayed slot: {}", .{slot});
        }
    }
    return processed_a_slot;
}

/// Analogous to [mark_dead_slot](https://github.com/anza-xyz/agave/blob/15635be1503566820331cd2c845675641a42d405/core/src/replay_stage.rs#L2255)
fn markDeadSlot(
    replay_state: ReplayExecutionState,
    dead_slot: Slot,
    ancestor_hashes_replay_update_sender: *sig.sync.Channel(AncestorHashesReplayUpdate),
) !void {
    // TODO add getForkProgress
    const fork_progress = replay_state.progress_map.map.getPtr(dead_slot) orelse {
        return error.MissingBankProgress;
    };
    fork_progress.is_dead = true;
    try replay_state.ledger_result_writer.setDeadSlot(dead_slot);
    // TODOs
    // - blockstore.slots_stats.mark_dead(slot);
    // - slot_status_notifier
    // - rpc_subscriptions

    const dead_state: replay.edge_cases.DeadState = .fromState(
        .from(replay_state.logger),
        dead_slot,
        replay_state.duplicate_slots_tracker,
        replay_state.duplicate_confirmed_slots,
        replay_state.fork_choice,
        replay_state.epoch_slots_frozen_slots,
    );
    try check_slot_agrees_with_cluster.dead(
        replay_state.allocator,
        .from(replay_state.logger),
        dead_slot,
        replay_state.slot_tracker.root,
        replay_state.duplicate_slots_to_repair,
        ancestor_hashes_replay_update_sender,
        dead_state,
    );

    // If blockstore previously marked this slot as duplicate, invoke duplicate state as well
    const maybe_duplicate_proof = try replay_state.ledger_reader.getDuplicateSlot(dead_slot);
    defer if (maybe_duplicate_proof) |proof| {
        replay_state.ledger_reader.allocator.free(proof.shred1);
        replay_state.ledger_reader.allocator.free(proof.shred2);
    };
    if (!replay_state.duplicate_slots_tracker.contains(dead_slot) and
        maybe_duplicate_proof != null)
    {
        const slot_info = blk: {
            break :blk replay_state.slot_tracker.get(dead_slot) orelse
                return error.MissingSlotInTracker;
        };
        const slot_hash = slot_info.state.hash.readCopy();
        const duplicate_state: DuplicateState = .fromState(
            .from(replay_state.logger),
            dead_slot,
            replay_state.duplicate_confirmed_slots,
            replay_state.fork_choice,
            if (replay_state.progress_map.isDead(dead_slot) orelse false)
                .dead
            else
                .fromHash(slot_hash),
        );
        try check_slot_agrees_with_cluster.duplicate(
            replay_state.allocator,
            .from(replay_state.logger),
            dead_slot,
            replay_state.slot_tracker.root,
            replay_state.duplicate_slots_tracker,
            replay_state.fork_choice,
            duplicate_state,
        );
    }
}

const testing = std.testing;

// Test helper structure that owns all the resources
const TestReplayStateResources = struct {
    thread_pool: ThreadPool,
    ledger_reader: LedgerReader,
    ledger_result_writer: sig.ledger.LedgerResultWriter,
    epochs: sig.sync.RwMux(EpochTracker),
    progress: ProgressMap,
    fork_choice: *HeaviestSubtreeForkChoice,
    duplicate_slots_tracker: DuplicateSlots,
    unfrozen_gossip_verified_vote_hashes: UnfrozenGossipVerifiedVoteHashes,
    latest_validator_votes: LatestValidatorVotes,
    duplicate_confirmed_slots: DuplicateConfirmedSlots,
    epoch_slots_frozen_slots: EpochSlotsFrozenSlots,
    duplicate_slots_to_repair: DuplicateSlotsToRepair,
    purge_repair_slot_counter: PurgeRepairSlotCounters,
    slot_tracker: sig.sync.RwMux(SlotTracker),
    replay_state: ReplayExecutionState,
    db: sig.ledger.LedgerDB,
    registry: sig.prometheus.Registry(.{}),
    lowest_cleanup_slot: sig.sync.RwMux(Slot),
    max_root: std.atomic.Value(Slot),
    log_helper: LogHelper,
    ancestor_hashes_replay_update_channel: sig.sync.Channel(AncestorHashesReplayUpdate),

    pub fn init(allocator: Allocator) !*TestReplayStateResources {
        const self = try allocator.create(TestReplayStateResources);
        errdefer allocator.destroy(self);

        const account_store = AccountStore.noop;
        var status_cache = sig.core.StatusCache.DEFAULT;
        defer status_cache.deinit(allocator);

        self.registry = sig.prometheus.Registry(.{}).init(allocator);
        errdefer self.registry.deinit();

        self.db = try sig.ledger.tests.TestDB.init(@src());
        errdefer self.db.deinit();

        self.lowest_cleanup_slot = sig.sync.RwMux(Slot).init(0);
        self.max_root = std.atomic.Value(Slot).init(0);

        self.thread_pool = ThreadPool.init(.{});

        self.ledger_reader = try LedgerReader.init(
            allocator,
            .noop,
            self.db,
            &self.registry,
            &self.lowest_cleanup_slot,
            &self.max_root,
        );

        self.ledger_result_writer = try sig.ledger.LedgerResultWriter.init(
            allocator,
            .noop,
            self.db,
            &self.registry,
            &self.lowest_cleanup_slot,
            &self.max_root,
        );

        const epoch_tracker_init: EpochTracker = .{
            .epochs = .empty,
            .schedule = sig.core.EpochSchedule.DEFAULT,
        };
        self.epochs = sig.sync.RwMux(EpochTracker).init(epoch_tracker_init);

        self.progress = ProgressMap.INIT;

        self.fork_choice = try allocator.create(HeaviestSubtreeForkChoice);
        self.fork_choice.* = try HeaviestSubtreeForkChoice.init(allocator, .noop, .{
            .slot = 0,
            .hash = Hash.ZEROES,
        });

        self.duplicate_slots_tracker = DuplicateSlots.empty;
        self.unfrozen_gossip_verified_vote_hashes = UnfrozenGossipVerifiedVoteHashes{
            .votes_per_slot = .empty,
        };
        self.latest_validator_votes = LatestValidatorVotes.empty;
        self.duplicate_confirmed_slots = DuplicateConfirmedSlots.empty;
        self.epoch_slots_frozen_slots = EpochSlotsFrozenSlots.empty;
        self.duplicate_slots_to_repair = DuplicateSlotsToRepair.empty;
        self.purge_repair_slot_counter = PurgeRepairSlotCounters.empty;

        const slot_tracker_init: SlotTracker = .{
            .slots = .empty,
            .root = 0,
        };
        self.slot_tracker = sig.sync.RwMux(SlotTracker).init(slot_tracker_init);

        self.log_helper = .init(.noop);
        self.ancestor_hashes_replay_update_channel = try sig
            .sync
            .Channel(AncestorHashesReplayUpdate)
            .init(allocator);

        const replay_votes_channel: *sig.sync.Channel(ParsedVote) = try .create(allocator);

        const slot_tracker_ptr, var slot_tracker_lg = self.slot_tracker.readWithLock();
        defer slot_tracker_lg.unlock();
        const epochs_ptr, var epochs_lg = self.epochs.readWithLock();
        defer epochs_lg.unlock();

        self.replay_state = ReplayExecutionState{
            .allocator = allocator,
            .logger = .noop,
            .my_identity = Pubkey.initRandom(std.crypto.random),
            .vote_account = Pubkey.initRandom(std.crypto.random),
            .account_store = account_store,
            .thread_pool = &self.thread_pool,
            .ledger_reader = &self.ledger_reader,
            .ledger_result_writer = &self.ledger_result_writer,
            .slot_tracker = slot_tracker_ptr,
            .epoch_tracker = epochs_ptr,
            .progress_map = &self.progress,
            .status_cache = &status_cache,
            .fork_choice = self.fork_choice,
            .duplicate_slots_tracker = &self.duplicate_slots_tracker,
            .unfrozen_gossip_verified_vote_hashes = &self.unfrozen_gossip_verified_vote_hashes,
            .latest_validator_votes = &self.latest_validator_votes,
            .duplicate_confirmed_slots = &self.duplicate_confirmed_slots,
            .epoch_slots_frozen_slots = &self.epoch_slots_frozen_slots,
            .duplicate_slots_to_repair = &self.duplicate_slots_to_repair,
            .purge_repair_slot_counter = &self.purge_repair_slot_counter,
            .log_helper = &self.log_helper,
            .ancestor_hashes_replay_update_sender = &self.ancestor_hashes_replay_update_channel,
            .replay_votes_channel = replay_votes_channel,
        };

        return self;
    }

    pub fn deinit(self: *TestReplayStateResources, allocator: Allocator) void {
        self.thread_pool.shutdown();
        self.thread_pool.deinit();

        {
            const ptr, var lg = self.slot_tracker.writeWithLock();
            defer lg.unlock();
            ptr.deinit(allocator);
        }
        {
            const ptr, var lg = self.epochs.writeWithLock();
            defer lg.unlock();
            ptr.deinit(allocator);
        }
        self.progress.deinit(allocator);
        self.fork_choice.deinit();
        allocator.destroy(self.fork_choice);

        self.duplicate_slots_tracker.deinit(allocator);
        self.unfrozen_gossip_verified_vote_hashes.votes_per_slot.deinit(allocator);
        self.latest_validator_votes.deinit(allocator);
        self.duplicate_confirmed_slots.deinit(allocator);
        self.epoch_slots_frozen_slots.deinit(allocator);
        self.duplicate_slots_to_repair.deinit(allocator);
        self.purge_repair_slot_counter.deinit(allocator);
        self.db.deinit();
        self.registry.deinit();
        self.ancestor_hashes_replay_update_channel.deinit();
        while (self.replay_state.replay_votes_channel.tryReceive()) |pv| pv.deinit(allocator);
        self.replay_state.replay_votes_channel.destroy();

        allocator.destroy(self);
    }
};

// Helper to create a minimal ReplayExecutionState for testing
fn createTestReplayState(allocator: Allocator) !*TestReplayStateResources {
    return TestReplayStateResources.init(allocator);
}

test "processReplayResults: empty slot statuses" {
    const allocator = testing.allocator;

    var test_resources = createTestReplayState(allocator) catch |err| {
        std.debug.print("Failed to create test replay state: {}\n", .{err});
        return err;
    };
    defer test_resources.deinit(allocator);

    const empty_slot_statuses: []const struct { Slot, ReplaySlotStatus } = &.{};

    const result = processReplayResults(
        test_resources.replay_state,
        empty_slot_statuses,
    ) catch |err| {
        std.debug.print("processReplayResults failed: {}\n", .{err});
        return err;
    };

    // Should return false since no slots were processed
    try testing.expect(!result);
}

test "processReplayResults: non-confirm statuses are skipped" {
    const allocator = testing.allocator;

    var test_resources = createTestReplayState(allocator) catch |err| {
        std.debug.print("Failed to create test replay state: {}\n", .{err});
        return err;
    };
    defer test_resources.deinit(allocator);

    const slot_statuses: []const struct { Slot, ReplaySlotStatus } = &.{
        .{ 100, .empty },
        .{ 101, .dead },
        .{ 102, .leader },
    };

    const result = processReplayResults(test_resources.replay_state, slot_statuses) catch |err| {
        std.debug.print("processReplayResults failed: {}\n", .{err});
        return err;
    };

    // Should return false since no confirm slots were processed
    try testing.expect(!result);
}

test "processReplayResults: marks slot as dead correctly" {
    const allocator = testing.allocator;

    // Create a minimal test setup without the complex database dependencies
    var progress = ProgressMap.INIT;
    defer progress.deinit(allocator);

    const slot: Slot = 100;

    // Add slot to progress map
    const gop = try progress.map.getOrPut(allocator, slot);
    if (!gop.found_existing) {
        gop.value_ptr.* = try sig.consensus.progress_map.ForkProgress.init(allocator, .{
            .now = sig.time.Instant.now(),
            .last_entry = sig.core.Hash.ZEROES,
            .prev_leader_slot = null,
            .validator_stake_info = null,
            .num_blocks_on_fork = 0,
            .num_dropped_blocks_on_fork = 0,
        });
    }

    // Verify slot is initially not dead
    const progress_before = progress.map.get(slot);
    try testing.expect(progress_before != null);
    try testing.expect(!progress_before.?.is_dead);

    // Test the core logic without the database write
    // Just verify that the progress map is updated correctly
    var fork_progress = progress.map.getPtr(slot) orelse {
        return error.MissingBankProgress;
    };
    fork_progress.is_dead = true;

    // Verify slot is now marked as dead
    const progress_after = progress.map.get(slot);
    try testing.expect(progress_after != null);
    try testing.expect(progress_after.?.is_dead);
}

test "processReplayResults: confirm status with err poll result marks slot dead" {
    const allocator = testing.allocator;

    var test_resources = createTestReplayState(allocator) catch |err| {
        std.debug.print("Failed to create test replay state: {}\n", .{err});
        return err;
    };
    defer test_resources.deinit(allocator);

    const slot: Slot = 100;

    // Add slot to progress map first
    try test_resources.progress.map.putNoClobber(
        allocator,
        slot,
        try sig.consensus.progress_map.ForkProgress.init(allocator, .{
            .now = sig.time.Instant.now(),
            .last_entry = sig.core.Hash.ZEROES,
            .prev_leader_slot = null,
            .validator_stake_info = null,
            .num_blocks_on_fork = 0,
            .num_dropped_blocks_on_fork = 0,
        }),
    );

    // Verify slot is initially not dead
    const progress_before = test_resources.progress.map.get(slot);
    try testing.expect(progress_before != null);
    try testing.expect(!progress_before.?.is_dead);

    // Create a mock ConfirmSlotFuture that will return an error when polled.
    const MockConfirmSlotFutureErr = struct {
        inner: ConfirmSlotFuture,

        pub fn poll(self: *@This()) !replay.confirm_slot.ConfirmSlotStatus {
            _ = self;
            // Always return an error to test the error path
            return replay.confirm_slot.ConfirmSlotStatus{
                .err = .{ .failed_to_load_entries = "test error" },
            };
        }

        pub fn destroy(self: *@This(), alloc: Allocator) void {
            alloc.destroy(self);
        }
    };

    // Create the mock future
    const mock_future = try allocator.create(MockConfirmSlotFutureErr);
    const empty_entries = try allocator.alloc(sig.core.Entry, 0);

    mock_future.* = MockConfirmSlotFutureErr{
        .inner = .{
            .scheduler = undefined, // Not used in test.
            .poh_verifier = undefined, // Not used in test.
            .slot_resolver = undefined, // Not used in test
            .exit = std.atomic.Value(bool).init(false),
            .entries = empty_entries,
            .status = .{ .err = .{ .failed_to_load_entries = "test error" } },
            .status_when_done = .{ .err = .{ .failed_to_load_entries = "test error" } },
        },
    };

    defer {
        allocator.free(empty_entries);
        allocator.destroy(mock_future);
    }

    // Create slot statuses with confirm status containing our mock future
    var slot_statuses = std.ArrayListUnmanaged(struct { Slot, ReplaySlotStatus }).empty;
    defer slot_statuses.deinit(allocator);

    try slot_statuses.append(
        allocator,
        .{ slot, .{ .confirm = &mock_future.inner } },
    );

    const result = try processReplayResults(
        test_resources.replay_state,
        slot_statuses.items,
    );

    // Should return false since no slot was successfully processed
    try testing.expect(!result);

    // Verify slot is now marked as dead
    const progress_after = test_resources.progress.map.get(slot);
    try testing.expect(progress_after != null);
    try testing.expect(progress_after.?.is_dead);
}

test "processReplayResults: return value correctness" {
    const allocator = testing.allocator;

    var test_resources = createTestReplayState(allocator) catch |err| {
        std.debug.print("Failed to create test replay state: {}\n", .{err});
        return err;
    };
    defer test_resources.deinit(allocator);

    // Test that the function returns:
    // - false when no slots are processed
    // - true when at least one slot is fully processed (reaches processed_a_slot = true)

    // Empty case
    const empty_slot_statuses =
        std.ArrayListUnmanaged(struct { Slot, ReplaySlotStatus }).empty;
    const empty_result = try processReplayResults(
        test_resources.replay_state,
        empty_slot_statuses.items,
    );
    try testing.expect(!empty_result);

    // Non-confirm statuses case
    var non_confirm_statuses =
        std.ArrayListUnmanaged(struct { Slot, ReplaySlotStatus }).empty;
    defer non_confirm_statuses.deinit(allocator);
    try non_confirm_statuses.append(allocator, .{ 100, .empty });

    const non_confirm_result = try processReplayResults(
        test_resources.replay_state,
        non_confirm_statuses.items,
    );
    try testing.expect(!non_confirm_result);
}

test "processReplayResults: confirm status with done poll but missing slot in tracker" {
    const allocator = testing.allocator;

    var test_resources = createTestReplayState(allocator) catch |err| {
        std.debug.print("Failed to create test replay state: {}\n", .{err});
        return err;
    };
    defer test_resources.deinit(allocator);

    const slot: Slot = 100;

    // Create a mock ConfirmSlotFuture that will return done when polled
    const MockConfirmSlotFutureDone = struct {
        inner: ConfirmSlotFuture,

        pub fn poll(self: *@This()) !replay.confirm_slot.ConfirmSlotStatus {
            _ = self;
            return replay.confirm_slot.ConfirmSlotStatus.done;
        }

        pub fn destroy(self: *@This(), alloc: Allocator) void {
            alloc.destroy(self);
        }
    };

    // Create the mock future
    const mock_future = try allocator.create(MockConfirmSlotFutureDone);
    const empty_entries = try allocator.alloc(sig.core.Entry, 0);

    mock_future.* = MockConfirmSlotFutureDone{
        .inner = .{
            .scheduler = undefined, // Not used in test
            .poh_verifier = undefined, // Not used in test
            .slot_resolver = undefined, // Not used in test
            .exit = std.atomic.Value(bool).init(false),
            .entries = empty_entries,
            .status = .done,
            .status_when_done = .done,
        },
    };

    defer {
        allocator.free(empty_entries);
        allocator.destroy(mock_future);
    }

    // Create slot statuses with confirm status containing our mock future
    var slot_statuses = std.ArrayListUnmanaged(struct { Slot, ReplaySlotStatus }).empty;
    defer slot_statuses.deinit(allocator);

    // Cast our mock to ConfirmSlotFuture
    try slot_statuses.append(
        allocator,
        .{ slot, .{ .confirm = &mock_future.inner } },
    );

    // The function should return an error since the slot is not in the tracker
    const result = processReplayResults(
        test_resources.replay_state,
        slot_statuses.items,
    );

    try testing.expectError(error.MissingSlotInTracker, result);
}

test "processReplayResults: confirm status with done poll and slot complete - success path" {
    const allocator = testing.allocator;

    var test_resources = createTestReplayState(allocator) catch |err| {
        std.debug.print("Failed to create test replay state: {}\n", .{err});
        return err;
    };
    defer test_resources.deinit(allocator);

    const slot: Slot = 100;
    const parent_slot: Slot = 99;

    // Add parent slot to progress map first (required for slot processing)
    try test_resources.progress.map.putNoClobber(
        allocator,
        parent_slot,
        try sig.consensus.progress_map.ForkProgress.init(allocator, .{
            .now = sig.time.Instant.now(),
            .last_entry = sig.core.Hash.ZEROES,
            .prev_leader_slot = null,
            .validator_stake_info = null,
            .num_blocks_on_fork = 0,
            .num_dropped_blocks_on_fork = 0,
        }),
    );

    // Add slot to progress map
    try test_resources.progress.map.putNoClobber(
        allocator,
        slot,
        try sig.consensus.progress_map.ForkProgress.init(allocator, .{
            .now = sig.time.Instant.now(),
            .last_entry = sig.core.Hash.ZEROES,
            .prev_leader_slot = null,
            .validator_stake_info = null,
            .num_blocks_on_fork = 0,
            .num_dropped_blocks_on_fork = 0,
        }),
    );

    // Create mock entries for the slot
    const mock_entries = try allocator.alloc(sig.core.Entry, 1);
    defer allocator.free(mock_entries);

    var rng = std.Random.DefaultPrng.init(0);
    const random = rng.random();

    mock_entries[0] = sig.core.Entry{
        .num_hashes = 0,
        .hash = sig.core.Hash.initRandom(random),
        .transactions = &.{},
    };

    // Create a mock ConfirmSlotFuture that will return done with entries
    const MockConfirmSlotFutureSuccess = struct {
        inner: ConfirmSlotFuture,

        pub fn poll(self: *@This()) !replay.confirm_slot.ConfirmSlotStatus {
            _ = self;
            return replay.confirm_slot.ConfirmSlotStatus.done;
        }

        pub fn destroy(self: *@This(), alloc: Allocator) void {
            alloc.destroy(self);
        }
    };

    // Create the mock future with the mock entries
    const mock_future = try allocator.create(MockConfirmSlotFutureSuccess);
    mock_future.* = MockConfirmSlotFutureSuccess{
        .inner = .{
            .scheduler = undefined, // Not used in test
            .poh_verifier = undefined, // Not used in test
            .slot_resolver = undefined, // Not used in test
            .exit = std.atomic.Value(bool).init(false),
            .entries = mock_entries,
            .status = .done,
            .status_when_done = .done,
        },
    };

    defer allocator.destroy(mock_future);

    // Add parent slot 99 to fork choice so slot 100 can be processed
    const slot_99_hash = Hash.initRandom(random);
    const slot_99_slot_and_hash = sig.core.hash.SlotAndHash{
        .slot = 99,
        .hash = slot_99_hash,
    };
    const root_slot_and_hash = sig.core.hash.SlotAndHash{
        .slot = 0,
        .hash = Hash.ZEROES,
    };
    try test_resources.replay_state.fork_choice.addNewLeafSlot(
        slot_99_slot_and_hash,
        root_slot_and_hash,
    );

    // Create slot constants and state.
    const mock_slot_constants = sig.core.SlotConstants{
        .parent_slot = parent_slot,
        // Use the same hash as the parent slot in fork choice
        .parent_hash = slot_99_hash,
        .parent_lt_hash = .IDENTITY,
        .block_height = 0,
        // Different from replay_state.my_identity
        .collector_id = sig.core.Pubkey.initRandom(random),
        // This should match tickHeight() for slot to be complete
        .max_tick_height = 64,
        .fee_rate_governor = sig.core.FeeRateGovernor.DEFAULT,
        .epoch_reward_status = .inactive,
        .ancestors = .{ .ancestors = .empty },
        .feature_set = .ALL_DISABLED,
        .reserved_accounts = .empty,
    };

    // Create slot state then modify tick height
    var mock_slot_state = try sig.core.SlotState.genesis(allocator);

    // Set tick height equal to max_tick_height to make slot complete
    _ = mock_slot_state.tick_height.swap(64, .monotonic);

    // Set a valid hash for the slot
    mock_slot_state.hash.set(sig.core.Hash.initRandom(random));

    // Add the slot to the slot tracker
    {
        const ptr, var lg = test_resources.slot_tracker.writeWithLock();
        defer lg.unlock();
        try ptr.put(allocator, slot, .{
            .constants = mock_slot_constants,
            .state = mock_slot_state,
        });
    }

    // Add epoch info for slot 100 (epoch 2 in default schedule).
    {
        const ep_ptr, var elg = test_resources.epochs.writeWithLock();
        defer elg.unlock();
        try ep_ptr.epochs.put(allocator, 2, .{
            .hashes_per_tick = 1,
            .ticks_per_slot = 1,
            .ns_per_slot = 1,
            .genesis_creation_time = 1,
            .slots_per_year = 1,
            .stakes = try .initEmptyWithGenesisStakeHistoryEntry(allocator),
            .rent_collector = .DEFAULT,
        });
    }

    // Create slot statuses with confirm status containing the mock future
    var slot_statuses = std.ArrayListUnmanaged(struct { Slot, ReplaySlotStatus }).empty;
    defer slot_statuses.deinit(allocator);

    try slot_statuses.append(
        allocator,
        .{ slot, .{ .confirm = &mock_future.inner } },
    );

    // This should successfully process the slot and return true
    const result = try processReplayResults(
        test_resources.replay_state,
        slot_statuses.items,
    );

    // Should return true since the slot was successfully processed
    try testing.expect(result);
}

test "markDeadSlot: marks progress dead and writes to ledger" {
    const allocator = testing.allocator;

    var test_resources = createTestReplayState(allocator) catch |err| {
        std.debug.print("Failed to create test replay state: {}\n", .{err});
        return err;
    };
    defer test_resources.deinit(allocator);

    const slot: Slot = 200;

    // Ensure progress map has an entry for the slot
    try test_resources.progress.map.putNoClobber(
        allocator,
        slot,
        try sig.consensus.progress_map.ForkProgress.init(allocator, .{
            .now = sig.time.Instant.now(),
            .last_entry = sig.core.Hash.ZEROES,
            .prev_leader_slot = null,
            .validator_stake_info = null,
            .num_blocks_on_fork = 0,
            .num_dropped_blocks_on_fork = 0,
        }),
    );

    var ancestor_hashes_replay_update_channel: sig.sync.Channel(AncestorHashesReplayUpdate) =
        try .init(allocator);
    defer ancestor_hashes_replay_update_channel.deinit();

    try markDeadSlot(
        test_resources.replay_state,
        slot,
        &ancestor_hashes_replay_update_channel,
    );

    // Validate progress is marked dead
    try testing.expect(test_resources.progress.isDead(slot) orelse false);

    // Validate ledger records the dead slot
    try testing.expect(try test_resources.ledger_reader.isDead(slot));
}

test "markDeadSlot: when duplicate proof exists, duplicate tracker records slot" {
    const allocator = testing.allocator;

    var test_resources = createTestReplayState(allocator) catch |err| {
        std.debug.print("Failed to create test replay state: {}\n", .{err});
        return err;
    };
    defer test_resources.deinit(allocator);

    const slot: Slot = 201;

    // Ensure progress map has an entry for the slot
    try test_resources.progress.map.putNoClobber(
        allocator,
        slot,
        try sig.consensus.progress_map.ForkProgress.init(allocator, .{
            .now = sig.time.Instant.now(),
            .last_entry = sig.core.Hash.ZEROES,
            .prev_leader_slot = null,
            .validator_stake_info = null,
            .num_blocks_on_fork = 0,
            .num_dropped_blocks_on_fork = 0,
        }),
    );

    // Provide a minimal slot in the slot tracker so markDeadSlot can read a hash
    var slot_state = try sig.core.SlotState.genesis(allocator);
    var rng = std.Random.DefaultPrng.init(0);
    slot_state.hash.set(sig.core.Hash.initRandom(rng.random()));
    const slot_consts = sig.core.SlotConstants{
        .parent_slot = 0,
        .parent_hash = sig.core.Hash.ZEROES,
        .parent_lt_hash = .IDENTITY,
        .block_height = 0,
        .collector_id = sig.core.Pubkey.ZEROES,
        .max_tick_height = 0,
        .fee_rate_governor = sig.core.FeeRateGovernor.DEFAULT,
        .epoch_reward_status = .inactive,
        .ancestors = .{ .ancestors = .empty },
        .feature_set = .ALL_DISABLED,
        .reserved_accounts = .empty,
    };
    {
        const ptr, var lg = test_resources.slot_tracker.writeWithLock();
        defer lg.unlock();
        try ptr.put(allocator, slot, .{
            .constants = slot_consts,
            .state = slot_state,
        });
    }

    // Insert a duplicate proof into the ledger to trigger the duplicate branch
    const dup_proof = sig.ledger.meta.DuplicateSlotProof{
        .shred1 = &[_]u8{ 0xAA, 0xBB },
        .shred2 = &[_]u8{ 0xCC, 0xDD },
    };
    try test_resources.db.put(sig.ledger.schema.schema.duplicate_slots, slot, dup_proof);

    // Tracker does not contain the slot yet
    try testing.expect(!test_resources.duplicate_slots_tracker.contains(slot));

    var ancestor_hashes_replay_update_channel: sig.sync.Channel(AncestorHashesReplayUpdate) =
        try .init(allocator);
    defer ancestor_hashes_replay_update_channel.deinit();

    try markDeadSlot(
        test_resources.replay_state,
        slot,
        &ancestor_hashes_replay_update_channel,
    );

    // The duplicate handler should record the slot in the duplicate tracker
    try testing.expect(test_resources.duplicate_slots_tracker.contains(slot));
}<|MERGE_RESOLUTION|>--- conflicted
+++ resolved
@@ -198,11 +198,7 @@
         return .dead;
     }
 
-<<<<<<< HEAD
-    const epoch_info = state.epochs.getPtrForSlot(slot) orelse return error.MissingEpoch;
-=======
     const epoch_constants = state.epoch_tracker.getPtrForSlot(slot) orelse return error.MissingEpoch;
->>>>>>> 160cc3bb
     const slot_info = state.slot_tracker.get(slot) orelse return error.MissingSlot;
 
     const i_am_leader = slot_info.constants.collector_id.equals(&state.my_identity);
