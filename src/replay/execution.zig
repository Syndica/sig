const std = @import("std");
const sig = @import("../sig.zig");
const replay = @import("lib.zig");

const core = sig.core;

const Allocator = std.mem.Allocator;

const ThreadPool = sig.sync.ThreadPool;

const Pubkey = core.Pubkey;
const Slot = core.Slot;
const Hash = sig.core.Hash;

const AccountStore = sig.accounts_db.AccountStore;
const LedgerReader = sig.ledger.LedgerReader;

const ForkProgress = sig.consensus.progress_map.ForkProgress;
const ProgressMap = sig.consensus.ProgressMap;
const HeaviestSubtreeForkChoice = sig.consensus.HeaviestSubtreeForkChoice;
const LatestValidatorVotes = sig.consensus.latest_validator_votes.LatestValidatorVotes;

const ConfirmSlotFuture = replay.confirm_slot.ConfirmSlotFuture;

const EpochTracker = replay.trackers.EpochTracker;
const SlotTracker = replay.trackers.SlotTracker;
const DuplicateSlots = replay.edge_cases.DuplicateSlots;
const DuplicateState = replay.edge_cases.DuplicateState;
const SlotFrozenState = replay.edge_cases.SlotFrozenState;
const DuplicateSlotsToRepair = replay.edge_cases.DuplicateSlotsToRepair;
const DuplicateConfirmedSlots = replay.edge_cases.DuplicateConfirmedSlots;
const PurgeRepairSlotCounters = replay.edge_cases.PurgeRepairSlotCounters;
const EpochSlotsFrozenSlots = replay.edge_cases.EpochSlotsFrozenSlots;
const UnfrozenGossipVerifiedVoteHashes = replay.edge_cases.UnfrozenGossipVerifiedVoteHashes;

const check_slot_agrees_with_cluster = replay.edge_cases.check_slot_agrees_with_cluster;

const SvmGateway = replay.svm_gateway.SvmGateway;

const confirmSlot = replay.confirm_slot.confirmSlot;
<<<<<<< HEAD
/// State used for replaying and validating data from blockstore/accountsdb/svm
=======

/// State used for replaying and validating data from ledger/accountsdb/svm
>>>>>>> 4a962cce
pub const ReplayExecutionState = struct {
    allocator: Allocator,
    logger: sig.trace.ScopedLogger("replay-execution"),
    my_identity: Pubkey,
    vote_account: ?Pubkey,

    // borrows
    account_store: AccountStore,
    thread_pool: *ThreadPool,
<<<<<<< HEAD
    blockstore_reader: *BlockstoreReader,
    ledger_result_writer: *sig.ledger.LedgerResultWriter,
=======
    ledger_reader: *LedgerReader,
>>>>>>> 4a962cce
    slot_tracker: *SlotTracker,
    epochs: *EpochTracker,
    progress_map: *ProgressMap,
    fork_choice: *HeaviestSubtreeForkChoice,
    duplicate_slots_tracker: *DuplicateSlots,
    unfrozen_gossip_verified_vote_hashes: *UnfrozenGossipVerifiedVoteHashes,
    latest_validator_votes_for_frozen_banks: *LatestValidatorVotes,
    duplicate_confirmed_slots: *DuplicateConfirmedSlots,
    epoch_slots_frozen_slots: *const EpochSlotsFrozenSlots,
    duplicate_slots_to_repair: *DuplicateSlotsToRepair,
    purge_repair_slot_counter: *PurgeRepairSlotCounters,

    // owned
    status_cache: sig.core.StatusCache,

    pub fn init(
        allocator: Allocator,
        logger: sig.trace.Logger,
        my_identity: Pubkey,
        thread_pool: *ThreadPool,
        account_store: AccountStore,
<<<<<<< HEAD
        blockstore_reader: *BlockstoreReader,
        ledger_result_writer: *sig.ledger.LedgerResultWriter,
=======
        ledger_reader: *LedgerReader,
>>>>>>> 4a962cce
        slot_tracker: *SlotTracker,
        epochs: *EpochTracker,
        progress_map: *ProgressMap,
        fork_choice: *HeaviestSubtreeForkChoice,
        duplicate_slots_tracker: *DuplicateSlots,
        unfrozen_gossip_verified_vote_hashes: *UnfrozenGossipVerifiedVoteHashes,
        latest_validator_votes_for_frozen_banks: *LatestValidatorVotes,
        duplicate_confirmed_slots: *DuplicateConfirmedSlots,
        epoch_slots_frozen_slots: *const EpochSlotsFrozenSlots,
        duplicate_slots_to_repair: *DuplicateSlotsToRepair,
        purge_repair_slot_counter: *PurgeRepairSlotCounters,
    ) Allocator.Error!ReplayExecutionState {
        return .{
            .allocator = allocator,
            .logger = .from(logger),
            .my_identity = my_identity,
            .vote_account = null, // voting not currently supported
            .account_store = account_store,
            .thread_pool = thread_pool,
<<<<<<< HEAD
            .blockstore_reader = blockstore_reader,
            .ledger_result_writer = ledger_result_writer,
=======
            .ledger_reader = ledger_reader,
>>>>>>> 4a962cce
            .slot_tracker = slot_tracker,
            .epochs = epochs,
            .progress_map = progress_map,
            .fork_choice = fork_choice,
            .duplicate_slots_tracker = duplicate_slots_tracker,
            .unfrozen_gossip_verified_vote_hashes = unfrozen_gossip_verified_vote_hashes,
            .latest_validator_votes_for_frozen_banks = latest_validator_votes_for_frozen_banks,
            .duplicate_confirmed_slots = duplicate_confirmed_slots,
            .epoch_slots_frozen_slots = epoch_slots_frozen_slots,
            .duplicate_slots_to_repair = duplicate_slots_to_repair,
            .purge_repair_slot_counter = purge_repair_slot_counter,
            .status_cache = .DEFAULT,
        };
    }
};

/// 1. Replays transactions from all the slots that need to be replayed.
/// 2. Store the replay results into the relevant data structures.
///
/// Analogous to [replay_active_banks](https://github.com/anza-xyz/agave/blob/3f68568060fd06f2d561ad79e8d8eb5c5136815a/core/src/replay_stage.rs#L3356)
pub fn replayActiveSlots(state: *ReplayExecutionState) !bool {
    const active_slots = try state.slot_tracker.activeSlots(state.allocator);
    state.logger.info().logf("{} active slots to replay", .{active_slots.len});
    if (active_slots.len == 0) {
        return false;
    }

    var slot_statuses = std.ArrayListUnmanaged(struct { Slot, ReplaySlotStatus }).empty;
    defer {
        for (slot_statuses.items) |status| status[1].deinit(state.allocator);
        slot_statuses.deinit(state.allocator);
    }
    for (active_slots) |slot| {
        state.logger.info().logf("replaying slot: {}", .{slot});
        const result = try replaySlot(state, slot);
        errdefer result.deinit(state.allocator);
        try slot_statuses.append(state.allocator, .{ slot, result });
    }
    var processed_a_slot = false;
    processed_a_slot = try processReplayResults(state, &slot_statuses);
    return processed_a_slot;
}

const ReplaySlotStatus = union(enum) {
    /// We have no entries available to verify for this slot. No work was done.
    empty,

    /// The slot was previously marked as dead (not this time), which means we
    /// don't need to do anything. see here that agave also does nothing:
    /// - [replay_active_bank](https://github.com/anza-xyz/agave/blob/161fc1965bdb4190aa2d7e36c7c745b4661b10ed/core/src/replay_stage.rs#L3005-L3007)
    /// - [process_replay_results](https://github.com/anza-xyz/agave/blob/161fc1965bdb4190aa2d7e36c7c745b4661b10ed/core/src/replay_stage.rs#L3088-L3091)
    dead,

    /// This validator is the leader for the slot, so there is nothing to
    /// replay.
    ///
    /// In agave, the `bank.is_complete()` path of process_replay_results is
    /// still potentially called even when leader, whereas dead slots skip that
    /// step. TODO: verify that it's actually possible/meaningful to reach that
    /// step. Maybe dead and leader can be treated the same way when processing
    /// replay results?
    leader,

    /// The slot is being confirmed, poll this to await the result.
    confirm: *ConfirmSlotFuture,

    fn deinit(self: ReplaySlotStatus, allocator: Allocator) void {
        switch (self) {
            .confirm => |future| future.destroy(allocator),
            else => {},
        }
    }
};

/// Replay the transactions from any entries in the slot that we've received but
/// haven't yet replayed. Integrates with accountsdb and ledger.
///
/// - Calls confirmSlot to verify/execute a slot's transactions.
/// - Initializes the ForkProgress in the progress map for the slot if necessary.
/// - Extracts the inputs for those functions from the ledger and the slot and epoch trackers.
///
/// Combines the logic of three agave functions:
/// - [replay_active_bank](https://github.com/anza-xyz/agave/blob/161fc1965bdb4190aa2d7e36c7c745b4661b10ed/core/src/replay_stage.rs#L2979)
/// - [replay_blockstore_into_bank](https://github.com/anza-xyz/agave/blob/161fc1965bdb4190aa2d7e36c7c745b4661b10ed/core/src/replay_stage.rs#L2232)
/// - [confirm_slot](https://github.com/anza-xyz/agave/blob/161fc1965bdb4190aa2d7e36c7c745b4661b10ed/ledger/src/blockstore_processor.rs#L1494)
fn replaySlot(state: *ReplayExecutionState, slot: Slot) !ReplaySlotStatus {
    const progress_get_or_put = try state.progress_map.map.getOrPut(state.allocator, slot);
    if (progress_get_or_put.found_existing and progress_get_or_put.value_ptr.is_dead) {
        return .dead;
    }

    const epoch_info = state.epochs.getForSlot(slot) orelse return error.MissingEpoch;
    const slot_info = state.slot_tracker.get(slot) orelse return error.MissingSlot;

    const i_am_leader = slot_info.constants.collector_id.equals(&state.my_identity);

    if (!progress_get_or_put.found_existing) {
        const parent_slot = slot_info.constants.parent_slot;
        const parent = state.progress_map.map.getPtr(parent_slot) orelse
            return error.MissingParentProgress;

        progress_get_or_put.value_ptr.* = try ForkProgress.initFromParent(state.allocator, .{
            .slot = slot,
            .parent_slot = parent_slot,
            .parent = parent,
            .slot_hash = slot_info.state.hash.readCopy(),
            .last_entry = slot_info.state.blockhash_queue.readField("last_hash") orelse
                return error.MissingLastHash,
            .i_am_leader = i_am_leader,
            .epoch_stakes = &epoch_info.stakes,
            .now = sig.time.Instant.now(),
            .validator_vote_pubkey = state.vote_account,
        });
    }
    const fork_progress = progress_get_or_put.value_ptr;

    if (i_am_leader) {
        return .leader;
    }

    // NOTE: Agave acquires the confirmation_progress lock for the entirety of
    // confirm_slot execution, and then increments the values at the end of the
    // process. I don't think it matters that we're doing it all eagerly, but
    // it's worth reconsidering once we introduce actual locking here and flesh
    // out more usages of this struct.
    const confirmation_progress = &fork_progress.replay_progress.arc_ed.rwlock_ed;

    const entries, const slot_is_full = blk: {
        const entries, const num_shreds, const slot_is_full =
            try state.ledger_reader.getSlotEntriesWithShredInfo(
                state.allocator,
                slot,
                confirmation_progress.num_shreds,
                false,
            );
        errdefer {
            for (entries) |entry| entry.deinit(state.allocator);
            state.allocator.free(entries);
        }
        state.logger.info().logf("got {} entries for slot {}", .{ entries.len, slot });

        if (entries.len == 0) {
            return .empty;
        }

        confirmation_progress.num_shreds += num_shreds;
        confirmation_progress.num_entries += entries.len;
        for (entries) |e| confirmation_progress.num_txs += e.transactions.len;

        break :blk .{ entries, slot_is_full };
    };

    const new_rate_activation_epoch =
        if (slot_info.constants.feature_set.get(.reduce_stake_warmup_cooldown)) |active_slot|
            state.epochs.schedule.getEpoch(active_slot)
        else
            null;

    const svm_params = SvmGateway.Params{
        .slot = slot,
        .max_age = sig.core.BlockhashQueue.MAX_RECENT_BLOCKHASHES / 2,
        .lamports_per_signature = slot_info.constants.fee_rate_governor.lamports_per_signature,
        .blockhash_queue = &slot_info.state.blockhash_queue,
        .account_reader = state.account_store.reader().forSlot(&slot_info.constants.ancestors),
        .ancestors = &slot_info.constants.ancestors,
        .feature_set = slot_info.constants.feature_set,
        .rent_collector = &epoch_info.rent_collector,
        .epoch_stakes = &epoch_info.stakes,
        .status_cache = &state.status_cache,
    };

    const committer = replay.commit.Committer{
        .logger = .from(state.logger),
        .account_store = state.account_store,
        .slot_state = slot_info.state,
        .status_cache = &state.status_cache,
        .stakes_cache = &slot_info.state.stakes_cache,
        .new_rate_activation_epoch = new_rate_activation_epoch,
    };

    const verify_ticks_params = replay.confirm_slot.VerifyTicksParams{
        .tick_height = slot_info.state.tickHeight(),
        .max_tick_height = slot_info.constants.max_tick_height,
        .hashes_per_tick = epoch_info.hashes_per_tick,
        .slot = slot,
        .slot_is_full = slot_is_full,
        .tick_hash_count = &confirmation_progress.tick_hash_count,
    };

    var num_ticks: u64 = 0;
    for (entries) |entry| {
        if (entry.isTick()) num_ticks += 1;
    }
    _ = slot_info.state.tick_height.fetchAdd(num_ticks, .monotonic);

    return .{ .confirm = try confirmSlot(
        state.allocator,
        .from(state.logger),
        state.account_store,
        state.thread_pool,
        entries,
        confirmation_progress.last_entry,
        svm_params,
        committer,
        verify_ticks_params,
        &slot_info.constants.ancestors,
    ) };
}

/// Polls a confirm status to obtain entries for a slot. If the confirm
/// future yields an error, marks the slot as dead. Returns null if the slot
/// should be skipped (non-confirm status, pending after retries, or error).
fn awaitConfirmedEntriesForSlot(
    replay_state: *ReplayExecutionState,
    slot: Slot,
    status: ReplaySlotStatus,
) !?[]const sig.core.Entry {
    return switch (status) {
        .confirm => |confirm_slot_future| blk: {
            var attempts: u8 = 0;
            while (attempts < 3) : (attempts += 1) {
                const poll_result = try confirm_slot_future.poll();
                switch (poll_result) {
                    .err => {
                        try markDeadSlot(
                            slot,
                            replay_state.progress_map,
                            replay_state.ledger_result_writer,
                        );
                        break :blk null;
                    },
                    .done => break :blk confirm_slot_future.entries,
                    .pending => {
                        if (attempts < 2) {
                            std.time.sleep(std.time.ns_per_ms);
                        }
                    },
                }
            }
            // Return null if all attempts failed
            break :blk null;
        },
        else => null,
    };
}

/// Applies fork-choice and vote updates after a slot has been frozen.
fn finalizeSlotPostFreeze(
    replay_state: *ReplayExecutionState,
    slot: Slot,
) !void {
    var slot_info = replay_state.slot_tracker.get(slot) orelse
        return error.MissingSlotInTracker;

    const parent_slot = slot_info.constants.parent_slot;
    const parent_hash = slot_info.constants.parent_hash;

    var progress = replay_state.progress_map.map.getPtr(slot) orelse
        return error.MissingBankProgress;

    const hash = slot_info.state.hash.readCopy() orelse
        return error.MissingHash;
    std.debug.assert(!hash.eql(Hash.ZEROES));

    // Needs to be updated before `check_slot_agrees_with_cluster()` so that any
    // updates in `check_slot_agrees_with_cluster()` on fork choice take effect
    try replay_state.fork_choice.addNewLeafSlot(
        .{ .slot = slot, .hash = hash },
        .{ .slot = parent_slot, .hash = parent_hash },
    );

    progress.fork_stats.bank_hash = hash;

    const slot_frozen_state: SlotFrozenState = .fromState(
        .from(replay_state.logger),
        slot,
        hash,
        replay_state.duplicate_slots_tracker,
        replay_state.duplicate_confirmed_slots,
        replay_state.fork_choice,
        replay_state.epoch_slots_frozen_slots,
    );
    try check_slot_agrees_with_cluster.slotFrozen(
        replay_state.allocator,
        .from(replay_state.logger),
        slot,
        replay_state.slot_tracker.root,
        replay_state.ledger_result_writer,
        replay_state.fork_choice,
        replay_state.duplicate_slots_to_repair,
        replay_state.purge_repair_slot_counter,
        slot_frozen_state,
    );

    if (!replay_state.duplicate_slots_tracker.contains(slot) and
        try replay_state.blockstore_reader.getDuplicateSlot(slot) != null)
    {
        const duplicate_state: DuplicateState = .fromState(
            .from(replay_state.logger),
            slot,
            replay_state.duplicate_confirmed_slots,
            replay_state.fork_choice,
            .fromHash(hash),
        );

        try check_slot_agrees_with_cluster.duplicate(
            replay_state.allocator,
            .from(replay_state.logger),
            slot,
            parent_slot,
            replay_state.duplicate_slots_tracker,
            replay_state.fork_choice,
            duplicate_state,
        );
    }

    // Move unfrozen_gossip_verified_vote_hashes entries to latest_validator_votes_for_frozen_banks
    if (replay_state
        .unfrozen_gossip_verified_vote_hashes.votes_per_slot
        .get(slot)) |slot_hashes_const|
    {
        var slot_hashes = slot_hashes_const;
        if (slot_hashes.fetchSwapRemove(hash)) |kv| {
            var new_frozen_voters = kv.value;
            defer new_frozen_voters.deinit(replay_state.allocator);
            for (new_frozen_voters.items) |pubkey| {
                _ = try replay_state.latest_validator_votes_for_frozen_banks.checkAddVote(
                    replay_state.allocator,
                    pubkey,
                    slot,
                    hash,
                    .replay,
                );
            }
        }
        // If `slot_hashes` becomes empty, it'll be removed by `setRoot()` later
    }
}

pub fn processReplayResults(
    replay_state: *ReplayExecutionState,
    slot_statuses: *const std.ArrayListUnmanaged(struct { Slot, ReplaySlotStatus }),
) !bool {
    var processed_a_slot = false;
    for (slot_statuses.items) |slot_status| {
        const slot, const status = slot_status;

        const maybe_entries = try awaitConfirmedEntriesForSlot(
            replay_state,
            slot,
            status,
        );
        // If entries is null, it means the slot failed or was skipped, so continue to next slot
        const entries = if (maybe_entries) |entries| entries else continue;

        var slot_info = replay_state.slot_tracker.get(slot) orelse
            return error.MissingSlotInTracker;

        // Freeze the bank if its entries where completly processed.
        if (slot_info.state.tickHeight() == slot_info.constants.max_tick_height) {
            const is_leader_block =
                slot_info.constants.collector_id.equals(&replay_state.my_identity);
            if (!is_leader_block) {
                try replay.freeze.freezeSlot(replay_state.allocator, .init(
                    .from(replay_state.logger),
                    replay_state.account_store,
                    &(replay_state.epochs.getForSlot(slot) orelse return error.MissingEpoch),
                    slot_info.state,
                    slot_info.constants,
                    slot,
                    entries[entries.len - 1].hash,
                ));
            }
            processed_a_slot = true;
            // TODO Send things out via a couple of senders
            // - cluster_slots_update_sender;
            // - transaction_status_sender;
            // - cost_update_sender;
            try finalizeSlotPostFreeze(replay_state, slot);
            // TODO block_metadata_notifier
            // TODO block_metadata_notifier
        }
    }
    return processed_a_slot;
}

fn markDeadSlot(
    dead_slot: Slot,
    progress_map: *ProgressMap,
    ledger_result_writer: *sig.ledger.LedgerResultWriter,
) !void {
    // TODO add getForkProgress
    var fork_progress = progress_map.map.getPtr(dead_slot) orelse {
        return error.MissingBankProgress;
    };
    fork_progress.is_dead = true;
    try ledger_result_writer.setDeadSlot(dead_slot);
    // TODO Add and update slot stats blockstore.slots_stats.mark_dead(slot);
}

const testing = std.testing;

// Test helper structure that owns all the resources
const TestReplayStateResources = struct {
    thread_pool: ThreadPool,
    blockstore_reader: BlockstoreReader,
    ledger_result_writer: sig.ledger.LedgerResultWriter,
    epochs: EpochTracker,
    progress: ProgressMap,
    fork_choice: *HeaviestSubtreeForkChoice,
    duplicate_slots_tracker: DuplicateSlots,
    unfrozen_gossip_verified_vote_hashes: UnfrozenGossipVerifiedVoteHashes,
    latest_validator_votes_for_frozen_banks: LatestValidatorVotes,
    duplicate_confirmed_slots: DuplicateConfirmedSlots,
    epoch_slots_frozen_slots: EpochSlotsFrozenSlots,
    duplicate_slots_to_repair: DuplicateSlotsToRepair,
    purge_repair_slot_counter: PurgeRepairSlotCounters,
    slot_tracker: SlotTracker,
    replay_state: ReplayExecutionState,
    db: sig.ledger.BlockstoreDB,
    registry: sig.prometheus.Registry(.{}),
    lowest_cleanup_slot: sig.sync.RwMux(Slot),
    max_root: std.atomic.Value(Slot),

    pub fn init(allocator: Allocator) !*TestReplayStateResources {
        const self = try allocator.create(TestReplayStateResources);
        errdefer allocator.destroy(self);

        const account_store = AccountStore.noop;

        self.registry = sig.prometheus.Registry(.{}).init(allocator);
        errdefer self.registry.deinit();

        self.db = try sig.ledger.tests.TestDB.init(@src());
        errdefer self.db.deinit();

        self.lowest_cleanup_slot = sig.sync.RwMux(Slot).init(0);
        self.max_root = std.atomic.Value(Slot).init(0);

        self.thread_pool = ThreadPool.init(.{});

        self.blockstore_reader = try BlockstoreReader.init(
            allocator,
            .noop,
            self.db,
            &self.registry,
            &self.lowest_cleanup_slot,
            &self.max_root,
        );

        self.ledger_result_writer = try sig.ledger.LedgerResultWriter.init(
            allocator,
            .noop,
            self.db,
            &self.registry,
            &self.lowest_cleanup_slot,
            &self.max_root,
        );

        self.epochs = EpochTracker{
            .epochs = .empty,
            .schedule = sig.core.EpochSchedule.DEFAULT,
        };

        self.progress = ProgressMap.INIT;

        self.fork_choice = try allocator.create(HeaviestSubtreeForkChoice);
        self.fork_choice.* = try HeaviestSubtreeForkChoice.init(allocator, .noop, .{
            .slot = 0,
            .hash = Hash.ZEROES,
        });

        self.duplicate_slots_tracker = DuplicateSlots.empty;
        self.unfrozen_gossip_verified_vote_hashes = UnfrozenGossipVerifiedVoteHashes{
            .votes_per_slot = .empty,
        };
        self.latest_validator_votes_for_frozen_banks = LatestValidatorVotes.empty;
        self.duplicate_confirmed_slots = DuplicateConfirmedSlots.empty;
        self.epoch_slots_frozen_slots = EpochSlotsFrozenSlots.empty;
        self.duplicate_slots_to_repair = DuplicateSlotsToRepair.empty;
        self.purge_repair_slot_counter = PurgeRepairSlotCounters.empty;

        self.slot_tracker = SlotTracker{
            .slots = .empty,
            .root = 0,
        };

        self.replay_state = try ReplayExecutionState.init(
            allocator,
            .noop,
            Pubkey.initRandom(std.crypto.random),
            &self.thread_pool,
            account_store,
            &self.blockstore_reader,
            &self.ledger_result_writer,
            &self.slot_tracker,
            &self.epochs,
            &self.progress,
            self.fork_choice,
            &self.duplicate_slots_tracker,
            &self.unfrozen_gossip_verified_vote_hashes,
            &self.latest_validator_votes_for_frozen_banks,
            &self.duplicate_confirmed_slots,
            &self.epoch_slots_frozen_slots,
            &self.duplicate_slots_to_repair,
            &self.purge_repair_slot_counter,
        );

        return self;
    }

    pub fn deinit(self: *TestReplayStateResources, allocator: Allocator) void {
        self.thread_pool.shutdown();
        self.thread_pool.deinit();

        self.slot_tracker.deinit(allocator);
        self.epochs.deinit(allocator);
        self.progress.deinit(allocator);
        self.fork_choice.deinit();
        allocator.destroy(self.fork_choice);

        self.duplicate_slots_tracker.deinit(allocator);
        self.unfrozen_gossip_verified_vote_hashes.votes_per_slot.deinit(allocator);
        self.latest_validator_votes_for_frozen_banks.deinit(allocator);
        self.duplicate_confirmed_slots.deinit(allocator);
        self.epoch_slots_frozen_slots.deinit(allocator);
        self.duplicate_slots_to_repair.deinit(allocator);
        self.purge_repair_slot_counter.deinit(allocator);
        self.db.deinit();
        self.registry.deinit();

        allocator.destroy(self);
    }
};

// Helper to create a minimal ReplayExecutionState for testing
fn createTestReplayState(allocator: Allocator) !*TestReplayStateResources {
    return TestReplayStateResources.init(allocator);
}

test "processReplayResults: empty slot statuses" {
    const allocator = testing.allocator;

    var test_resources = createTestReplayState(allocator) catch |err| {
        std.debug.print("Failed to create test replay state: {}\n", .{err});
        return err;
    };
    defer test_resources.deinit(allocator);

    const empty_slot_statuses = std.ArrayListUnmanaged(struct { Slot, ReplaySlotStatus }){};

    const result = processReplayResults(
        &test_resources.replay_state,
        &empty_slot_statuses,
    ) catch |err| {
        std.debug.print("processReplayResults failed: {}\n", .{err});
        return err;
    };

    // Should return false since no slots were processed
    try testing.expect(!result);
}

test "processReplayResults: non-confirm statuses are skipped" {
    const allocator = testing.allocator;

    var test_resources = createTestReplayState(allocator) catch |err| {
        std.debug.print("Failed to create test replay state: {}\n", .{err});
        return err;
    };
    defer test_resources.deinit(allocator);

    var slot_statuses = std.ArrayListUnmanaged(struct { Slot, ReplaySlotStatus }){};
    defer slot_statuses.deinit(allocator);

    // Add various non-confirm statuses
    try slot_statuses.append(allocator, .{ 100, .empty });
    try slot_statuses.append(allocator, .{ 101, .dead });
    try slot_statuses.append(allocator, .{ 102, .leader });

    const result = processReplayResults(&test_resources.replay_state, &slot_statuses) catch |err| {
        std.debug.print("processReplayResults failed: {}\n", .{err});
        return err;
    };

    // Should return false since no confirm slots were processed
    try testing.expect(!result);
}

test "processReplayResults: marks slot as dead correctly" {
    const allocator = testing.allocator;

    // Create a minimal test setup without the complex database dependencies
    var progress = ProgressMap.INIT;
    defer progress.deinit(allocator);

    const slot: Slot = 100;

    // Add slot to progress map
    const gop = try progress.map.getOrPut(allocator, slot);
    if (!gop.found_existing) {
        gop.value_ptr.* = try sig.consensus.progress_map.ForkProgress.init(allocator, .{
            .now = sig.time.Instant.now(),
            .last_entry = sig.core.Hash.ZEROES,
            .prev_leader_slot = null,
            .validator_stake_info = null,
            .num_blocks_on_fork = 0,
            .num_dropped_blocks_on_fork = 0,
        });
    }

    // Verify slot is initially not dead
    const progress_before = progress.map.get(slot);
    try testing.expect(progress_before != null);
    try testing.expect(!progress_before.?.is_dead);

    // Test the core logic without the database write
    // Just verify that the progress map is updated correctly
    var fork_progress = progress.map.getPtr(slot) orelse {
        return error.MissingBankProgress;
    };
    fork_progress.is_dead = true;

    // Verify slot is now marked as dead
    const progress_after = progress.map.get(slot);
    try testing.expect(progress_after != null);
    try testing.expect(progress_after.?.is_dead);
}

test "processReplayResults: confirm status with err poll result marks slot dead" {
    const allocator = testing.allocator;

    var test_resources = createTestReplayState(allocator) catch |err| {
        std.debug.print("Failed to create test replay state: {}\n", .{err});
        return err;
    };
    defer test_resources.deinit(allocator);

    const slot: Slot = 100;

    // Add slot to progress map first
    try test_resources.progress.map.putNoClobber(
        allocator,
        slot,
        try sig.consensus.progress_map.ForkProgress.init(allocator, .{
            .now = sig.time.Instant.now(),
            .last_entry = sig.core.Hash.ZEROES,
            .prev_leader_slot = null,
            .validator_stake_info = null,
            .num_blocks_on_fork = 0,
            .num_dropped_blocks_on_fork = 0,
        }),
    );

    // Verify slot is initially not dead
    const progress_before = test_resources.progress.map.get(slot);
    try testing.expect(progress_before != null);
    try testing.expect(!progress_before.?.is_dead);

    // Create a mock ConfirmSlotFuture that will return an error when polled.
    const MockConfirmSlotFutureErr = struct {
        scheduler: replay.scheduler.TransactionScheduler,
        poh_verifier: sig.utils.thread.HomogeneousThreadPool(replay.confirm_slot.PohTask),
        exit: std.atomic.Value(bool),
        entries: []const sig.core.Entry,
        status: replay.confirm_slot.ConfirmSlotStatus,
        status_when_done: replay.confirm_slot.ConfirmSlotStatus,

        pub fn poll(self: *@This()) !replay.confirm_slot.ConfirmSlotStatus {
            _ = self;
            // Always return an error to test the error path
            return replay.confirm_slot.ConfirmSlotStatus{
                .err = .{ .failed_to_load_entries = "test error" },
            };
        }

        pub fn destroy(self: *@This(), alloc: Allocator) void {
            alloc.destroy(self);
        }
    };

    // Create the mock future
    const mock_future = try allocator.create(MockConfirmSlotFutureErr);
    const empty_entries = try allocator.alloc(sig.core.Entry, 0);

    mock_future.* = MockConfirmSlotFutureErr{
        .scheduler = undefined, // Not used in test.
        .poh_verifier = undefined, // // Not used in test.
        .exit = std.atomic.Value(bool).init(false),
        .entries = empty_entries,
        .status = .{ .err = .{ .failed_to_load_entries = "test error" } },
        .status_when_done = .{ .err = .{ .failed_to_load_entries = "test error" } },
    };

    defer {
        allocator.free(empty_entries);
        allocator.destroy(mock_future);
    }

    // Create slot statuses with confirm status containing our mock future
    var slot_statuses = std.ArrayListUnmanaged(struct { Slot, ReplaySlotStatus }).empty;
    defer slot_statuses.deinit(allocator);

    // Cast our mock to ConfirmSlotFuture - this should work since they have the same layout
    const confirm_future: *ConfirmSlotFuture = @ptrCast(@alignCast(mock_future));
    try slot_statuses.append(
        allocator,
        .{ slot, .{ .confirm = confirm_future } },
    );

    const result = try processReplayResults(
        &test_resources.replay_state,
        &slot_statuses,
    );

    // Should return false since no slot was successfully processed
    try testing.expect(!result);

    // Verify slot is now marked as dead
    const progress_after = test_resources.progress.map.get(slot);
    try testing.expect(progress_after != null);
    try testing.expect(progress_after.?.is_dead);
}

test "processReplayResults: return value correctness" {
    const allocator = testing.allocator;

    var test_resources = createTestReplayState(allocator) catch |err| {
        std.debug.print("Failed to create test replay state: {}\n", .{err});
        return err;
    };
    defer test_resources.deinit(allocator);

    // Test that the function returns:
    // - false when no slots are processed
    // - true when at least one slot is fully processed (reaches processed_a_slot = true)

    // Empty case
    const empty_slot_statuses =
        std.ArrayListUnmanaged(struct { Slot, ReplaySlotStatus }).empty;
    const empty_result = try processReplayResults(
        &test_resources.replay_state,
        &empty_slot_statuses,
    );
    try testing.expect(!empty_result);

    // Non-confirm statuses case
    var non_confirm_statuses =
        std.ArrayListUnmanaged(struct { Slot, ReplaySlotStatus }).empty;
    defer non_confirm_statuses.deinit(allocator);
    try non_confirm_statuses.append(allocator, .{ 100, .empty });

    const non_confirm_result = try processReplayResults(
        &test_resources.replay_state,
        &non_confirm_statuses,
    );
    try testing.expect(!non_confirm_result);
}

test "processReplayResults: confirm status with done poll but missing slot in tracker" {
    const allocator = testing.allocator;

    var test_resources = createTestReplayState(allocator) catch |err| {
        std.debug.print("Failed to create test replay state: {}\n", .{err});
        return err;
    };
    defer test_resources.deinit(allocator);

    const slot: Slot = 100;

    // Create a mock ConfirmSlotFuture that will return done when polled
    const MockConfirmSlotFutureDone = struct {
        scheduler: replay.scheduler.TransactionScheduler,
        poh_verifier: sig.utils.thread.HomogeneousThreadPool(replay.confirm_slot.PohTask),
        exit: std.atomic.Value(bool),
        entries: []const sig.core.Entry,
        status: replay.confirm_slot.ConfirmSlotStatus,
        status_when_done: replay.confirm_slot.ConfirmSlotStatus,

        pub fn poll(self: *@This()) !replay.confirm_slot.ConfirmSlotStatus {
            _ = self;
            return replay.confirm_slot.ConfirmSlotStatus.done;
        }

        pub fn destroy(self: *@This(), alloc: Allocator) void {
            alloc.destroy(self);
        }
    };

    // Create the mock future
    const mock_future = try allocator.create(MockConfirmSlotFutureDone);
    const empty_entries = try allocator.alloc(sig.core.Entry, 0);

    mock_future.* = MockConfirmSlotFutureDone{
        .scheduler = undefined, // Not used in test
        .poh_verifier = undefined, // Not used in test
        .exit = std.atomic.Value(bool).init(false),
        .entries = empty_entries,
        .status = .done,
        .status_when_done = .done,
    };

    defer {
        allocator.free(empty_entries);
        allocator.destroy(mock_future);
    }

    // Create slot statuses with confirm status containing our mock future
    var slot_statuses = std.ArrayListUnmanaged(struct { Slot, ReplaySlotStatus }).empty;
    defer slot_statuses.deinit(allocator);

    // Cast our mock to ConfirmSlotFuture
    const confirm_future: *ConfirmSlotFuture = @ptrCast(@alignCast(mock_future));
    try slot_statuses.append(
        allocator,
        .{ slot, .{ .confirm = confirm_future } },
    );

    // The function should return an error since the slot is not in the tracker
    const result = processReplayResults(
        &test_resources.replay_state,
        &slot_statuses,
    );

    try testing.expectError(error.MissingSlotInTracker, result);
}

test "processReplayResults: confirm status with done poll and slot complete - success path" {
    const allocator = testing.allocator;

    var test_resources = createTestReplayState(allocator) catch |err| {
        std.debug.print("Failed to create test replay state: {}\n", .{err});
        return err;
    };
    defer test_resources.deinit(allocator);

    const slot: Slot = 100;
    const parent_slot: Slot = 99;

    // Add parent slot to progress map first (required for slot processing)
    try test_resources.progress.map.putNoClobber(
        allocator,
        parent_slot,
        try sig.consensus.progress_map.ForkProgress.init(allocator, .{
            .now = sig.time.Instant.now(),
            .last_entry = sig.core.Hash.ZEROES,
            .prev_leader_slot = null,
            .validator_stake_info = null,
            .num_blocks_on_fork = 0,
            .num_dropped_blocks_on_fork = 0,
        }),
    );

    // Add slot to progress map
    try test_resources.progress.map.putNoClobber(
        allocator,
        slot,
        try sig.consensus.progress_map.ForkProgress.init(allocator, .{
            .now = sig.time.Instant.now(),
            .last_entry = sig.core.Hash.ZEROES,
            .prev_leader_slot = null,
            .validator_stake_info = null,
            .num_blocks_on_fork = 0,
            .num_dropped_blocks_on_fork = 0,
        }),
    );

    // Create mock entries for the slot
    const mock_entries = try allocator.alloc(sig.core.Entry, 1);
    defer allocator.free(mock_entries);

    var rng = std.Random.DefaultPrng.init(0);
    const random = rng.random();

    mock_entries[0] = sig.core.Entry{
        .num_hashes = 0,
        .hash = sig.core.Hash.initRandom(random),
        .transactions = &.{},
    };

    // Create a mock ConfirmSlotFuture that will return done with entries
    const MockConfirmSlotFutureSuccess = struct {
        scheduler: replay.scheduler.TransactionScheduler,
        poh_verifier: sig.utils.thread.HomogeneousThreadPool(replay.confirm_slot.PohTask),
        exit: std.atomic.Value(bool),
        entries: []const sig.core.Entry,
        status: replay.confirm_slot.ConfirmSlotStatus,
        status_when_done: replay.confirm_slot.ConfirmSlotStatus,

        pub fn poll(self: *@This()) !replay.confirm_slot.ConfirmSlotStatus {
            _ = self;
            return replay.confirm_slot.ConfirmSlotStatus.done;
        }

        pub fn destroy(self: *@This(), alloc: Allocator) void {
            alloc.destroy(self);
        }
    };

    // Create the mock future with the mock entries
    const mock_future = try allocator.create(MockConfirmSlotFutureSuccess);
    mock_future.* = MockConfirmSlotFutureSuccess{
        .scheduler = undefined, // Not used in test
        .poh_verifier = undefined, // Not used in test
        .exit = std.atomic.Value(bool).init(false),
        .entries = mock_entries,
        .status = .done,
        .status_when_done = .done,
    };

    defer allocator.destroy(mock_future);

    // Add parent slot 99 to fork choice so slot 100 can be processed
    const slot_99_hash = Hash.initRandom(random);
    const slot_99_slot_and_hash = sig.core.hash.SlotAndHash{
        .slot = 99,
        .hash = slot_99_hash,
    };
    const root_slot_and_hash = sig.core.hash.SlotAndHash{
        .slot = 0,
        .hash = Hash.ZEROES,
    };
    try test_resources.replay_state.fork_choice.addNewLeafSlot(
        slot_99_slot_and_hash,
        root_slot_and_hash,
    );

    // Create slot constants and state.
    const mock_slot_constants = sig.core.SlotConstants{
        .parent_slot = parent_slot,
        // Use the same hash as the parent slot in fork choice
        .parent_hash = slot_99_hash,
        .parent_lt_hash = .IDENTITY,
        .block_height = 0,
        // Different from replay_state.my_identity
        .collector_id = sig.core.Pubkey.initRandom(random),
        // This should match tickHeight() for slot to be complete
        .max_tick_height = 64,
        .fee_rate_governor = sig.core.FeeRateGovernor.DEFAULT,
        .epoch_reward_status = .inactive,
        .ancestors = .{ .ancestors = .empty },
        .feature_set = .ALL_DISABLED,
    };

    // Create slot state then modify tick height
    var mock_slot_state = try sig.core.SlotState.genesis(allocator);

    // Set tick height equal to max_tick_height to make slot complete
    _ = mock_slot_state.tick_height.swap(64, .monotonic);

    // Set a valid hash for the slot
    mock_slot_state.hash.set(sig.core.Hash.initRandom(random));

    // Add the slot to the slot tracker
    try test_resources.slot_tracker.put(allocator, slot, .{
        .constants = mock_slot_constants,
        .state = mock_slot_state,
    });

    // Add epoch info for slot 100 (epoch 2 in default schedule).
    try test_resources.epochs.epochs.put(allocator, 2, .{
        .hashes_per_tick = 1,
        .ticks_per_slot = 1,
        .ns_per_slot = 1,
        .genesis_creation_time = 1,
        .slots_per_year = 1,
        .stakes = try .initEmptyWithGenesisStakeHistoryEntry(allocator),
        .rent_collector = .DEFAULT,
    });

    // Create slot statuses with confirm status containing the mock future
    var slot_statuses = std.ArrayListUnmanaged(struct { Slot, ReplaySlotStatus }).empty;
    defer slot_statuses.deinit(allocator);

    // Cast the mock to ConfirmSlotFuture
    const confirm_future: *ConfirmSlotFuture = @ptrCast(@alignCast(mock_future));
    try slot_statuses.append(
        allocator,
        .{ slot, .{ .confirm = confirm_future } },
    );

    // This should successfully process the slot and return true
    const result = try processReplayResults(
        &test_resources.replay_state,
        &slot_statuses,
    );

    // Should return true since the slot was successfully processed
    try testing.expect(result);
}<|MERGE_RESOLUTION|>--- conflicted
+++ resolved
@@ -38,12 +38,8 @@
 const SvmGateway = replay.svm_gateway.SvmGateway;
 
 const confirmSlot = replay.confirm_slot.confirmSlot;
-<<<<<<< HEAD
-/// State used for replaying and validating data from blockstore/accountsdb/svm
-=======
 
 /// State used for replaying and validating data from ledger/accountsdb/svm
->>>>>>> 4a962cce
 pub const ReplayExecutionState = struct {
     allocator: Allocator,
     logger: sig.trace.ScopedLogger("replay-execution"),
@@ -53,12 +49,8 @@
     // borrows
     account_store: AccountStore,
     thread_pool: *ThreadPool,
-<<<<<<< HEAD
-    blockstore_reader: *BlockstoreReader,
+    ledger_reader: *LedgerReader,
     ledger_result_writer: *sig.ledger.LedgerResultWriter,
-=======
-    ledger_reader: *LedgerReader,
->>>>>>> 4a962cce
     slot_tracker: *SlotTracker,
     epochs: *EpochTracker,
     progress_map: *ProgressMap,
@@ -80,12 +72,8 @@
         my_identity: Pubkey,
         thread_pool: *ThreadPool,
         account_store: AccountStore,
-<<<<<<< HEAD
-        blockstore_reader: *BlockstoreReader,
+        ledger_reader: *LedgerReader,
         ledger_result_writer: *sig.ledger.LedgerResultWriter,
-=======
-        ledger_reader: *LedgerReader,
->>>>>>> 4a962cce
         slot_tracker: *SlotTracker,
         epochs: *EpochTracker,
         progress_map: *ProgressMap,
@@ -105,12 +93,8 @@
             .vote_account = null, // voting not currently supported
             .account_store = account_store,
             .thread_pool = thread_pool,
-<<<<<<< HEAD
-            .blockstore_reader = blockstore_reader,
+            .ledger_reader = ledger_reader,
             .ledger_result_writer = ledger_result_writer,
-=======
-            .ledger_reader = ledger_reader,
->>>>>>> 4a962cce
             .slot_tracker = slot_tracker,
             .epochs = epochs,
             .progress_map = progress_map,
