const std = @import("std");
const sig = @import("../sig.zig");
const replay = @import("lib.zig");

const core = sig.core;

const Allocator = std.mem.Allocator;

const ThreadPool = sig.sync.ThreadPool;

const Pubkey = core.Pubkey;
const Slot = core.Slot;

const AccountStore = sig.accounts_db.AccountStore;
const BlockstoreReader = sig.ledger.BlockstoreReader;

const ForkProgress = sig.consensus.progress_map.ForkProgress;
const ProgressMap = sig.consensus.ProgressMap;

const ConfirmSlotFuture = replay.confirm_slot.ConfirmSlotFuture;
const EpochTracker = replay.trackers.EpochTracker;
const SlotTracker = replay.trackers.SlotTracker;

const SvmSlot = replay.svm_gateway.SvmSlot;

const confirmSlot = replay.confirm_slot.confirmSlot;

/// State used for replaying and validating data from blockstore/accountsdb/svm
pub const ReplayExecutionState = struct {
    allocator: Allocator,
    logger: sig.trace.ScopedLogger("replay-execution"),
    my_identity: Pubkey,
    vote_account: ?Pubkey,

    // borrows
    account_store: AccountStore,
    thread_pool: *ThreadPool,
    blockstore_reader: *BlockstoreReader,
    slot_tracker: *SlotTracker,
    epochs: *EpochTracker,
    progress_map: *ProgressMap,
<<<<<<< HEAD
    status_cache: sig.core.StatusCache,

    // TODO distinguish borrows from owned and maybe pass down borrows separately
=======

    // owned
    status_cache: sig.core.StatusCache,
>>>>>>> d6ab367a

    pub fn init(
        allocator: Allocator,
        logger: sig.trace.Logger,
        my_identity: Pubkey,
        thread_pool: *ThreadPool,
        account_store: AccountStore,
        blockstore_reader: *BlockstoreReader,
        slot_tracker: *SlotTracker,
        epochs: *EpochTracker,
        progress_map: *ProgressMap,
    ) Allocator.Error!ReplayExecutionState {
        return .{
            .allocator = allocator,
            .logger = .from(logger),
            .my_identity = my_identity,
            .vote_account = null, // voting not currently supported
            .account_store = account_store,
            .thread_pool = thread_pool,
            .blockstore_reader = blockstore_reader,
            .slot_tracker = slot_tracker,
            .epochs = epochs,
            .progress_map = progress_map,
<<<<<<< HEAD
            .status_cache = .DEFAULT,
=======
            .status_cache = .default(),
>>>>>>> d6ab367a
        };
    }
};

/// 1. Replays transactions from all the slots that need to be replayed.
/// 2. Store the replay results into the relevant data structures.
///
/// Analogous to [replay_active_banks](https://github.com/anza-xyz/agave/blob/3f68568060fd06f2d561ad79e8d8eb5c5136815a/core/src/replay_stage.rs#L3356)
pub fn replayActiveSlots(state: *ReplayExecutionState) !bool {
    const active_slots = try state.slot_tracker.activeSlots(state.allocator);
    state.logger.info().logf("{} active slots to replay", .{active_slots.len});
    if (active_slots.len == 0) {
        return false;
    }

    var slot_statuses = std.ArrayListUnmanaged(struct { Slot, ReplaySlotStatus }).empty;
    defer {
        for (slot_statuses.items) |status| status[1].deinit(state.allocator);
        slot_statuses.deinit(state.allocator);
    }
    for (active_slots) |slot| {
        state.logger.info().logf("replaying slot: {}", .{slot});
        const result = try replaySlot(state, slot);
        errdefer result.deinit(state.allocator);
        try slot_statuses.append(state.allocator, .{ slot, result });
    }
    var processed_a_slot = false;
    for (slot_statuses.items) |slot_status| {
        // NOTE: currently this just awaits the futures and discards the
        // results. this will change once we call the svm and process the
        // results of execution.
        const slot, const status = slot_status;
        const slot_info = state.slot_tracker.get(slot) orelse unreachable;
        const epoch_info = state.epochs.getForSlot(slot) orelse unreachable;

        if (status != .confirm) continue;

        const future = status.confirm;
        // NOTE: agave does this a bit differently, it indicates that a slot
        // was *finished*, not just processed partially.
        processed_a_slot = true;
        while (try status.confirm.poll() == .pending) {
            // TODO: consider futex-based wait like ResetEvent
            std.time.sleep(std.time.ns_per_ms);
        }

        if (slot_info.state.tickHeight() == slot_info.constants.max_tick_height) {
            state.logger.info().logf("confirmed entire slot {}", .{slot});
            try replay.freeze.freezeSlot(state.allocator, .init(
                state.accounts_db,
                &epoch_info,
                slot_info.state,
                slot_info.constants,
                slot,
                future.entries[future.entries.len - 1].hash,
            ));
        } else {
            state.logger.info().logf("partially confirmed slot {}", .{slot});
        }
    }

    // TODO: process_replay_results: https://github.com/anza-xyz/agave/blob/3f68568060fd06f2d561ad79e8d8eb5c5136815a/core/src/replay_stage.rs#L3443
    return processed_a_slot;
}

const ReplaySlotStatus = union(enum) {
    /// We have no entries available to verify for this slot. No work was done.
    empty,

    /// The slot was previously marked as dead (not this time), which means we
    /// don't need to do anything. see here that agave also does nothing:
    /// - [replay_active_bank](https://github.com/anza-xyz/agave/blob/161fc1965bdb4190aa2d7e36c7c745b4661b10ed/core/src/replay_stage.rs#L3005-L3007)
    /// - [process_replay_results](https://github.com/anza-xyz/agave/blob/161fc1965bdb4190aa2d7e36c7c745b4661b10ed/core/src/replay_stage.rs#L3088-L3091)
    dead,

    /// This validator is the leader for the slot, so there is nothing to
    /// replay.
    ///
    /// In agave, the `bank.is_complete()` path of process_replay_results is
    /// still potentially called even when leader, whereas dead slots skip that
    /// step. TODO: verify that it's actually possible/meaningful to reach that
    /// step. Maybe dead and leader can be treated the same way when processing
    /// replay results?
    leader,

    /// The slot is being confirmed, poll this to await the result.
    confirm: *ConfirmSlotFuture,

    fn deinit(self: ReplaySlotStatus, allocator: Allocator) void {
        switch (self) {
            .confirm => |future| future.destroy(allocator),
            else => {},
        }
    }
};

/// Replay the transactions from any entries in the slot that we've received but
/// haven't yet replayed. Integrates with accountsdb and blockstore.
///
/// - Calls confirmSlot to verify/execute a slot's transactions.
/// - Initializes the ForkProgress in the progress map for the slot if necessary.
/// - Extracts the inputs for those functions from the ledger and the slot and epoch trackers.
///
/// Combines the logic of three agave functions:
/// - [replay_active_bank](https://github.com/anza-xyz/agave/blob/161fc1965bdb4190aa2d7e36c7c745b4661b10ed/core/src/replay_stage.rs#L2979)
/// - [replay_blockstore_into_bank](https://github.com/anza-xyz/agave/blob/161fc1965bdb4190aa2d7e36c7c745b4661b10ed/core/src/replay_stage.rs#L2232)
/// - [confirm_slot](https://github.com/anza-xyz/agave/blob/161fc1965bdb4190aa2d7e36c7c745b4661b10ed/ledger/src/blockstore_processor.rs#L1494)
fn replaySlot(state: *ReplayExecutionState, slot: Slot) !ReplaySlotStatus {
    const progress_get_or_put = try state.progress_map.map.getOrPut(state.allocator, slot);
    if (progress_get_or_put.found_existing and progress_get_or_put.value_ptr.is_dead) {
        return .dead;
    }

    const epoch_info = state.epochs.getForSlot(slot) orelse return error.MissingEpoch;
    const slot_info = state.slot_tracker.get(slot) orelse return error.MissingSlot;

    const i_am_leader = slot_info.constants.collector_id.equals(&state.my_identity);

    if (!progress_get_or_put.found_existing) {
        const parent_slot = slot_info.constants.parent_slot;
        const parent = state.progress_map.map.getPtr(parent_slot) orelse
            return error.MissingParentProgress;

        progress_get_or_put.value_ptr.* = try ForkProgress.initFromParent(state.allocator, .{
            .slot = slot,
            .parent_slot = parent_slot,
            .parent = parent,
            .slot_hash = slot_info.state.hash.readCopy(),
            .last_entry = slot_info.state.blockhash_queue.readField("last_hash") orelse
                return error.MissingLastHash,
            .i_am_leader = i_am_leader,
            .epoch_stakes = &epoch_info.stakes,
            .now = sig.time.Instant.now(),
            .validator_vote_pubkey = state.vote_account,
        });
    }
    const fork_progress = progress_get_or_put.value_ptr;

    if (i_am_leader) {
        return .leader;
    }

    // NOTE: Agave acquires the confirmation_progress lock for the entirety of
    // confirm_slot execution, and then increments the values at the end of the
    // process. I don't think it matters that we're doing it all eagerly, but
    // it's worth reconsidering once we introduce actual locking here and flesh
    // out more usages of this struct.
    const confirmation_progress = &fork_progress.replay_progress.arc_ed.rwlock_ed;

    const entries, const slot_is_full, const blockhash_queue = blk: {
        const entries, const num_shreds, const slot_is_full =
            try state.blockstore_reader.getSlotEntriesWithShredInfo(
                state.allocator,
                slot,
                confirmation_progress.num_shreds,
                false,
            );
        errdefer {
            for (entries) |entry| entry.deinit(state.allocator);
            state.allocator.free(entries);
        }
        state.logger.info().logf("got {} entries for slot {}", .{ entries.len, slot });

        if (entries.len == 0) {
            for (entries) |entry| entry.deinit(state.allocator);
            state.allocator.free(entries);
            return .empty;
        }

        confirmation_progress.num_shreds += num_shreds;
        confirmation_progress.num_entries += entries.len;
        for (entries) |e| confirmation_progress.num_txs += e.transactions.len;

        const blockhash_queue = bhq: {
            var bhq = slot_info.state.blockhash_queue.read();
            defer bhq.unlock();
            break :bhq try bhq.get().clone(state.allocator);
        };
        errdefer blockhash_queue.deinit(state.allocator);

        break :blk .{ entries, slot_is_full, blockhash_queue };
    };

    const svm_params = SvmSlot.Params{
        .slot = slot,
        .max_age = sig.core.BlockhashQueue.MAX_RECENT_BLOCKHASHES / 2,
        .lamports_per_signature = slot_info.constants.fee_rate_governor.lamports_per_signature,
        .blockhash_queue = blockhash_queue,
        .accounts_db = state.accounts_db,
        .ancestors = &slot_info.constants.ancestors,
        .feature_set = .{ .active = slot_info.constants.feature_set },
        .rent_collector = &epoch_info.rent_collector,
        .epoch_stakes = &epoch_info.stakes,
        .status_cache = &state.status_cache,
    };

    const committer = replay.commit.Committer{
        .accounts_db = state.accounts_db,
        .slot_state = slot_info.state,
        .status_cache = &state.status_cache,
        .stakes_cache = &slot_info.state.stakes_cache,
    };

    const verify_ticks_params = replay.confirm_slot.VerifyTicksParams{
        .tick_height = slot_info.state.tickHeight(),
        .max_tick_height = slot_info.constants.max_tick_height,
        .hashes_per_tick = epoch_info.hashes_per_tick,
        .slot = slot,
        .slot_is_full = slot_is_full,
        .tick_hash_count = &confirmation_progress.tick_hash_count,
    };

    var num_ticks: u64 = 0;
    for (entries) |entry| {
        if (entry.isTick()) num_ticks += 1;
    }
    _ = slot_info.state.tick_height.fetchAdd(num_ticks, .monotonic);

    return .{ .confirm = try confirmSlot(
        state.allocator,
        .from(state.logger),
        state.account_store,
        state.thread_pool,
        entries,
        confirmation_progress.last_entry,
<<<<<<< HEAD
        svm_params,
        committer,
        verify_ticks_params,
=======
        .{
            .tick_height = slot_info.state.tickHeight(),
            .max_tick_height = slot_info.constants.max_tick_height,
            .hashes_per_tick = epoch_info.hashes_per_tick,
            .slot = slot,
            .slot_is_full = slot_is_full,
            .tick_hash_count = &confirmation_progress.tick_hash_count,
        },
        &slot_info.constants.ancestors,
>>>>>>> d6ab367a
    ) };
}<|MERGE_RESOLUTION|>--- conflicted
+++ resolved
@@ -34,20 +34,15 @@
 
     // borrows
     account_store: AccountStore,
+    db_for_svm: *sig.accounts_db.AccountsDB, // TODO: remove
     thread_pool: *ThreadPool,
     blockstore_reader: *BlockstoreReader,
     slot_tracker: *SlotTracker,
     epochs: *EpochTracker,
     progress_map: *ProgressMap,
-<<<<<<< HEAD
-    status_cache: sig.core.StatusCache,
-
-    // TODO distinguish borrows from owned and maybe pass down borrows separately
-=======
 
     // owned
     status_cache: sig.core.StatusCache,
->>>>>>> d6ab367a
 
     pub fn init(
         allocator: Allocator,
@@ -55,6 +50,7 @@
         my_identity: Pubkey,
         thread_pool: *ThreadPool,
         account_store: AccountStore,
+        db_for_svm: *sig.accounts_db.AccountsDB,
         blockstore_reader: *BlockstoreReader,
         slot_tracker: *SlotTracker,
         epochs: *EpochTracker,
@@ -66,16 +62,13 @@
             .my_identity = my_identity,
             .vote_account = null, // voting not currently supported
             .account_store = account_store,
+            .db_for_svm = db_for_svm,
             .thread_pool = thread_pool,
             .blockstore_reader = blockstore_reader,
             .slot_tracker = slot_tracker,
             .epochs = epochs,
             .progress_map = progress_map,
-<<<<<<< HEAD
             .status_cache = .DEFAULT,
-=======
-            .status_cache = .default(),
->>>>>>> d6ab367a
         };
     }
 };
@@ -125,7 +118,7 @@
         if (slot_info.state.tickHeight() == slot_info.constants.max_tick_height) {
             state.logger.info().logf("confirmed entire slot {}", .{slot});
             try replay.freeze.freezeSlot(state.allocator, .init(
-                state.accounts_db,
+                state.db_for_svm, // TODO: name not accurate since this is not the svm. add functionality to interface
                 &epoch_info,
                 slot_info.state,
                 slot_info.constants,
@@ -264,16 +257,16 @@
         .max_age = sig.core.BlockhashQueue.MAX_RECENT_BLOCKHASHES / 2,
         .lamports_per_signature = slot_info.constants.fee_rate_governor.lamports_per_signature,
         .blockhash_queue = blockhash_queue,
-        .accounts_db = state.accounts_db,
+        .accounts_db = state.db_for_svm,
         .ancestors = &slot_info.constants.ancestors,
-        .feature_set = .{ .active = slot_info.constants.feature_set },
+        .feature_set = slot_info.constants.feature_set,
         .rent_collector = &epoch_info.rent_collector,
         .epoch_stakes = &epoch_info.stakes,
         .status_cache = &state.status_cache,
     };
 
     const committer = replay.commit.Committer{
-        .accounts_db = state.accounts_db,
+        .account_store = state.account_store,
         .slot_state = slot_info.state,
         .status_cache = &state.status_cache,
         .stakes_cache = &slot_info.state.stakes_cache,
@@ -301,20 +294,9 @@
         state.thread_pool,
         entries,
         confirmation_progress.last_entry,
-<<<<<<< HEAD
         svm_params,
         committer,
         verify_ticks_params,
-=======
-        .{
-            .tick_height = slot_info.state.tickHeight(),
-            .max_tick_height = slot_info.constants.max_tick_height,
-            .hashes_per_tick = epoch_info.hashes_per_tick,
-            .slot = slot,
-            .slot_is_full = slot_is_full,
-            .tick_hash_count = &confirmation_progress.tick_hash_count,
-        },
         &slot_info.constants.ancestors,
->>>>>>> d6ab367a
     ) };
 }