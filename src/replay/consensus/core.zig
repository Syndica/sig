--- conflicted
+++ resolved
@@ -4974,12 +4974,14 @@
 // - Set up the epoch tracker
 //   - non-empty
 // - Set up the progress map
-<<<<<<< HEAD
 // test "vote accounts with landed votes populate bank stats" {
 //     const allocator = std.testing.allocator;
 
+//     var registry: sig.prometheus.Registry(.{}) = .init(allocator);
+//     defer registry.deinit();
+
 //     var stubs = try sig.replay.service.DependencyStubs.init(allocator, .noop);
-//     defer stubs.deinit(allocator);
+//     defer stubs.deinit();
 
 //     const root_slot: Slot = 0;
 //     const root_consts = try sig.core.SlotConstants.genesis(allocator, .DEFAULT);
@@ -5024,8 +5026,6 @@
 //         );
 //     }
 
-//     var slot_tracker_rw = RwMux(SlotTracker).init(slot_tracker);
-
 //     var epoch_tracker: EpochTracker = .{
 //         .epochs = .empty,
 //         .schedule = .INIT,
@@ -5079,16 +5079,9 @@
 //     }
 //     defer epoch_tracker.deinit(allocator);
 
-//     var epoch_tracker_rw = RwMux(EpochTracker).init(epoch_tracker);
-
 //     {
-//         const epochs_ptr, var epochs_lg = epoch_tracker_rw.readWithLock();
-//         defer epochs_lg.unlock();
-//         const epoch_consts_ptr = epochs_ptr.epochs.getPtr(0).?;
-
-//         const slot_tracker_ptr, var st_lg = slot_tracker_rw.writeWithLock();
-//         defer st_lg.unlock();
-//         const slot1_ref = slot_tracker_ptr.get(1).?;
+//         const epoch_consts_ptr = epoch_tracker.epochs.getPtr(0).?;
+//         const slot1_ref = slot_tracker.get(1).?;
 //         const stakes_ptr, var stakes_guard = slot1_ref.state.stakes_cache.stakes.writeWithLock();
 //         defer stakes_guard.unlock();
 //         stakes_ptr.deinit(allocator);
@@ -5114,47 +5107,48 @@
 //     var replay_votes_channel = try Channel(ParsedVote).create(allocator);
 //     defer replay_votes_channel.destroy();
 
-//     const external = TowerConsensus.Dependencies.External{
-//         .senders = stubs.senders,
-//         .receivers = stubs.receivers,
-//         .gossip_table = null,
-//         .slot_leaders = null,
-//         .run_vote_listener = false,
-//     };
-
-//     const deps = TowerConsensus.Dependencies{
+//     var consensus = try TowerConsensus.init(allocator, .{
 //         .logger = .noop,
 //         .identity = .{
-//             .vote_account = Pubkey.initRandom(std.crypto.random),
-//             .validator = Pubkey.initRandom(std.crypto.random),
+//             .vote_account = .initRandom(std.crypto.random),
+//             .validator = .initRandom(std.crypto.random),
 //         },
 //         .signing = .{
 //             .node = null,
 //             .authorized_voters = &.{},
 //         },
-//         .root_slot = root_slot,
-//         .root_hash = Hash.ZEROES,
 //         .account_reader = stubs.accountsdb.accountReader(),
 //         .ledger = &stubs.ledger,
-//         .exit = &stubs.exit,
-//         .replay_votes_channel = replay_votes_channel,
-//         .slot_tracker_rw = &slot_tracker_rw,
-//         .epoch_tracker_rw = &epoch_tracker_rw,
-//         .external = external,
-//     };
-
-//     var consensus = try TowerConsensus.init(allocator, deps);
+//         .slot_tracker = &slot_tracker,
+//         .now = .UNIX_EPOCH,
+//         .registry = &registry,
+//     });
 //     defer consensus.deinit(allocator);
 
-//     try std.testing.expect(progress.getForkStats(1).?.voted_stakes.count() == 0);
-
-//     try consensus.process(
-//         allocator,
-//         &slot_tracker_rw,
-//         &epoch_tracker_rw,
-//         &progress,
-//         &results,
-//     );
+//     try std.testing.expectEqual(0, progress.getForkStats(1).?.voted_stakes.count());
+
+//     var duplicate_confirmed_slots: std.ArrayListUnmanaged(ThresholdConfirmedSlot) = .empty;
+//     defer duplicate_confirmed_slots.deinit(allocator);
+
+//     var gossip_verified_vote_hashes: std.ArrayListUnmanaged(GossipVerifiedVoteHash) = .empty;
+//     defer gossip_verified_vote_hashes.deinit(allocator);
+
+//     // Component entry point being tested
+//     try consensus.process(allocator, .{
+//         .account_reader = stubs.accountsdb.accountReader(),
+//         .ledger = &stubs.ledger,
+//         .gossip_table = null,
+//         .slot_tracker = &slot_tracker,
+//         .epoch_tracker = &epoch_tracker,
+//         .progress_map = &progress,
+//         .senders = stubs.senders,
+//         .receivers = stubs.receivers,
+//         .vote_sockets = null,
+//         .slot_leaders = null,
+//         .duplicate_confirmed_slots = &duplicate_confirmed_slots,
+//         .gossip_verified_vote_hashes = &gossip_verified_vote_hashes,
+//         .results = &results,
+//     });
 
 //     const stats1 = progress.getForkStats(1).?;
 //     try std.testing.expect(stats1.computed);
@@ -5186,214 +5180,6 @@
 //     try std.testing.expectEqual(6, stats1.lockout_intervals.map.get(5).?.items.len);
 //     try std.testing.expectEqual(slot_1, consensus.fork_choice.heaviestOverallSlot().slot);
 // }
-=======
-test "vote accounts with landed votes populate bank stats" {
-    const allocator = std.testing.allocator;
-
-    var registry: sig.prometheus.Registry(.{}) = .init(allocator);
-    defer registry.deinit();
-
-    var stubs = try sig.replay.service.DependencyStubs.init(allocator, .noop);
-    defer stubs.deinit();
-
-    const root_slot: Slot = 0;
-    const root_consts = try sig.core.SlotConstants.genesis(allocator, .DEFAULT);
-    var root_state: sig.core.SlotState = .GENESIS;
-
-    // Freeze root.
-    root_state.hash.set(Hash.ZEROES);
-    {
-        var bhq = root_state.blockhash_queue.write();
-        defer bhq.unlock();
-        try bhq.mut().insertGenesisHash(allocator, root_state.hash.readCopy().?, 0);
-    }
-
-    var slot_tracker = try SlotTracker.init(
-        allocator,
-        root_slot,
-        .{
-            .constants = root_consts,
-            .state = root_state,
-        },
-    );
-    defer slot_tracker.deinit(allocator);
-
-    // Add frozen descendant slot 1
-    const slot_1: u64 = 1;
-    const slot1_hash = Hash{ .data = .{2} ** Hash.SIZE };
-    {
-        var slot_constants = try sig.core.SlotConstants.genesis(allocator, .DEFAULT);
-        errdefer slot_constants.deinit(allocator);
-        slot_constants.parent_slot = root_slot;
-        slot_constants.parent_hash = Hash.ZEROES;
-        slot_constants.block_height = 1;
-
-        var slot_state: sig.core.SlotState = .GENESIS;
-        errdefer slot_state.deinit(allocator);
-        slot_state.hash = .init(slot1_hash);
-
-        try slot_tracker.put(
-            allocator,
-            slot_1,
-            .{ .constants = slot_constants, .state = slot_state },
-        );
-    }
-
-    var epoch_tracker: EpochTracker = .{
-        .epochs = .empty,
-        .schedule = .INIT,
-    };
-
-    // NOTE: The core setup for this test
-    // Seed epoch 0 constants with 6 vote accounts and landed votes
-    {
-        var prng = std.Random.DefaultPrng.init(12345);
-        const random = prng.random();
-        const stake_per_account = 1000;
-
-        const pubkey_count = 6;
-        const vote_pubkeys = try allocator.alloc(Pubkey, pubkey_count);
-        defer allocator.free(vote_pubkeys);
-        for (vote_pubkeys) |*k| k.* = Pubkey.initRandom(random);
-
-        // Build EpochStakes with those vote accounts
-        var epoch_stakes = try sig.consensus.fork_choice.testEpochStakes(
-            allocator,
-            vote_pubkeys,
-            stake_per_account,
-            random,
-        );
-        errdefer epoch_stakes.deinit(allocator);
-
-        // Inject landed votes for slot 1 into each vote account
-        //
-        // This affects the lockouts:
-        // Voted slot: 1 (slot_1)
-        // Confirmation count: 2
-        // Lockout duration: 2² = 4 slots
-        // Expiration slot: 1 + 4 = 5
-        {
-            var vote_accounts = &epoch_stakes.stakes.vote_accounts.vote_accounts;
-
-            for (vote_accounts.values()) |*vote_account| {
-                try vote_account.account.state.votes.append(allocator, .{
-                    .latency = 0,
-                    .lockout = .{ .slot = slot_1, .confirmation_count = 2 },
-                });
-            }
-        }
-
-        var epoch_consts = sig.core.EpochConstants.genesis(.default(allocator));
-        errdefer epoch_consts.deinit(allocator);
-        epoch_consts.stakes.deinit(allocator);
-
-        epoch_consts.stakes = epoch_stakes;
-        try epoch_tracker.epochs.put(allocator, 0, epoch_consts);
-    }
-    defer epoch_tracker.deinit(allocator);
-
-    {
-        const epoch_consts_ptr = epoch_tracker.epochs.getPtr(0).?;
-        const slot1_ref = slot_tracker.get(1).?;
-        const stakes_ptr, var stakes_guard = slot1_ref.state.stakes_cache.stakes.writeWithLock();
-        defer stakes_guard.unlock();
-        stakes_ptr.deinit(allocator);
-        stakes_ptr.* = try epoch_consts_ptr.stakes.stakes.clone(allocator);
-    }
-
-    // Progress map for root and slot 1
-    var progress = sig.consensus.ProgressMap.INIT;
-    defer progress.deinit(allocator);
-    {
-        var fork_progress0 = try sig.consensus.progress_map.ForkProgress.zeroes(allocator);
-        fork_progress0.fork_stats.computed = true;
-        const fork_progress1 = try sig.consensus.progress_map.ForkProgress.zeroes(allocator);
-        try progress.map.put(allocator, root_slot, fork_progress0);
-        try progress.map.put(allocator, slot_1, fork_progress1);
-    }
-
-    // ReplayResult for slot 1
-    const results = [_]ReplayResult{
-        .{ .slot = 1, .output = .{ .last_entry_hash = Hash{ .data = .{7} ** Hash.SIZE } } },
-    };
-
-    var replay_votes_channel = try Channel(ParsedVote).create(allocator);
-    defer replay_votes_channel.destroy();
-
-    var consensus = try TowerConsensus.init(allocator, .{
-        .logger = .noop,
-        .identity = .{
-            .vote_account = .initRandom(std.crypto.random),
-            .validator = .initRandom(std.crypto.random),
-        },
-        .signing = .{
-            .node = null,
-            .authorized_voters = &.{},
-        },
-        .account_reader = stubs.accountsdb.accountReader(),
-        .ledger = &stubs.ledger,
-        .slot_tracker = &slot_tracker,
-        .now = .UNIX_EPOCH,
-        .registry = &registry,
-    });
-    defer consensus.deinit(allocator);
-
-    try std.testing.expectEqual(0, progress.getForkStats(1).?.voted_stakes.count());
-
-    var duplicate_confirmed_slots: std.ArrayListUnmanaged(ThresholdConfirmedSlot) = .empty;
-    defer duplicate_confirmed_slots.deinit(allocator);
-
-    var gossip_verified_vote_hashes: std.ArrayListUnmanaged(GossipVerifiedVoteHash) = .empty;
-    defer gossip_verified_vote_hashes.deinit(allocator);
-
-    // Component entry point being tested
-    try consensus.process(allocator, .{
-        .account_reader = stubs.accountsdb.accountReader(),
-        .ledger = &stubs.ledger,
-        .gossip_table = null,
-        .slot_tracker = &slot_tracker,
-        .epoch_tracker = &epoch_tracker,
-        .progress_map = &progress,
-        .senders = stubs.senders,
-        .receivers = stubs.receivers,
-        .vote_sockets = null,
-        .slot_leaders = null,
-        .duplicate_confirmed_slots = &duplicate_confirmed_slots,
-        .gossip_verified_vote_hashes = &gossip_verified_vote_hashes,
-        .results = &results,
-    });
-
-    const stats1 = progress.getForkStats(1).?;
-    try std.testing.expect(stats1.computed);
-    try std.testing.expectEqual(1, stats1.block_height);
-
-    // With seeded landed votes, these should be populated
-    // Landed votes were seeded for slot 1 in consensus.process updateAncestorVotedStakes
-    // ensures the stake is also applied to ancestors: slot 0 hence 2.
-    try std.testing.expect(stats1.voted_stakes.count() == 2);
-    try std.testing.expectEqual(1, stats1.lockout_intervals.map.count());
-    // Expected total stake: 6 * 1000
-    try std.testing.expectEqual(6000, stats1.total_stake);
-
-    // Voted slot: 1 (slot_1)
-    // Confirmation count: 2
-    // Lockout duration: 2² = 4 slots
-    // Expiration slot: 1 + 4 = 5
-    //
-    // lockout_intervals.map = {
-    //     5 => [  // Key: Expiration slot
-    //         (1, validator1_pubkey),  // Voted on slot 1
-    //         (1, validator2_pubkey),  // Voted on slot 1
-    //         (1, validator3_pubkey),  // Voted on slot 1
-    //         (1, validator4_pubkey),  // Voted on slot 1
-    //         (1, validator5_pubkey),  // Voted on slot 1
-    //         (1, validator6_pubkey),  // Voted on slot 1
-    //     ]
-    // }
-    try std.testing.expectEqual(6, stats1.lockout_intervals.map.get(5).?.items.len);
-    try std.testing.expectEqual(slot_1, consensus.fork_choice.heaviestOverallSlot().slot);
-}
->>>>>>> 19a35de8
 
 // Test case:
 // This test simulates a validator voting on a chain of blocks (slots 0-33) and
@@ -6065,8 +5851,11 @@
 // test "detect and mark duplicate confirmed fork" {
 //     const allocator = std.testing.allocator;
 
+//     var registry: sig.prometheus.Registry(.{}) = .init(allocator);
+//     defer registry.deinit();
+
 //     var stubs = try sig.replay.service.DependencyStubs.init(allocator, .noop);
-//     defer stubs.deinit(allocator);
+//     defer stubs.deinit();
 
 //     {
 //         const SlotHistory = sig.runtime.sysvar.SlotHistory;
@@ -6148,8 +5937,6 @@
 //         try slot_tracker.put(allocator, 2, .{ .constants = slot_constants, .state = slot_state });
 //     }
 
-//     var slot_tracker_rw = RwMux(SlotTracker).init(slot_tracker);
-
 //     var epoch_tracker: EpochTracker = .{
 //         .epochs = .empty,
 //         .schedule = .INIT,
@@ -6201,18 +5988,11 @@
 //     }
 //     defer epoch_tracker.deinit(allocator);
 
-//     var epoch_tracker_rw = RwMux(EpochTracker).init(epoch_tracker);
-
 //     {
-//         const epochs_ptr, var epochs_lg = epoch_tracker_rw.readWithLock();
-//         defer epochs_lg.unlock();
-//         const epoch_consts_ptr = epochs_ptr.epochs.getPtr(0).?;
-
-//         const slot_tracker_ptr, var st_lg = slot_tracker_rw.writeWithLock();
-//         defer st_lg.unlock();
+//         const epoch_consts_ptr = epoch_tracker.epochs.getPtr(0).?;
 
 //         {
-//             const slot1_ref = slot_tracker_ptr.get(1).?;
+//             const slot1_ref = slot_tracker.get(1).?;
 //             const stakes_ptr, var stakes_guard = slot1_ref.state.stakes_cache.stakes.writeWithLock();
 //             defer stakes_guard.unlock();
 //             stakes_ptr.deinit(allocator);
@@ -6220,7 +6000,7 @@
 //         }
 
 //         {
-//             const slot2_ref = slot_tracker_ptr.get(2).?;
+//             const slot2_ref = slot_tracker.get(2).?;
 //             const stakes_ptr, var stakes_guard = slot2_ref.state.stakes_cache.stakes.writeWithLock();
 //             defer stakes_guard.unlock();
 //             stakes_ptr.deinit(allocator);
@@ -6246,15 +6026,7 @@
 //     var replay_votes_channel = try Channel(ParsedVote).create(allocator);
 //     defer replay_votes_channel.destroy();
 
-//     const external = TowerConsensus.Dependencies.External{
-//         .senders = stubs.senders,
-//         .receivers = stubs.receivers,
-//         .gossip_table = null,
-//         .slot_leaders = null,
-//         .run_vote_listener = false,
-//     };
-
-//     const deps = TowerConsensus.Dependencies{
+//     var consensus = try TowerConsensus.init(allocator, .{
 //         .logger = .noop,
 //         .identity = .{
 //             .vote_account = Pubkey.initRandom(std.crypto.random),
@@ -6264,19 +6036,19 @@
 //             .node = null,
 //             .authorized_voters = &.{},
 //         },
-//         .root_slot = root_slot,
-//         .root_hash = Hash.ZEROES,
 //         .account_reader = stubs.accountsdb.accountReader(),
 //         .ledger = &stubs.ledger,
-//         .exit = &stubs.exit,
-//         .replay_votes_channel = replay_votes_channel,
-//         .slot_tracker_rw = &slot_tracker_rw,
-//         .epoch_tracker_rw = &epoch_tracker_rw,
-//         .external = external,
-//     };
-
-//     var consensus = try TowerConsensus.init(allocator, deps);
+//         .slot_tracker = &slot_tracker,
+//         .now = .UNIX_EPOCH,
+//         .registry = &registry,
+//     });
 //     defer consensus.deinit(allocator);
+
+//     var duplicate_confirmed_slots: std.ArrayListUnmanaged(ThresholdConfirmedSlot) = .empty;
+//     defer duplicate_confirmed_slots.deinit(allocator);
+
+//     var gossip_verified_vote_hashes: std.ArrayListUnmanaged(GossipVerifiedVoteHash) = .empty;
+//     defer gossip_verified_vote_hashes.deinit(allocator);
 
 //     // Verify slot 1 is not yet marked as duplicate-confirmed
 //     try std.testing.expect(progress.getForkStats(1).?.duplicate_confirmed_hash == null);
@@ -6288,7 +6060,21 @@
 //         const results = [_]ReplayResult{
 //             .{ .slot = 2, .output = .{ .last_entry_hash = slot2_hash } },
 //         };
-//         try consensus.process(allocator, &slot_tracker_rw, &epoch_tracker_rw, &progress, &results);
+//         try consensus.process(allocator, .{
+//             .account_reader = stubs.accountsdb.accountReader(),
+//             .ledger = &stubs.ledger,
+//             .gossip_table = null,
+//             .slot_tracker = &slot_tracker,
+//             .epoch_tracker = &epoch_tracker,
+//             .progress_map = &progress,
+//             .senders = stubs.senders,
+//             .receivers = stubs.receivers,
+//             .vote_sockets = null,
+//             .slot_leaders = null,
+//             .duplicate_confirmed_slots = &duplicate_confirmed_slots,
+//             .gossip_verified_vote_hashes = &gossip_verified_vote_hashes,
+//             .results = &results,
+//         });
 //     }
 
 //     // Assert: slot 1 is now marked as duplicate-confirmed
@@ -6391,32 +6177,6 @@
         try slot_tracker.put(allocator, 1, .{ .constants = slot_constants, .state = slot_state });
     }
 
-<<<<<<< HEAD
-    var slot_tracker_rw = RwMux(SlotTracker).init(slot_tracker);
-=======
-    const slot2_hash = Hash{ .data = .{2} ** Hash.SIZE };
-    {
-        var slot_constants = try sig.core.SlotConstants.genesis(allocator, .DEFAULT);
-        errdefer slot_constants.deinit(allocator);
-        slot_constants.parent_slot = 1;
-        slot_constants.parent_hash = slot1_hash;
-        slot_constants.block_height = 2;
-
-        // Set up ancestors (include root for lockout logic)
-        slot_constants.ancestors.deinit(allocator);
-        slot_constants.ancestors = .{};
-        try slot_constants.ancestors.ancestors.put(allocator, 0, {});
-        try slot_constants.ancestors.ancestors.put(allocator, 1, {});
-        try slot_constants.ancestors.ancestors.put(allocator, 2, {});
-
-        var slot_state: sig.core.SlotState = .GENESIS;
-        errdefer slot_state.deinit(allocator);
-        slot_state.hash.set(slot2_hash);
-
-        try slot_tracker.put(allocator, 2, .{ .constants = slot_constants, .state = slot_state });
-    }
->>>>>>> 19a35de8
-
     var epoch_tracker: EpochTracker = .{
         .epochs = .empty,
         .schedule = .INIT,
@@ -6427,30 +6187,6 @@
         try epoch_tracker.epochs.put(allocator, 0, epoch_consts);
     }
     defer epoch_tracker.deinit(allocator);
-<<<<<<< HEAD
-    var epoch_tracker_rw = RwMux(EpochTracker).init(epoch_tracker);
-=======
-
-    {
-        const epoch_consts_ptr = epoch_tracker.epochs.getPtr(0).?;
-
-        {
-            const slot1_ref = slot_tracker.get(1).?;
-            const stakes_ptr, var stakes_guard = slot1_ref.state.stakes_cache.stakes.writeWithLock();
-            defer stakes_guard.unlock();
-            stakes_ptr.deinit(allocator);
-            stakes_ptr.* = try epoch_consts_ptr.stakes.stakes.clone(allocator);
-        }
-
-        {
-            const slot2_ref = slot_tracker.get(2).?;
-            const stakes_ptr, var stakes_guard = slot2_ref.state.stakes_cache.stakes.writeWithLock();
-            defer stakes_guard.unlock();
-            stakes_ptr.deinit(allocator);
-            stakes_ptr.* = try epoch_consts_ptr.stakes.stakes.clone(allocator);
-        }
-    }
->>>>>>> 19a35de8
 
     var progress = sig.consensus.ProgressMap.INIT;
     defer progress.deinit(allocator);
@@ -6483,7 +6219,12 @@
     });
     defer consensus.deinit(allocator);
 
-<<<<<<< HEAD
+    var duplicate_confirmed_slots: std.ArrayListUnmanaged(ThresholdConfirmedSlot) = .empty;
+    defer duplicate_confirmed_slots.deinit(allocator);
+
+    var gossip_verified_vote_hashes: std.ArrayListUnmanaged(GossipVerifiedVoteHash) = .empty;
+    defer gossip_verified_vote_hashes.deinit(allocator);
+
     try std.testing.expect(!consensus.slot_data.duplicate_slots.contains(1));
 
     // SIMULATE DUPLICATE DETECTION: Send slot 1 to duplicate_slots channel
@@ -6492,17 +6233,6 @@
     //   2. Detects the conflict and stores duplicate slot proof in database
     //   3. Sends slot 1 to the duplicate_slots channel
     try stubs.receivers.duplicate_slots.send(1);
-=======
-    var duplicate_confirmed_slots: std.ArrayListUnmanaged(ThresholdConfirmedSlot) = .empty;
-    defer duplicate_confirmed_slots.deinit(allocator);
-
-    var gossip_verified_vote_hashes: std.ArrayListUnmanaged(GossipVerifiedVoteHash) = .empty;
-    defer gossip_verified_vote_hashes.deinit(allocator);
-
-    // Verify slot 1 is not yet marked as duplicate-confirmed
-    try std.testing.expect(progress.getForkStats(1).?.duplicate_confirmed_hash == null);
-    try std.testing.expect(consensus.slot_data.duplicate_confirmed_slots.get(1) == null);
->>>>>>> 19a35de8
 
     {
         const results = [_]ReplayResult{
@@ -6543,179 +6273,6 @@
 //   - root = 0, with genesis `SlotConstants` and frozen `SlotState(hash=ZEROES)` (recent blockhash queue seeded)
 //   - SlotHistory sysvar account installed in the account store
 //
-<<<<<<< HEAD
-=======
-// States updated (setup):
-// - SlotTracker: root slot 0 and slot 1 (both frozen)
-// - EpochTracker: epoch 0 with validators
-// - ProgressMap: entries for slots 0 and 1
-// - duplicate_slots channel: slot 1 is sent to the channel (simulating duplicate detection)
-//
-// States asserted:
-// - consensus.slot_data.duplicate_slots contains slot 1
-// - Fork choice marks slot 1 as invalid candidate (checked via fork_choice state)
-test "detect and mark duplicate slot" {
-    const allocator = std.testing.allocator;
-
-    var registry: sig.prometheus.Registry(.{}) = .init(allocator);
-    defer registry.deinit();
-
-    var stubs = try sig.replay.service.DependencyStubs.init(allocator, .noop);
-    defer stubs.deinit();
-
-    {
-        const SlotHistory = sig.runtime.sysvar.SlotHistory;
-        const slot_history = try SlotHistory.init(allocator);
-        defer slot_history.deinit(allocator);
-        const data = try allocator.alloc(u8, SlotHistory.STORAGE_SIZE);
-        defer allocator.free(data);
-        @memset(data, 0);
-        _ = try sig.bincode.writeToSlice(data, slot_history, .{});
-        const account = sig.runtime.AccountSharedData{
-            .lamports = 1,
-            .data = data,
-            .owner = sig.runtime.sysvar.OWNER_ID,
-            .executable = false,
-            .rent_epoch = 0,
-        };
-        const account_store = stubs.accountsdb.accountStore();
-        try account_store.put(0, SlotHistory.ID, account);
-    }
-
-    const root_slot: Slot = 0;
-    const root_consts = try sig.core.SlotConstants.genesis(allocator, .DEFAULT);
-    var root_state: sig.core.SlotState = .GENESIS;
-
-    root_state.hash.set(Hash.ZEROES);
-    {
-        var bhq = root_state.blockhash_queue.write();
-        defer bhq.unlock();
-        try bhq.mut().insertGenesisHash(allocator, Hash.ZEROES, 0);
-    }
-
-    var slot_tracker = try SlotTracker.init(allocator, root_slot, .{
-        .constants = root_consts,
-        .state = root_state,
-    });
-    defer slot_tracker.deinit(allocator);
-
-    const slot1_hash = Hash{ .data = .{1} ** Hash.SIZE };
-    {
-        var slot_constants = try sig.core.SlotConstants.genesis(allocator, .DEFAULT);
-        errdefer slot_constants.deinit(allocator);
-        slot_constants.parent_slot = root_slot;
-        slot_constants.parent_hash = Hash.ZEROES;
-        slot_constants.block_height = 1;
-
-        slot_constants.ancestors.deinit(allocator);
-        slot_constants.ancestors = .{};
-        try slot_constants.ancestors.ancestors.put(allocator, 0, {});
-        try slot_constants.ancestors.ancestors.put(allocator, 1, {});
-
-        var slot_state: sig.core.SlotState = .GENESIS;
-        errdefer slot_state.deinit(allocator);
-        slot_state.hash.set(slot1_hash);
-
-        try slot_tracker.put(allocator, 1, .{ .constants = slot_constants, .state = slot_state });
-    }
-
-    var epoch_tracker: EpochTracker = .{
-        .epochs = .empty,
-        .schedule = .INIT,
-    };
-    {
-        const epoch_consts = sig.core.EpochConstants.genesis(.default(allocator));
-        errdefer epoch_consts.deinit(allocator);
-        try epoch_tracker.epochs.put(allocator, 0, epoch_consts);
-    }
-    defer epoch_tracker.deinit(allocator);
-
-    var progress = sig.consensus.ProgressMap.INIT;
-    defer progress.deinit(allocator);
-    {
-        var fork_progress0 = try sig.consensus.progress_map.ForkProgress.zeroes(allocator);
-        fork_progress0.fork_stats.computed = true;
-        const fork_progress1 = try sig.consensus.progress_map.ForkProgress.zeroes(allocator);
-        try progress.map.put(allocator, 0, fork_progress0);
-        try progress.map.put(allocator, 1, fork_progress1);
-    }
-
-    var replay_votes_channel = try Channel(ParsedVote).create(allocator);
-    defer replay_votes_channel.destroy();
-
-    var consensus = try TowerConsensus.init(allocator, .{
-        .logger = .noop,
-        .identity = .{
-            .vote_account = Pubkey.initRandom(std.crypto.random),
-            .validator = Pubkey.initRandom(std.crypto.random),
-        },
-        .signing = .{
-            .node = null,
-            .authorized_voters = &.{},
-        },
-        .account_reader = stubs.accountsdb.accountReader(),
-        .ledger = &stubs.ledger,
-        .slot_tracker = &slot_tracker,
-        .now = .UNIX_EPOCH,
-        .registry = &registry,
-    });
-    defer consensus.deinit(allocator);
-
-    var duplicate_confirmed_slots: std.ArrayListUnmanaged(ThresholdConfirmedSlot) = .empty;
-    defer duplicate_confirmed_slots.deinit(allocator);
-
-    var gossip_verified_vote_hashes: std.ArrayListUnmanaged(GossipVerifiedVoteHash) = .empty;
-    defer gossip_verified_vote_hashes.deinit(allocator);
-
-    try std.testing.expect(!consensus.slot_data.duplicate_slots.contains(1));
-
-    // SIMULATE DUPLICATE DETECTION: Send slot 1 to duplicate_slots channel
-    // In a real validator, this would happen when:
-    //   1. ShredInserter receives conflicting shreds for slot 1 (different hashes)
-    //   2. Detects the conflict and stores duplicate slot proof in database
-    //   3. Sends slot 1 to the duplicate_slots channel
-    try stubs.receivers.duplicate_slots.send(1);
-
-    {
-        const results = [_]ReplayResult{
-            .{ .slot = 1, .output = .{ .last_entry_hash = slot1_hash } },
-        };
-        try consensus.process(allocator, .{
-            .account_reader = stubs.accountsdb.accountReader(),
-            .ledger = &stubs.ledger,
-            .gossip_table = null,
-            .slot_tracker = &slot_tracker,
-            .epoch_tracker = &epoch_tracker,
-            .progress_map = &progress,
-            .senders = stubs.senders,
-            .receivers = stubs.receivers,
-            .vote_sockets = null,
-            .slot_leaders = null,
-            .duplicate_confirmed_slots = &duplicate_confirmed_slots,
-            .gossip_verified_vote_hashes = &gossip_verified_vote_hashes,
-            .results = &results,
-        });
-    }
-
-    // Assert: slot 1 is now marked as duplicate
-    try std.testing.expect(consensus.slot_data.duplicate_slots.contains(1));
-
-    // Assert: fork choice should have marked the fork as invalid
-    // (The slot should be marked as invalid candidate in fork_choice)
-    // A fork is considered invalid if latest_duplicate_ancestor is not null
-    const fork_info = consensus.fork_choice.fork_infos.get(.{ .slot = 1, .hash = slot1_hash });
-    try std.testing.expect(fork_info != null);
-    try std.testing.expect(fork_info.?.latest_duplicate_ancestor != null);
-}
-
-// Test case: Fork switch behavior under lockout and stake thresholds
-//
-// Setup:
-// - Root and sysvars:
-//   - root = 0, with genesis `SlotConstants` and frozen `SlotState(hash=ZEROES)` (recent blockhash queue seeded)
-//   - SlotHistory sysvar account installed in the account store
-//
->>>>>>> 19a35de8
 // - Forks tracked in `SlotTracker`:
 //
 //     slot 0
@@ -6754,12 +6311,14 @@
 //
 // Notes:
 // - The switch proof hash is Hash.ZEROES (generation not implemented, same as Agave).
-<<<<<<< HEAD
 // test "successful fork switch (switch_proof)" {
 //     const allocator = std.testing.allocator;
 
+//     var registry: sig.prometheus.Registry(.{}) = .init(allocator);
+//     defer registry.deinit();
+
 //     var stubs = try sig.replay.service.DependencyStubs.init(allocator, .noop);
-//     defer stubs.deinit(allocator);
+//     defer stubs.deinit();
 
 //     {
 //         const SlotHistory = sig.runtime.sysvar.SlotHistory;
@@ -6881,8 +6440,6 @@
 //         try slot_tracker.put(allocator, 4, .{ .constants = slot_constants, .state = slot_state });
 //     }
 
-//     var slot_tracker_rw = RwMux(SlotTracker).init(slot_tracker);
-
 //     var epoch_tracker: EpochTracker = .{
 //         .epochs = .empty,
 //         .schedule = .INIT,
@@ -6910,24 +6467,22 @@
 
 //         const epoch_consts_ptr = epoch_tracker.epochs.getPtr(0).?;
 
-//         const slot_tracker_ptr, var st_lg = slot_tracker_rw.writeWithLock();
-//         defer st_lg.unlock();
 //         {
-//             const s1 = slot_tracker_ptr.get(1).?;
+//             const s1 = slot_tracker.get(1).?;
 //             const stakes_ptr1, var g1 = s1.state.stakes_cache.stakes.writeWithLock();
 //             defer g1.unlock();
 //             stakes_ptr1.deinit(allocator);
 //             stakes_ptr1.* = try epoch_consts_ptr.stakes.stakes.clone(allocator);
 //         }
 //         {
-//             const s2 = slot_tracker_ptr.get(2).?;
+//             const s2 = slot_tracker.get(2).?;
 //             const stakes_ptr2, var g2 = s2.state.stakes_cache.stakes.writeWithLock();
 //             defer g2.unlock();
 //             stakes_ptr2.deinit(allocator);
 //             stakes_ptr2.* = try epoch_consts_ptr.stakes.stakes.clone(allocator);
 //         }
 //         {
-//             const s4 = slot_tracker_ptr.get(4).?;
+//             const s4 = slot_tracker.get(4).?;
 //             const stakes_ptr4, var g4 = s4.state.stakes_cache.stakes.writeWithLock();
 //             defer g4.unlock();
 //             stakes_ptr4.deinit(allocator);
@@ -6935,7 +6490,6 @@
 //         }
 //     }
 //     defer epoch_tracker.deinit(allocator);
-//     var epoch_tracker_rw = RwMux(EpochTracker).init(epoch_tracker);
 
 //     var progress = sig.consensus.ProgressMap.INIT;
 //     defer progress.deinit(allocator);
@@ -6956,15 +6510,7 @@
 //     var replay_votes_channel = try Channel(ParsedVote).create(allocator);
 //     defer replay_votes_channel.destroy();
 
-//     const external = TowerConsensus.Dependencies.External{
-//         .senders = stubs.senders,
-//         .receivers = stubs.receivers,
-//         .gossip_table = null,
-//         .slot_leaders = null,
-//         .run_vote_listener = false,
-//     };
-
-//     const deps = TowerConsensus.Dependencies{
+//     var consensus = try TowerConsensus.init(allocator, .{
 //         .logger = .noop,
 //         .identity = .{
 //             .vote_account = Pubkey.initRandom(std.crypto.random),
@@ -6974,19 +6520,19 @@
 //             .node = null,
 //             .authorized_voters = &.{},
 //         },
-//         .root_slot = root_slot,
-//         .root_hash = Hash.ZEROES,
 //         .account_reader = stubs.accountsdb.accountReader(),
 //         .ledger = &stubs.ledger,
-//         .exit = &stubs.exit,
-//         .replay_votes_channel = replay_votes_channel,
-//         .slot_tracker_rw = &slot_tracker_rw,
-//         .epoch_tracker_rw = &epoch_tracker_rw,
-//         .external = external,
-//     };
-
-//     var consensus = try TowerConsensus.init(allocator, deps);
+//         .slot_tracker = &slot_tracker,
+//         .now = .UNIX_EPOCH,
+//         .registry = &registry,
+//     });
 //     defer consensus.deinit(allocator);
+
+//     var duplicate_confirmed_slots: std.ArrayListUnmanaged(ThresholdConfirmedSlot) = .empty;
+//     defer duplicate_confirmed_slots.deinit(allocator);
+
+//     var gossip_verified_vote_hashes: std.ArrayListUnmanaged(GossipVerifiedVoteHash) = .empty;
+//     defer gossip_verified_vote_hashes.deinit(allocator);
 
 //     _ = try consensus.replay_tower.recordBankVote(allocator, 1, slot1_hash);
 
@@ -7021,30 +6567,23 @@
 //         while (it2.next()) |entry| entry.value_ptr.deinit(allocator);
 //         descendants_map.deinit(allocator);
 //     }
-//     {
-//         const st_ptr, var lg = slot_tracker_rw.readWithLock();
-//         defer lg.unlock();
-//         try ancestors_map.ensureTotalCapacity(allocator, st_ptr.slots.count());
-//         try descendants_map.ensureTotalCapacity(allocator, st_ptr.slots.count());
-//         for (st_ptr.slots.keys(), st_ptr.slots.values()) |slot, info| {
-//             const slot_ancestors = &info.constants.ancestors.ancestors;
-//             const gop = try ancestors_map.getOrPutValue(allocator, slot, .EMPTY);
-//             if (!gop.found_existing) {
-//                 try gop.value_ptr.ancestors.ensureUnusedCapacity(allocator, slot_ancestors.count());
-//             }
-//             for (slot_ancestors.keys()) |a| {
-//                 try gop.value_ptr.addSlot(allocator, a);
-//                 const dg = try descendants_map.getOrPutValue(allocator, a, .empty);
-//                 try dg.value_ptr.put(allocator, slot);
-//             }
+
+//     try ancestors_map.ensureTotalCapacity(allocator, slot_tracker.slots.count());
+//     try descendants_map.ensureTotalCapacity(allocator, slot_tracker.slots.count());
+//     for (slot_tracker.slots.keys(), slot_tracker.slots.values()) |slot, info| {
+//         const slot_ancestors = &info.constants.ancestors.ancestors;
+//         const gop = try ancestors_map.getOrPutValue(allocator, slot, .EMPTY);
+//         if (!gop.found_existing) {
+//             try gop.value_ptr.ancestors.ensureUnusedCapacity(allocator, slot_ancestors.count());
+//         }
+//         for (slot_ancestors.keys()) |a| {
+//             try gop.value_ptr.addSlot(allocator, a);
+//             const dg = try descendants_map.getOrPutValue(allocator, a, .empty);
+//             try dg.value_ptr.put(allocator, slot);
 //         }
 //     }
 
-//     const epoch_consts_ptr = blk: {
-//         const epochs_ptr, var epochs_lg = epoch_tracker_rw.readWithLock();
-//         defer epochs_lg.unlock();
-//         break :blk epochs_ptr.epochs.getPtr(0).?;
-//     };
+//     const epoch_consts_ptr = epoch_tracker.epochs.getPtr(0).?;
 //     const vote_accounts_map = &epoch_consts_ptr.stakes.stakes.vote_accounts.vote_accounts;
 //     const total_stake: u64 = 500;
 
@@ -7072,7 +6611,21 @@
 //         const results2 = [_]ReplayResult{
 //             .{ .slot = 2, .output = .{ .last_entry_hash = slot2_hash } },
 //         };
-//         try consensus.process(allocator, &slot_tracker_rw, &epoch_tracker_rw, &progress, &results2);
+//         try consensus.process(allocator, .{
+//             .account_reader = stubs.accountsdb.accountReader(),
+//             .ledger = &stubs.ledger,
+//             .gossip_table = null,
+//             .slot_tracker = &slot_tracker,
+//             .epoch_tracker = &epoch_tracker,
+//             .progress_map = &progress,
+//             .senders = stubs.senders,
+//             .receivers = stubs.receivers,
+//             .vote_sockets = null,
+//             .slot_leaders = null,
+//             .duplicate_confirmed_slots = &duplicate_confirmed_slots,
+//             .gossip_verified_vote_hashes = &gossip_verified_vote_hashes,
+//             .results = &results2,
+//         });
 //         try std.testing.expectEqual(4, consensus.replay_tower.lastVotedSlot());
 //     }
 
@@ -7098,13 +6651,21 @@
 //         const results = [_]ReplayResult{
 //             .{ .slot = 4, .output = .{ .last_entry_hash = slot4_hash } },
 //         };
-//         try consensus.process(
-//             allocator,
-//             &slot_tracker_rw,
-//             &epoch_tracker_rw,
-//             &progress,
-//             &results,
-//         );
+//         try consensus.process(allocator, .{
+//             .account_reader = stubs.accountsdb.accountReader(),
+//             .ledger = &stubs.ledger,
+//             .gossip_table = null,
+//             .slot_tracker = &slot_tracker,
+//             .epoch_tracker = &epoch_tracker,
+//             .progress_map = &progress,
+//             .senders = stubs.senders,
+//             .receivers = stubs.receivers,
+//             .vote_sockets = null,
+//             .slot_leaders = null,
+//             .duplicate_confirmed_slots = &duplicate_confirmed_slots,
+//             .gossip_verified_vote_hashes = &gossip_verified_vote_hashes,
+//             .results = &results,
+//         });
 //     }
 //     try std.testing.expectEqual(4, consensus.replay_tower.lastVotedSlot());
 
@@ -7137,11 +6698,7 @@
 //         var slot_state: sig.core.SlotState = .GENESIS;
 //         errdefer slot_state.deinit(allocator);
 //         slot_state.hash.set(slot5_hash);
-//         {
-//             const st_ptr, var st_lg = slot_tracker_rw.writeWithLock();
-//             defer st_lg.unlock();
-//             try st_ptr.put(allocator, 5, .{ .constants = slot_constants, .state = slot_state });
-//         }
+//         try slot_tracker.put(allocator, 5, .{ .constants = slot_constants, .state = slot_state });
 //     }
 //     // Progress map entry for slot 5
 //     {
@@ -7154,13 +6711,21 @@
 //     // Recompute bank stats for new frozen slot 5
 //     {
 //         const empty_results: []const ReplayResult = &.{};
-//         try consensus.process(
-//             allocator,
-//             &slot_tracker_rw,
-//             &epoch_tracker_rw,
-//             &progress,
-//             empty_results,
-//         );
+//         try consensus.process(allocator, .{
+//             .account_reader = stubs.accountsdb.accountReader(),
+//             .ledger = &stubs.ledger,
+//             .gossip_table = null,
+//             .slot_tracker = &slot_tracker,
+//             .epoch_tracker = &epoch_tracker,
+//             .progress_map = &progress,
+//             .senders = stubs.senders,
+//             .receivers = stubs.receivers,
+//             .vote_sockets = null,
+//             .slot_leaders = null,
+//             .duplicate_confirmed_slots = &duplicate_confirmed_slots,
+//             .gossip_verified_vote_hashes = &gossip_verified_vote_hashes,
+//             .results = empty_results,
+//         });
 //     }
 //     // Build fresh ancestors/descendants for slot 5 decision
 //     var ancestors_map2 =
@@ -7175,24 +6740,22 @@
 //         while (it2.next()) |entry| entry.value_ptr.deinit(allocator);
 //         descendants_map2.deinit(allocator);
 //     }
-//     {
-//         const st_ptr, var lg = slot_tracker_rw.readWithLock();
-//         defer lg.unlock();
-//         try ancestors_map2.ensureTotalCapacity(allocator, st_ptr.slots.count());
-//         try descendants_map2.ensureTotalCapacity(allocator, st_ptr.slots.count());
-//         for (st_ptr.slots.keys(), st_ptr.slots.values()) |slot, info| {
-//             const slot_ancestors = &info.constants.ancestors.ancestors;
-//             const gop = try ancestors_map2.getOrPutValue(allocator, slot, .EMPTY);
-//             if (!gop.found_existing) {
-//                 try gop.value_ptr.ancestors.ensureUnusedCapacity(allocator, slot_ancestors.count());
-//             }
-//             for (slot_ancestors.keys()) |a| {
-//                 try gop.value_ptr.addSlot(allocator, a);
-//                 const dg = try descendants_map2.getOrPutValue(allocator, a, .empty);
-//                 try dg.value_ptr.put(allocator, slot);
-//             }
+
+//     try ancestors_map2.ensureTotalCapacity(allocator, slot_tracker.slots.count());
+//     try descendants_map2.ensureTotalCapacity(allocator, slot_tracker.slots.count());
+//     for (slot_tracker.slots.keys(), slot_tracker.slots.values()) |slot, info| {
+//         const slot_ancestors = &info.constants.ancestors.ancestors;
+//         const gop = try ancestors_map2.getOrPutValue(allocator, slot, .EMPTY);
+//         if (!gop.found_existing) {
+//             try gop.value_ptr.ancestors.ensureUnusedCapacity(allocator, slot_ancestors.count());
+//         }
+//         for (slot_ancestors.keys()) |a| {
+//             try gop.value_ptr.addSlot(allocator, a);
+//             const dg = try descendants_map2.getOrPutValue(allocator, a, .empty);
+//             try dg.value_ptr.put(allocator, slot);
 //         }
 //     }
+
 //     // Check switch threshold decision for slot 5 fails due to insufficient stake
 //     const decision5 = try consensus.replay_tower.makeCheckSwitchThresholdDecision(
 //         allocator,
@@ -7220,528 +6783,29 @@
 //                 .output = .{ .last_entry_hash = slot5_hash },
 //             },
 //         };
-//         try consensus.process(
-//             allocator,
-//             &slot_tracker_rw,
-//             &epoch_tracker_rw,
-//             &progress,
-//             &results5,
-//         );
+//         try consensus.process(allocator, .{
+//             .account_reader = stubs.accountsdb.accountReader(),
+//             .ledger = &stubs.ledger,
+//             .gossip_table = null,
+//             .slot_tracker = &slot_tracker,
+//             .epoch_tracker = &epoch_tracker,
+//             .progress_map = &progress,
+//             .senders = stubs.senders,
+//             .receivers = stubs.receivers,
+//             .vote_sockets = null,
+//             .slot_leaders = null,
+//             .duplicate_confirmed_slots = &duplicate_confirmed_slots,
+//             .gossip_verified_vote_hashes = &gossip_verified_vote_hashes,
+//             .results = &results5,
+//         });
 //         try std.testing.expectEqual(4, consensus.replay_tower.lastVotedSlot());
 //     }
 
 //     // Cleanup: free SlotTracker elements owned via slot_tracker_rw
-//     {
-//         const st, var st_lock = slot_tracker_rw.writeWithLock();
-//         defer st_lock.unlock();
-
-//         var it = st.slots.iterator();
-//         while (it.next()) |entry| {
-//             const element = entry.value_ptr.*;
-//             element.state.deinit(allocator);
-//             element.constants.deinit(allocator);
-//             allocator.destroy(element);
-//         }
-//         st.slots.deinit(allocator);
+//     for (slot_tracker.slots.values()) |element| {
+//         element.state.deinit(allocator);
+//         element.constants.deinit(allocator);
+//         allocator.destroy(element);
 //     }
-// }
-=======
-test "successful fork switch (switch_proof)" {
-    const allocator = std.testing.allocator;
-
-    var registry: sig.prometheus.Registry(.{}) = .init(allocator);
-    defer registry.deinit();
-
-    var stubs = try sig.replay.service.DependencyStubs.init(allocator, .noop);
-    defer stubs.deinit();
-
-    {
-        const SlotHistory = sig.runtime.sysvar.SlotHistory;
-        const slot_history = try SlotHistory.init(allocator);
-        defer slot_history.deinit(allocator);
-
-        const data = try allocator.alloc(u8, SlotHistory.STORAGE_SIZE);
-        defer allocator.free(data);
-
-        @memset(data, 0);
-
-        _ = try sig.bincode.writeToSlice(data, slot_history, .{});
-        const account = sig.runtime.AccountSharedData{
-            .lamports = 1,
-            .data = data,
-            .owner = sig.runtime.sysvar.OWNER_ID,
-            .executable = false,
-            .rent_epoch = 0,
-        };
-        const account_store = stubs.accountsdb.accountStore();
-        try account_store.put(0, SlotHistory.ID, account);
-    }
-
-    // Root 0
-    const root_slot: Slot = 0;
-    const root_consts = try sig.core.SlotConstants.genesis(allocator, .DEFAULT);
-    var root_state: sig.core.SlotState = .GENESIS;
-    root_state.hash.set(Hash.ZEROES);
-    {
-        var bhq = root_state.blockhash_queue.write();
-        defer bhq.unlock();
-        try bhq.mut().insertGenesisHash(allocator, Hash.ZEROES, 0);
-    }
-
-    var slot_tracker = try SlotTracker.init(
-        allocator,
-        root_slot,
-        .{ .constants = root_consts, .state = root_state },
-    );
-
-    // Build first child of root:
-    //
-    //     slot 0
-    //     |
-    //     +-- slot 1 (A)
-    const slot1_hash = Hash{ .data = .{1} ** Hash.SIZE };
-    {
-        var slot_constants = try sig.core.SlotConstants.genesis(allocator, .DEFAULT);
-        errdefer slot_constants.deinit(allocator);
-        slot_constants.parent_slot = 0;
-        slot_constants.parent_hash = Hash.ZEROES;
-        slot_constants.block_height = 1;
-        slot_constants.ancestors.deinit(allocator);
-        slot_constants.ancestors = .{};
-        try slot_constants.ancestors.ancestors.put(allocator, 0, {});
-        try slot_constants.ancestors.ancestors.put(allocator, 1, {});
-
-        var slot_state: sig.core.SlotState = .GENESIS;
-        errdefer slot_state.deinit(allocator);
-        slot_state.hash.set(slot1_hash);
-        try slot_tracker.put(
-            allocator,
-            1,
-            .{ .constants = slot_constants, .state = slot_state },
-        );
-    }
-
-    // Add a sibling of slot 1:
-    //
-    //     slot 0
-    //     |   \
-    //     |    \
-    //     |     +-- slot 2 (B)
-    //     +-- slot 1 (A)
-    const slot2_hash = Hash{ .data = .{2} ** Hash.SIZE };
-    {
-        var slot_constants = try sig.core.SlotConstants.genesis(allocator, .DEFAULT);
-        errdefer slot_constants.deinit(allocator);
-        slot_constants.parent_slot = 0;
-        slot_constants.parent_hash = Hash.ZEROES;
-        slot_constants.block_height = 2;
-        slot_constants.ancestors.deinit(allocator);
-        slot_constants.ancestors = .{};
-        try slot_constants.ancestors.ancestors.put(allocator, 0, {});
-        try slot_constants.ancestors.ancestors.put(allocator, 2, {});
-
-        var slot_state: sig.core.SlotState = .GENESIS;
-        errdefer slot_state.deinit(allocator);
-        slot_state.hash.set(slot2_hash);
-        try slot_tracker.put(allocator, 2, .{ .constants = slot_constants, .state = slot_state });
-    }
-
-    // Add heavier sibling we’ll vote on:
-    //
-    //     slot 0
-    //     |   \
-    //     |    \
-    //     |     +-- slot 2 (B)
-    //     +-- slot 1 (A)
-    //           \
-    //            +-- slot 4 (B')  [heavier sibling via votes]
-    //
-    // With one prior vote on slot 1, lastLockedOutSlot = 1 + 2 = 3, so 4 is not locked out.
-    const slot4_hash = Hash{ .data = .{4} ** Hash.SIZE };
-    {
-        var slot_constants = try sig.core.SlotConstants.genesis(allocator, .DEFAULT);
-        errdefer slot_constants.deinit(allocator);
-        slot_constants.parent_slot = 0;
-        slot_constants.parent_hash = Hash.ZEROES;
-        slot_constants.block_height = 4;
-        slot_constants.ancestors.deinit(allocator);
-        slot_constants.ancestors = .{};
-        try slot_constants.ancestors.ancestors.put(allocator, 0, {});
-        try slot_constants.ancestors.ancestors.put(allocator, 4, {});
-
-        var slot_state: sig.core.SlotState = .GENESIS;
-        errdefer slot_state.deinit(allocator);
-        slot_state.hash.set(slot4_hash);
-        try slot_tracker.put(allocator, 4, .{ .constants = slot_constants, .state = slot_state });
-    }
-
-    var epoch_tracker: EpochTracker = .{
-        .epochs = .empty,
-        .schedule = .INIT,
-    };
-    var vote_pubkeys = try allocator.alloc(Pubkey, 5);
-    defer allocator.free(vote_pubkeys);
-    {
-        var prng = std.Random.DefaultPrng.init(98765);
-        const random = prng.random();
-        for (vote_pubkeys) |*k| k.* = Pubkey.initRandom(random);
-
-        var epoch_stakes = try sig.consensus.fork_choice.testEpochStakes(
-            allocator,
-            vote_pubkeys,
-            100, // stake per account; total = 500
-            random,
-        );
-        errdefer epoch_stakes.deinit(allocator);
-
-        var epoch_consts = sig.core.EpochConstants.genesis(.default(allocator));
-        errdefer epoch_consts.deinit(allocator);
-        epoch_consts.stakes.deinit(allocator);
-        epoch_consts.stakes = epoch_stakes;
-        try epoch_tracker.epochs.put(allocator, 0, epoch_consts);
-
-        const epoch_consts_ptr = epoch_tracker.epochs.getPtr(0).?;
-
-        {
-            const s1 = slot_tracker.get(1).?;
-            const stakes_ptr1, var g1 = s1.state.stakes_cache.stakes.writeWithLock();
-            defer g1.unlock();
-            stakes_ptr1.deinit(allocator);
-            stakes_ptr1.* = try epoch_consts_ptr.stakes.stakes.clone(allocator);
-        }
-        {
-            const s2 = slot_tracker.get(2).?;
-            const stakes_ptr2, var g2 = s2.state.stakes_cache.stakes.writeWithLock();
-            defer g2.unlock();
-            stakes_ptr2.deinit(allocator);
-            stakes_ptr2.* = try epoch_consts_ptr.stakes.stakes.clone(allocator);
-        }
-        {
-            const s4 = slot_tracker.get(4).?;
-            const stakes_ptr4, var g4 = s4.state.stakes_cache.stakes.writeWithLock();
-            defer g4.unlock();
-            stakes_ptr4.deinit(allocator);
-            stakes_ptr4.* = try epoch_consts_ptr.stakes.stakes.clone(allocator);
-        }
-    }
-    defer epoch_tracker.deinit(allocator);
-
-    var progress = sig.consensus.ProgressMap.INIT;
-    defer progress.deinit(allocator);
-    {
-        var fp0 = try sig.consensus.progress_map.ForkProgress.zeroes(allocator);
-        fp0.fork_stats.computed = true;
-        const fp1 = try sig.consensus.progress_map.ForkProgress.zeroes(allocator);
-        var fp2 = try sig.consensus.progress_map.ForkProgress.zeroes(allocator);
-        fp2.fork_stats.slot_hash = slot2_hash;
-        var fp4 = try sig.consensus.progress_map.ForkProgress.zeroes(allocator);
-        fp4.fork_stats.slot_hash = slot4_hash;
-        try progress.map.put(allocator, 0, fp0);
-        try progress.map.put(allocator, 1, fp1);
-        try progress.map.put(allocator, 2, fp2);
-        try progress.map.put(allocator, 4, fp4);
-    }
-
-    var replay_votes_channel = try Channel(ParsedVote).create(allocator);
-    defer replay_votes_channel.destroy();
-
-    var consensus = try TowerConsensus.init(allocator, .{
-        .logger = .noop,
-        .identity = .{
-            .vote_account = Pubkey.initRandom(std.crypto.random),
-            .validator = Pubkey.initRandom(std.crypto.random),
-        },
-        .signing = .{
-            .node = null,
-            .authorized_voters = &.{},
-        },
-        .account_reader = stubs.accountsdb.accountReader(),
-        .ledger = &stubs.ledger,
-        .slot_tracker = &slot_tracker,
-        .now = .UNIX_EPOCH,
-        .registry = &registry,
-    });
-    defer consensus.deinit(allocator);
-
-    var duplicate_confirmed_slots: std.ArrayListUnmanaged(ThresholdConfirmedSlot) = .empty;
-    defer duplicate_confirmed_slots.deinit(allocator);
-
-    var gossip_verified_vote_hashes: std.ArrayListUnmanaged(GossipVerifiedVoteHash) = .empty;
-    defer gossip_verified_vote_hashes.deinit(allocator);
-
-    _ = try consensus.replay_tower.recordBankVote(allocator, 1, slot1_hash);
-
-    // Seed latest validator votes to support slot 4 (>38% of 500 = 190)
-    for (vote_pubkeys[0..3]) |pk| {
-        // Record the vote gotten via gossip.
-        _ = try consensus.latest_validator_votes.checkAddVote(
-            allocator,
-            pk,
-            4,
-            slot4_hash,
-            .gossip,
-        );
-        // Record the vote gotten via replay.
-        _ = try consensus.latest_validator_votes.checkAddVote(
-            allocator,
-            pk,
-            4,
-            slot4_hash,
-            .replay,
-        );
-    }
-
-    var ancestors_map = std.AutoArrayHashMapUnmanaged(Slot, sig.core.Ancestors).empty;
-    var descendants_map =
-        std.AutoArrayHashMapUnmanaged(Slot, sig.utils.collections.SortedSetUnmanaged(Slot)).empty;
-    defer {
-        var it = ancestors_map.iterator();
-        while (it.next()) |entry| entry.value_ptr.deinit(allocator);
-        ancestors_map.deinit(allocator);
-        var it2 = descendants_map.iterator();
-        while (it2.next()) |entry| entry.value_ptr.deinit(allocator);
-        descendants_map.deinit(allocator);
-    }
-
-    try ancestors_map.ensureTotalCapacity(allocator, slot_tracker.slots.count());
-    try descendants_map.ensureTotalCapacity(allocator, slot_tracker.slots.count());
-    for (slot_tracker.slots.keys(), slot_tracker.slots.values()) |slot, info| {
-        const slot_ancestors = &info.constants.ancestors.ancestors;
-        const gop = try ancestors_map.getOrPutValue(allocator, slot, .EMPTY);
-        if (!gop.found_existing) {
-            try gop.value_ptr.ancestors.ensureUnusedCapacity(allocator, slot_ancestors.count());
-        }
-        for (slot_ancestors.keys()) |a| {
-            try gop.value_ptr.addSlot(allocator, a);
-            const dg = try descendants_map.getOrPutValue(allocator, a, .empty);
-            try dg.value_ptr.put(allocator, slot);
-        }
-    }
-
-    const epoch_consts_ptr = epoch_tracker.epochs.getPtr(0).?;
-    const vote_accounts_map = &epoch_consts_ptr.stakes.stakes.vote_accounts.vote_accounts;
-    const total_stake: u64 = 500;
-
-    // First, verify that we cannot switch to sibling slot 2 due to lockout
-    // (with a single prior vote on 1, lastLockedOutSlot = 3, so 2 is locked out).
-    {
-        const decision2 = try consensus.replay_tower.makeCheckSwitchThresholdDecision(
-            allocator,
-            2,
-            &ancestors_map,
-            &descendants_map,
-            &progress,
-            total_stake,
-            vote_accounts_map,
-            &consensus.latest_validator_votes,
-            &consensus.fork_choice,
-        );
-        switch (decision2) {
-            .switch_proof => |h| try std.testing.expect(h.eql(Hash.ZEROES)),
-            else => try std.testing.expect(false),
-        }
-
-        // Process slot 2 and assert no vote is cast on slot 2. With slot 4 present and eligible,
-        // the vote may proceed to 4 instead (still demonstrates inability to switch to 2).
-        const results2 = [_]ReplayResult{
-            .{ .slot = 2, .output = .{ .last_entry_hash = slot2_hash } },
-        };
-        try consensus.process(allocator, .{
-            .account_reader = stubs.accountsdb.accountReader(),
-            .ledger = &stubs.ledger,
-            .gossip_table = null,
-            .slot_tracker = &slot_tracker,
-            .epoch_tracker = &epoch_tracker,
-            .progress_map = &progress,
-            .senders = stubs.senders,
-            .receivers = stubs.receivers,
-            .vote_sockets = null,
-            .slot_leaders = null,
-            .duplicate_confirmed_slots = &duplicate_confirmed_slots,
-            .gossip_verified_vote_hashes = &gossip_verified_vote_hashes,
-            .results = &results2,
-        });
-        try std.testing.expectEqual(4, consensus.replay_tower.lastVotedSlot());
-    }
-
-    const decision = try consensus.replay_tower.makeCheckSwitchThresholdDecision(
-        allocator,
-        4,
-        &ancestors_map,
-        &descendants_map,
-        &progress,
-        total_stake,
-        vote_accounts_map,
-        &consensus.latest_validator_votes,
-        &consensus.fork_choice,
-    );
-    switch (decision) {
-        .switch_proof => |h| try std.testing.expect(h.eql(Hash.ZEROES)),
-        .same_fork => {},
-        else => try std.testing.expect(false),
-    }
-
-    // Now process slot 4; lockout for vote on 1 (lastLockedOutSlot = 3) does not prevent voting 4.
-    {
-        const results = [_]ReplayResult{
-            .{ .slot = 4, .output = .{ .last_entry_hash = slot4_hash } },
-        };
-        try consensus.process(allocator, .{
-            .account_reader = stubs.accountsdb.accountReader(),
-            .ledger = &stubs.ledger,
-            .gossip_table = null,
-            .slot_tracker = &slot_tracker,
-            .epoch_tracker = &epoch_tracker,
-            .progress_map = &progress,
-            .senders = stubs.senders,
-            .receivers = stubs.receivers,
-            .vote_sockets = null,
-            .slot_leaders = null,
-            .duplicate_confirmed_slots = &duplicate_confirmed_slots,
-            .gossip_verified_vote_hashes = &gossip_verified_vote_hashes,
-            .results = &results,
-        });
-    }
-    try std.testing.expectEqual(4, consensus.replay_tower.lastVotedSlot());
-
-    // Add another sibling slot 5 with very small supporting stake so it fails switch threshold
-    // without relying on lockout.
-    const slot5_hash = Hash{ .data = .{5} ** Hash.SIZE };
-    {
-        // Add a new sibling with insufficient stake:
-        //
-        //     slot 0
-        //     |   \
-        //     |    \
-        //     |     +-- slot 2 (B)
-        //     +-- slot 1 (A)
-        //           \
-        //            +-- slot 4 (B')  [heavier sibling via votes]
-        //            \
-        //             +-- slot 5      [sibling with insufficient stake]
-        //
-        var slot_constants = try sig.core.SlotConstants.genesis(allocator, .DEFAULT);
-        errdefer slot_constants.deinit(allocator);
-        slot_constants.parent_slot = 0;
-        slot_constants.parent_hash = Hash.ZEROES;
-        slot_constants.block_height = 5;
-        slot_constants.ancestors.deinit(allocator);
-        slot_constants.ancestors = .{};
-        try slot_constants.ancestors.ancestors.put(allocator, 0, {});
-        try slot_constants.ancestors.ancestors.put(allocator, 5, {});
-
-        var slot_state: sig.core.SlotState = .GENESIS;
-        errdefer slot_state.deinit(allocator);
-        slot_state.hash.set(slot5_hash);
-        try slot_tracker.put(allocator, 5, .{ .constants = slot_constants, .state = slot_state });
-    }
-    // Progress map entry for slot 5
-    {
-        var fp5 = try sig.consensus.progress_map.ForkProgress.zeroes(allocator);
-        fp5.fork_stats.slot_hash = slot5_hash;
-        try progress.map.put(allocator, 5, fp5);
-    }
-    // Not seeding sufficient votes for slot 5.
-    // This ensures it is below threshold so it cannot be switched to
-    // Recompute bank stats for new frozen slot 5
-    {
-        const empty_results: []const ReplayResult = &.{};
-        try consensus.process(allocator, .{
-            .account_reader = stubs.accountsdb.accountReader(),
-            .ledger = &stubs.ledger,
-            .gossip_table = null,
-            .slot_tracker = &slot_tracker,
-            .epoch_tracker = &epoch_tracker,
-            .progress_map = &progress,
-            .senders = stubs.senders,
-            .receivers = stubs.receivers,
-            .vote_sockets = null,
-            .slot_leaders = null,
-            .duplicate_confirmed_slots = &duplicate_confirmed_slots,
-            .gossip_verified_vote_hashes = &gossip_verified_vote_hashes,
-            .results = empty_results,
-        });
-    }
-    // Build fresh ancestors/descendants for slot 5 decision
-    var ancestors_map2 =
-        std.AutoArrayHashMapUnmanaged(Slot, sig.core.Ancestors).empty;
-    var descendants_map2 =
-        std.AutoArrayHashMapUnmanaged(Slot, sig.utils.collections.SortedSetUnmanaged(Slot)).empty;
-    defer {
-        var it = ancestors_map2.iterator();
-        while (it.next()) |entry| entry.value_ptr.deinit(allocator);
-        ancestors_map2.deinit(allocator);
-        var it2 = descendants_map2.iterator();
-        while (it2.next()) |entry| entry.value_ptr.deinit(allocator);
-        descendants_map2.deinit(allocator);
-    }
-
-    try ancestors_map2.ensureTotalCapacity(allocator, slot_tracker.slots.count());
-    try descendants_map2.ensureTotalCapacity(allocator, slot_tracker.slots.count());
-    for (slot_tracker.slots.keys(), slot_tracker.slots.values()) |slot, info| {
-        const slot_ancestors = &info.constants.ancestors.ancestors;
-        const gop = try ancestors_map2.getOrPutValue(allocator, slot, .EMPTY);
-        if (!gop.found_existing) {
-            try gop.value_ptr.ancestors.ensureUnusedCapacity(allocator, slot_ancestors.count());
-        }
-        for (slot_ancestors.keys()) |a| {
-            try gop.value_ptr.addSlot(allocator, a);
-            const dg = try descendants_map2.getOrPutValue(allocator, a, .empty);
-            try dg.value_ptr.put(allocator, slot);
-        }
-    }
-
-    // Check switch threshold decision for slot 5 fails due to insufficient stake
-    const decision5 = try consensus.replay_tower.makeCheckSwitchThresholdDecision(
-        allocator,
-        5,
-        &ancestors_map2,
-        &descendants_map2,
-        &progress,
-        total_stake,
-        vote_accounts_map,
-        &consensus.latest_validator_votes,
-        &consensus.fork_choice,
-    );
-    switch (decision5) {
-        .failed_switch_threshold => |d| {
-            // Observed stake should be less than total (definitely below threshold)
-            try std.testing.expect(d.switch_proof_stake < d.total_stake);
-        },
-        else => try std.testing.expect(false),
-    }
-    // Attempt to process slot 5; should not change last voted slot due to threshold failure
-    {
-        const results5 = [_]ReplayResult{
-            .{
-                .slot = 5,
-                .output = .{ .last_entry_hash = slot5_hash },
-            },
-        };
-        try consensus.process(allocator, .{
-            .account_reader = stubs.accountsdb.accountReader(),
-            .ledger = &stubs.ledger,
-            .gossip_table = null,
-            .slot_tracker = &slot_tracker,
-            .epoch_tracker = &epoch_tracker,
-            .progress_map = &progress,
-            .senders = stubs.senders,
-            .receivers = stubs.receivers,
-            .vote_sockets = null,
-            .slot_leaders = null,
-            .duplicate_confirmed_slots = &duplicate_confirmed_slots,
-            .gossip_verified_vote_hashes = &gossip_verified_vote_hashes,
-            .results = &results5,
-        });
-        try std.testing.expectEqual(4, consensus.replay_tower.lastVotedSlot());
-    }
-
-    // Cleanup: free SlotTracker elements owned via slot_tracker_rw
-    for (slot_tracker.slots.values()) |element| {
-        element.state.deinit(allocator);
-        element.constants.deinit(allocator);
-        allocator.destroy(element);
-    }
-    slot_tracker.slots.deinit(allocator);
-}
->>>>>>> 19a35de8
+//     slot_tracker.slots.deinit(allocator);
+// }