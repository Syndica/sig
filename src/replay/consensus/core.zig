--- conflicted
+++ resolved
@@ -2826,7 +2826,1476 @@
     try testing.expectEqual(@as(u64, 1), heaviest.slot);
 }
 
-<<<<<<< HEAD
+test "generateVoteTx - empty authorized voter keypairs returns non_voting" {
+    const allocator = testing.allocator;
+    var prng = std.Random.DefaultPrng.init(42);
+    const random = prng.random();
+
+    const root = SlotAndHash{ .slot = 0, .hash = Hash.initRandom(random) };
+    var fixture = try TestFixture.init(allocator, root);
+    defer fixture.deinit(allocator);
+
+    fixture.slot_tracker.get(0).?.state.hash.set(root.hash);
+
+    var replay_tower = try createTestReplayTower(1, 0.67);
+    defer replay_tower.deinit(allocator);
+
+    const node_kp = sig.identity.KeyPair.generate();
+    const vote_account_pubkey = Pubkey.initRandom(random);
+
+    const empty_keypairs = &[_]sig.identity.KeyPair{};
+
+    const epoch_tracker: EpochTracker = .{ .schedule = .DEFAULT, .epochs = .empty };
+    const account_reader: AccountReader = .noop;
+
+    const result = try generateVoteTx(
+        allocator,
+        vote_account_pubkey,
+        empty_keypairs,
+        node_kp,
+        .same_fork,
+        &replay_tower,
+        account_reader,
+        &fixture.slot_tracker,
+        &epoch_tracker,
+    );
+    errdefer switch (result) {
+        .tx => |tx| tx.deinit(allocator),
+        else => {},
+    };
+
+    try testing.expectEqual(.non_voting, result);
+}
+
+test "generateVoteTx - no node keypair returns non_voting" {
+    const allocator = testing.allocator;
+    var prng = std.Random.DefaultPrng.init(43);
+    const random = prng.random();
+
+    const root = SlotAndHash{ .slot = 0, .hash = Hash.initRandom(random) };
+    var fixture = try TestFixture.init(allocator, root);
+    defer fixture.deinit(allocator);
+
+    fixture.slot_tracker.get(0).?.state.hash.set(root.hash);
+
+    var replay_tower = try createTestReplayTower(1, 0.67);
+    defer replay_tower.deinit(allocator);
+
+    const auth_voter_kp = sig.identity.KeyPair.generate();
+    const vote_account_pubkey = Pubkey.initRandom(random);
+
+    const epoch_tracker: EpochTracker = .{ .schedule = .DEFAULT, .epochs = .empty };
+    const account_reader: AccountReader = .noop;
+
+    const result = try generateVoteTx(
+        allocator,
+        vote_account_pubkey,
+        &.{auth_voter_kp},
+        null,
+        .same_fork,
+        &replay_tower,
+        account_reader,
+        &fixture.slot_tracker,
+        &epoch_tracker,
+    );
+    errdefer switch (result) {
+        .tx => |tx| tx.deinit(allocator),
+        else => {},
+    };
+
+    try testing.expectEqual(.non_voting, result);
+}
+
+test "generateVoteTx - no last voted slot returns failed" {
+    const allocator = testing.allocator;
+    var prng = std.Random.DefaultPrng.init(44);
+    const random = prng.random();
+
+    const root = SlotAndHash{ .slot = 0, .hash = Hash.initRandom(random) };
+    var fixture = try TestFixture.init(allocator, root);
+    defer fixture.deinit(allocator);
+
+    fixture.slot_tracker.get(0).?.state.hash.set(root.hash);
+
+    var replay_tower = try createTestReplayTower(1, 0.67);
+    defer replay_tower.deinit(allocator);
+    replay_tower.last_vote = .{ .vote = .{ .slots = &.{}, .hash = Hash.ZEROES, .timestamp = null } };
+
+    const node_kp = sig.identity.KeyPair.generate();
+    const auth_voter_kp = sig.identity.KeyPair.generate();
+    const vote_account_pubkey = Pubkey.initRandom(random);
+
+    const epoch_tracker: EpochTracker = .{ .schedule = .DEFAULT, .epochs = .empty };
+    const account_reader: AccountReader = .noop;
+
+    const result = try generateVoteTx(
+        allocator,
+        vote_account_pubkey,
+        &.{auth_voter_kp},
+        node_kp,
+        .same_fork,
+        &replay_tower,
+        account_reader,
+        &fixture.slot_tracker,
+        &epoch_tracker,
+    );
+    errdefer switch (result) {
+        .tx => |tx| tx.deinit(allocator),
+        else => {},
+    };
+
+    try testing.expectEqual(.failed, result);
+}
+
+test "generateVoteTx - slot not in tracker returns failed" {
+    const allocator = testing.allocator;
+    var prng = std.Random.DefaultPrng.init(45);
+    const random = prng.random();
+
+    const root = SlotAndHash{ .slot = 0, .hash = Hash.initRandom(random) };
+    var fixture = try TestFixture.init(allocator, root);
+    defer fixture.deinit(allocator);
+
+    fixture.slot_tracker.get(0).?.state.hash.set(root.hash);
+
+    var replay_tower = try createTestReplayTower(1, 0.67);
+    defer replay_tower.deinit(allocator);
+
+    replay_tower.last_vote = .{
+        .tower_sync = .{
+            .lockouts = .fromOwnedSlice(try allocator.dupe(Lockout, &.{
+                .{ .slot = 999, .confirmation_count = 1 },
+            })),
+            .root = null,
+            .hash = Hash.ZEROES,
+            .timestamp = null,
+            .block_id = Hash.ZEROES,
+        },
+    };
+
+    const node_kp = sig.identity.KeyPair.generate();
+    const auth_voter_kp = sig.identity.KeyPair.generate();
+    const vote_account_pubkey = Pubkey.initRandom(random);
+
+    const epoch_tracker: EpochTracker = .{ .schedule = .DEFAULT, .epochs = .empty };
+    const account_reader: AccountReader = .noop;
+
+    const result = try generateVoteTx(
+        allocator,
+        vote_account_pubkey,
+        &.{auth_voter_kp},
+        node_kp,
+        .same_fork,
+        &replay_tower,
+        account_reader,
+        &fixture.slot_tracker,
+        &epoch_tracker,
+    );
+    errdefer switch (result) {
+        .tx => |tx| tx.deinit(allocator),
+        else => {},
+    };
+
+    try testing.expectEqual(.failed, result);
+}
+
+test "generateVoteTx - vote account not found returns failed" {
+    const allocator = testing.allocator;
+    var prng = std.Random.DefaultPrng.init(46);
+    const random = prng.random();
+
+    const root = SlotAndHash{ .slot = 0, .hash = Hash.initRandom(random) };
+    var fixture = try TestFixture.init(allocator, root);
+    defer fixture.deinit(allocator);
+
+    fixture.slot_tracker.get(0).?.state.hash.set(root.hash);
+
+    var replay_tower = try createTestReplayTower(1, 0.67);
+    defer replay_tower.deinit(allocator);
+
+    replay_tower.last_vote = .{
+        .tower_sync = .{
+            .lockouts = .fromOwnedSlice(try allocator.dupe(Lockout, &.{
+                .{ .slot = 0, .confirmation_count = 1 },
+            })),
+            .root = null,
+            .hash = Hash.ZEROES,
+            .timestamp = null,
+            .block_id = Hash.ZEROES,
+        },
+    };
+
+    const node_kp = sig.identity.KeyPair.generate();
+    const auth_voter_kp = sig.identity.KeyPair.generate();
+    const vote_account_pubkey = Pubkey.initRandom(random);
+
+    const epoch_tracker: EpochTracker = .{ .schedule = .DEFAULT, .epochs = .empty };
+    const account_reader: AccountReader = .noop;
+
+    const result = try generateVoteTx(
+        allocator,
+        vote_account_pubkey,
+        &.{auth_voter_kp},
+        node_kp,
+        .same_fork,
+        &replay_tower,
+        account_reader,
+        &fixture.slot_tracker,
+        &epoch_tracker,
+    );
+    errdefer switch (result) {
+        .tx => |tx| tx.deinit(allocator),
+        else => {},
+    };
+
+    try testing.expectEqual(.failed, result);
+}
+
+test "generateVoteTx - invalid switch fork decision returns failed" {
+    const allocator = testing.allocator;
+    var prng = std.Random.DefaultPrng.init(52);
+    const random = prng.random();
+
+    const root = SlotAndHash{ .slot = 0, .hash = Hash.initRandom(random) };
+    var fixture = try TestFixture.init(allocator, root);
+    defer fixture.deinit(allocator);
+
+    fixture.slot_tracker.get(0).?.state.hash.set(root.hash);
+
+    var replay_tower = try createTestReplayTower(1, 0.67);
+    defer replay_tower.deinit(allocator);
+
+    replay_tower.last_vote = .{
+        .tower_sync = .{
+            .lockouts = .fromOwnedSlice(try allocator.dupe(Lockout, &.{
+                .{ .slot = 0, .confirmation_count = 1 },
+            })),
+            .root = null,
+            .hash = Hash.ZEROES,
+            .timestamp = null,
+            .block_id = Hash.ZEROES,
+        },
+    };
+
+    const node_kp = sig.identity.KeyPair.generate();
+    const auth_voter_kp = sig.identity.KeyPair.generate();
+    const vote_account_pubkey = Pubkey.initRandom(random);
+
+    const epoch_tracker: EpochTracker = .{ .schedule = .DEFAULT, .epochs = .empty };
+    const account_reader: AccountReader = .noop;
+
+    const result = try generateVoteTx(
+        allocator,
+        vote_account_pubkey,
+        &.{auth_voter_kp},
+        node_kp,
+        .{ .failed_switch_threshold = .{ .switch_proof_stake = 0, .total_stake = 100 } },
+        &replay_tower,
+        account_reader,
+        &fixture.slot_tracker,
+        &epoch_tracker,
+    );
+    errdefer switch (result) {
+        .tx => |tx| tx.deinit(allocator),
+        else => {},
+    };
+
+    try testing.expectEqual(.failed, result);
+}
+
+test "generateVoteTx - success with tower_sync vote" {
+    const allocator = testing.allocator;
+    var prng = std.Random.DefaultPrng.init(100);
+    const random = prng.random();
+
+    const root = SlotAndHash{ .slot = 0, .hash = Hash.initRandom(random) };
+    var fixture = try TestFixture.init(allocator, root);
+    defer fixture.deinit(allocator);
+
+    fixture.slot_tracker.get(0).?.state.hash.set(root.hash);
+
+    var replay_tower = try createTestReplayTower(1, 0.67);
+    defer replay_tower.deinit(allocator);
+
+    replay_tower.last_vote = .{
+        .tower_sync = .{
+            .lockouts = .fromOwnedSlice(try allocator.dupe(Lockout, &.{
+                .{ .slot = 0, .confirmation_count = 1 },
+            })),
+            .root = null,
+            .hash = Hash.ZEROES,
+            .timestamp = null,
+            .block_id = Hash.ZEROES,
+        },
+    };
+
+    const node_kp = sig.identity.KeyPair.generate();
+    const auth_voter_kp = sig.identity.KeyPair.generate();
+    const vote_account_pubkey = Pubkey.initRandom(random);
+
+    const epoch_tracker: EpochTracker = .{ .schedule = .DEFAULT, .epochs = .empty };
+
+    var account_map = sig.accounts_db.ThreadSafeAccountMap.init(allocator);
+    defer account_map.deinit();
+
+    var vote_state = try sig.runtime.program.vote.state.createTestVoteState(
+        allocator,
+        Pubkey.fromPublicKey(&node_kp.public_key),
+        Pubkey.fromPublicKey(&auth_voter_kp.public_key),
+        Pubkey.fromPublicKey(&auth_voter_kp.public_key),
+        0,
+    );
+    defer vote_state.deinit();
+
+    const vote_account_data_buf = try allocator.alloc(
+        u8,
+        sig.runtime.program.vote.state.VoteState.MAX_VOTE_STATE_SIZE,
+    );
+    defer allocator.free(vote_account_data_buf);
+    const vote_account_data = try sig.bincode.writeToSlice(
+        vote_account_data_buf,
+        sig.runtime.program.vote.state.VoteStateVersions{ .current = vote_state },
+        .{},
+    );
+
+    const vote_account = sig.runtime.AccountSharedData{
+        .lamports = 1000000,
+        .data = vote_account_data,
+        .owner = sig.runtime.program.vote.ID,
+        .executable = false,
+        .rent_epoch = 0,
+    };
+
+    const account_store = account_map.accountStore();
+    try account_store.put(0, vote_account_pubkey, vote_account);
+    try account_store.onSlotRooted(allocator, 0, 0);
+
+    const account_reader = account_map.accountReader();
+
+    const result = try generateVoteTx(
+        allocator,
+        vote_account_pubkey,
+        &.{auth_voter_kp},
+        node_kp,
+        .same_fork,
+        &replay_tower,
+        account_reader,
+        &fixture.slot_tracker,
+        &epoch_tracker,
+    );
+    errdefer switch (result) {
+        .tx => |tx| tx.deinit(allocator),
+        else => {},
+    };
+
+    switch (result) {
+        .tx => |tx| {
+            defer tx.deinit(allocator);
+            try testing.expect(tx.signatures.len > 0);
+            try testing.expect(tx.msg.instructions.len > 0);
+            try testing.expectEqual(2, tx.signatures.len);
+        },
+        else => try testing.expect(false),
+    }
+}
+
+test "generateVoteTx - success with vote_state_update compacted" {
+    const allocator = testing.allocator;
+    var prng = std.Random.DefaultPrng.init(101);
+    const random = prng.random();
+
+    const root = SlotAndHash{ .slot = 0, .hash = Hash.initRandom(random) };
+    var fixture = try TestFixture.init(allocator, root);
+    defer fixture.deinit(allocator);
+
+    fixture.slot_tracker.get(0).?.state.hash.set(root.hash);
+
+    var replay_tower = try createTestReplayTower(1, 0.67);
+    defer replay_tower.deinit(allocator);
+
+    const lockouts = try allocator.dupe(Lockout, &.{
+        .{ .slot = 0, .confirmation_count = 1 },
+    });
+    replay_tower.last_vote = .{
+        .vote_state_update = sig.runtime.program.vote.state.VoteStateUpdate{
+            .lockouts = .fromOwnedSlice(lockouts),
+            .root = null,
+            .hash = Hash.ZEROES,
+            .timestamp = null,
+        },
+    };
+
+    const node_kp = sig.identity.KeyPair.generate();
+    const auth_voter_kp = sig.identity.KeyPair.generate();
+    const vote_account_pubkey = Pubkey.initRandom(random);
+
+    const epoch_tracker: EpochTracker = .{ .schedule = .DEFAULT, .epochs = .empty };
+
+    var account_map = sig.accounts_db.ThreadSafeAccountMap.init(allocator);
+    defer account_map.deinit();
+
+    var vote_state = try sig.runtime.program.vote.state.createTestVoteState(
+        allocator,
+        Pubkey.fromPublicKey(&node_kp.public_key),
+        Pubkey.fromPublicKey(&auth_voter_kp.public_key),
+        Pubkey.fromPublicKey(&auth_voter_kp.public_key),
+        0,
+    );
+    defer vote_state.deinit();
+
+    const vote_account_data_buf = try allocator.alloc(
+        u8,
+        sig.runtime.program.vote.state.VoteState.MAX_VOTE_STATE_SIZE,
+    );
+    defer allocator.free(vote_account_data_buf);
+    const vote_account_data = try sig.bincode.writeToSlice(
+        vote_account_data_buf,
+        sig.runtime.program.vote.state.VoteStateVersions{ .current = vote_state },
+        .{},
+    );
+
+    const vote_account = sig.runtime.AccountSharedData{
+        .lamports = 1000000,
+        .data = vote_account_data,
+        .owner = sig.runtime.program.vote.ID,
+        .executable = false,
+        .rent_epoch = 0,
+    };
+
+    const account_store = account_map.accountStore();
+    try account_store.put(0, vote_account_pubkey, vote_account);
+    try account_store.onSlotRooted(allocator, 0, 0);
+
+    const account_reader = account_map.accountReader();
+
+    const result = try generateVoteTx(
+        allocator,
+        vote_account_pubkey,
+        &.{auth_voter_kp},
+        node_kp,
+        .same_fork,
+        &replay_tower,
+        account_reader,
+        &fixture.slot_tracker,
+        &epoch_tracker,
+    );
+    errdefer switch (result) {
+        .tx => |tx| tx.deinit(allocator),
+        else => {},
+    };
+
+    switch (result) {
+        .tx => |tx| {
+            defer tx.deinit(allocator);
+            try testing.expect(tx.signatures.len > 0);
+            try testing.expect(tx.msg.instructions.len > 0);
+        },
+        else => try testing.expect(false),
+    }
+}
+
+test "generateVoteTx - success with switch proof" {
+    const allocator = testing.allocator;
+    var prng = std.Random.DefaultPrng.init(102);
+    const random = prng.random();
+
+    const root = SlotAndHash{ .slot = 0, .hash = Hash.initRandom(random) };
+    var fixture = try TestFixture.init(allocator, root);
+    defer fixture.deinit(allocator);
+
+    fixture.slot_tracker.get(0).?.state.hash.set(root.hash);
+
+    var replay_tower = try createTestReplayTower(1, 0.67);
+    defer replay_tower.deinit(allocator);
+
+    replay_tower.last_vote = .{
+        .tower_sync = .{
+            .lockouts = .fromOwnedSlice(try allocator.dupe(Lockout, &.{
+                .{ .slot = 0, .confirmation_count = 1 },
+            })),
+            .root = null,
+            .hash = Hash.ZEROES,
+            .timestamp = null,
+            .block_id = Hash.ZEROES,
+        },
+    };
+
+    const node_kp = sig.identity.KeyPair.generate();
+    const auth_voter_kp = sig.identity.KeyPair.generate();
+    const vote_account_pubkey = Pubkey.initRandom(random);
+
+    const epoch_tracker: EpochTracker = .{ .schedule = .DEFAULT, .epochs = .empty };
+
+    var account_map = sig.accounts_db.ThreadSafeAccountMap.init(allocator);
+    defer account_map.deinit();
+
+    var vote_state = try sig.runtime.program.vote.state.createTestVoteState(
+        allocator,
+        Pubkey.fromPublicKey(&node_kp.public_key),
+        Pubkey.fromPublicKey(&auth_voter_kp.public_key),
+        Pubkey.fromPublicKey(&auth_voter_kp.public_key),
+        0,
+    );
+    defer vote_state.deinit();
+
+    const vote_account_data_buf = try allocator.alloc(
+        u8,
+        sig.runtime.program.vote.state.VoteState.MAX_VOTE_STATE_SIZE,
+    );
+    defer allocator.free(vote_account_data_buf);
+    const vote_account_data = try sig.bincode.writeToSlice(
+        vote_account_data_buf,
+        sig.runtime.program.vote.state.VoteStateVersions{ .current = vote_state },
+        .{},
+    );
+
+    const vote_account = sig.runtime.AccountSharedData{
+        .lamports = 1000000,
+        .data = vote_account_data,
+        .owner = sig.runtime.program.vote.ID,
+        .executable = false,
+        .rent_epoch = 0,
+    };
+
+    const account_store = account_map.accountStore();
+    try account_store.put(0, vote_account_pubkey, vote_account);
+    try account_store.onSlotRooted(allocator, 0, 0);
+
+    const account_reader = account_map.accountReader();
+
+    const switch_proof_hash = Hash.initRandom(random);
+    const result = try generateVoteTx(
+        allocator,
+        vote_account_pubkey,
+        &.{auth_voter_kp},
+        node_kp,
+        .{ .switch_proof = switch_proof_hash },
+        &replay_tower,
+        account_reader,
+        &fixture.slot_tracker,
+        &epoch_tracker,
+    );
+    errdefer switch (result) {
+        .tx => |tx| tx.deinit(allocator),
+        else => {},
+    };
+
+    switch (result) {
+        .tx => |tx| {
+            defer tx.deinit(allocator);
+            try testing.expect(tx.signatures.len > 0);
+            try testing.expect(tx.msg.instructions.len > 0);
+        },
+        else => try testing.expect(false),
+    }
+}
+
+test "generateVoteTx - hot spare validator returns hot_spare" {
+    const allocator = testing.allocator;
+    var prng = std.Random.DefaultPrng.init(103);
+    const random = prng.random();
+
+    const root = SlotAndHash{ .slot = 0, .hash = Hash.initRandom(random) };
+    var fixture = try TestFixture.init(allocator, root);
+    defer fixture.deinit(allocator);
+
+    fixture.slot_tracker.get(0).?.state.hash.set(root.hash);
+
+    var replay_tower = try createTestReplayTower(1, 0.67);
+    defer replay_tower.deinit(allocator);
+
+    replay_tower.last_vote = .{
+        .tower_sync = .{
+            .lockouts = .fromOwnedSlice(try allocator.dupe(Lockout, &.{
+                .{ .slot = 0, .confirmation_count = 1 },
+            })),
+            .root = null,
+            .hash = Hash.ZEROES,
+            .timestamp = null,
+            .block_id = Hash.ZEROES,
+        },
+    };
+
+    const node_kp = sig.identity.KeyPair.generate();
+    const different_node_kp = sig.identity.KeyPair.generate();
+    const auth_voter_kp = sig.identity.KeyPair.generate();
+    const vote_account_pubkey = Pubkey.initRandom(random);
+
+    const epoch_tracker: EpochTracker = .{ .schedule = .DEFAULT, .epochs = .empty };
+
+    var account_map = sig.accounts_db.ThreadSafeAccountMap.init(allocator);
+    defer account_map.deinit();
+
+    var vote_state = try sig.runtime.program.vote.state.createTestVoteState(
+        allocator,
+        Pubkey.fromPublicKey(&different_node_kp.public_key),
+        Pubkey.fromPublicKey(&auth_voter_kp.public_key),
+        Pubkey.fromPublicKey(&auth_voter_kp.public_key),
+        0,
+    );
+    defer vote_state.deinit();
+
+    const vote_account_data_buf = try allocator.alloc(
+        u8,
+        sig.runtime.program.vote.state.VoteState.MAX_VOTE_STATE_SIZE,
+    );
+    defer allocator.free(vote_account_data_buf);
+    const vote_account_data = try sig.bincode.writeToSlice(
+        vote_account_data_buf,
+        sig.runtime.program.vote.state.VoteStateVersions{ .current = vote_state },
+        .{},
+    );
+
+    const vote_account = sig.runtime.AccountSharedData{
+        .lamports = 1000000,
+        .data = vote_account_data,
+        .owner = sig.runtime.program.vote.ID,
+        .executable = false,
+        .rent_epoch = 0,
+    };
+
+    const account_store = account_map.accountStore();
+    try account_store.put(0, vote_account_pubkey, vote_account);
+    try account_store.onSlotRooted(allocator, 0, 0);
+
+    const account_reader = account_map.accountReader();
+
+    const result = try generateVoteTx(
+        allocator,
+        vote_account_pubkey,
+        &.{auth_voter_kp},
+        node_kp,
+        .same_fork,
+        &replay_tower,
+        account_reader,
+        &fixture.slot_tracker,
+        &epoch_tracker,
+    );
+    errdefer switch (result) {
+        .tx => |tx| tx.deinit(allocator),
+        else => {},
+    };
+
+    try testing.expectEqual(.hot_spare, result);
+}
+
+test "generateVoteTx - wrong authorized voter returns non_voting" {
+    const allocator = testing.allocator;
+    var prng = std.Random.DefaultPrng.init(104);
+    const random = prng.random();
+
+    const root = SlotAndHash{ .slot = 0, .hash = Hash.initRandom(random) };
+    var fixture = try TestFixture.init(allocator, root);
+    defer fixture.deinit(allocator);
+
+    fixture.slot_tracker.get(0).?.state.hash.set(root.hash);
+
+    var replay_tower = try createTestReplayTower(1, 0.67);
+    defer replay_tower.deinit(allocator);
+
+    replay_tower.last_vote = .{
+        .tower_sync = .{
+            .lockouts = .fromOwnedSlice(try allocator.dupe(Lockout, &.{
+                .{ .slot = 0, .confirmation_count = 1 },
+            })),
+            .root = null,
+            .hash = Hash.ZEROES,
+            .timestamp = null,
+            .block_id = Hash.ZEROES,
+        },
+    };
+
+    const node_kp = sig.identity.KeyPair.generate();
+    const wrong_auth_voter_kp = sig.identity.KeyPair.generate();
+    const actual_auth_voter_kp = sig.identity.KeyPair.generate();
+    const vote_account_pubkey = Pubkey.initRandom(random);
+
+    const epoch_tracker: EpochTracker = .{ .schedule = .DEFAULT, .epochs = .empty };
+
+    var account_map = sig.accounts_db.ThreadSafeAccountMap.init(allocator);
+    defer account_map.deinit();
+
+    var vote_state = try sig.runtime.program.vote.state.createTestVoteState(
+        allocator,
+        Pubkey.fromPublicKey(&node_kp.public_key),
+        Pubkey.fromPublicKey(&actual_auth_voter_kp.public_key),
+        Pubkey.fromPublicKey(&actual_auth_voter_kp.public_key),
+        0,
+    );
+    defer vote_state.deinit();
+
+    const vote_account_data_buf = try allocator.alloc(
+        u8,
+        sig.runtime.program.vote.state.VoteState.MAX_VOTE_STATE_SIZE,
+    );
+    defer allocator.free(vote_account_data_buf);
+    const vote_account_data = try sig.bincode.writeToSlice(
+        vote_account_data_buf,
+        sig.runtime.program.vote.state.VoteStateVersions{ .current = vote_state },
+        .{},
+    );
+
+    const vote_account = sig.runtime.AccountSharedData{
+        .lamports = 1000000,
+        .data = vote_account_data,
+        .owner = sig.runtime.program.vote.ID,
+        .executable = false,
+        .rent_epoch = 0,
+    };
+
+    const account_store = account_map.accountStore();
+    try account_store.put(0, vote_account_pubkey, vote_account);
+    try account_store.onSlotRooted(allocator, 0, 0);
+
+    const account_reader = account_map.accountReader();
+
+    const result = try generateVoteTx(
+        allocator,
+        vote_account_pubkey,
+        &.{wrong_auth_voter_kp},
+        node_kp,
+        .same_fork,
+        &replay_tower,
+        account_reader,
+        &fixture.slot_tracker,
+        &epoch_tracker,
+    );
+    errdefer switch (result) {
+        .tx => |tx| tx.deinit(allocator),
+        else => {},
+    };
+
+    try testing.expectEqual(.non_voting, result);
+}
+
+test "sendVote - without gossip table does not send and does not throw" {
+    const allocator = testing.allocator;
+
+    var leader_schedule_cache = sig.core.leader_schedule.LeaderScheduleCache.init(
+        allocator,
+        .DEFAULT,
+    );
+    defer {
+        const leader_schedules, var lg = leader_schedule_cache.leader_schedules.writeWithLock();
+        defer lg.unlock();
+        for (leader_schedules.values()) |schedule| {
+            schedule.deinit();
+        }
+        leader_schedules.deinit();
+    }
+
+    const vote_op = VoteOp{
+        .push_vote = .{
+            .tx = Transaction.EMPTY,
+            .last_tower_slot = 200,
+        },
+    };
+
+    sendVote(
+        .noop,
+        allocator,
+        0,
+        vote_op,
+        null,
+        leader_schedule_cache.slotLeaders(),
+        sig.identity.KeyPair.generate(),
+        100,
+        null,
+    ) catch unreachable; // sendVote does not throw
+}
+
+test "sendVote - without keypair does not send and does not throw" {
+    const allocator = testing.allocator;
+
+    var leader_schedule_cache = sig.core.leader_schedule.LeaderScheduleCache.init(
+        allocator,
+        .DEFAULT,
+    );
+    defer {
+        const leader_schedules, var lg = leader_schedule_cache.leader_schedules.writeWithLock();
+        defer lg.unlock();
+        for (leader_schedules.values()) |schedule| {
+            schedule.deinit();
+        }
+        leader_schedules.deinit();
+    }
+
+    var gossip_table = try sig.gossip.GossipTable.init(allocator, allocator);
+    defer gossip_table.deinit();
+    var gossip_table_rw = sig.sync.RwMux(sig.gossip.GossipTable).init(gossip_table);
+
+    const vote_op = VoteOp{
+        .push_vote = .{
+            .tx = Transaction.EMPTY,
+            .last_tower_slot = 200,
+        },
+    };
+
+    sendVote(
+        .noop,
+        allocator,
+        0,
+        vote_op,
+        &gossip_table_rw,
+        leader_schedule_cache.slotLeaders(),
+        null,
+        200,
+        null,
+    ) catch unreachable; // sendVote does not throw
+}
+
+test "sendVote - without leader schedule does not send and does not throw" {
+    const allocator = testing.allocator;
+
+    var gossip_table = try sig.gossip.GossipTable.init(allocator, allocator);
+    defer gossip_table.deinit();
+    var gossip_table_rw = sig.sync.RwMux(sig.gossip.GossipTable).init(gossip_table);
+
+    const vote_op = VoteOp{
+        .push_vote = .{
+            .tx = Transaction.EMPTY,
+            .last_tower_slot = 200,
+        },
+    };
+
+    sendVote(
+        .noop,
+        allocator,
+        0,
+        vote_op,
+        &gossip_table_rw,
+        null,
+        null,
+        300,
+        null,
+    ) catch unreachable; // sendVote does not throw
+}
+
+test "sendVote - sends to both gossip and upcoming leaders" {
+    const allocator = testing.allocator;
+
+    const vote_slot: Slot = 100;
+
+    const vote_op = VoteOp{
+        .push_vote = .{
+            .tx = Transaction.EMPTY,
+            .last_tower_slot = vote_slot,
+        },
+    };
+
+    const leader_pubkey = Pubkey.initRandom(std.crypto.random);
+
+    const leader_schedule_slots = try allocator.alloc(Pubkey, 5);
+    for (leader_schedule_slots) |*slot| {
+        slot.* = leader_pubkey;
+    }
+
+    var leader_schedule_cache = sig.core.leader_schedule.LeaderScheduleCache.init(
+        allocator,
+        .DEFAULT,
+    );
+    defer {
+        const leader_schedules, var lg = leader_schedule_cache.leader_schedules.writeWithLock();
+        defer lg.unlock();
+        for (leader_schedules.values()) |schedule| {
+            schedule.deinit();
+        }
+        leader_schedules.deinit();
+    }
+
+    const leader_schedule = sig.core.leader_schedule.LeaderSchedule{
+        .allocator = allocator,
+        .slot_leaders = leader_schedule_slots,
+    };
+    try leader_schedule_cache.put(0, leader_schedule);
+
+    const gossip_table = try sig.gossip.GossipTable.init(allocator, allocator);
+    var gossip_table_rw = sig.sync.RwMux(sig.gossip.GossipTable).init(gossip_table);
+    defer sig.sync.mux.deinitMux(&gossip_table_rw);
+
+    var contact_info = sig.gossip.data.ContactInfo.init(
+        allocator,
+        leader_pubkey,
+        sig.time.getWallclockMs(),
+        0,
+    );
+    try contact_info.setSocket(.tpu_vote, sig.net.SocketAddr.initIpv4(.{ 127, 0, 0, 1 }, 8001));
+
+    const leader_keypair = sig.identity.KeyPair.generate();
+    const signed_gossip_data = sig.gossip.data.SignedGossipData.initSigned(
+        &leader_keypair,
+        sig.gossip.data.GossipData{ .ContactInfo = contact_info },
+    );
+
+    {
+        const gossip_table_write, var lock = gossip_table_rw.writeWithLock();
+        defer lock.unlock();
+        _ = try gossip_table_write.insert(
+            signed_gossip_data,
+            sig.time.getWallclockMs(),
+        );
+    }
+
+    const my_keypair = sig.identity.KeyPair.generate();
+    const my_pubkey = Pubkey.fromPublicKey(&my_keypair.public_key);
+
+    {
+        const gossip_table_read, var lock = gossip_table_rw.readWithLock();
+        defer lock.unlock();
+        // 1 entry: leader's ContactInfo with tpu_vote socket needed for sendVoteToLeaders
+        try testing.expectEqual(1, gossip_table_read.len());
+    }
+
+    try sendVote(
+        .noop,
+        allocator,
+        vote_slot,
+        vote_op,
+        &gossip_table_rw,
+        leader_schedule_cache.slotLeaders(),
+        my_keypair,
+        400,
+        null,
+    );
+
+    {
+        const gossip_table_read, var lock = gossip_table_rw.readWithLock();
+        defer lock.unlock();
+
+        // 2 entries: leader's ContactInfo + vote added by sendVote
+        try testing.expectEqual(2, gossip_table_read.len());
+
+        const vote_key = sig.gossip.data.GossipKey{ .Vote = .{ 0, my_pubkey } };
+        const gossip_data = gossip_table_read.getData(vote_key).?;
+
+        try testing.expectEqual(.Vote, std.meta.activeTag(gossip_data));
+
+        const vote_data = gossip_data.Vote[1];
+        try testing.expectEqual(my_pubkey, vote_data.from);
+        try testing.expectEqual(Transaction.EMPTY, vote_data.transaction);
+    }
+}
+
+test "sendVote - refresh_vote sends to both gossip and upcoming leaders" {
+    const allocator = testing.allocator;
+
+    const vote_slot: Slot = 100;
+
+    const vote_op = VoteOp{
+        .refresh_vote = .{
+            .tx = Transaction.EMPTY,
+            .last_voted_slot = vote_slot,
+        },
+    };
+
+    const leader_pubkey = Pubkey.initRandom(std.crypto.random);
+
+    const leader_schedule_slots = try allocator.alloc(Pubkey, 5);
+    for (leader_schedule_slots) |*slot| {
+        slot.* = leader_pubkey;
+    }
+
+    var leader_schedule_cache = sig.core.leader_schedule.LeaderScheduleCache.init(
+        allocator,
+        .DEFAULT,
+    );
+    defer {
+        const leader_schedules, var lg = leader_schedule_cache.leader_schedules.writeWithLock();
+        defer lg.unlock();
+        for (leader_schedules.values()) |schedule| {
+            schedule.deinit();
+        }
+        leader_schedules.deinit();
+    }
+
+    const leader_schedule = sig.core.leader_schedule.LeaderSchedule{
+        .allocator = allocator,
+        .slot_leaders = leader_schedule_slots,
+    };
+    try leader_schedule_cache.put(0, leader_schedule);
+
+    const gossip_table = try sig.gossip.GossipTable.init(allocator, allocator);
+    var gossip_table_rw = sig.sync.RwMux(sig.gossip.GossipTable).init(gossip_table);
+    defer sig.sync.mux.deinitMux(&gossip_table_rw);
+
+    var contact_info = sig.gossip.data.ContactInfo.init(
+        allocator,
+        leader_pubkey,
+        sig.time.getWallclockMs(),
+        0,
+    );
+    try contact_info.setSocket(.tpu_vote, sig.net.SocketAddr.initIpv4(.{ 127, 0, 0, 1 }, 8001));
+
+    const leader_keypair = sig.identity.KeyPair.generate();
+    const signed_gossip_data = sig.gossip.data.SignedGossipData.initSigned(
+        &leader_keypair,
+        sig.gossip.data.GossipData{ .ContactInfo = contact_info },
+    );
+
+    {
+        const gossip_table_write, var lock = gossip_table_rw.writeWithLock();
+        defer lock.unlock();
+        _ = try gossip_table_write.insert(
+            signed_gossip_data,
+            sig.time.getWallclockMs(),
+        );
+    }
+
+    const my_keypair = sig.identity.KeyPair.generate();
+    const my_pubkey = Pubkey.fromPublicKey(&my_keypair.public_key);
+
+    {
+        const gossip_table_read, var lock = gossip_table_rw.readWithLock();
+        defer lock.unlock();
+        // 1 entry: leader's ContactInfo with tpu_vote socket needed for sendVoteToLeaders
+        try testing.expectEqual(1, gossip_table_read.len());
+    }
+
+    try sendVote(
+        .noop,
+        allocator,
+        vote_slot,
+        vote_op,
+        &gossip_table_rw,
+        leader_schedule_cache.slotLeaders(),
+        my_keypair,
+        500,
+        null,
+    );
+
+    {
+        const gossip_table_read, var lock = gossip_table_rw.readWithLock();
+        defer lock.unlock();
+
+        // 2 entries: leader's ContactInfo + vote added by sendVote
+        try testing.expectEqual(2, gossip_table_read.len());
+
+        const vote_key = sig.gossip.data.GossipKey{ .Vote = .{ 0, my_pubkey } };
+        const maybe_gossip_data = gossip_table_read.getData(vote_key);
+        try testing.expect(maybe_gossip_data != null);
+
+        const gossip_data = maybe_gossip_data.?;
+        try testing.expectEqual(.Vote, std.meta.activeTag(gossip_data));
+
+        const vote_data = gossip_data.Vote[1];
+        try testing.expectEqual(my_pubkey, vote_data.from);
+        try testing.expectEqual(Transaction.EMPTY, vote_data.transaction);
+    }
+}
+
+test "sendVote - falls back to self TPU when no leader sockets found" {
+    const allocator = testing.allocator;
+
+    const vote_slot: Slot = 42;
+
+    const vote_op = VoteOp{
+        .push_vote = .{
+            .tx = Transaction.EMPTY,
+            .last_tower_slot = vote_slot,
+        },
+    };
+
+    const unknown_leader = Pubkey.initRandom(std.crypto.random);
+
+    const leader_schedule_slots = try allocator.alloc(Pubkey, 5);
+    for (leader_schedule_slots) |*slot| {
+        slot.* = unknown_leader;
+    }
+
+    var leader_schedule_cache = sig.core.leader_schedule.LeaderScheduleCache.init(
+        allocator,
+        .DEFAULT,
+    );
+    defer {
+        const leader_schedules, var lg = leader_schedule_cache.leader_schedules.writeWithLock();
+        defer lg.unlock();
+        for (leader_schedules.values()) |schedule| {
+            schedule.deinit();
+        }
+        leader_schedules.deinit();
+    }
+
+    const leader_schedule = sig.core.leader_schedule.LeaderSchedule{
+        .allocator = allocator,
+        .slot_leaders = leader_schedule_slots,
+    };
+    try leader_schedule_cache.put(0, leader_schedule);
+
+    const my_keypair = sig.identity.KeyPair.generate();
+    const my_pubkey = Pubkey.fromPublicKey(&my_keypair.public_key);
+
+    const gossip_table = try sig.gossip.GossipTable.init(allocator, allocator);
+    var gossip_table_rw = sig.sync.RwMux(sig.gossip.GossipTable).init(gossip_table);
+    defer sig.sync.mux.deinitMux(&gossip_table_rw);
+
+    var my_contact_info = sig.gossip.data.ContactInfo.init(
+        allocator,
+        my_pubkey,
+        sig.time.getWallclockMs(),
+        0,
+    );
+    try my_contact_info.setSocket(.tpu, sig.net.SocketAddr.initIpv4(.{ 127, 0, 0, 1 }, 8101));
+
+    const signed_my_contact = sig.gossip.data.SignedGossipData.initSigned(
+        &my_keypair,
+        sig.gossip.data.GossipData{ .ContactInfo = my_contact_info },
+    );
+
+    {
+        const gossip_table_write, var lock = gossip_table_rw.writeWithLock();
+        defer lock.unlock();
+        _ = try gossip_table_write.insert(
+            signed_my_contact,
+            sig.time.getWallclockMs(),
+        );
+    }
+
+    {
+        const gossip_table_read, var lock = gossip_table_rw.readWithLock();
+        defer lock.unlock();
+        // 1 entry: our ContactInfo only
+        try testing.expectEqual(1, gossip_table_read.len());
+    }
+
+    // This should attempt to send to upcoming leaders (none found), then
+    // fall back to sending to our own TPU address, and finally insert the vote into gossip.
+    // NOTE: This test does not assert that a UDP packet was sent to the self TPU address;
+    // it only validates the control flow indirectly by checking that the vote was inserted
+    // into gossip. A socket capture or injection hook would be needed to assert the send.
+    try sendVote(
+        .noop,
+        allocator,
+        vote_slot,
+        vote_op,
+        &gossip_table_rw,
+        leader_schedule_cache.slotLeaders(),
+        my_keypair,
+        600,
+        null,
+    );
+
+    {
+        const gossip_table_read, var lock = gossip_table_rw.readWithLock();
+        defer lock.unlock();
+
+        // 2 entries: our ContactInfo + vote added by sendVote
+        try testing.expectEqual(2, gossip_table_read.len());
+
+        const vote_key = sig.gossip.data.GossipKey{ .Vote = .{ 0, my_pubkey } };
+        const maybe_gossip_data = gossip_table_read.getData(vote_key);
+        try testing.expect(maybe_gossip_data != null);
+
+        const gossip_data = maybe_gossip_data.?;
+        try testing.expectEqual(.Vote, std.meta.activeTag(gossip_data));
+
+        const vote_data = gossip_data.Vote[1];
+        try testing.expectEqual(my_pubkey, vote_data.from);
+        try testing.expectEqual(Transaction.EMPTY, vote_data.transaction);
+    }
+}
+
+test "sendVote - leaders path uses sockets (exercises sendVoteToLeaders)" {
+    const allocator = testing.allocator;
+
+    const vote_slot: Slot = 100;
+
+    const vote_op = VoteOp{
+        .push_vote = .{
+            .tx = Transaction.EMPTY,
+            .last_tower_slot = vote_slot,
+        },
+    };
+
+    // Prepare a leader schedule with a single repeating leader
+    const leader_pubkey = Pubkey.initRandom(std.crypto.random);
+
+    const leader_schedule_slots = try allocator.alloc(Pubkey, 5);
+    for (leader_schedule_slots) |*slot| slot.* = leader_pubkey;
+
+    var leader_schedule_cache = sig.core.leader_schedule.LeaderScheduleCache.init(
+        allocator,
+        .DEFAULT,
+    );
+    defer {
+        const leader_schedules, var lg = leader_schedule_cache.leader_schedules.writeWithLock();
+        defer lg.unlock();
+        for (leader_schedules.values()) |schedule| schedule.deinit();
+        leader_schedules.deinit();
+    }
+
+    const leader_schedule = sig.core.leader_schedule.LeaderSchedule{
+        .allocator = allocator,
+        .slot_leaders = leader_schedule_slots,
+    };
+    try leader_schedule_cache.put(0, leader_schedule);
+
+    // Gossip table with leader ContactInfo having tpu_vote socket
+    const gossip_table = try sig.gossip.GossipTable.init(allocator, allocator);
+    var gossip_table_rw = sig.sync.RwMux(sig.gossip.GossipTable).init(gossip_table);
+    defer sig.sync.mux.deinitMux(&gossip_table_rw);
+
+    var leader_contact = sig.gossip.data.ContactInfo.init(
+        allocator,
+        leader_pubkey,
+        sig.time.getWallclockMs(),
+        0,
+    );
+    try leader_contact.setSocket(.tpu_vote, sig.net.SocketAddr.initIpv4(.{ 127, 0, 0, 1 }, 8002));
+
+    const leader_keypair = sig.identity.KeyPair.generate();
+    const leader_ci = sig.gossip.data.SignedGossipData.initSigned(
+        &leader_keypair,
+        sig.gossip.data.GossipData{ .ContactInfo = leader_contact },
+    );
+
+    {
+        const gossip_table_write, var lock = gossip_table_rw.writeWithLock();
+        defer lock.unlock();
+        _ = try gossip_table_write.insert(leader_ci, sig.time.getWallclockMs());
+    }
+
+    const my_keypair = sig.identity.KeyPair.generate();
+    const my_pubkey = Pubkey.fromPublicKey(&my_keypair.public_key);
+
+    // Provide sockets so sendVoteToLeaders is executed
+    var sockets = try VoteSockets.init();
+    defer sockets.deinit();
+
+    try sendVote(
+        .noop,
+        allocator,
+        vote_slot,
+        vote_op,
+        &gossip_table_rw,
+        leader_schedule_cache.slotLeaders(),
+        my_keypair,
+        700,
+        &sockets,
+    );
+
+    // Validate gossip received the vote
+    {
+        const gossip_table_read, var lock = gossip_table_rw.readWithLock();
+        defer lock.unlock();
+        try testing.expectEqual(2, gossip_table_read.len());
+        const vote_key = sig.gossip.data.GossipKey{
+            .Vote = .{ 0, my_pubkey },
+        };
+        try testing.expect(gossip_table_read.getData(vote_key) != null);
+    }
+}
+
+test "sendVote - sendVoteToLeaders fallback to self TPU when leaders empty" {
+    const allocator = testing.allocator;
+
+    const vote_slot: Slot = 55;
+
+    const vote_op = VoteOp{
+        .push_vote = .{
+            .tx = Transaction.EMPTY,
+            .last_tower_slot = vote_slot,
+        },
+    };
+
+    // Leader schedule points to an unknown leader; no leader ContactInfo in gossip
+    const unknown_leader = Pubkey.initRandom(std.crypto.random);
+
+    const leader_schedule_slots = try allocator.alloc(Pubkey, 5);
+    for (leader_schedule_slots) |*slot| slot.* = unknown_leader;
+
+    var leader_schedule_cache = sig.core.leader_schedule.LeaderScheduleCache.init(
+        allocator,
+        .DEFAULT,
+    );
+    defer {
+        const leader_schedules, var lg = leader_schedule_cache.leader_schedules.writeWithLock();
+        defer lg.unlock();
+        for (leader_schedules.values()) |schedule| schedule.deinit();
+        leader_schedules.deinit();
+    }
+
+    const leader_schedule = sig.core.leader_schedule.LeaderSchedule{
+        .allocator = allocator,
+        .slot_leaders = leader_schedule_slots,
+    };
+    try leader_schedule_cache.put(0, leader_schedule);
+
+    // Gossip table with our own ContactInfo having a TPU address
+    const my_keypair = sig.identity.KeyPair.generate();
+    const my_pubkey = Pubkey.fromPublicKey(&my_keypair.public_key);
+
+    const gossip_table = try sig.gossip.GossipTable.init(allocator, allocator);
+    var gossip_table_rw = sig.sync.RwMux(sig.gossip.GossipTable).init(gossip_table);
+    defer sig.sync.mux.deinitMux(&gossip_table_rw);
+
+    var my_contact = sig.gossip.data.ContactInfo.init(
+        allocator,
+        my_pubkey,
+        sig.time.getWallclockMs(),
+        0,
+    );
+    try my_contact.setSocket(.tpu, sig.net.SocketAddr.initIpv4(.{ 127, 0, 0, 1 }, 8102));
+
+    const signed_my_ci = sig.gossip.data.SignedGossipData.initSigned(
+        &my_keypair,
+        sig.gossip.data.GossipData{ .ContactInfo = my_contact },
+    );
+    {
+        const gossip_table_write, var lock = gossip_table_rw.writeWithLock();
+        defer lock.unlock();
+        _ = try gossip_table_write.insert(signed_my_ci, sig.time.getWallclockMs());
+    }
+
+    // Provide sockets so sendVoteToLeaders is called and triggers fallback to self TPU
+    var sockets = try VoteSockets.init();
+    defer sockets.deinit();
+
+    try sendVote(
+        .noop,
+        allocator,
+        vote_slot,
+        vote_op,
+        &gossip_table_rw,
+        leader_schedule_cache.slotLeaders(),
+        my_keypair,
+        800,
+        &sockets,
+    );
+
+    {
+        const gossip_table_read, var lock = gossip_table_rw.readWithLock();
+        defer lock.unlock();
+        try testing.expectEqual(2, gossip_table_read.len());
+        const vote_key = sig.gossip.data.GossipKey{ .Vote = .{ 0, my_pubkey } };
+        try testing.expect(gossip_table_read.getData(vote_key) != null);
+    }
+}
+test "findVoteIndexToEvict - no newer vote returns next index" {
+    const allocator = testing.allocator;
+
+    var gossip_table = try sig.gossip.GossipTable.init(allocator, allocator);
+    defer gossip_table.deinit();
+
+    const my_keypair = sig.identity.KeyPair.generate();
+    const my_pubkey = Pubkey.fromPublicKey(&my_keypair.public_key);
+
+    const now: u64 = 1_000;
+    const tower_last: Slot = 10;
+
+    {
+        const vote_data = sig.gossip.data.GossipData{
+            .Vote = .{
+                0,
+                .{
+                    .from = my_pubkey,
+                    .transaction = Transaction.EMPTY,
+                    .wallclock = now,
+                    .slot = 0,
+                },
+            },
+        };
+        const signed = sig.gossip.data.SignedGossipData.initSigned(&my_keypair, vote_data);
+        _ = try gossip_table.insert(signed, now);
+    }
+
+    {
+        const vote_data = sig.gossip.data.GossipData{
+            .Vote = .{
+                1,
+                .{
+                    .from = my_pubkey,
+                    .transaction = Transaction.EMPTY,
+                    .wallclock = now + 1,
+                    .slot = 5,
+                },
+            },
+        };
+        const signed = sig.gossip.data.SignedGossipData.initSigned(&my_keypair, vote_data);
+        _ = try gossip_table.insert(signed, now + 1);
+    }
+
+    const maybe_index = findVoteIndexToEvict(&gossip_table, my_pubkey, tower_last);
+    try testing.expectEqual(2, maybe_index);
+}
+
+test "findVoteIndexToEvict - newer-or-equal vote returns null" {
+    const allocator = testing.allocator;
+
+    var gossip_table = try sig.gossip.GossipTable.init(allocator, allocator);
+    defer gossip_table.deinit();
+
+    const my_keypair = sig.identity.KeyPair.generate();
+    const my_pubkey = Pubkey.fromPublicKey(&my_keypair.public_key);
+
+    const base: u64 = 2_000;
+    const tower_last: Slot = 10;
+
+    {
+        const vote_data = sig.gossip.data.GossipData{
+            .Vote = .{
+                0,
+                .{
+                    .from = my_pubkey,
+                    .transaction = Transaction.EMPTY,
+                    .wallclock = base,
+                    .slot = 5,
+                },
+            },
+        };
+        const signed = sig.gossip.data.SignedGossipData.initSigned(&my_keypair, vote_data);
+        _ = try gossip_table.insert(signed, base);
+    }
+
+    {
+        const vote_data = sig.gossip.data.GossipData{
+            .Vote = .{
+                1,
+                .{
+                    .from = my_pubkey,
+                    .transaction = Transaction.EMPTY,
+                    .wallclock = base + 1,
+                    .slot = tower_last,
+                },
+            },
+        };
+        const signed = sig.gossip.data.SignedGossipData.initSigned(&my_keypair, vote_data);
+        _ = try gossip_table.insert(signed, base + 1);
+    }
+
+    const maybe_index = findVoteIndexToEvict(&gossip_table, my_pubkey, tower_last);
+    try testing.expect(maybe_index == null);
+}
+
+test "findVoteIndexToEvict - full buffer evicts oldest index" {
+    const allocator = testing.allocator;
+
+    var gossip_table = try sig.gossip.GossipTable.init(allocator, allocator);
+    defer gossip_table.deinit();
+
+    const my_keypair = sig.identity.KeyPair.generate();
+    const my_pubkey = Pubkey.fromPublicKey(&my_keypair.public_key);
+
+    const tower_last: Slot = 100;
+    const chosen_oldest_index: u8 = 5;
+
+    const base: u64 = 10_000;
+    for (0..sig.gossip.data.MAX_VOTES) |j| {
+        const i: u8 = @intCast(j);
+        const ts: u64 = if (i == chosen_oldest_index) 100 else base + @as(u64, i);
+        const vote_data = sig.gossip.data.GossipData{
+            .Vote = .{
+                i,
+                .{ .from = my_pubkey, .transaction = Transaction.EMPTY, .wallclock = ts, .slot = 0 },
+            },
+        };
+        const signed = sig.gossip.data.SignedGossipData.initSigned(&my_keypair, vote_data);
+        _ = try gossip_table.insert(signed, ts);
+    }
+
+    const maybe_index = findVoteIndexToEvict(&gossip_table, my_pubkey, tower_last);
+    try testing.expectEqual(chosen_oldest_index, maybe_index);
+}
+
 // TODO: Re-implement tests for the new consolidated API
 
 // ====================== "Component" tests================================== //
@@ -4806,1477 +6275,4 @@
         }
         st.slots.deinit(allocator);
     }
-}
-=======
-test "generateVoteTx - empty authorized voter keypairs returns non_voting" {
-    const allocator = testing.allocator;
-    var prng = std.Random.DefaultPrng.init(42);
-    const random = prng.random();
-
-    const root = SlotAndHash{ .slot = 0, .hash = Hash.initRandom(random) };
-    var fixture = try TestFixture.init(allocator, root);
-    defer fixture.deinit(allocator);
-
-    fixture.slot_tracker.get(0).?.state.hash.set(root.hash);
-
-    var replay_tower = try createTestReplayTower(1, 0.67);
-    defer replay_tower.deinit(allocator);
-
-    const node_kp = sig.identity.KeyPair.generate();
-    const vote_account_pubkey = Pubkey.initRandom(random);
-
-    const empty_keypairs = &[_]sig.identity.KeyPair{};
-
-    const epoch_tracker: EpochTracker = .{ .schedule = .DEFAULT, .epochs = .empty };
-    const account_reader: AccountReader = .noop;
-
-    const result = try generateVoteTx(
-        allocator,
-        vote_account_pubkey,
-        empty_keypairs,
-        node_kp,
-        .same_fork,
-        &replay_tower,
-        account_reader,
-        &fixture.slot_tracker,
-        &epoch_tracker,
-    );
-    errdefer switch (result) {
-        .tx => |tx| tx.deinit(allocator),
-        else => {},
-    };
-
-    try testing.expectEqual(.non_voting, result);
-}
-
-test "generateVoteTx - no node keypair returns non_voting" {
-    const allocator = testing.allocator;
-    var prng = std.Random.DefaultPrng.init(43);
-    const random = prng.random();
-
-    const root = SlotAndHash{ .slot = 0, .hash = Hash.initRandom(random) };
-    var fixture = try TestFixture.init(allocator, root);
-    defer fixture.deinit(allocator);
-
-    fixture.slot_tracker.get(0).?.state.hash.set(root.hash);
-
-    var replay_tower = try createTestReplayTower(1, 0.67);
-    defer replay_tower.deinit(allocator);
-
-    const auth_voter_kp = sig.identity.KeyPair.generate();
-    const vote_account_pubkey = Pubkey.initRandom(random);
-
-    const epoch_tracker: EpochTracker = .{ .schedule = .DEFAULT, .epochs = .empty };
-    const account_reader: AccountReader = .noop;
-
-    const result = try generateVoteTx(
-        allocator,
-        vote_account_pubkey,
-        &.{auth_voter_kp},
-        null,
-        .same_fork,
-        &replay_tower,
-        account_reader,
-        &fixture.slot_tracker,
-        &epoch_tracker,
-    );
-    errdefer switch (result) {
-        .tx => |tx| tx.deinit(allocator),
-        else => {},
-    };
-
-    try testing.expectEqual(.non_voting, result);
-}
-
-test "generateVoteTx - no last voted slot returns failed" {
-    const allocator = testing.allocator;
-    var prng = std.Random.DefaultPrng.init(44);
-    const random = prng.random();
-
-    const root = SlotAndHash{ .slot = 0, .hash = Hash.initRandom(random) };
-    var fixture = try TestFixture.init(allocator, root);
-    defer fixture.deinit(allocator);
-
-    fixture.slot_tracker.get(0).?.state.hash.set(root.hash);
-
-    var replay_tower = try createTestReplayTower(1, 0.67);
-    defer replay_tower.deinit(allocator);
-    replay_tower.last_vote = .{ .vote = .{ .slots = &.{}, .hash = Hash.ZEROES, .timestamp = null } };
-
-    const node_kp = sig.identity.KeyPair.generate();
-    const auth_voter_kp = sig.identity.KeyPair.generate();
-    const vote_account_pubkey = Pubkey.initRandom(random);
-
-    const epoch_tracker: EpochTracker = .{ .schedule = .DEFAULT, .epochs = .empty };
-    const account_reader: AccountReader = .noop;
-
-    const result = try generateVoteTx(
-        allocator,
-        vote_account_pubkey,
-        &.{auth_voter_kp},
-        node_kp,
-        .same_fork,
-        &replay_tower,
-        account_reader,
-        &fixture.slot_tracker,
-        &epoch_tracker,
-    );
-    errdefer switch (result) {
-        .tx => |tx| tx.deinit(allocator),
-        else => {},
-    };
-
-    try testing.expectEqual(.failed, result);
-}
-
-test "generateVoteTx - slot not in tracker returns failed" {
-    const allocator = testing.allocator;
-    var prng = std.Random.DefaultPrng.init(45);
-    const random = prng.random();
-
-    const root = SlotAndHash{ .slot = 0, .hash = Hash.initRandom(random) };
-    var fixture = try TestFixture.init(allocator, root);
-    defer fixture.deinit(allocator);
-
-    fixture.slot_tracker.get(0).?.state.hash.set(root.hash);
-
-    var replay_tower = try createTestReplayTower(1, 0.67);
-    defer replay_tower.deinit(allocator);
-
-    replay_tower.last_vote = .{
-        .tower_sync = .{
-            .lockouts = .fromOwnedSlice(try allocator.dupe(Lockout, &.{
-                .{ .slot = 999, .confirmation_count = 1 },
-            })),
-            .root = null,
-            .hash = Hash.ZEROES,
-            .timestamp = null,
-            .block_id = Hash.ZEROES,
-        },
-    };
-
-    const node_kp = sig.identity.KeyPair.generate();
-    const auth_voter_kp = sig.identity.KeyPair.generate();
-    const vote_account_pubkey = Pubkey.initRandom(random);
-
-    const epoch_tracker: EpochTracker = .{ .schedule = .DEFAULT, .epochs = .empty };
-    const account_reader: AccountReader = .noop;
-
-    const result = try generateVoteTx(
-        allocator,
-        vote_account_pubkey,
-        &.{auth_voter_kp},
-        node_kp,
-        .same_fork,
-        &replay_tower,
-        account_reader,
-        &fixture.slot_tracker,
-        &epoch_tracker,
-    );
-    errdefer switch (result) {
-        .tx => |tx| tx.deinit(allocator),
-        else => {},
-    };
-
-    try testing.expectEqual(.failed, result);
-}
-
-test "generateVoteTx - vote account not found returns failed" {
-    const allocator = testing.allocator;
-    var prng = std.Random.DefaultPrng.init(46);
-    const random = prng.random();
-
-    const root = SlotAndHash{ .slot = 0, .hash = Hash.initRandom(random) };
-    var fixture = try TestFixture.init(allocator, root);
-    defer fixture.deinit(allocator);
-
-    fixture.slot_tracker.get(0).?.state.hash.set(root.hash);
-
-    var replay_tower = try createTestReplayTower(1, 0.67);
-    defer replay_tower.deinit(allocator);
-
-    replay_tower.last_vote = .{
-        .tower_sync = .{
-            .lockouts = .fromOwnedSlice(try allocator.dupe(Lockout, &.{
-                .{ .slot = 0, .confirmation_count = 1 },
-            })),
-            .root = null,
-            .hash = Hash.ZEROES,
-            .timestamp = null,
-            .block_id = Hash.ZEROES,
-        },
-    };
-
-    const node_kp = sig.identity.KeyPair.generate();
-    const auth_voter_kp = sig.identity.KeyPair.generate();
-    const vote_account_pubkey = Pubkey.initRandom(random);
-
-    const epoch_tracker: EpochTracker = .{ .schedule = .DEFAULT, .epochs = .empty };
-    const account_reader: AccountReader = .noop;
-
-    const result = try generateVoteTx(
-        allocator,
-        vote_account_pubkey,
-        &.{auth_voter_kp},
-        node_kp,
-        .same_fork,
-        &replay_tower,
-        account_reader,
-        &fixture.slot_tracker,
-        &epoch_tracker,
-    );
-    errdefer switch (result) {
-        .tx => |tx| tx.deinit(allocator),
-        else => {},
-    };
-
-    try testing.expectEqual(.failed, result);
-}
-
-test "generateVoteTx - invalid switch fork decision returns failed" {
-    const allocator = testing.allocator;
-    var prng = std.Random.DefaultPrng.init(52);
-    const random = prng.random();
-
-    const root = SlotAndHash{ .slot = 0, .hash = Hash.initRandom(random) };
-    var fixture = try TestFixture.init(allocator, root);
-    defer fixture.deinit(allocator);
-
-    fixture.slot_tracker.get(0).?.state.hash.set(root.hash);
-
-    var replay_tower = try createTestReplayTower(1, 0.67);
-    defer replay_tower.deinit(allocator);
-
-    replay_tower.last_vote = .{
-        .tower_sync = .{
-            .lockouts = .fromOwnedSlice(try allocator.dupe(Lockout, &.{
-                .{ .slot = 0, .confirmation_count = 1 },
-            })),
-            .root = null,
-            .hash = Hash.ZEROES,
-            .timestamp = null,
-            .block_id = Hash.ZEROES,
-        },
-    };
-
-    const node_kp = sig.identity.KeyPair.generate();
-    const auth_voter_kp = sig.identity.KeyPair.generate();
-    const vote_account_pubkey = Pubkey.initRandom(random);
-
-    const epoch_tracker: EpochTracker = .{ .schedule = .DEFAULT, .epochs = .empty };
-    const account_reader: AccountReader = .noop;
-
-    const result = try generateVoteTx(
-        allocator,
-        vote_account_pubkey,
-        &.{auth_voter_kp},
-        node_kp,
-        .{ .failed_switch_threshold = .{ .switch_proof_stake = 0, .total_stake = 100 } },
-        &replay_tower,
-        account_reader,
-        &fixture.slot_tracker,
-        &epoch_tracker,
-    );
-    errdefer switch (result) {
-        .tx => |tx| tx.deinit(allocator),
-        else => {},
-    };
-
-    try testing.expectEqual(.failed, result);
-}
-
-test "generateVoteTx - success with tower_sync vote" {
-    const allocator = testing.allocator;
-    var prng = std.Random.DefaultPrng.init(100);
-    const random = prng.random();
-
-    const root = SlotAndHash{ .slot = 0, .hash = Hash.initRandom(random) };
-    var fixture = try TestFixture.init(allocator, root);
-    defer fixture.deinit(allocator);
-
-    fixture.slot_tracker.get(0).?.state.hash.set(root.hash);
-
-    var replay_tower = try createTestReplayTower(1, 0.67);
-    defer replay_tower.deinit(allocator);
-
-    replay_tower.last_vote = .{
-        .tower_sync = .{
-            .lockouts = .fromOwnedSlice(try allocator.dupe(Lockout, &.{
-                .{ .slot = 0, .confirmation_count = 1 },
-            })),
-            .root = null,
-            .hash = Hash.ZEROES,
-            .timestamp = null,
-            .block_id = Hash.ZEROES,
-        },
-    };
-
-    const node_kp = sig.identity.KeyPair.generate();
-    const auth_voter_kp = sig.identity.KeyPair.generate();
-    const vote_account_pubkey = Pubkey.initRandom(random);
-
-    const epoch_tracker: EpochTracker = .{ .schedule = .DEFAULT, .epochs = .empty };
-
-    var account_map = sig.accounts_db.ThreadSafeAccountMap.init(allocator);
-    defer account_map.deinit();
-
-    var vote_state = try sig.runtime.program.vote.state.createTestVoteState(
-        allocator,
-        Pubkey.fromPublicKey(&node_kp.public_key),
-        Pubkey.fromPublicKey(&auth_voter_kp.public_key),
-        Pubkey.fromPublicKey(&auth_voter_kp.public_key),
-        0,
-    );
-    defer vote_state.deinit();
-
-    const vote_account_data_buf = try allocator.alloc(
-        u8,
-        sig.runtime.program.vote.state.VoteState.MAX_VOTE_STATE_SIZE,
-    );
-    defer allocator.free(vote_account_data_buf);
-    const vote_account_data = try sig.bincode.writeToSlice(
-        vote_account_data_buf,
-        sig.runtime.program.vote.state.VoteStateVersions{ .current = vote_state },
-        .{},
-    );
-
-    const vote_account = sig.runtime.AccountSharedData{
-        .lamports = 1000000,
-        .data = vote_account_data,
-        .owner = sig.runtime.program.vote.ID,
-        .executable = false,
-        .rent_epoch = 0,
-    };
-
-    const account_store = account_map.accountStore();
-    try account_store.put(0, vote_account_pubkey, vote_account);
-    try account_store.onSlotRooted(allocator, 0, 0);
-
-    const account_reader = account_map.accountReader();
-
-    const result = try generateVoteTx(
-        allocator,
-        vote_account_pubkey,
-        &.{auth_voter_kp},
-        node_kp,
-        .same_fork,
-        &replay_tower,
-        account_reader,
-        &fixture.slot_tracker,
-        &epoch_tracker,
-    );
-    errdefer switch (result) {
-        .tx => |tx| tx.deinit(allocator),
-        else => {},
-    };
-
-    switch (result) {
-        .tx => |tx| {
-            defer tx.deinit(allocator);
-            try testing.expect(tx.signatures.len > 0);
-            try testing.expect(tx.msg.instructions.len > 0);
-            try testing.expectEqual(2, tx.signatures.len);
-        },
-        else => try testing.expect(false),
-    }
-}
-
-test "generateVoteTx - success with vote_state_update compacted" {
-    const allocator = testing.allocator;
-    var prng = std.Random.DefaultPrng.init(101);
-    const random = prng.random();
-
-    const root = SlotAndHash{ .slot = 0, .hash = Hash.initRandom(random) };
-    var fixture = try TestFixture.init(allocator, root);
-    defer fixture.deinit(allocator);
-
-    fixture.slot_tracker.get(0).?.state.hash.set(root.hash);
-
-    var replay_tower = try createTestReplayTower(1, 0.67);
-    defer replay_tower.deinit(allocator);
-
-    const lockouts = try allocator.dupe(Lockout, &.{
-        .{ .slot = 0, .confirmation_count = 1 },
-    });
-    replay_tower.last_vote = .{
-        .vote_state_update = sig.runtime.program.vote.state.VoteStateUpdate{
-            .lockouts = .fromOwnedSlice(lockouts),
-            .root = null,
-            .hash = Hash.ZEROES,
-            .timestamp = null,
-        },
-    };
-
-    const node_kp = sig.identity.KeyPair.generate();
-    const auth_voter_kp = sig.identity.KeyPair.generate();
-    const vote_account_pubkey = Pubkey.initRandom(random);
-
-    const epoch_tracker: EpochTracker = .{ .schedule = .DEFAULT, .epochs = .empty };
-
-    var account_map = sig.accounts_db.ThreadSafeAccountMap.init(allocator);
-    defer account_map.deinit();
-
-    var vote_state = try sig.runtime.program.vote.state.createTestVoteState(
-        allocator,
-        Pubkey.fromPublicKey(&node_kp.public_key),
-        Pubkey.fromPublicKey(&auth_voter_kp.public_key),
-        Pubkey.fromPublicKey(&auth_voter_kp.public_key),
-        0,
-    );
-    defer vote_state.deinit();
-
-    const vote_account_data_buf = try allocator.alloc(
-        u8,
-        sig.runtime.program.vote.state.VoteState.MAX_VOTE_STATE_SIZE,
-    );
-    defer allocator.free(vote_account_data_buf);
-    const vote_account_data = try sig.bincode.writeToSlice(
-        vote_account_data_buf,
-        sig.runtime.program.vote.state.VoteStateVersions{ .current = vote_state },
-        .{},
-    );
-
-    const vote_account = sig.runtime.AccountSharedData{
-        .lamports = 1000000,
-        .data = vote_account_data,
-        .owner = sig.runtime.program.vote.ID,
-        .executable = false,
-        .rent_epoch = 0,
-    };
-
-    const account_store = account_map.accountStore();
-    try account_store.put(0, vote_account_pubkey, vote_account);
-    try account_store.onSlotRooted(allocator, 0, 0);
-
-    const account_reader = account_map.accountReader();
-
-    const result = try generateVoteTx(
-        allocator,
-        vote_account_pubkey,
-        &.{auth_voter_kp},
-        node_kp,
-        .same_fork,
-        &replay_tower,
-        account_reader,
-        &fixture.slot_tracker,
-        &epoch_tracker,
-    );
-    errdefer switch (result) {
-        .tx => |tx| tx.deinit(allocator),
-        else => {},
-    };
-
-    switch (result) {
-        .tx => |tx| {
-            defer tx.deinit(allocator);
-            try testing.expect(tx.signatures.len > 0);
-            try testing.expect(tx.msg.instructions.len > 0);
-        },
-        else => try testing.expect(false),
-    }
-}
-
-test "generateVoteTx - success with switch proof" {
-    const allocator = testing.allocator;
-    var prng = std.Random.DefaultPrng.init(102);
-    const random = prng.random();
-
-    const root = SlotAndHash{ .slot = 0, .hash = Hash.initRandom(random) };
-    var fixture = try TestFixture.init(allocator, root);
-    defer fixture.deinit(allocator);
-
-    fixture.slot_tracker.get(0).?.state.hash.set(root.hash);
-
-    var replay_tower = try createTestReplayTower(1, 0.67);
-    defer replay_tower.deinit(allocator);
-
-    replay_tower.last_vote = .{
-        .tower_sync = .{
-            .lockouts = .fromOwnedSlice(try allocator.dupe(Lockout, &.{
-                .{ .slot = 0, .confirmation_count = 1 },
-            })),
-            .root = null,
-            .hash = Hash.ZEROES,
-            .timestamp = null,
-            .block_id = Hash.ZEROES,
-        },
-    };
-
-    const node_kp = sig.identity.KeyPair.generate();
-    const auth_voter_kp = sig.identity.KeyPair.generate();
-    const vote_account_pubkey = Pubkey.initRandom(random);
-
-    const epoch_tracker: EpochTracker = .{ .schedule = .DEFAULT, .epochs = .empty };
-
-    var account_map = sig.accounts_db.ThreadSafeAccountMap.init(allocator);
-    defer account_map.deinit();
-
-    var vote_state = try sig.runtime.program.vote.state.createTestVoteState(
-        allocator,
-        Pubkey.fromPublicKey(&node_kp.public_key),
-        Pubkey.fromPublicKey(&auth_voter_kp.public_key),
-        Pubkey.fromPublicKey(&auth_voter_kp.public_key),
-        0,
-    );
-    defer vote_state.deinit();
-
-    const vote_account_data_buf = try allocator.alloc(
-        u8,
-        sig.runtime.program.vote.state.VoteState.MAX_VOTE_STATE_SIZE,
-    );
-    defer allocator.free(vote_account_data_buf);
-    const vote_account_data = try sig.bincode.writeToSlice(
-        vote_account_data_buf,
-        sig.runtime.program.vote.state.VoteStateVersions{ .current = vote_state },
-        .{},
-    );
-
-    const vote_account = sig.runtime.AccountSharedData{
-        .lamports = 1000000,
-        .data = vote_account_data,
-        .owner = sig.runtime.program.vote.ID,
-        .executable = false,
-        .rent_epoch = 0,
-    };
-
-    const account_store = account_map.accountStore();
-    try account_store.put(0, vote_account_pubkey, vote_account);
-    try account_store.onSlotRooted(allocator, 0, 0);
-
-    const account_reader = account_map.accountReader();
-
-    const switch_proof_hash = Hash.initRandom(random);
-    const result = try generateVoteTx(
-        allocator,
-        vote_account_pubkey,
-        &.{auth_voter_kp},
-        node_kp,
-        .{ .switch_proof = switch_proof_hash },
-        &replay_tower,
-        account_reader,
-        &fixture.slot_tracker,
-        &epoch_tracker,
-    );
-    errdefer switch (result) {
-        .tx => |tx| tx.deinit(allocator),
-        else => {},
-    };
-
-    switch (result) {
-        .tx => |tx| {
-            defer tx.deinit(allocator);
-            try testing.expect(tx.signatures.len > 0);
-            try testing.expect(tx.msg.instructions.len > 0);
-        },
-        else => try testing.expect(false),
-    }
-}
-
-test "generateVoteTx - hot spare validator returns hot_spare" {
-    const allocator = testing.allocator;
-    var prng = std.Random.DefaultPrng.init(103);
-    const random = prng.random();
-
-    const root = SlotAndHash{ .slot = 0, .hash = Hash.initRandom(random) };
-    var fixture = try TestFixture.init(allocator, root);
-    defer fixture.deinit(allocator);
-
-    fixture.slot_tracker.get(0).?.state.hash.set(root.hash);
-
-    var replay_tower = try createTestReplayTower(1, 0.67);
-    defer replay_tower.deinit(allocator);
-
-    replay_tower.last_vote = .{
-        .tower_sync = .{
-            .lockouts = .fromOwnedSlice(try allocator.dupe(Lockout, &.{
-                .{ .slot = 0, .confirmation_count = 1 },
-            })),
-            .root = null,
-            .hash = Hash.ZEROES,
-            .timestamp = null,
-            .block_id = Hash.ZEROES,
-        },
-    };
-
-    const node_kp = sig.identity.KeyPair.generate();
-    const different_node_kp = sig.identity.KeyPair.generate();
-    const auth_voter_kp = sig.identity.KeyPair.generate();
-    const vote_account_pubkey = Pubkey.initRandom(random);
-
-    const epoch_tracker: EpochTracker = .{ .schedule = .DEFAULT, .epochs = .empty };
-
-    var account_map = sig.accounts_db.ThreadSafeAccountMap.init(allocator);
-    defer account_map.deinit();
-
-    var vote_state = try sig.runtime.program.vote.state.createTestVoteState(
-        allocator,
-        Pubkey.fromPublicKey(&different_node_kp.public_key),
-        Pubkey.fromPublicKey(&auth_voter_kp.public_key),
-        Pubkey.fromPublicKey(&auth_voter_kp.public_key),
-        0,
-    );
-    defer vote_state.deinit();
-
-    const vote_account_data_buf = try allocator.alloc(
-        u8,
-        sig.runtime.program.vote.state.VoteState.MAX_VOTE_STATE_SIZE,
-    );
-    defer allocator.free(vote_account_data_buf);
-    const vote_account_data = try sig.bincode.writeToSlice(
-        vote_account_data_buf,
-        sig.runtime.program.vote.state.VoteStateVersions{ .current = vote_state },
-        .{},
-    );
-
-    const vote_account = sig.runtime.AccountSharedData{
-        .lamports = 1000000,
-        .data = vote_account_data,
-        .owner = sig.runtime.program.vote.ID,
-        .executable = false,
-        .rent_epoch = 0,
-    };
-
-    const account_store = account_map.accountStore();
-    try account_store.put(0, vote_account_pubkey, vote_account);
-    try account_store.onSlotRooted(allocator, 0, 0);
-
-    const account_reader = account_map.accountReader();
-
-    const result = try generateVoteTx(
-        allocator,
-        vote_account_pubkey,
-        &.{auth_voter_kp},
-        node_kp,
-        .same_fork,
-        &replay_tower,
-        account_reader,
-        &fixture.slot_tracker,
-        &epoch_tracker,
-    );
-    errdefer switch (result) {
-        .tx => |tx| tx.deinit(allocator),
-        else => {},
-    };
-
-    try testing.expectEqual(.hot_spare, result);
-}
-
-test "generateVoteTx - wrong authorized voter returns non_voting" {
-    const allocator = testing.allocator;
-    var prng = std.Random.DefaultPrng.init(104);
-    const random = prng.random();
-
-    const root = SlotAndHash{ .slot = 0, .hash = Hash.initRandom(random) };
-    var fixture = try TestFixture.init(allocator, root);
-    defer fixture.deinit(allocator);
-
-    fixture.slot_tracker.get(0).?.state.hash.set(root.hash);
-
-    var replay_tower = try createTestReplayTower(1, 0.67);
-    defer replay_tower.deinit(allocator);
-
-    replay_tower.last_vote = .{
-        .tower_sync = .{
-            .lockouts = .fromOwnedSlice(try allocator.dupe(Lockout, &.{
-                .{ .slot = 0, .confirmation_count = 1 },
-            })),
-            .root = null,
-            .hash = Hash.ZEROES,
-            .timestamp = null,
-            .block_id = Hash.ZEROES,
-        },
-    };
-
-    const node_kp = sig.identity.KeyPair.generate();
-    const wrong_auth_voter_kp = sig.identity.KeyPair.generate();
-    const actual_auth_voter_kp = sig.identity.KeyPair.generate();
-    const vote_account_pubkey = Pubkey.initRandom(random);
-
-    const epoch_tracker: EpochTracker = .{ .schedule = .DEFAULT, .epochs = .empty };
-
-    var account_map = sig.accounts_db.ThreadSafeAccountMap.init(allocator);
-    defer account_map.deinit();
-
-    var vote_state = try sig.runtime.program.vote.state.createTestVoteState(
-        allocator,
-        Pubkey.fromPublicKey(&node_kp.public_key),
-        Pubkey.fromPublicKey(&actual_auth_voter_kp.public_key),
-        Pubkey.fromPublicKey(&actual_auth_voter_kp.public_key),
-        0,
-    );
-    defer vote_state.deinit();
-
-    const vote_account_data_buf = try allocator.alloc(
-        u8,
-        sig.runtime.program.vote.state.VoteState.MAX_VOTE_STATE_SIZE,
-    );
-    defer allocator.free(vote_account_data_buf);
-    const vote_account_data = try sig.bincode.writeToSlice(
-        vote_account_data_buf,
-        sig.runtime.program.vote.state.VoteStateVersions{ .current = vote_state },
-        .{},
-    );
-
-    const vote_account = sig.runtime.AccountSharedData{
-        .lamports = 1000000,
-        .data = vote_account_data,
-        .owner = sig.runtime.program.vote.ID,
-        .executable = false,
-        .rent_epoch = 0,
-    };
-
-    const account_store = account_map.accountStore();
-    try account_store.put(0, vote_account_pubkey, vote_account);
-    try account_store.onSlotRooted(allocator, 0, 0);
-
-    const account_reader = account_map.accountReader();
-
-    const result = try generateVoteTx(
-        allocator,
-        vote_account_pubkey,
-        &.{wrong_auth_voter_kp},
-        node_kp,
-        .same_fork,
-        &replay_tower,
-        account_reader,
-        &fixture.slot_tracker,
-        &epoch_tracker,
-    );
-    errdefer switch (result) {
-        .tx => |tx| tx.deinit(allocator),
-        else => {},
-    };
-
-    try testing.expectEqual(.non_voting, result);
-}
-
-test "sendVote - without gossip table does not send and does not throw" {
-    const allocator = testing.allocator;
-
-    var leader_schedule_cache = sig.core.leader_schedule.LeaderScheduleCache.init(
-        allocator,
-        .DEFAULT,
-    );
-    defer {
-        const leader_schedules, var lg = leader_schedule_cache.leader_schedules.writeWithLock();
-        defer lg.unlock();
-        for (leader_schedules.values()) |schedule| {
-            schedule.deinit();
-        }
-        leader_schedules.deinit();
-    }
-
-    const vote_op = VoteOp{
-        .push_vote = .{
-            .tx = Transaction.EMPTY,
-            .last_tower_slot = 200,
-        },
-    };
-
-    sendVote(
-        .noop,
-        allocator,
-        0,
-        vote_op,
-        null,
-        leader_schedule_cache.slotLeaders(),
-        sig.identity.KeyPair.generate(),
-        100,
-        null,
-    ) catch unreachable; // sendVote does not throw
-}
-
-test "sendVote - without keypair does not send and does not throw" {
-    const allocator = testing.allocator;
-
-    var leader_schedule_cache = sig.core.leader_schedule.LeaderScheduleCache.init(
-        allocator,
-        .DEFAULT,
-    );
-    defer {
-        const leader_schedules, var lg = leader_schedule_cache.leader_schedules.writeWithLock();
-        defer lg.unlock();
-        for (leader_schedules.values()) |schedule| {
-            schedule.deinit();
-        }
-        leader_schedules.deinit();
-    }
-
-    var gossip_table = try sig.gossip.GossipTable.init(allocator, allocator);
-    defer gossip_table.deinit();
-    var gossip_table_rw = sig.sync.RwMux(sig.gossip.GossipTable).init(gossip_table);
-
-    const vote_op = VoteOp{
-        .push_vote = .{
-            .tx = Transaction.EMPTY,
-            .last_tower_slot = 200,
-        },
-    };
-
-    sendVote(
-        .noop,
-        allocator,
-        0,
-        vote_op,
-        &gossip_table_rw,
-        leader_schedule_cache.slotLeaders(),
-        null,
-        200,
-        null,
-    ) catch unreachable; // sendVote does not throw
-}
-
-test "sendVote - without leader schedule does not send and does not throw" {
-    const allocator = testing.allocator;
-
-    var gossip_table = try sig.gossip.GossipTable.init(allocator, allocator);
-    defer gossip_table.deinit();
-    var gossip_table_rw = sig.sync.RwMux(sig.gossip.GossipTable).init(gossip_table);
-
-    const vote_op = VoteOp{
-        .push_vote = .{
-            .tx = Transaction.EMPTY,
-            .last_tower_slot = 200,
-        },
-    };
-
-    sendVote(
-        .noop,
-        allocator,
-        0,
-        vote_op,
-        &gossip_table_rw,
-        null,
-        null,
-        300,
-        null,
-    ) catch unreachable; // sendVote does not throw
-}
-
-test "sendVote - sends to both gossip and upcoming leaders" {
-    const allocator = testing.allocator;
-
-    const vote_slot: Slot = 100;
-
-    const vote_op = VoteOp{
-        .push_vote = .{
-            .tx = Transaction.EMPTY,
-            .last_tower_slot = vote_slot,
-        },
-    };
-
-    const leader_pubkey = Pubkey.initRandom(std.crypto.random);
-
-    const leader_schedule_slots = try allocator.alloc(Pubkey, 5);
-    for (leader_schedule_slots) |*slot| {
-        slot.* = leader_pubkey;
-    }
-
-    var leader_schedule_cache = sig.core.leader_schedule.LeaderScheduleCache.init(
-        allocator,
-        .DEFAULT,
-    );
-    defer {
-        const leader_schedules, var lg = leader_schedule_cache.leader_schedules.writeWithLock();
-        defer lg.unlock();
-        for (leader_schedules.values()) |schedule| {
-            schedule.deinit();
-        }
-        leader_schedules.deinit();
-    }
-
-    const leader_schedule = sig.core.leader_schedule.LeaderSchedule{
-        .allocator = allocator,
-        .slot_leaders = leader_schedule_slots,
-    };
-    try leader_schedule_cache.put(0, leader_schedule);
-
-    const gossip_table = try sig.gossip.GossipTable.init(allocator, allocator);
-    var gossip_table_rw = sig.sync.RwMux(sig.gossip.GossipTable).init(gossip_table);
-    defer sig.sync.mux.deinitMux(&gossip_table_rw);
-
-    var contact_info = sig.gossip.data.ContactInfo.init(
-        allocator,
-        leader_pubkey,
-        sig.time.getWallclockMs(),
-        0,
-    );
-    try contact_info.setSocket(.tpu_vote, sig.net.SocketAddr.initIpv4(.{ 127, 0, 0, 1 }, 8001));
-
-    const leader_keypair = sig.identity.KeyPair.generate();
-    const signed_gossip_data = sig.gossip.data.SignedGossipData.initSigned(
-        &leader_keypair,
-        sig.gossip.data.GossipData{ .ContactInfo = contact_info },
-    );
-
-    {
-        const gossip_table_write, var lock = gossip_table_rw.writeWithLock();
-        defer lock.unlock();
-        _ = try gossip_table_write.insert(
-            signed_gossip_data,
-            sig.time.getWallclockMs(),
-        );
-    }
-
-    const my_keypair = sig.identity.KeyPair.generate();
-    const my_pubkey = Pubkey.fromPublicKey(&my_keypair.public_key);
-
-    {
-        const gossip_table_read, var lock = gossip_table_rw.readWithLock();
-        defer lock.unlock();
-        // 1 entry: leader's ContactInfo with tpu_vote socket needed for sendVoteToLeaders
-        try testing.expectEqual(1, gossip_table_read.len());
-    }
-
-    try sendVote(
-        .noop,
-        allocator,
-        vote_slot,
-        vote_op,
-        &gossip_table_rw,
-        leader_schedule_cache.slotLeaders(),
-        my_keypair,
-        400,
-        null,
-    );
-
-    {
-        const gossip_table_read, var lock = gossip_table_rw.readWithLock();
-        defer lock.unlock();
-
-        // 2 entries: leader's ContactInfo + vote added by sendVote
-        try testing.expectEqual(2, gossip_table_read.len());
-
-        const vote_key = sig.gossip.data.GossipKey{ .Vote = .{ 0, my_pubkey } };
-        const gossip_data = gossip_table_read.getData(vote_key).?;
-
-        try testing.expectEqual(.Vote, std.meta.activeTag(gossip_data));
-
-        const vote_data = gossip_data.Vote[1];
-        try testing.expectEqual(my_pubkey, vote_data.from);
-        try testing.expectEqual(Transaction.EMPTY, vote_data.transaction);
-    }
-}
-
-test "sendVote - refresh_vote sends to both gossip and upcoming leaders" {
-    const allocator = testing.allocator;
-
-    const vote_slot: Slot = 100;
-
-    const vote_op = VoteOp{
-        .refresh_vote = .{
-            .tx = Transaction.EMPTY,
-            .last_voted_slot = vote_slot,
-        },
-    };
-
-    const leader_pubkey = Pubkey.initRandom(std.crypto.random);
-
-    const leader_schedule_slots = try allocator.alloc(Pubkey, 5);
-    for (leader_schedule_slots) |*slot| {
-        slot.* = leader_pubkey;
-    }
-
-    var leader_schedule_cache = sig.core.leader_schedule.LeaderScheduleCache.init(
-        allocator,
-        .DEFAULT,
-    );
-    defer {
-        const leader_schedules, var lg = leader_schedule_cache.leader_schedules.writeWithLock();
-        defer lg.unlock();
-        for (leader_schedules.values()) |schedule| {
-            schedule.deinit();
-        }
-        leader_schedules.deinit();
-    }
-
-    const leader_schedule = sig.core.leader_schedule.LeaderSchedule{
-        .allocator = allocator,
-        .slot_leaders = leader_schedule_slots,
-    };
-    try leader_schedule_cache.put(0, leader_schedule);
-
-    const gossip_table = try sig.gossip.GossipTable.init(allocator, allocator);
-    var gossip_table_rw = sig.sync.RwMux(sig.gossip.GossipTable).init(gossip_table);
-    defer sig.sync.mux.deinitMux(&gossip_table_rw);
-
-    var contact_info = sig.gossip.data.ContactInfo.init(
-        allocator,
-        leader_pubkey,
-        sig.time.getWallclockMs(),
-        0,
-    );
-    try contact_info.setSocket(.tpu_vote, sig.net.SocketAddr.initIpv4(.{ 127, 0, 0, 1 }, 8001));
-
-    const leader_keypair = sig.identity.KeyPair.generate();
-    const signed_gossip_data = sig.gossip.data.SignedGossipData.initSigned(
-        &leader_keypair,
-        sig.gossip.data.GossipData{ .ContactInfo = contact_info },
-    );
-
-    {
-        const gossip_table_write, var lock = gossip_table_rw.writeWithLock();
-        defer lock.unlock();
-        _ = try gossip_table_write.insert(
-            signed_gossip_data,
-            sig.time.getWallclockMs(),
-        );
-    }
-
-    const my_keypair = sig.identity.KeyPair.generate();
-    const my_pubkey = Pubkey.fromPublicKey(&my_keypair.public_key);
-
-    {
-        const gossip_table_read, var lock = gossip_table_rw.readWithLock();
-        defer lock.unlock();
-        // 1 entry: leader's ContactInfo with tpu_vote socket needed for sendVoteToLeaders
-        try testing.expectEqual(1, gossip_table_read.len());
-    }
-
-    try sendVote(
-        .noop,
-        allocator,
-        vote_slot,
-        vote_op,
-        &gossip_table_rw,
-        leader_schedule_cache.slotLeaders(),
-        my_keypair,
-        500,
-        null,
-    );
-
-    {
-        const gossip_table_read, var lock = gossip_table_rw.readWithLock();
-        defer lock.unlock();
-
-        // 2 entries: leader's ContactInfo + vote added by sendVote
-        try testing.expectEqual(2, gossip_table_read.len());
-
-        const vote_key = sig.gossip.data.GossipKey{ .Vote = .{ 0, my_pubkey } };
-        const maybe_gossip_data = gossip_table_read.getData(vote_key);
-        try testing.expect(maybe_gossip_data != null);
-
-        const gossip_data = maybe_gossip_data.?;
-        try testing.expectEqual(.Vote, std.meta.activeTag(gossip_data));
-
-        const vote_data = gossip_data.Vote[1];
-        try testing.expectEqual(my_pubkey, vote_data.from);
-        try testing.expectEqual(Transaction.EMPTY, vote_data.transaction);
-    }
-}
-
-test "sendVote - falls back to self TPU when no leader sockets found" {
-    const allocator = testing.allocator;
-
-    const vote_slot: Slot = 42;
-
-    const vote_op = VoteOp{
-        .push_vote = .{
-            .tx = Transaction.EMPTY,
-            .last_tower_slot = vote_slot,
-        },
-    };
-
-    const unknown_leader = Pubkey.initRandom(std.crypto.random);
-
-    const leader_schedule_slots = try allocator.alloc(Pubkey, 5);
-    for (leader_schedule_slots) |*slot| {
-        slot.* = unknown_leader;
-    }
-
-    var leader_schedule_cache = sig.core.leader_schedule.LeaderScheduleCache.init(
-        allocator,
-        .DEFAULT,
-    );
-    defer {
-        const leader_schedules, var lg = leader_schedule_cache.leader_schedules.writeWithLock();
-        defer lg.unlock();
-        for (leader_schedules.values()) |schedule| {
-            schedule.deinit();
-        }
-        leader_schedules.deinit();
-    }
-
-    const leader_schedule = sig.core.leader_schedule.LeaderSchedule{
-        .allocator = allocator,
-        .slot_leaders = leader_schedule_slots,
-    };
-    try leader_schedule_cache.put(0, leader_schedule);
-
-    const my_keypair = sig.identity.KeyPair.generate();
-    const my_pubkey = Pubkey.fromPublicKey(&my_keypair.public_key);
-
-    const gossip_table = try sig.gossip.GossipTable.init(allocator, allocator);
-    var gossip_table_rw = sig.sync.RwMux(sig.gossip.GossipTable).init(gossip_table);
-    defer sig.sync.mux.deinitMux(&gossip_table_rw);
-
-    var my_contact_info = sig.gossip.data.ContactInfo.init(
-        allocator,
-        my_pubkey,
-        sig.time.getWallclockMs(),
-        0,
-    );
-    try my_contact_info.setSocket(.tpu, sig.net.SocketAddr.initIpv4(.{ 127, 0, 0, 1 }, 8101));
-
-    const signed_my_contact = sig.gossip.data.SignedGossipData.initSigned(
-        &my_keypair,
-        sig.gossip.data.GossipData{ .ContactInfo = my_contact_info },
-    );
-
-    {
-        const gossip_table_write, var lock = gossip_table_rw.writeWithLock();
-        defer lock.unlock();
-        _ = try gossip_table_write.insert(
-            signed_my_contact,
-            sig.time.getWallclockMs(),
-        );
-    }
-
-    {
-        const gossip_table_read, var lock = gossip_table_rw.readWithLock();
-        defer lock.unlock();
-        // 1 entry: our ContactInfo only
-        try testing.expectEqual(1, gossip_table_read.len());
-    }
-
-    // This should attempt to send to upcoming leaders (none found), then
-    // fall back to sending to our own TPU address, and finally insert the vote into gossip.
-    // NOTE: This test does not assert that a UDP packet was sent to the self TPU address;
-    // it only validates the control flow indirectly by checking that the vote was inserted
-    // into gossip. A socket capture or injection hook would be needed to assert the send.
-    try sendVote(
-        .noop,
-        allocator,
-        vote_slot,
-        vote_op,
-        &gossip_table_rw,
-        leader_schedule_cache.slotLeaders(),
-        my_keypair,
-        600,
-        null,
-    );
-
-    {
-        const gossip_table_read, var lock = gossip_table_rw.readWithLock();
-        defer lock.unlock();
-
-        // 2 entries: our ContactInfo + vote added by sendVote
-        try testing.expectEqual(2, gossip_table_read.len());
-
-        const vote_key = sig.gossip.data.GossipKey{ .Vote = .{ 0, my_pubkey } };
-        const maybe_gossip_data = gossip_table_read.getData(vote_key);
-        try testing.expect(maybe_gossip_data != null);
-
-        const gossip_data = maybe_gossip_data.?;
-        try testing.expectEqual(.Vote, std.meta.activeTag(gossip_data));
-
-        const vote_data = gossip_data.Vote[1];
-        try testing.expectEqual(my_pubkey, vote_data.from);
-        try testing.expectEqual(Transaction.EMPTY, vote_data.transaction);
-    }
-}
-
-test "sendVote - leaders path uses sockets (exercises sendVoteToLeaders)" {
-    const allocator = testing.allocator;
-
-    const vote_slot: Slot = 100;
-
-    const vote_op = VoteOp{
-        .push_vote = .{
-            .tx = Transaction.EMPTY,
-            .last_tower_slot = vote_slot,
-        },
-    };
-
-    // Prepare a leader schedule with a single repeating leader
-    const leader_pubkey = Pubkey.initRandom(std.crypto.random);
-
-    const leader_schedule_slots = try allocator.alloc(Pubkey, 5);
-    for (leader_schedule_slots) |*slot| slot.* = leader_pubkey;
-
-    var leader_schedule_cache = sig.core.leader_schedule.LeaderScheduleCache.init(
-        allocator,
-        .DEFAULT,
-    );
-    defer {
-        const leader_schedules, var lg = leader_schedule_cache.leader_schedules.writeWithLock();
-        defer lg.unlock();
-        for (leader_schedules.values()) |schedule| schedule.deinit();
-        leader_schedules.deinit();
-    }
-
-    const leader_schedule = sig.core.leader_schedule.LeaderSchedule{
-        .allocator = allocator,
-        .slot_leaders = leader_schedule_slots,
-    };
-    try leader_schedule_cache.put(0, leader_schedule);
-
-    // Gossip table with leader ContactInfo having tpu_vote socket
-    const gossip_table = try sig.gossip.GossipTable.init(allocator, allocator);
-    var gossip_table_rw = sig.sync.RwMux(sig.gossip.GossipTable).init(gossip_table);
-    defer sig.sync.mux.deinitMux(&gossip_table_rw);
-
-    var leader_contact = sig.gossip.data.ContactInfo.init(
-        allocator,
-        leader_pubkey,
-        sig.time.getWallclockMs(),
-        0,
-    );
-    try leader_contact.setSocket(.tpu_vote, sig.net.SocketAddr.initIpv4(.{ 127, 0, 0, 1 }, 8002));
-
-    const leader_keypair = sig.identity.KeyPair.generate();
-    const leader_ci = sig.gossip.data.SignedGossipData.initSigned(
-        &leader_keypair,
-        sig.gossip.data.GossipData{ .ContactInfo = leader_contact },
-    );
-
-    {
-        const gossip_table_write, var lock = gossip_table_rw.writeWithLock();
-        defer lock.unlock();
-        _ = try gossip_table_write.insert(leader_ci, sig.time.getWallclockMs());
-    }
-
-    const my_keypair = sig.identity.KeyPair.generate();
-    const my_pubkey = Pubkey.fromPublicKey(&my_keypair.public_key);
-
-    // Provide sockets so sendVoteToLeaders is executed
-    var sockets = try VoteSockets.init();
-    defer sockets.deinit();
-
-    try sendVote(
-        .noop,
-        allocator,
-        vote_slot,
-        vote_op,
-        &gossip_table_rw,
-        leader_schedule_cache.slotLeaders(),
-        my_keypair,
-        700,
-        &sockets,
-    );
-
-    // Validate gossip received the vote
-    {
-        const gossip_table_read, var lock = gossip_table_rw.readWithLock();
-        defer lock.unlock();
-        try testing.expectEqual(2, gossip_table_read.len());
-        const vote_key = sig.gossip.data.GossipKey{
-            .Vote = .{ 0, my_pubkey },
-        };
-        try testing.expect(gossip_table_read.getData(vote_key) != null);
-    }
-}
-
-test "sendVote - sendVoteToLeaders fallback to self TPU when leaders empty" {
-    const allocator = testing.allocator;
-
-    const vote_slot: Slot = 55;
-
-    const vote_op = VoteOp{
-        .push_vote = .{
-            .tx = Transaction.EMPTY,
-            .last_tower_slot = vote_slot,
-        },
-    };
-
-    // Leader schedule points to an unknown leader; no leader ContactInfo in gossip
-    const unknown_leader = Pubkey.initRandom(std.crypto.random);
-
-    const leader_schedule_slots = try allocator.alloc(Pubkey, 5);
-    for (leader_schedule_slots) |*slot| slot.* = unknown_leader;
-
-    var leader_schedule_cache = sig.core.leader_schedule.LeaderScheduleCache.init(
-        allocator,
-        .DEFAULT,
-    );
-    defer {
-        const leader_schedules, var lg = leader_schedule_cache.leader_schedules.writeWithLock();
-        defer lg.unlock();
-        for (leader_schedules.values()) |schedule| schedule.deinit();
-        leader_schedules.deinit();
-    }
-
-    const leader_schedule = sig.core.leader_schedule.LeaderSchedule{
-        .allocator = allocator,
-        .slot_leaders = leader_schedule_slots,
-    };
-    try leader_schedule_cache.put(0, leader_schedule);
-
-    // Gossip table with our own ContactInfo having a TPU address
-    const my_keypair = sig.identity.KeyPair.generate();
-    const my_pubkey = Pubkey.fromPublicKey(&my_keypair.public_key);
-
-    const gossip_table = try sig.gossip.GossipTable.init(allocator, allocator);
-    var gossip_table_rw = sig.sync.RwMux(sig.gossip.GossipTable).init(gossip_table);
-    defer sig.sync.mux.deinitMux(&gossip_table_rw);
-
-    var my_contact = sig.gossip.data.ContactInfo.init(
-        allocator,
-        my_pubkey,
-        sig.time.getWallclockMs(),
-        0,
-    );
-    try my_contact.setSocket(.tpu, sig.net.SocketAddr.initIpv4(.{ 127, 0, 0, 1 }, 8102));
-
-    const signed_my_ci = sig.gossip.data.SignedGossipData.initSigned(
-        &my_keypair,
-        sig.gossip.data.GossipData{ .ContactInfo = my_contact },
-    );
-    {
-        const gossip_table_write, var lock = gossip_table_rw.writeWithLock();
-        defer lock.unlock();
-        _ = try gossip_table_write.insert(signed_my_ci, sig.time.getWallclockMs());
-    }
-
-    // Provide sockets so sendVoteToLeaders is called and triggers fallback to self TPU
-    var sockets = try VoteSockets.init();
-    defer sockets.deinit();
-
-    try sendVote(
-        .noop,
-        allocator,
-        vote_slot,
-        vote_op,
-        &gossip_table_rw,
-        leader_schedule_cache.slotLeaders(),
-        my_keypair,
-        800,
-        &sockets,
-    );
-
-    {
-        const gossip_table_read, var lock = gossip_table_rw.readWithLock();
-        defer lock.unlock();
-        try testing.expectEqual(2, gossip_table_read.len());
-        const vote_key = sig.gossip.data.GossipKey{ .Vote = .{ 0, my_pubkey } };
-        try testing.expect(gossip_table_read.getData(vote_key) != null);
-    }
-}
-test "findVoteIndexToEvict - no newer vote returns next index" {
-    const allocator = testing.allocator;
-
-    var gossip_table = try sig.gossip.GossipTable.init(allocator, allocator);
-    defer gossip_table.deinit();
-
-    const my_keypair = sig.identity.KeyPair.generate();
-    const my_pubkey = Pubkey.fromPublicKey(&my_keypair.public_key);
-
-    const now: u64 = 1_000;
-    const tower_last: Slot = 10;
-
-    {
-        const vote_data = sig.gossip.data.GossipData{
-            .Vote = .{
-                0,
-                .{
-                    .from = my_pubkey,
-                    .transaction = Transaction.EMPTY,
-                    .wallclock = now,
-                    .slot = 0,
-                },
-            },
-        };
-        const signed = sig.gossip.data.SignedGossipData.initSigned(&my_keypair, vote_data);
-        _ = try gossip_table.insert(signed, now);
-    }
-
-    {
-        const vote_data = sig.gossip.data.GossipData{
-            .Vote = .{
-                1,
-                .{
-                    .from = my_pubkey,
-                    .transaction = Transaction.EMPTY,
-                    .wallclock = now + 1,
-                    .slot = 5,
-                },
-            },
-        };
-        const signed = sig.gossip.data.SignedGossipData.initSigned(&my_keypair, vote_data);
-        _ = try gossip_table.insert(signed, now + 1);
-    }
-
-    const maybe_index = findVoteIndexToEvict(&gossip_table, my_pubkey, tower_last);
-    try testing.expectEqual(2, maybe_index);
-}
-
-test "findVoteIndexToEvict - newer-or-equal vote returns null" {
-    const allocator = testing.allocator;
-
-    var gossip_table = try sig.gossip.GossipTable.init(allocator, allocator);
-    defer gossip_table.deinit();
-
-    const my_keypair = sig.identity.KeyPair.generate();
-    const my_pubkey = Pubkey.fromPublicKey(&my_keypair.public_key);
-
-    const base: u64 = 2_000;
-    const tower_last: Slot = 10;
-
-    {
-        const vote_data = sig.gossip.data.GossipData{
-            .Vote = .{
-                0,
-                .{
-                    .from = my_pubkey,
-                    .transaction = Transaction.EMPTY,
-                    .wallclock = base,
-                    .slot = 5,
-                },
-            },
-        };
-        const signed = sig.gossip.data.SignedGossipData.initSigned(&my_keypair, vote_data);
-        _ = try gossip_table.insert(signed, base);
-    }
-
-    {
-        const vote_data = sig.gossip.data.GossipData{
-            .Vote = .{
-                1,
-                .{
-                    .from = my_pubkey,
-                    .transaction = Transaction.EMPTY,
-                    .wallclock = base + 1,
-                    .slot = tower_last,
-                },
-            },
-        };
-        const signed = sig.gossip.data.SignedGossipData.initSigned(&my_keypair, vote_data);
-        _ = try gossip_table.insert(signed, base + 1);
-    }
-
-    const maybe_index = findVoteIndexToEvict(&gossip_table, my_pubkey, tower_last);
-    try testing.expect(maybe_index == null);
-}
-
-test "findVoteIndexToEvict - full buffer evicts oldest index" {
-    const allocator = testing.allocator;
-
-    var gossip_table = try sig.gossip.GossipTable.init(allocator, allocator);
-    defer gossip_table.deinit();
-
-    const my_keypair = sig.identity.KeyPair.generate();
-    const my_pubkey = Pubkey.fromPublicKey(&my_keypair.public_key);
-
-    const tower_last: Slot = 100;
-    const chosen_oldest_index: u8 = 5;
-
-    const base: u64 = 10_000;
-    for (0..sig.gossip.data.MAX_VOTES) |j| {
-        const i: u8 = @intCast(j);
-        const ts: u64 = if (i == chosen_oldest_index) 100 else base + @as(u64, i);
-        const vote_data = sig.gossip.data.GossipData{
-            .Vote = .{
-                i,
-                .{ .from = my_pubkey, .transaction = Transaction.EMPTY, .wallclock = ts, .slot = 0 },
-            },
-        };
-        const signed = sig.gossip.data.SignedGossipData.initSigned(&my_keypair, vote_data);
-        _ = try gossip_table.insert(signed, ts);
-    }
-
-    const maybe_index = findVoteIndexToEvict(&gossip_table, my_pubkey, tower_last);
-    try testing.expectEqual(chosen_oldest_index, maybe_index);
-}
-
-// TODO: Re-implement tests for the new consolidated API
->>>>>>> 523e470d
+}