--- conflicted
+++ resolved
@@ -196,7 +196,6 @@
         "Program SigDefau1tPubkey111111111111111111111111111 failed: Verifier error",
         "Program SigDefau1tPubkey111111111111111111111111111 failed: custom program error: 0x1234",
     };
-<<<<<<< HEAD
     var actual_iter = tc.log_collector.?.iterator();
 
     try std.testing.expectEqualSlices(u8, expected[0], actual_iter.next().?);
@@ -205,15 +204,5 @@
     try std.testing.expectEqualSlices(u8, expected[3], actual_iter.next().?);
     try std.testing.expectEqualSlices(u8, expected[4], actual_iter.next().?);
     try std.testing.expectEqualSlices(u8, expected[5], actual_iter.next().?);
-=======
-    const actual = tc.log_collector.?.collect();
-
-    try std.testing.expectEqualSlices(u8, expected[0], actual[0]);
-    try std.testing.expectEqualSlices(u8, expected[1], actual[1]);
-    try std.testing.expectEqualSlices(u8, expected[2], actual[2]);
-    try std.testing.expectEqualSlices(u8, expected[3], actual[3]);
-    try std.testing.expectEqualSlices(u8, expected[4], actual[4]);
-    try std.testing.expectEqualSlices(u8, expected[5], actual[5]);
-    try std.testing.expectEqualSlices(u8, expected[6], actual[6]);
->>>>>>> 6f562138
+    try std.testing.expectEqualSlices(u8, expected[6], actual_iter.next().?);
 }