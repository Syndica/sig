--- conflicted
+++ resolved
@@ -110,17 +110,11 @@
     // Create ProgramMap
     const program_map = if (params.program_map) |ptr|
         ptr
-<<<<<<< HEAD
-    else
-        try allocator.create(ProgramMap);
-    program_map.* = ProgramMap{};
-=======
     else blk: {
         const program_map = try allocator.create(ProgramMap);
         program_map.* = ProgramMap{};
         break :blk program_map;
     };
->>>>>>> 69f5b80e
 
     // Create EpochStakes
     const epoch_stakes = try allocator.create(EpochStakes);
