const builtin = @import("builtin");
const std = @import("std");
const sig = @import("../../sig.zig");

const Pubkey = sig.core.Pubkey;
const Slot = sig.core.Slot;
const Epoch = sig.core.Epoch;

/// [agave] https://github.com/anza-xyz/agave/blob/8db563d3bba4d03edf0eb2737fba87f394c32b64/sdk/clock/src/lib.rs#L184
pub const Clock = extern struct {
    /// The current `Slot`.
    slot: Slot,
    /// The timestamp of the first `Slot` in this `Epoch`.
    epoch_start_timestamp: i64,
    /// The current `Epoch`.
    epoch: Epoch,
    /// The future `Epoch` for which the leader schedule has
    /// most recently been calculated.
    leader_schedule_epoch: Epoch,
    /// The approximate real world time of the current slot.
    ///
    /// This value was originally computed from genesis creation time and
    /// network time in slots, incurring a lot of drift. Following activation of
    /// the [`timestamp_correction` and `timestamp_bounding`][tsc] features it
    /// is calculated using a [validator timestamp oracle][oracle].
    ///
    /// [tsc]: https://docs.solanalabs.com/implemented-proposals/bank-timestamp-correction
    /// [oracle]: https://docs.solanalabs.com/implemented-proposals/validator-timestamp-oracle
    unix_timestamp: i64,

    pub const ID =
        Pubkey.parseBase58String("SysvarC1ock11111111111111111111111111111111") catch unreachable;

    pub const DEFAULT = Clock{
        .slot = 0,
        .epoch_start_timestamp = 0,
        .epoch = 0,
        .leader_schedule_epoch = 0,
        .unix_timestamp = 0,
    };

<<<<<<< HEAD
    pub const SIZE_OF: u64 = @sizeOf(Clock);
=======
    pub const STORAGE_SIZE: u64 = @sizeOf(Clock);
>>>>>>> 6a4c23fa

    pub fn initRandom(random: std.Random) Clock {
        // TODO: Uncomment once not required by bank init random
        // if (!builtin.is_test) @compileError("only for testing");
        return Clock{
            .slot = random.int(Slot),
            .epoch_start_timestamp = random.int(i64),
            .epoch = random.int(Epoch),
            .leader_schedule_epoch = random.int(Epoch),
            .unix_timestamp = random.int(i64),
        };
    }
};<|MERGE_RESOLUTION|>--- conflicted
+++ resolved
@@ -39,11 +39,7 @@
         .unix_timestamp = 0,
     };
 
-<<<<<<< HEAD
-    pub const SIZE_OF: u64 = @sizeOf(Clock);
-=======
     pub const STORAGE_SIZE: u64 = @sizeOf(Clock);
->>>>>>> 6a4c23fa
 
     pub fn initRandom(random: std.Random) Clock {
         // TODO: Uncomment once not required by bank init random
