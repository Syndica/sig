--- conflicted
+++ resolved
@@ -39,18 +39,11 @@
         .unix_timestamp = 0,
     };
 
-<<<<<<< HEAD
-    pub const SIZE_OF: u64 = @sizeOf(Clock);
+    pub const STORAGE_SIZE: u64 = @sizeOf(Clock);
 
     pub fn initRandom(random: std.Random) Clock {
         // TODO: Uncomment once not required by bank init random
         // if (!builtin.is_test) @compileError("only for testing");
-=======
-    pub const STORAGE_SIZE: u64 = @sizeOf(Clock);
-
-    pub fn initRandom(random: std.Random) Clock {
-        if (!builtin.is_test) @compileError("only for testing");
->>>>>>> 6f1268c0
         return Clock{
             .slot = random.int(Slot),
             .epoch_start_timestamp = random.int(i64),
