const builtin = @import("builtin");
const std = @import("std");
const sig = @import("../../sig.zig");

const bincode = sig.bincode;

const Epoch = sig.core.Epoch;
const Pubkey = sig.core.Pubkey;

/// [agave] https://github.com/anza-xyz/agave/blob/8db563d3bba4d03edf0eb2737fba87f394c32b64/sdk/sysvar/src/stake_history.rs#L67
pub const StakeHistory = struct {
    entries: std.BoundedArray(Entry, MAX_ENTRIES),

<<<<<<< HEAD
    pub const DEFAULT: StakeHistory = .{ .entries = .{} };
=======
    pub const INIT: StakeHistory = .{ .entries = .{} };
>>>>>>> acfe6624

    pub const Entry = extern struct {
        epoch: Epoch,
        stake: StakeState,

        pub fn sortCmp(_: void, a: Entry, b: Entry) bool {
            return b.epoch < a.epoch; // Sort by descending epoch
        }

        pub fn searchCmp(epoch: u64, b: Entry) std.math.Order {
            return std.math.order(b.epoch, epoch);
        }

        pub fn initRandom(random: std.Random) Entry {
            if (!builtin.is_test) @compileError("only for testing");
            return .{
                .epoch = random.int(Epoch),
                .stake = .{
                    .effective = random.int(u64),
                    .activating = random.int(u64),
                    .deactivating = random.int(u64),
                },
            };
        }
    };

    pub const StakeState = extern struct {
        /// Effective stake at this epoch
        effective: u64 = 0,
        /// Sum of portion of stakes not fully warmed up
        activating: u64 = 0,
        /// Requested to be cooled down, not fully deactivated yet
        deactivating: u64 = 0,

        pub const DEFAULT: StakeState = .{
            .effective = 0,
            .activating = 0,
            .deactivating = 0,
        };

        pub fn add(self: *StakeState, other: StakeState) void {
            self.effective += other.effective;
            self.activating += other.activating;
            self.deactivating += other.deactivating;
        }
    };

    pub const ID: Pubkey = .parse("SysvarStakeHistory1111111111111111111111111");

    pub const MAX_ENTRIES: u64 = 512;

    pub const STORAGE_SIZE: u64 = 16_392;

    pub fn isEmpty(self: StakeHistory) bool {
        return self.entries.len == 0;
    }

    pub fn getEntry(self: StakeHistory, epoch: Epoch) ?Entry {
        return if (std.sort.binarySearch(
            Entry,
            self.entries.constSlice(),
            epoch,
            Entry.searchCmp,
        )) |index| self.entries.buffer[index] else null;
    }

<<<<<<< HEAD
    pub fn insertEntry(self: *StakeHistory, epoch: Epoch, entry: StakeState) !void {
        const index = std.sort.lowerBound(
            Entry,
            self.entries.constSlice(),
            epoch,
            Entry.searchCmp,
        );

        if (self.entries.len == MAX_ENTRIES) {
            if (epoch < self.entries.buffer[MAX_ENTRIES - 1].epoch) return;
            _ = self.entries.orderedRemove(MAX_ENTRIES - 1);
        }

        try self.entries.insert(index, .{ .epoch = epoch, .stake = entry });
    }

    pub fn initWithEntries(entries: []const Entry) StakeHistory {
        std.debug.assert(entries.len <= MAX_ENTRIES);
        var self: StakeHistory = .DEFAULT;
=======
    pub fn initWithEntries(entries: []const Entry) StakeHistory {
        std.debug.assert(entries.len <= MAX_ENTRIES);
        var self: StakeHistory = .INIT;
>>>>>>> acfe6624
        self.entries.appendSliceAssumeCapacity(entries);
        std.sort.heap(Entry, self.entries.slice(), {}, Entry.sortCmp);
        return self;
    }

    pub fn initRandom(random: std.Random) StakeHistory {
        // TODO: Uncomment once not required by bank init random
        // if (!builtin.is_test) @compileError("only for testing");
<<<<<<< HEAD
        var self: StakeHistory = .DEFAULT;
=======
        var self: StakeHistory = .INIT;
>>>>>>> acfe6624
        for (0..random.uintLessThan(Epoch, MAX_ENTRIES)) |_|
            self.entries.appendAssumeCapacity(.{
                .epoch = random.int(u64),
                .stake = .{
                    .effective = random.int(u64),
                    .activating = random.int(u64),
                    .deactivating = random.int(u64),
                },
            });
        std.sort.heap(Entry, self.entries.slice(), {}, Entry.sortCmp);
        return self;
    }
};

test "serialize and deserialize" {
    const allocator = std.testing.allocator;
    var prng = std.Random.DefaultPrng.init(std.testing.random_seed);
    const random = prng.random();

    {
        var stake_history = StakeHistory.initRandom(random);

        const serialized = try bincode.writeAlloc(allocator, stake_history, .{});
        defer allocator.free(serialized);

        const deserialized = try bincode.readFromSlice(allocator, StakeHistory, serialized, .{});

        try std.testing.expectEqual(StakeHistory.MAX_ENTRIES, deserialized.entries.capacity());
        try std.testing.expectEqualSlices(
            StakeHistory.Entry,
            stake_history.entries.constSlice(),
            deserialized.entries.constSlice(),
        );
    }

    {
<<<<<<< HEAD
        var stake_history: StakeHistory = .DEFAULT;
=======
        var stake_history: StakeHistory = .INIT;
>>>>>>> acfe6624
        stake_history.entries.appendAssumeCapacity(.{
            .epoch = random.int(Epoch),
            .stake = .{
                .effective = random.int(u64),
                .activating = random.int(u64),
                .deactivating = random.int(u64),
            },
        });

        const serialized = try bincode.writeAlloc(allocator, stake_history, .{});
        defer allocator.free(serialized);

        const deserialized = try bincode.readFromSlice(allocator, StakeHistory, serialized, .{});

        try std.testing.expectEqual(StakeHistory.MAX_ENTRIES, deserialized.entries.capacity());
        try std.testing.expectEqualSlices(
            StakeHistory.Entry,
            stake_history.entries.constSlice(),
            deserialized.entries.constSlice(),
        );
    }
}<|MERGE_RESOLUTION|>--- conflicted
+++ resolved
@@ -11,11 +11,7 @@
 pub const StakeHistory = struct {
     entries: std.BoundedArray(Entry, MAX_ENTRIES),
 
-<<<<<<< HEAD
-    pub const DEFAULT: StakeHistory = .{ .entries = .{} };
-=======
     pub const INIT: StakeHistory = .{ .entries = .{} };
->>>>>>> acfe6624
 
     pub const Entry = extern struct {
         epoch: Epoch,
@@ -82,7 +78,6 @@
         )) |index| self.entries.buffer[index] else null;
     }
 
-<<<<<<< HEAD
     pub fn insertEntry(self: *StakeHistory, epoch: Epoch, entry: StakeState) !void {
         const index = std.sort.lowerBound(
             Entry,
@@ -101,12 +96,7 @@
 
     pub fn initWithEntries(entries: []const Entry) StakeHistory {
         std.debug.assert(entries.len <= MAX_ENTRIES);
-        var self: StakeHistory = .DEFAULT;
-=======
-    pub fn initWithEntries(entries: []const Entry) StakeHistory {
-        std.debug.assert(entries.len <= MAX_ENTRIES);
         var self: StakeHistory = .INIT;
->>>>>>> acfe6624
         self.entries.appendSliceAssumeCapacity(entries);
         std.sort.heap(Entry, self.entries.slice(), {}, Entry.sortCmp);
         return self;
@@ -115,11 +105,7 @@
     pub fn initRandom(random: std.Random) StakeHistory {
         // TODO: Uncomment once not required by bank init random
         // if (!builtin.is_test) @compileError("only for testing");
-<<<<<<< HEAD
-        var self: StakeHistory = .DEFAULT;
-=======
         var self: StakeHistory = .INIT;
->>>>>>> acfe6624
         for (0..random.uintLessThan(Epoch, MAX_ENTRIES)) |_|
             self.entries.appendAssumeCapacity(.{
                 .epoch = random.int(u64),
@@ -156,11 +142,7 @@
     }
 
     {
-<<<<<<< HEAD
-        var stake_history: StakeHistory = .DEFAULT;
-=======
         var stake_history: StakeHistory = .INIT;
->>>>>>> acfe6624
         stake_history.entries.appendAssumeCapacity(.{
             .epoch = random.int(Epoch),
             .stake = .{
