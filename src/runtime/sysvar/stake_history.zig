const builtin = @import("builtin");
const std = @import("std");
const sig = @import("../../sig.zig");

const Allocator = std.mem.Allocator;

const bincode = sig.bincode;

const Epoch = sig.core.Epoch;
const Pubkey = sig.core.Pubkey;

/// [agave] https://github.com/anza-xyz/agave/blob/8db563d3bba4d03edf0eb2737fba87f394c32b64/sdk/sysvar/src/stake_history.rs#L67
pub const StakeHistory = struct {
<<<<<<< HEAD
    entries: std.ArrayListUnmanaged(Entry) = .{},

    pub const @"!bincode-config" = bincode.FieldConfig(StakeHistory){
        .deserializer = deserialize,
    };
=======
    entries: *std.BoundedArray(Entry, MAX_ENTRIES),
>>>>>>> 69ed3dc8

    pub const Entry = struct {
        epoch: Epoch,
        stake: ClusterStake,

        pub fn sortCmp(_: void, a: Entry, b: Entry) bool {
            return b.epoch < a.epoch; // Sort by descending epoch
        }

        pub fn searchCmp(epoch: u64, b: Entry) std.math.Order {
            return std.math.order(b.epoch, epoch);
        }

        pub fn initRandom(random: std.Random) Entry {
            if (!builtin.is_test) @compileError("only for testing");
            return .{
                .epoch = random.int(Epoch),
                .stake = .{
                    .effective = random.int(u64),
                    .activating = random.int(u64),
                    .deactivating = random.int(u64),
                },
            };
        }
    };

    pub const ClusterStake = struct {
        /// Effective stake at this epoch
        effective: u64,
        /// Sum of portion of stakes not fully warmed up
        activating: u64,
        /// Requested to be cooled down, not fully deactivated yet
        deactivating: u64,
    };

    pub const ID =
        Pubkey.parseBase58String("SysvarStakeHistory1111111111111111111111111") catch unreachable;

    pub const MAX_ENTRIES: u64 = 512;

    pub const STORAGE_SIZE: u64 = 16_392;

<<<<<<< HEAD
    pub const EMPTY: StakeHistory = .{ .entries = .{} };

    pub fn default(allocator: Allocator) Allocator.Error!StakeHistory {
        return .{ .entries = try .initCapacity(allocator, MAX_ENTRIES) };
=======
    pub fn init(allocator: Allocator) Allocator.Error!StakeHistory {
        const entries = try allocator.create(std.BoundedArray(Entry, MAX_ENTRIES));
        entries.* = std.BoundedArray(Entry, MAX_ENTRIES){};
        return .{ .entries = entries };
>>>>>>> 69ed3dc8
    }

    pub fn deinit(self: StakeHistory, allocator: Allocator) void {
        allocator.destroy(self.entries);
    }

    pub fn clone(self: StakeHistory, allocator: Allocator) Allocator.Error!StakeHistory {
        const cloned = try StakeHistory.init(allocator);
        cloned.entries.* = self.entries.*;
        return cloned;
    }

    pub fn clone(self: StakeHistory, allocator: Allocator) Allocator.Error!StakeHistory {
        return .{ .entries = try self.entries.clone(allocator) };
    }

    pub fn isEmpty(self: StakeHistory) bool {
        return self.entries.len == 0;
    }

    pub fn getEntry(self: StakeHistory, epoch: Epoch) ?Entry {
        return if (std.sort.binarySearch(
            Entry,
            self.entries.constSlice(),
            epoch,
            Entry.searchCmp,
        )) |index| self.entries.buffer[index] else null;
    }

    pub fn initWithEntries(
        allocator: Allocator,
        entries: []const Entry,
    ) Allocator.Error!StakeHistory {
        std.debug.assert(entries.len <= MAX_ENTRIES);
        var self = try StakeHistory.init(allocator);
        self.entries.appendSliceAssumeCapacity(entries);
        std.sort.heap(Entry, self.entries.slice(), {}, Entry.sortCmp);
        return self;
    }

    pub fn initRandom(allocator: Allocator, random: std.Random) Allocator.Error!StakeHistory {
<<<<<<< HEAD
        // TODO: Uncomment once not required by bank init random
        // if (!builtin.is_test) @compileError("only for testing");
        var self = try StakeHistory.default(allocator);
        for (0..random.intRangeAtMost(Epoch, 1, MAX_ENTRIES)) |_|
            self.entries.appendAssumeCapacity(.{
                .epoch = random.int(u64),
                .stake = .{
                    .effective = random.int(u64),
                    .activating = random.int(u64),
                    .deactivating = random.int(u64),
                },
            });
        std.sort.heap(Entry, self.entries.items, {}, Entry.sortCmp);
=======
        if (!builtin.is_test) @compileError("only available in test mode");
        var self = try StakeHistory.init(allocator);
        for (0..random.intRangeAtMost(Epoch, 1, 1_000)) |epoch|
            self.entries.appendAssumeCapacity(.{ .epoch = epoch, .stake = .{
                .effective = random.int(u64),
                .activating = random.int(u64),
                .deactivating = random.int(u64),
            } });
        std.sort.heap(Entry, self.entries.slice(), {}, Entry.sortCmp);
>>>>>>> 69ed3dc8
        return self;
    }
};

test "serialize and deserialize" {
    const allocator = std.testing.allocator;
    var prng = std.Random.DefaultPrng.init(0);
    const random = prng.random();

    {
        var stake_history = try StakeHistory.initRandom(allocator, random);
        defer stake_history.deinit(allocator);

        const serialized = try bincode.writeAlloc(allocator, stake_history, .{});
        defer allocator.free(serialized);

        const deserialized = try bincode.readFromSlice(allocator, StakeHistory, serialized, .{});
        defer deserialized.deinit(allocator);

        try std.testing.expectEqual(StakeHistory.MAX_ENTRIES, deserialized.entries.capacity());
        try std.testing.expectEqualSlices(
            StakeHistory.Entry,
            stake_history.entries.constSlice(),
            deserialized.entries.constSlice(),
        );
    }

    {
        var stake_history = try StakeHistory.init(allocator);
        defer stake_history.deinit(allocator);
        stake_history.entries.appendAssumeCapacity(.{
            .epoch = random.int(Epoch),
            .stake = .{
                .effective = random.int(u64),
                .activating = random.int(u64),
                .deactivating = random.int(u64),
            },
        });

        const serialized = try bincode.writeAlloc(allocator, stake_history, .{});
        defer allocator.free(serialized);

        const deserialized = try bincode.readFromSlice(allocator, StakeHistory, serialized, .{});
        defer deserialized.deinit(allocator);

        try std.testing.expectEqual(StakeHistory.MAX_ENTRIES, deserialized.entries.capacity());
        try std.testing.expectEqualSlices(
            StakeHistory.Entry,
            stake_history.entries.constSlice(),
            deserialized.entries.constSlice(),
        );
    }
}<|MERGE_RESOLUTION|>--- conflicted
+++ resolved
@@ -11,15 +11,7 @@
 
 /// [agave] https://github.com/anza-xyz/agave/blob/8db563d3bba4d03edf0eb2737fba87f394c32b64/sdk/sysvar/src/stake_history.rs#L67
 pub const StakeHistory = struct {
-<<<<<<< HEAD
-    entries: std.ArrayListUnmanaged(Entry) = .{},
-
-    pub const @"!bincode-config" = bincode.FieldConfig(StakeHistory){
-        .deserializer = deserialize,
-    };
-=======
     entries: *std.BoundedArray(Entry, MAX_ENTRIES),
->>>>>>> 69ed3dc8
 
     pub const Entry = struct {
         epoch: Epoch,
@@ -62,17 +54,10 @@
 
     pub const STORAGE_SIZE: u64 = 16_392;
 
-<<<<<<< HEAD
-    pub const EMPTY: StakeHistory = .{ .entries = .{} };
-
-    pub fn default(allocator: Allocator) Allocator.Error!StakeHistory {
-        return .{ .entries = try .initCapacity(allocator, MAX_ENTRIES) };
-=======
     pub fn init(allocator: Allocator) Allocator.Error!StakeHistory {
         const entries = try allocator.create(std.BoundedArray(Entry, MAX_ENTRIES));
         entries.* = std.BoundedArray(Entry, MAX_ENTRIES){};
         return .{ .entries = entries };
->>>>>>> 69ed3dc8
     }
 
     pub fn deinit(self: StakeHistory, allocator: Allocator) void {
@@ -83,10 +68,6 @@
         const cloned = try StakeHistory.init(allocator);
         cloned.entries.* = self.entries.*;
         return cloned;
-    }
-
-    pub fn clone(self: StakeHistory, allocator: Allocator) Allocator.Error!StakeHistory {
-        return .{ .entries = try self.entries.clone(allocator) };
     }
 
     pub fn isEmpty(self: StakeHistory) bool {
@@ -114,11 +95,10 @@
     }
 
     pub fn initRandom(allocator: Allocator, random: std.Random) Allocator.Error!StakeHistory {
-<<<<<<< HEAD
         // TODO: Uncomment once not required by bank init random
         // if (!builtin.is_test) @compileError("only for testing");
-        var self = try StakeHistory.default(allocator);
-        for (0..random.intRangeAtMost(Epoch, 1, MAX_ENTRIES)) |_|
+        var self = try StakeHistory.init(allocator);
+        for (0..random.uintLessThan(Epoch, MAX_ENTRIES)) |_|
             self.entries.appendAssumeCapacity(.{
                 .epoch = random.int(u64),
                 .stake = .{
@@ -127,18 +107,7 @@
                     .deactivating = random.int(u64),
                 },
             });
-        std.sort.heap(Entry, self.entries.items, {}, Entry.sortCmp);
-=======
-        if (!builtin.is_test) @compileError("only available in test mode");
-        var self = try StakeHistory.init(allocator);
-        for (0..random.intRangeAtMost(Epoch, 1, 1_000)) |epoch|
-            self.entries.appendAssumeCapacity(.{ .epoch = epoch, .stake = .{
-                .effective = random.int(u64),
-                .activating = random.int(u64),
-                .deactivating = random.int(u64),
-            } });
         std.sort.heap(Entry, self.entries.slice(), {}, Entry.sortCmp);
->>>>>>> 69ed3dc8
         return self;
     }
 };
