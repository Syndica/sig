--- conflicted
+++ resolved
@@ -30,11 +30,7 @@
 
     pub const MAX_ENTRIES: u64 = 150;
 
-<<<<<<< HEAD
-    pub const SIZE_OF: u64 = 6_008;
-=======
     pub const STORAGE_SIZE: u64 = 6_008;
->>>>>>> 6f1268c0
 
     pub fn default(allocator: Allocator) Allocator.Error!RecentBlockhashes {
         return .{ .entries = try .initCapacity(allocator, MAX_ENTRIES) };
@@ -94,14 +90,8 @@
     ) Allocator.Error!RecentBlockhashes {
         if (!builtin.is_test) @compileError("only for tests");
         std.debug.assert(entries.len <= MAX_ENTRIES);
-<<<<<<< HEAD
-        var self = try RecentBlockhashes.default(allocator);
-        for (entries) |entry| self.entries.appendAssumeCapacity(entry);
-        return self;
-=======
         const dupe = try allocator.dupe(Entry, entries);
         return .{ .entries = .fromOwnedSlice(dupe) };
->>>>>>> 6f1268c0
     }
 
     pub fn initRandom(allocator: Allocator, random: std.Random) Allocator.Error!RecentBlockhashes {
