--- conflicted
+++ resolved
@@ -14,15 +14,7 @@
 /// The first entry holds the most recent blockhash.
 /// [agave] https://github.com/anza-xyz/agave/blob/8db563d3bba4d03edf0eb2737fba87f394c32b64/sdk/sysvar/src/recent_blockhashes.rs#L99
 pub const RecentBlockhashes = struct {
-<<<<<<< HEAD
-    entries: std.ArrayListUnmanaged(Entry),
-
-    pub const @"!bincode-config" = bincode.FieldConfig(RecentBlockhashes){
-        .deserializer = deserialize,
-    };
-=======
     entries: *std.BoundedArray(Entry, MAX_ENTRIES),
->>>>>>> cbaa5f1f
 
     pub const Entry = struct {
         blockhash: Hash,
@@ -34,16 +26,6 @@
 
     pub const MAX_ENTRIES: u64 = 150;
 
-<<<<<<< HEAD
-    pub const SIZE_OF: u64 = 6_008;
-
-    pub fn default(allocator: Allocator) Allocator.Error!RecentBlockhashes {
-        return .{ .entries = try .initCapacity(allocator, MAX_ENTRIES) };
-    }
-
-    pub fn deinit(self: RecentBlockhashes, allocator: Allocator) void {
-        allocator.free(self.entries.allocatedSlice());
-=======
     pub const STORAGE_SIZE: u64 = 6_008;
 
     pub fn init(allocator: Allocator) Allocator.Error!RecentBlockhashes {
@@ -54,149 +36,11 @@
 
     pub fn deinit(self: RecentBlockhashes, allocator: Allocator) void {
         allocator.destroy(self.entries);
->>>>>>> cbaa5f1f
     }
 
     pub fn isEmpty(self: RecentBlockhashes) bool {
-        return self.entries.items.len == 0;
+        return self.entries.len == 0;
     }
-
-    pub fn fromBlockhashQueue(
-        allocator: Allocator,
-        queue: *const BlockhashQueue,
-    ) Allocator.Error!RecentBlockhashes {
-        const IndexAndEntry = struct {
-            index: u64,
-            entry: Entry,
-
-            pub fn compareFn(_: void, a: @This(), b: @This()) bool {
-                return a.index > b.index;
-            }
-        };
-
-        const num_entries = @min(queue.hash_infos.count(), MAX_ENTRIES);
-        const entries = try allocator.alloc(IndexAndEntry, num_entries);
-        defer allocator.free(entries);
-
-        var i: usize = 0;
-        for (queue.hash_infos.keys(), queue.hash_infos.values()) |hash, info| {
-            if (queue.last_hash_index - info.index >= MAX_ENTRIES) continue;
-            entries[i] = .{
-                .index = info.index,
-                .entry = .{
-                    .blockhash = hash,
-                    .lamports_per_signature = info.lamports_per_signature,
-                },
-            };
-            i += 1;
-        }
-
-        std.sort.heap(IndexAndEntry, entries, {}, IndexAndEntry.compareFn);
-
-        var self = try RecentBlockhashes.default(allocator);
-        errdefer self.deinit(allocator);
-
-        for (entries) |entry| self.entries.appendAssumeCapacity(entry.entry);
-
-        return self;
-    }
-
-    pub fn initWithEntries(
-        allocator: Allocator,
-        entries: []const Entry,
-    ) Allocator.Error!RecentBlockhashes {
-        if (!builtin.is_test) @compileError("only for tests");
-        std.debug.assert(entries.len <= MAX_ENTRIES);
-        var self = try RecentBlockhashes.default(allocator);
-        for (entries) |entry| self.entries.appendAssumeCapacity(entry);
-        return self;
-    }
-
-    pub fn initRandom(allocator: Allocator, random: std.Random) Allocator.Error!RecentBlockhashes {
-        if (!builtin.is_test) @compileError("only for tests");
-        var self = try RecentBlockhashes.default(allocator);
-        for (0..random.intRangeAtMost(u64, 1, MAX_ENTRIES)) |_| {
-            self.entries.appendAssumeCapacity(.{
-                .blockhash = Hash.initRandom(random),
-                .lamports_per_signature = random.int(u64),
-            });
-        }
-        return self;
-    }
-
-    pub fn deserialize(allocator: Allocator, reader: anytype, _: bincode.Params) !RecentBlockhashes {
-        var entries = try bincode.read(allocator, std.ArrayListUnmanaged(Entry), reader, .{});
-        try entries.ensureTotalCapacityPrecise(allocator, MAX_ENTRIES);
-        return .{ .entries = entries };
-    }
-};
-
-test "from blockhash queue" {
-    const allocator = std.testing.allocator;
-    var prng = std.Random.DefaultPrng.init(0);
-
-    const queue = try BlockhashQueue.initRandom(allocator, prng.random(), 1000);
-    defer queue.deinit(allocator);
-
-    const recent_blockhashes = try RecentBlockhashes.fromBlockhashQueue(allocator, &queue);
-    defer recent_blockhashes.deinit(allocator);
-
-    for (recent_blockhashes.entries.items, 0..) |entry, i| {
-        const info = queue.hash_infos.get(entry.blockhash) orelse unreachable;
-        try std.testing.expectEqual(info.index, queue.last_hash_index - i);
-    }
-
-    try std.testing.expect(!recent_blockhashes.isEmpty());
-}
-
-test "serialize and deserialize" {
-    const allocator = std.testing.allocator;
-    var prng = std.Random.DefaultPrng.init(0);
-    const random = prng.random();
-
-    {
-        var blockhashes = try RecentBlockhashes.initRandom(allocator, random);
-        defer blockhashes.deinit(allocator);
-
-        const serialized = try bincode.writeAlloc(allocator, blockhashes, .{});
-        defer allocator.free(serialized);
-
-        const deserialized =
-            try bincode.readFromSlice(allocator, RecentBlockhashes, serialized, .{});
-        defer deserialized.deinit(allocator);
-
-        try std.testing.expectEqual(RecentBlockhashes.MAX_ENTRIES, deserialized.entries.capacity);
-        try std.testing.expectEqualSlices(
-            RecentBlockhashes.Entry,
-            blockhashes.entries.items,
-            deserialized.entries.items,
-        );
-    }
-
-    {
-        var blockhashes = RecentBlockhashes{ .entries = try .initCapacity(allocator, 1) };
-        defer blockhashes.deinit(allocator);
-        blockhashes.entries.appendAssumeCapacity(.{
-            .blockhash = Hash.initRandom(random),
-            .lamports_per_signature = random.int(u64),
-        });
-
-        const serialized = try bincode.writeAlloc(allocator, blockhashes, .{});
-        defer allocator.free(serialized);
-
-        const deserialized =
-            try bincode.readFromSlice(allocator, RecentBlockhashes, serialized, .{});
-        defer deserialized.deinit(allocator);
-
-        try std.testing.expectEqual(RecentBlockhashes.MAX_ENTRIES, deserialized.entries.capacity);
-        try std.testing.expectEqualSlices(
-            RecentBlockhashes.Entry,
-            blockhashes.entries.items,
-            deserialized.entries.items,
-        );
-    }
-<<<<<<< HEAD
-=======
 
     pub fn fromBlockhashQueue(
         allocator: Allocator,
@@ -326,5 +170,4 @@
             deserialized.entries.constSlice(),
         );
     }
->>>>>>> cbaa5f1f
 }