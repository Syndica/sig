const builtin = @import("builtin");
const std = @import("std");
const sig = @import("../../sig.zig");

const Pubkey = sig.core.Pubkey;
const Slot = sig.core.Slot;

/// [agave] https://github.com/anza-xyz/agave/blob/8db563d3bba4d03edf0eb2737fba87f394c32b64/sdk/last-restart-slot/src/lib.rs#L15
pub const LastRestartSlot = extern struct {
    /// The last restart `Slot`.
    last_restart_slot: Slot,

    pub const ID =
        Pubkey.parseBase58String("SysvarLastRestartS1ot1111111111111111111111") catch unreachable;

    pub const DEFAULT = LastRestartSlot{
        .last_restart_slot = 0,
    };

<<<<<<< HEAD
    pub const SIZE_OF: u64 = @sizeOf(LastRestartSlot);
=======
    pub const STORAGE_SIZE: u64 = @sizeOf(LastRestartSlot);
>>>>>>> cbaa5f1f

    pub fn initRandom(random: std.Random) LastRestartSlot {
        if (!builtin.is_test) @compileError("only for testing");
        return .{ .last_restart_slot = random.int(Slot) };
    }
};<|MERGE_RESOLUTION|>--- conflicted
+++ resolved
@@ -17,11 +17,7 @@
         .last_restart_slot = 0,
     };
 
-<<<<<<< HEAD
-    pub const SIZE_OF: u64 = @sizeOf(LastRestartSlot);
-=======
     pub const STORAGE_SIZE: u64 = @sizeOf(LastRestartSlot);
->>>>>>> cbaa5f1f
 
     pub fn initRandom(random: std.Random) LastRestartSlot {
         if (!builtin.is_test) @compileError("only for testing");
