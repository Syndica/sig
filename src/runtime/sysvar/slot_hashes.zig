--- conflicted
+++ resolved
@@ -4,11 +4,8 @@
 
 const Allocator = std.mem.Allocator;
 
-<<<<<<< HEAD
-=======
 const bincode = sig.bincode;
 
->>>>>>> 74f98e81
 const Hash = sig.core.Hash;
 const Pubkey = sig.core.Pubkey;
 const Slot = sig.core.Slot;
@@ -17,16 +14,6 @@
 pub const SlotHashes = struct {
     entries: std.ArrayListUnmanaged(Entry),
 
-<<<<<<< HEAD
-    pub const Entry = struct {
-        slot: Slot,
-        hash: Hash,
-
-        pub fn sortCmp(_: void, a: Entry, b: Entry) bool {
-            return b.slot < a.slot; // Sort by descending slot
-        }
-
-=======
     pub const @"!bincode-config" = bincode.FieldConfig(SlotHashes){
         .deserializer = deserialize,
     };
@@ -39,7 +26,6 @@
             return b.slot < a.slot; // Sort by descending slot
         }
 
->>>>>>> 74f98e81
         pub fn searchCmp(key: Slot, mid_item: Entry) std.math.Order {
             return std.math.order(mid_item.slot, key);
         }
@@ -53,16 +39,7 @@
     pub const SIZE_OF: usize = 20_488;
 
     pub fn default(allocator: Allocator) Allocator.Error!SlotHashes {
-<<<<<<< HEAD
-        return .{
-            .entries = try .initCapacity(
-                allocator,
-                MAX_ENTRIES + 1, // Allows .insertAssumeCapacity in `add` method
-            ),
-        };
-=======
         return .{ .entries = try .initCapacity(allocator, MAX_ENTRIES) };
->>>>>>> 74f98e81
     }
 
     pub fn deinit(self: SlotHashes, allocator: Allocator) void {
@@ -82,15 +59,6 @@
 
     pub fn add(self: *SlotHashes, slot: Slot, hash: Hash) void {
         const index = std.sort.lowerBound(Entry, self.entries.items, slot, Entry.searchCmp);
-<<<<<<< HEAD
-        // Slot is too old, greater than max entries
-        if (index == self.entries.items.len) return;
-        // Slot exists, overwrite hash
-        if (self.entries.items[index].slot == slot) self.entries.items[index].hash = hash;
-        // Insert and pop last slot
-        self.entries.insertAssumeCapacity(index, .{ .slot = slot, .hash = hash });
-        _ = self.entries.pop();
-=======
         // If the slot is to old, do not insert. Otherwise if the entries are full, pop the last entry.
         if (index == self.entries.capacity) {
             return;
@@ -106,7 +74,6 @@
         } else {
             self.entries.insertAssumeCapacity(index, .{ .slot = slot, .hash = hash });
         }
->>>>>>> 74f98e81
     }
 
     pub fn initWithEntries(
@@ -119,19 +86,6 @@
         try self.entries.appendSlice(allocator, entries);
         std.sort.heap(Entry, self.entries.items, {}, Entry.sortCmp);
         return self;
-<<<<<<< HEAD
-    }
-
-    pub fn initRandom(allocator: Allocator, random: std.Random) Allocator.Error!SlotHashes {
-        if (!builtin.is_test) @compileError("only for testing");
-        var self = try SlotHashes.default(allocator);
-        for (0..MAX_ENTRIES) |_| self.add(
-            random.intRangeAtMost(Slot, 0, 1_000),
-            Hash.initRandom(random),
-        );
-        std.sort.heap(Entry, self.entries.items, {}, Entry.sortCmp);
-        return self;
-=======
     }
 
     pub fn initRandom(allocator: Allocator, random: std.Random) Allocator.Error!SlotHashes {
@@ -234,6 +188,5 @@
             slot_hashes.entries.items,
             deserialized.entries.items,
         );
->>>>>>> 74f98e81
     }
 }