--- conflicted
+++ resolved
@@ -12,22 +12,6 @@
 
 /// [agave] https://github.com/anza-xyz/agave/blob/8db563d3bba4d03edf0eb2737fba87f394c32b64/sdk/slot-hashes/src/lib.rs#L43
 pub const SlotHashes = struct {
-<<<<<<< HEAD
-    entries: std.ArrayListUnmanaged(Entry),
-
-    pub const @"!bincode-config" = bincode.FieldConfig(SlotHashes){
-        .deserializer = deserialize,
-    };
-
-    pub const Entry = struct {
-        slot: Slot,
-        hash: Hash,
-
-        pub fn sortCmp(_: void, a: Entry, b: Entry) bool {
-            return b.slot < a.slot; // Sort by descending slot
-        }
-
-=======
     entries: *std.BoundedArray(Entry, MAX_ENTRIES),
 
     pub const Entry = struct {
@@ -38,7 +22,6 @@
             return b.slot < a.slot; // Sort by descending slot
         }
 
->>>>>>> cbaa5f1f
         pub fn searchCmp(key: Slot, mid_item: Entry) std.math.Order {
             return std.math.order(mid_item.slot, key);
         }
@@ -49,20 +32,6 @@
 
     pub const MAX_ENTRIES: usize = 512;
 
-<<<<<<< HEAD
-    pub const SIZE_OF: usize = 20_488;
-
-    pub fn default(allocator: Allocator) Allocator.Error!SlotHashes {
-        return .{ .entries = try .initCapacity(allocator, MAX_ENTRIES) };
-    }
-
-    pub fn deinit(self: SlotHashes, allocator: Allocator) void {
-        allocator.free(self.entries.allocatedSlice());
-    }
-
-    pub fn getIndex(self: *const SlotHashes, slot: u64) ?usize {
-        return std.sort.binarySearch(Entry, self.entries.items, slot, Entry.searchCmp);
-=======
     pub const STORAGE_SIZE: usize = 20_488;
 
     pub fn init(allocator: Allocator) Allocator.Error!SlotHashes {
@@ -77,39 +46,16 @@
 
     pub fn getIndex(self: *const SlotHashes, slot: u64) ?usize {
         return std.sort.binarySearch(Entry, self.entries.constSlice(), slot, Entry.searchCmp);
->>>>>>> cbaa5f1f
     }
 
     pub fn get(self: *const SlotHashes, slot: Slot) ?Hash {
         return if (self.getIndex(slot)) |index|
-<<<<<<< HEAD
-            self.entries.items[index].hash
-=======
             self.entries.buffer[index].hash
->>>>>>> cbaa5f1f
         else
             null;
     }
 
     pub fn add(self: *SlotHashes, slot: Slot, hash: Hash) void {
-<<<<<<< HEAD
-        const index = std.sort.lowerBound(Entry, self.entries.items, slot, Entry.searchCmp);
-        // If the slot is to old, do not insert. Otherwise if the entries are full, pop the last entry.
-        if (index == self.entries.capacity) {
-            return;
-        } else if (self.entries.items.len == self.entries.capacity) {
-            _ = self.entries.pop();
-        }
-
-        // If the slot already exists, update the hash
-        if (index < self.entries.items.len and
-            self.entries.items[index].slot == slot)
-        {
-            self.entries.items[index].hash = hash;
-        } else {
-            self.entries.insertAssumeCapacity(index, .{ .slot = slot, .hash = hash });
-        }
-=======
         const index = std.sort.lowerBound(Entry, self.entries.constSlice(), slot, Entry.searchCmp);
         // If the slot is to old, do not insert. Otherwise if the entries are full, pop the last entry.
         if (index == MAX_ENTRIES) return;
@@ -124,7 +70,6 @@
         else
             // SAFETY: entries has space for at least one more entry due to popping the last entry if it was full.
             self.entries.insert(index, .{ .slot = slot, .hash = hash }) catch unreachable;
->>>>>>> cbaa5f1f
     }
 
     pub fn initWithEntries(
@@ -133,34 +78,20 @@
     ) Allocator.Error!SlotHashes {
         if (!builtin.is_test) @compileError("only for testing");
         std.debug.assert(entries.len <= MAX_ENTRIES);
-<<<<<<< HEAD
-        var self = try SlotHashes.default(allocator);
-        try self.entries.appendSlice(allocator, entries);
-        std.sort.heap(Entry, self.entries.items, {}, Entry.sortCmp);
-=======
         var self = try SlotHashes.init(allocator);
         self.entries.appendSlice(entries) catch unreachable;
         std.sort.heap(Entry, self.entries.slice(), {}, Entry.sortCmp);
->>>>>>> cbaa5f1f
         return self;
     }
 
     pub fn initRandom(allocator: Allocator, random: std.Random) Allocator.Error!SlotHashes {
         if (!builtin.is_test) @compileError("only for testing");
-<<<<<<< HEAD
-        var self = try SlotHashes.default(allocator);
-=======
         var self = try SlotHashes.init(allocator);
->>>>>>> cbaa5f1f
         for (0..random.uintLessThan(usize, MAX_ENTRIES)) |_| self.add(
             random.intRangeAtMost(Slot, 0, 1_000),
             Hash.initRandom(random),
         );
-<<<<<<< HEAD
-        std.sort.heap(Entry, self.entries.items, {}, Entry.sortCmp);
-=======
         std.sort.heap(Entry, self.entries.slice(), {}, Entry.sortCmp);
->>>>>>> cbaa5f1f
         return self;
     }
 };
@@ -240,102 +171,11 @@
         const deserialized = try bincode.readFromSlice(allocator, SlotHashes, serialized, .{});
         defer deserialized.deinit(allocator);
 
-<<<<<<< HEAD
-    pub fn deserialize(allocator: Allocator, reader: anytype, _: bincode.Params) !SlotHashes {
-        var entries = try bincode.read(allocator, std.ArrayListUnmanaged(Entry), reader, .{});
-        try entries.ensureTotalCapacityPrecise(allocator, MAX_ENTRIES);
-        return .{ .entries = entries };
-    }
-};
-
-test "add and get" {
-    const allocator = std.testing.allocator;
-    var prng = std.Random.DefaultPrng.init(0);
-    const random = prng.random();
-
-    var slot_hashes = SlotHashes{
-        .entries = try .initCapacity(allocator, 4),
-    };
-    defer slot_hashes.deinit(allocator);
-
-    const hash_0 = Hash.initRandom(random);
-    slot_hashes.add(0, hash_0);
-    try std.testing.expectEqual(hash_0, slot_hashes.get(0));
-
-    const hash_1 = Hash.initRandom(random);
-    slot_hashes.add(1, hash_1);
-    try std.testing.expectEqual(hash_1, slot_hashes.get(1));
-
-    const hash_2 = Hash.initRandom(random);
-    slot_hashes.add(2, hash_2);
-    try std.testing.expectEqual(hash_2, slot_hashes.get(2));
-
-    const hash_4 = Hash.initRandom(random);
-    slot_hashes.add(4, hash_4);
-    try std.testing.expectEqual(hash_4, slot_hashes.get(4));
-
-    const hash_3 = Hash.initRandom(random);
-    slot_hashes.add(3, hash_3);
-    try std.testing.expectEqual(hash_3, slot_hashes.get(3));
-
-    try std.testing.expectEqualSlices(
-        SlotHashes.Entry,
-        &.{
-            .{ .slot = 4, .hash = hash_4 },
-            .{ .slot = 3, .hash = hash_3 },
-            .{ .slot = 2, .hash = hash_2 },
-            .{ .slot = 1, .hash = hash_1 },
-        },
-        slot_hashes.entries.items,
-    );
-}
-
-test "serialize and deserialize" {
-    const allocator = std.testing.allocator;
-    var prng = std.Random.DefaultPrng.init(0);
-    const random = prng.random();
-
-    {
-        var slot_hashes = try SlotHashes.initRandom(allocator, random);
-        defer slot_hashes.deinit(allocator);
-
-        const serialized = try bincode.writeAlloc(allocator, slot_hashes, .{});
-        defer allocator.free(serialized);
-
-        const deserialized = try bincode.readFromSlice(allocator, SlotHashes, serialized, .{});
-        defer deserialized.deinit(allocator);
-
-        try std.testing.expectEqual(SlotHashes.MAX_ENTRIES, deserialized.entries.capacity);
-        try std.testing.expectEqualSlices(
-            SlotHashes.Entry,
-            slot_hashes.entries.items,
-            deserialized.entries.items,
-        );
-    }
-
-    {
-        var slot_hashes = SlotHashes{ .entries = try .initCapacity(allocator, 1) };
-        defer slot_hashes.deinit(allocator);
-        slot_hashes.add(0, Hash.initRandom(random));
-
-        const serialized = try bincode.writeAlloc(allocator, slot_hashes, .{});
-        defer allocator.free(serialized);
-
-        const deserialized = try bincode.readFromSlice(allocator, SlotHashes, serialized, .{});
-        defer deserialized.deinit(allocator);
-
-        try std.testing.expectEqual(SlotHashes.MAX_ENTRIES, deserialized.entries.capacity);
-        try std.testing.expectEqualSlices(
-            SlotHashes.Entry,
-            slot_hashes.entries.items,
-            deserialized.entries.items,
-=======
         try std.testing.expectEqual(SlotHashes.MAX_ENTRIES, deserialized.entries.capacity());
         try std.testing.expectEqualSlices(
             SlotHashes.Entry,
             slot_hashes.entries.constSlice(),
             deserialized.entries.constSlice(),
->>>>>>> cbaa5f1f
         );
     }
 }