--- conflicted
+++ resolved
@@ -154,32 +154,6 @@
                 ) catch break; // tx will fail - loaded too much
 
                 // Special casing to load BPF V3 program accounts.
-<<<<<<< HEAD
-                if (!account.owner.equals(&runtime.program.bpf_loader.v3.ID)) continue;
-
-                const program_state = sig.bincode.readFromSlice(
-                    allocator,
-                    runtime.program.bpf_loader.v3.State,
-                    account.data,
-                    .{},
-                ) catch continue;
-                defer sig.bincode.free(allocator, program_state);
-
-                if (program_state != .program) continue;
-                const program_data_address = program_state.program.programdata_address;
-
-                const program_data_account = try getAccountSharedData(
-                    allocator,
-                    account_reader,
-                    program_data_address,
-                ) orelse continue;
-
-                const entry = map.getOrPutAssumeCapacity(program_data_address);
-                if (!entry.found_existing) {
-                    entry.value_ptr.* = program_data_account;
-                } else {
-                    account_reader.allocator().free(program_data_account.data);
-=======
                 if (account.owner.equals(&runtime.program.bpf_loader.v3.ID)) {
                     const program_state = sig.bincode.readFromSlice(
                         allocator,
@@ -204,7 +178,6 @@
                     } else {
                         account_reader.allocator().free(program_data_account.data);
                     }
->>>>>>> 604174ab
                 }
             }
         }
