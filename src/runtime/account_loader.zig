const std = @import("std");
const sig = @import("../sig.zig");
const runtime = sig.runtime;

const Allocator = std.mem.Allocator;

const Hash = sig.core.Hash;
const Pubkey = sig.core.Pubkey;
const RentCollector = sig.core.rent_collector.RentCollector;
const RENT_EXEMPT_RENT_EPOCH = sig.core.rent_collector.RENT_EXEMPT_RENT_EPOCH;
const CollectedInfo = sig.core.rent_collector.CollectedInfo;
const AccountMeta = sig.core.instruction.InstructionAccount;

const SlotAccountReader = sig.accounts_db.SlotAccountReader;

const AccountSharedData = runtime.AccountSharedData;
const ComputeBudgetLimits = runtime.program.compute_budget.ComputeBudgetLimits;
const RuntimeTransaction = runtime.transaction_execution.RuntimeTransaction;
const TransactionResult = runtime.transaction_execution.TransactionResult;

// [firedancer] https://github.com/firedancer-io/firedancer/blob/ddde57c40c4d4334c25bb32de17f833d4d79a889/src/ballet/txn/fd_txn.h#L116
pub const MAX_TX_ACCOUNT_LOCKS = 128;

pub const RentDebit = struct { rent_collected: u64, rent_balance: u64 };

// [agave] https://github.com/anza-xyz/agave/blob/bb5a6e773d5f41388a962c5c4f96f5f2ef2209d0/svm/src/account_loader.rs#L417
/// agave's LoadedTransactionAccounts contains a field "program indices". This has been omitted as
/// it's a Vec<Vec<u8>> whose elements are either [program_id] or [] (when program_id is the native
/// loader), which seems pointless.
pub const LoadedTransactionAccounts = struct {
    /// data owned by BatchAccountCache
    accounts: std.BoundedArray(CachedAccount, MAX_TX_ACCOUNT_LOCKS),
    /// equal len to .accounts
    rent_debits: std.BoundedArray(RentDebit, MAX_TX_ACCOUNT_LOCKS),

    rent_collected: u64,
    loaded_accounts_data_size: u32,

    const DEFAULT: LoadedTransactionAccounts = .{
        .accounts = .{},
        .rent_debits = .{},
        .rent_collected = 0,
        .loaded_accounts_data_size = 0,
    };
};

pub const CachedAccount = struct {
    pubkey: Pubkey,
    account: *AccountSharedData,

    pub fn getAccount(self: *const CachedAccount) *const AccountSharedData {
        return self.account;
    }
};

/// Implements much of Agave's AccountLoader functionality. Owns the accounts it loads.
// [agave] https://github.com/anza-xyz/agave/blob/bb5a6e773d5f41388a962c5c4f96f5f2ef2209d0/svm/src/account_loader.rs#L154
pub const BatchAccountCache = struct {
    /// pubkey -> AccountSharedData for all pubkeys *except* SYSVAR_INSTRUCTIONS_ID, which is a
    /// special case (constructed on a per-transaction basis)
    account_cache: AccountMap = .{},

    // holds SYSVAR_INSTRUCTIONS_ID accounts, purely so we can deallocate them later. Index of each
    // one isn't intended to be meaningful.
    // NOTE: we could take this field out, and have the caller deinit it from inside LoadedTransactionAccounts
    sysvar_instruction_account_datas: std.ArrayListUnmanaged(AccountSharedData) = .{},

    // NOTE: we might want to later add another field that keeps a copy of all writable accounts.

    pub const AccountMap = std.AutoArrayHashMapUnmanaged(
        Pubkey,
        AccountSharedData,
    );

    /// Initializes a new instance with all the accounts needed for all the
    /// provided transactions.
    pub fn initFromAccountsDb(
        allocator: Allocator,
        account_reader: SlotAccountReader,
        transactions: []const RuntimeTransaction,
    ) !BatchAccountCache {
        var self = try initSufficientCapacity(allocator, transactions);
        for (transactions) |tx| {
            try self.load(allocator, account_reader, &tx.accounts, tx.instructions);
        }
        return self;
    }

    /// Allocates a sufficiently large account cache to hold every account that
    /// may be needed by these transactions.
    pub fn initSufficientCapacity(allocator: Allocator, transactions: anytype) !BatchAccountCache {
        const max_map_entries = total_account_keys: {
            var n: usize = 0;
            for (transactions) |tx| n += tx.accounts.len;
            // for getting program owner accounts and ProgramData accounts
            for (transactions) |tx| n += tx.instructions.len * 2;
            break :total_account_keys n;
        };

        // optimisation: we could also keep per-tx indexes to remove reliance on hashmap get
        var map: AccountMap = .{};
        try map.ensureUnusedCapacity(allocator, max_map_entries);

        return .{ .account_cache = map };
    }

    /// Loads all the accounts needed to process a single transaction.
    ///
    /// Assumes the best, and will not report errors. Error reporting is
    /// deferred until accounts are loaded from BatchAccountCache. No rent
    /// collection is performed.
    pub fn load(
        self: *BatchAccountCache,
        allocator: Allocator,
        account_reader: SlotAccountReader,
        accounts: *const std.MultiArrayList(sig.core.instruction.InstructionAccount),
        instructions: []const sig.runtime.InstructionInfo,
    ) !void {
        const map = &self.account_cache;

        // we assume the largest is allowed
        const max_data_len = sig.runtime.program.compute_budget.MAX_LOADED_ACCOUNTS_DATA_SIZE_BYTES;

        var tx_data_loaded: u32 = 0;

        { // load txes account_keys
            for (accounts.items(.pubkey)) |account_key| {
                if (account_key.equals(&sig.runtime.ids.SYSVAR_INSTRUCTIONS_ID)) {
                    // this code is special, and requires constructing per-transaction accounts,
                    // which we will not perform in advance.
                    @branchHint(.unlikely);
                    continue;
                }

                var created_new_account: bool = false;
                const account = if (map.get(account_key)) |acc| acc else blk: {
                    if (try getAccountSharedData(allocator, account_reader, account_key)) |acc| {
                        map.putAssumeCapacityNoClobber(account_key, acc);
                        break :blk acc;
                    } else {
                        // account not found, create a new one at this address
                        const account = AccountSharedData.NEW;
                        map.putAssumeCapacityNoClobber(account_key, account);
                        created_new_account = true;
                        break :blk account;
                    }
                };

                accumulateAndCheckLoadedAccountDataSize(
                    &tx_data_loaded,
                    account.data.len,
                    max_data_len,
                ) catch break; // tx will fail - loaded too much
            }
        }

        { // load tx instruction's program account + its owner
            var validated_loaders = std.AutoArrayHashMap(Pubkey, void).init(allocator);
            defer validated_loaders.deinit();

            var tx_loaded_account_data_len: u32 = 0;

            for (instructions) |instr| {
                const program_key = instr.program_meta.pubkey;

                if (program_key.equals(&runtime.ids.NATIVE_LOADER_ID) or
                    program_key.equals(&runtime.ids.SYSVAR_INSTRUCTIONS_ID)) continue;

                const program_account = map.get(program_key) orelse
                    unreachable; // safe: we loaded all accounts in the previous loop

                const program_owner_key = program_account.owner;

                if (validated_loaders.contains(program_owner_key))
                    continue; // already loaded + counted program account's owner

                // the native loader doesn't have an account to load
                if (program_owner_key.equals(&runtime.ids.NATIVE_LOADER_ID)) continue;

                const owner_account = if (map.get(program_owner_key)) |owner| owner else blk: {
                    const owner_account = try getAccountSharedData(
                        allocator,
                        account_reader,
                        program_owner_key,
                    ) orelse {
                        // default account ~= account missing
                        // every account which a load is attempted on should have an entry
                        map.putAssumeCapacityNoClobber(program_owner_key, AccountSharedData.NEW);
                        break; // tx will fail - can't get account
                    };

                    map.putAssumeCapacityNoClobber(program_owner_key, owner_account);

                    break :blk owner_account;
                };

                accumulateAndCheckLoadedAccountDataSize(
                    &tx_loaded_account_data_len,
                    owner_account.data.len,
                    max_data_len,
                ) catch break; // tx will fail - accounts data too large

                try validated_loaders.put(program_owner_key, {});
            }
        }

        { // load v3 loader's ProgramData accounts.
            for (instructions) |instr| {
<<<<<<< HEAD
                const program_key = accounts.items(
                    .pubkey,
                )[instr.program_meta.index_in_transaction];
=======
                const program_key = instr.program_meta.pubkey;

                if (program_key.equals(&runtime.ids.NATIVE_LOADER_ID) or
                    program_key.equals(&runtime.ids.SYSVAR_INSTRUCTIONS_ID)) continue;
>>>>>>> 80ab204b

                const program_account = map.get(program_key) orelse
                    unreachable; // safe: we loaded all accounts in the previous loop

                if (!program_account.owner.equals(&runtime.program.bpf_loader.v3.ID)) continue;

                const program_state = sig.bincode.readFromSlice(
                    allocator,
                    runtime.program.bpf_loader.v3.State,
                    program_account.data,
                    .{},
                ) catch continue;
                defer sig.bincode.free(allocator, program_state);

                if (program_state != .program) continue;
                const program_data_address = program_state.program.programdata_address;

                const program_data_account = try getAccountSharedData(
                    allocator,
                    account_reader,
                    program_data_address,
                ) orelse continue;

                const entry = map.getOrPutAssumeCapacity(program_data_address);
                if (!entry.found_existing) {
                    entry.value_ptr.* = program_data_account;
                } else {
                    account_reader.allocator().free(program_data_account.data);
                }
            }
        }
    }

    pub fn deinit(self_const: BatchAccountCache, allocator: Allocator) void {
        var self = self_const;
        for (self.account_cache.values()) |account| {
            allocator.free(account.data);
        }
        self.account_cache.deinit(allocator);
        for (self.sysvar_instruction_account_datas.items) |account| {
            allocator.free(account.data);
        }
        self.sysvar_instruction_account_datas.deinit(allocator);
    }

    const LoadedTransactionAccountsError = error{
        OutOfMemory,
        ProgramAccountNotFound,
        InvalidProgramForExecution,
        MaxLoadedAccountsDataSizeExceeded,
    };

    /// Assumes `transaction` was in initFromAccountsDb's `transactions` parameter.
    /// Reports account loading errors.
    /// By the time this is called, we have no dependency on accountsdb.
    pub fn loadTransactionAccounts(
        // note: think we make this a *const by moving sysvar instruction account construction into init
        self: *BatchAccountCache,
        allocator: Allocator,
        transaction: *const RuntimeTransaction,
        rent_collector: *const RentCollector,
        feature_set: *const sig.core.FeatureSet,
        slot: sig.core.Slot,
        compute_budget_limits: *const ComputeBudgetLimits,
    ) error{OutOfMemory}!TransactionResult(LoadedTransactionAccounts) {
        const result = loadTransactionAccountsInner(
            self,
            allocator,
            transaction,
            rent_collector,
            feature_set,
            slot,
            compute_budget_limits,
        ) catch |err| return switch (err) {
            error.OutOfMemory => error.OutOfMemory,
            error.ProgramAccountNotFound => .{ .err = .ProgramAccountNotFound },
            error.InvalidProgramForExecution => .{ .err = .InvalidProgramForExecution },
            error.MaxLoadedAccountsDataSizeExceeded => .{
                .err = .MaxLoadedAccountsDataSizeExceeded,
            },
        };

        return .{ .ok = result };
    }

    fn loadTransactionAccountsInner(
        self: *BatchAccountCache,
        allocator: Allocator,
        transaction: *const RuntimeTransaction,
        rent_collector: *const RentCollector,
        feature_set: *const sig.core.FeatureSet,
        slot: sig.core.Slot,
        compute_budget_limits: *const ComputeBudgetLimits,
    ) LoadedTransactionAccountsError!LoadedTransactionAccounts {
        if (compute_budget_limits.loaded_accounts_bytes == 0)
            unreachable; // in agave this is sanitized somewhere prior to this

        var loaded = LoadedTransactionAccounts.DEFAULT;

        const accounts = transaction.accounts.slice();
        for (accounts.items(.pubkey), accounts.items(.is_writable)) |account_key, is_writable| {
            const loaded_account = try self.loadTransactionAccount(
                allocator,
                transaction,
                rent_collector,
                feature_set,
                slot,
                &account_key,
                is_writable,
            );

            try accumulateAndCheckLoadedAccountDataSize(
                &loaded.loaded_accounts_data_size,
                loaded_account.loaded_size,
                compute_budget_limits.loaded_accounts_bytes,
            );

            // TODO: add a comment here explaining why we can assume capacity here,
            // because I can't figure out what previous check would allow us to make
            // this assumption.

            loaded.rent_collected += loaded_account.rent_collected;

            // ignore when rent_collected = 0
            if (loaded_account.rent_collected != 0) {
                loaded.rent_debits.appendAssumeCapacity(.{
                    .rent_balance = loaded_account.account.lamports,
                    .rent_collected = loaded_account.rent_collected,
                });
            }

            loaded.accounts.appendAssumeCapacity(.{
                .account = loaded_account.account,
                .pubkey = account_key,
            });
        }

        var validated_loaders = std.AutoArrayHashMap(Pubkey, void).init(allocator);
        defer validated_loaders.deinit();

        for (transaction.instructions) |instr| {
            const program_id = &instr.program_meta.pubkey;
            if (program_id.equals(&runtime.ids.NATIVE_LOADER_ID)) continue;
            const program_account = (try loadAccount(
                self,
                allocator,
                transaction,
                program_id,
                false,
            )) orelse return error.ProgramAccountNotFound;

            if (!feature_set.active(.remove_accounts_executable_flag_checks, slot) and
                !program_account.account.executable) return error.InvalidProgramForExecution;

            const owner_id = &program_account.account.owner;
            const owner_account = account: {
                if (owner_id.equals(&runtime.ids.NATIVE_LOADER_ID)) continue;
                if (validated_loaders.contains(owner_id.*)) continue; // only load + count owners once

                break :account try self.loadAccount(
                    allocator,
                    transaction,
                    owner_id,
                    false,
                ) orelse return error.ProgramAccountNotFound;
            };

            if (!owner_account.account.owner.equals(&runtime.ids.NATIVE_LOADER_ID)) {
                return error.InvalidProgramForExecution;
            }
            try accumulateAndCheckLoadedAccountDataSize(
                &loaded.loaded_accounts_data_size,
                owner_account.loaded_size,
                compute_budget_limits.loaded_accounts_bytes,
            );

            try validated_loaders.put(owner_id.*, {});
        }

        return loaded;
    }

    pub const LoadedTransactionAccount = struct {
        account: *AccountSharedData,
        loaded_size: usize,
        rent_collected: u64,

        const DEFAULT: LoadedTransactionAccount = .{
            .account = .{
                .lamports = 0,
                .data = &.{},
                .owner = Pubkey.ZEROES,
                .executable = false,
                .rent_epoch = RENT_EXEMPT_RENT_EPOCH,
            },
            .loaded_size = 0,
            .rent_collected = 0,
        };
    };

    fn loadTransactionAccount(
        self: *BatchAccountCache,
        allocator: Allocator,
        transaction: *const RuntimeTransaction,
        rent_collector: *const RentCollector,
        feature_set: *const sig.core.FeatureSet,
        slot: sig.core.Slot,
        key: *const Pubkey,
        is_writable: bool,
    ) error{OutOfMemory}!LoadedTransactionAccount {
        if (key.equals(&runtime.ids.SYSVAR_INSTRUCTIONS_ID)) {
            @branchHint(.unlikely);
            const account = try self.sysvar_instruction_account_datas.addOne(allocator);
            account.* = try constructInstructionsAccount(allocator, transaction);
            return .{
                .account = account,
                .loaded_size = 0,
                .rent_collected = 0,
            };
        }

        const account = (try self.loadAccount(allocator, transaction, key, is_writable)) orelse {
            // a previous instruction deallocated this account, we will make a new one in its place.

            var account = AccountSharedData.EMPTY;
            account.rent_epoch = RENT_EXEMPT_RENT_EPOCH;

            const account_ptr = self.account_cache.getPtr(key.*).?;
            allocator.free(account_ptr.data);
            account_ptr.* = account;

            return LoadedTransactionAccount{
                .account = account_ptr,
                .loaded_size = 0,
                .rent_collected = 0,
            };
        };

        const rent_collected = collectRentFromAccount(
            account.account,
            key,
            feature_set,
            slot,
            rent_collector,
        );

        return .{
            .account = account.account,
            .loaded_size = account.account.data.len,
            .rent_collected = rent_collected.rent_amount,
        };
    }

    /// null return => account is now dead
    pub fn loadAccount(
        self: *BatchAccountCache,
        allocator: Allocator,
        transaction: *const RuntimeTransaction,
        key: *const Pubkey,
        is_writable: bool,
    ) error{OutOfMemory}!?LoadedTransactionAccount {
        const maybe_account: ?*AccountSharedData = if (key.equals(
            &runtime.ids.SYSVAR_INSTRUCTIONS_ID,
        )) account: {
            @branchHint(.unlikely);
            const account = try self.sysvar_instruction_account_datas.addOne(allocator);
            account.* = try constructInstructionsAccount(allocator, transaction);
            break :account account;
        } else self.account_cache.getPtr(key.*);

        const account = maybe_account orelse unreachable;
        if (account.lamports == 0) return null;

        // agave "inspects" the account here, which caches the initial state of writeable accounts
        // TODO: we should probably do this at init time
        _ = is_writable;

        return .{
            .account = account,
            .loaded_size = account.data.len,
            .rent_collected = 0,
        };
    }
};

fn getAccountSharedData(
    allocator: Allocator,
    reader: SlotAccountReader,
    pubkey: Pubkey,
) error{ OutOfMemory, GetAccountFailedUnexpectedly }!?AccountSharedData {
    const account: sig.core.Account = reader.get(pubkey) catch |err| switch (err) {
        error.OutOfMemory => return error.OutOfMemory,
        error.FileIdNotFound,
        error.InvalidOffset,
        error.SlotNotFound,
        => return error.GetAccountFailedUnexpectedly,
    } orelse return null;
    defer account.deinit(reader.allocator());

    // NOTE: Tmp fix since accounts DB should not return accounts with 0 lamports.
    if (account.lamports == 0) return null;

    const shared_account: AccountSharedData = .{
        .data = try account.data.readAllAllocate(allocator),
        .executable = account.executable,
        .lamports = account.lamports,
        .owner = account.owner,
        .rent_epoch = account.rent_epoch,
    };

    return shared_account;
}

// [agave] https://github.com/anza-xyz/agave/blob/bb5a6e773d5f41388a962c5c4f96f5f2ef2209d0/svm/src/account_loader.rs#L293
pub fn collectRentFromAccount(
    account: *AccountSharedData,
    account_key: *const Pubkey,
    feature_set: *const sig.core.FeatureSet,
    slot: sig.core.Slot,
    rent_collector: *const RentCollector,
) CollectedInfo {
    if (!feature_set.active(.disable_rent_fees_collection, slot)) {
        @branchHint(.unlikely); // this feature should always be enabled?
        return rent_collector.collectFromExistingAccount(account_key, account);
    }

    if (account.rent_epoch != RENT_EXEMPT_RENT_EPOCH and
        rent_collector.getRentDue(
            account.lamports,
            account.data.len,
            account.rent_epoch,
        ) == .Exempt)
    {
        account.rent_epoch = RENT_EXEMPT_RENT_EPOCH;
    }

    return CollectedInfo.NoneCollected;
}

// [agave] https://github.com/anza-xyz/agave/blob/bb5a6e773d5f41388a962c5c4f96f5f2ef2209d0/svm/src/account_loader.rs#L618
fn accumulateAndCheckLoadedAccountDataSize(
    accumulated_loaded_accounts_data_size: *u32,
    account_data_size: usize,
    /// non-zero
    requested_loaded_accounts_data_size_limit: u32,
) error{MaxLoadedAccountsDataSizeExceeded}!void {
    const account_data_sz = std.math.cast(u32, account_data_size) orelse
        return error.MaxLoadedAccountsDataSizeExceeded;

    accumulated_loaded_accounts_data_size.* +|= account_data_sz;

    if (accumulated_loaded_accounts_data_size.* > requested_loaded_accounts_data_size_limit) {
        return error.MaxLoadedAccountsDataSizeExceeded;
    }
}

// [agave] https://github.com/anza-xyz/agave/blob/cb32984a9b0d5c2c6f7775bed39b66d3a22e3c46/svm/src/account_loader.rs#L639
fn constructInstructionsAccount(
    allocator: Allocator,
    transaction: *const RuntimeTransaction,
) error{OutOfMemory}!AccountSharedData {
    const Instruction = sig.core.Instruction;
    const InstructionAccount = sig.core.instruction.InstructionAccount;

    var decompiled_instructions = try std.ArrayList(Instruction).initCapacity(
        allocator,
        transaction.instructions.len,
    );
    defer {
        for (decompiled_instructions.items) |decompiled| allocator.free(decompiled.accounts);
        decompiled_instructions.deinit();
    }

    const tx_accounts = transaction.accounts.slice();

    for (transaction.instructions) |instruction| {
        const accounts_meta = try allocator.alloc(
            InstructionAccount,
            instruction.account_metas.len,
        );
        errdefer allocator.free(accounts_meta);

        for (instruction.account_metas.slice(), accounts_meta) |account_meta, *new_account_meta| {
            new_account_meta.* = .{
                .pubkey = tx_accounts.items(.pubkey)[account_meta.index_in_transaction],
                .is_signer = tx_accounts.items(.is_signer)[account_meta.index_in_transaction],
                .is_writable = tx_accounts.items(.is_writable)[account_meta.index_in_transaction],
            };
        }

        decompiled_instructions.appendAssumeCapacity(.{
            .accounts = accounts_meta,
            .data = instruction.instruction_data,
            .program_id = tx_accounts.items(.pubkey)[instruction.program_meta.index_in_transaction],
        });
    }

    // [agave] https://github.com/anza-xyz/solana-sdk/blob/0fbfb7d1467c1ab0c35e1a3b905b8ba0ac0bf538/instructions-sysvar/src/lib.rs#L68
    var data = try runtime.sysvar.instruction.serializeInstructions(
        allocator,
        decompiled_instructions.items,
    );
    defer data.deinit();
    try data.appendSlice(&.{ 0, 0 }); // room for current instruction index

    return .{
        .data = try data.toOwnedSlice(),
        .owner = runtime.ids.SYSVAR_INSTRUCTIONS_ID,
        .lamports = 0, // a bit weird, but seems correct
        .executable = false,
        .rent_epoch = 0,
    };
}

const TestingEnv = struct {
    rent_collector: RentCollector,
    feature_set: sig.core.FeatureSet,
    compute_budget_limits: ComputeBudgetLimits,
    slot: sig.core.Slot,
};

fn newTestingEnv() TestingEnv {
    if (!@import("builtin").is_test) @compileError("newTestingEnv for testing only");
    return .{
        .rent_collector = sig.core.rent_collector.defaultCollector(0),
        .feature_set = .ALL_DISABLED,
        .slot = 0,
        .compute_budget_limits = ComputeBudgetLimits{
            .heap_size = 0,
            .compute_unit_limit = 0,
            .compute_unit_price = 0,
            .loaded_accounts_bytes = 1_000,
        },
    };
}

fn emptyTxWithKeys(allocator: Allocator, keys: []const Pubkey) !RuntimeTransaction {
    if (!@import("builtin").is_test) @compileError("transactionWithKeys for testing only");

    var accounts = std.MultiArrayList(AccountMeta).empty;
    errdefer accounts.deinit(allocator);
    for (keys) |key| {
        try accounts.append(allocator, .{
            .pubkey = key,
            .is_signer = false,
            .is_writable = false,
        });
    }

    return .{
        .signature_count = 0,
        .fee_payer = Pubkey.ZEROES,
        .msg_hash = Hash.ZEROES,
        .recent_blockhash = Hash.ZEROES,
        .instructions = &.{},
        .accounts = accounts,
    };
}

test "loadTransactionAccounts empty transaction" {
    const allocator = std.testing.allocator;
    const accountsdb = std.AutoArrayHashMapUnmanaged(Pubkey, sig.core.Account).empty;
    const env = newTestingEnv();

    var batch_account_cache = try BatchAccountCache.initFromAccountsDb(
        allocator,
        .{ .single_version_map = &accountsdb },
        &.{},
    );
    defer batch_account_cache.deinit(allocator);

    const empty_tx = RuntimeTransaction{
        .fee_payer = Pubkey.ZEROES,
        .instructions = &.{},
        .msg_hash = Hash.ZEROES,
        .recent_blockhash = Hash.ZEROES,
        .signature_count = 0,
    };

    const tx_accounts = try batch_account_cache.loadTransactionAccountsInner(
        allocator,
        &empty_tx,
        &env.rent_collector,
        &env.feature_set,
        env.slot,
        &env.compute_budget_limits,
    );

    try std.testing.expectEqual(0, tx_accounts.accounts.len);
}

test "loadTransactionAccounts sysvar instruction" {
    const allocator = std.testing.allocator;
    var accountsdb = std.AutoArrayHashMapUnmanaged(Pubkey, sig.core.Account).empty;
    const env = newTestingEnv();

    var batch_account_cache = try BatchAccountCache.initFromAccountsDb(
        allocator,
        .{ .single_version_map = &accountsdb },
        &.{},
    );
    defer batch_account_cache.deinit(allocator);

    var accounts = std.MultiArrayList(AccountMeta).empty;
    defer accounts.deinit(allocator);
    try accounts.append(allocator, sig.core.instruction.InstructionAccount{
        .pubkey = runtime.ids.SYSVAR_INSTRUCTIONS_ID,
        .is_signer = false,
        .is_writable = false,
    });

    const empty_tx = RuntimeTransaction{
        .fee_payer = Pubkey.ZEROES,
        .instructions = &.{},
        .msg_hash = Hash.ZEROES,
        .recent_blockhash = Hash.ZEROES,
        .signature_count = 0,
        .accounts = accounts,
    };

    const tx_accounts = try batch_account_cache.loadTransactionAccountsInner(
        allocator,
        &empty_tx,
        &env.rent_collector,
        &env.feature_set,
        env.slot,
        &env.compute_budget_limits,
    );

    try std.testing.expectEqual(1, tx_accounts.accounts.len);
    const cached_account = tx_accounts.accounts.slice()[0];

    try std.testing.expect(cached_account.account.data.len > 0);
    try std.testing.expectEqual(0, tx_accounts.rent_collected);
    try std.testing.expectEqual(0, tx_accounts.loaded_accounts_data_size);
    try std.testing.expectEqual(0, tx_accounts.rent_debits.len);
}

test "accumulated size" {
    const requested_data_size_limit = 123;

    var accumulated_size: u32 = 0;
    try accumulateAndCheckLoadedAccountDataSize(
        &accumulated_size,
        requested_data_size_limit,
        requested_data_size_limit,
    );

    try std.testing.expectEqual(requested_data_size_limit, accumulated_size);

    // exceed limit
    try std.testing.expectError(
        error.MaxLoadedAccountsDataSizeExceeded,
        accumulateAndCheckLoadedAccountDataSize(
            &accumulated_size,
            1,
            requested_data_size_limit,
        ),
    );
}

test "load accounts rent paid" {
    const allocator = std.testing.allocator;
    var prng = std.Random.DefaultPrng.init(5083);
    var accountsdb = std.AutoArrayHashMapUnmanaged(Pubkey, sig.core.Account).empty;
    defer accountsdb.deinit(allocator);
    var env = newTestingEnv();
    env.compute_budget_limits.loaded_accounts_bytes = 2_000;

    const NATIVE_LOADER_ID = runtime.ids.NATIVE_LOADER_ID;

    const fee_payer_address = Pubkey.initRandom(prng.random());
    const instruction_address = Pubkey.initRandom(prng.random());

    const instruction_data = "dummy instruction";

    const fee_payer_balance = 300;
    var fee_payer_account = AccountSharedData.EMPTY;
    fee_payer_account.lamports = fee_payer_balance;

    var data: [1024]u8 = undefined;
    prng.fill(&data);

    try accountsdb.put(allocator, fee_payer_address, .{
        .data = .{ .unowned_allocation = &data },
        .lamports = fee_payer_balance,
        .executable = false,
        .owner = Pubkey.ZEROES,
        .rent_epoch = 0,
    });

    try accountsdb.put(allocator, instruction_address, .{
        .data = .{ .unowned_allocation = instruction_data },
        .lamports = 1,
        .executable = true,
        .owner = NATIVE_LOADER_ID,
        .rent_epoch = 0,
    });
    try accountsdb.put(allocator, NATIVE_LOADER_ID, .{
        .data = .{ .empty = .{ .len = 0 } },
        .lamports = 1,
        .executable = true,
        .owner = Pubkey.ZEROES,
        .rent_epoch = 0,
    });
    try accountsdb.put(allocator, Pubkey.ZEROES, .{
        .data = .{ .empty = .{ .len = 0 } },
        .lamports = 0,
        .executable = true,
        .owner = Pubkey.ZEROES,
        .rent_epoch = 0,
    });

    var tx = try emptyTxWithKeys(allocator, &.{ fee_payer_address, instruction_address });
    defer tx.accounts.deinit(allocator);

    tx.instructions = &.{
        .{
            .program_meta = .{ .pubkey = instruction_address, .index_in_transaction = 1 },
            .account_metas = try sig.runtime.InstructionInfo.AccountMetas.fromSlice(
                &.{
                    .{
                        .pubkey = fee_payer_address,
                        .index_in_transaction = 0,
                        .index_in_caller = 0,
                        .index_in_callee = 0,
                        .is_signer = true,
                        .is_writable = true,
                    },
                    .{
                        .pubkey = instruction_address,
                        .index_in_transaction = 1,
                        .index_in_caller = 1,
                        .index_in_callee = 1,
                        .is_signer = false,
                        .is_writable = false,
                    },
                },
            ),
            .instruction_data = "",
        },
    };

    var account_cache = try BatchAccountCache.initFromAccountsDb(
        allocator,
        .{ .single_version_map = &accountsdb },
        &.{tx},
    );
    defer account_cache.deinit(allocator);

    const loaded_accounts = try account_cache.loadTransactionAccountsInner(
        allocator,
        &tx,
        &env.rent_collector,
        &env.feature_set,
        env.slot,
        &env.compute_budget_limits,
    );

    // slots elapsed   slots per year    lamports per year
    //  |               |                 |      data len
    //  |               |                 |       |     overhead
    //  v               v                 v       v      v
    // ((64) / (7.8892314983999997e7)) * (3480 * (1024 + 128))
    const expected_rent = 3;
    try std.testing.expectEqual(2, loaded_accounts.accounts.len);
    try std.testing.expectEqual(expected_rent, loaded_accounts.rent_collected);
}

test "constructInstructionsAccount" {
    const allocator = std.testing.allocator;
    var prng = std.Random.DefaultPrng.init(0);

    var data: [1024]u8 = undefined;
    prng.fill(&data);

    const fee_payer_address = Pubkey.initRandom(prng.random());
    const instruction_address = Pubkey.initRandom(prng.random());

    var accounts = std.MultiArrayList(AccountMeta).empty;
    defer accounts.deinit(allocator);
    try accounts.append(allocator, sig.core.instruction.InstructionAccount{
        .pubkey = fee_payer_address,
        .is_signer = true,
        .is_writable = true,
    });
    try accounts.append(allocator, sig.core.instruction.InstructionAccount{
        .pubkey = instruction_address,
        .is_signer = false,
        .is_writable = false,
    });

    const empty_tx = RuntimeTransaction{
        .fee_payer = Pubkey.ZEROES,
        .instructions = &.{
            .{
                .program_meta = .{ .pubkey = instruction_address, .index_in_transaction = 1 },
                .account_metas = .{},
                .instruction_data = "",
                .initial_account_lamports = 0,
            },
        },
        .msg_hash = Hash.ZEROES,
        .recent_blockhash = Hash.ZEROES,
        .signature_count = 1,
        .accounts = accounts,
    };

    const checkFn = struct {
        fn f(alloc: Allocator, txn: *const RuntimeTransaction) !void {
            const account = try constructInstructionsAccount(alloc, txn);
            defer allocator.free(account.data);
        }
    }.f;

    try std.testing.checkAllAllocationFailures(allocator, checkFn, .{&empty_tx});

    const account = try constructInstructionsAccount(allocator, &empty_tx);
    defer allocator.free(account.data);
    try std.testing.expectEqual(0, account.lamports);
    try std.testing.expect(account.data.len > 8);
}

test "loadAccount allocations" {
    const NATIVE_LOADER_ID = runtime.ids.NATIVE_LOADER_ID;

    const helper = struct {
        fn check(allocator: Allocator) !void {
            var accountsdb = std.AutoArrayHashMapUnmanaged(Pubkey, sig.core.Account).empty;
            defer accountsdb.deinit(allocator);

            try accountsdb.put(allocator, NATIVE_LOADER_ID, .{
                .data = .{ .empty = .{ .len = 0 } },
                .lamports = 1,
                .executable = true,
                .owner = Pubkey.ZEROES,
                .rent_epoch = 0,
            });

            var tx = try emptyTxWithKeys(allocator, &.{NATIVE_LOADER_ID});
            defer tx.accounts.deinit(allocator);

            var batch_account_cache = try BatchAccountCache.initFromAccountsDb(
                allocator,
                .{ .single_version_map = &accountsdb },
                &.{tx},
            );
            defer batch_account_cache.deinit(allocator);

            const account = (try batch_account_cache.loadAccount(
                allocator,
                &tx,
                &NATIVE_LOADER_ID,
                false,
            )) orelse @panic("account not found");

            try std.testing.expectEqual(1, account.account.lamports);
            try std.testing.expectEqual(true, account.account.executable);
        }
    };

    try std.testing.checkAllAllocationFailures(std.testing.allocator, helper.check, .{});
}

test "load tx too large" {
    const allocator = std.testing.allocator;
    var accountsdb = std.AutoArrayHashMapUnmanaged(Pubkey, sig.core.Account).empty;
    defer accountsdb.deinit(allocator);
    var env = newTestingEnv();
    env.compute_budget_limits.loaded_accounts_bytes = 1000;

    var prng = std.Random.DefaultPrng.init(5083);
    const random = prng.random();

    const address = Pubkey.initRandom(random);

    // large account
    const account_data = try allocator.alloc(u8, 10 * 1024 * 1024);
    defer allocator.free(account_data);

    try accountsdb.put(allocator, address, .{
        .data = .{ .unowned_allocation = account_data },
        .lamports = 1_000_000,
        .executable = false,
        .owner = sig.runtime.program.system.ID,
        .rent_epoch = RENT_EXEMPT_RENT_EPOCH,
    });

    var tx = try emptyTxWithKeys(allocator, &.{address});
    defer tx.accounts.deinit(allocator);

    var account_cache = try BatchAccountCache.initFromAccountsDb(
        allocator,
        .{ .single_version_map = &accountsdb },
        &.{tx},
    );
    defer account_cache.deinit(allocator);

    const loaded_accounts_result = account_cache.loadTransactionAccountsInner(
        allocator,
        &tx,
        &env.rent_collector,
        &env.feature_set,
        env.slot,
        &env.compute_budget_limits,
    );

    try std.testing.expectError(error.MaxLoadedAccountsDataSizeExceeded, loaded_accounts_result);
}

test "dont double count program owner account data size" {
    const allocator = std.testing.allocator;
    var accountsdb = std.AutoArrayHashMapUnmanaged(Pubkey, sig.core.Account).empty;
    defer accountsdb.deinit(allocator);
    const env = newTestingEnv();
    var prng = std.Random.DefaultPrng.init(5083);
    const random = prng.random();

    const data1 = "data1"; // 5
    const data2 = "data2"; // 5
    const data_owner = "data_owner"; // 10
    const pk1 = Pubkey.initRandom(random);
    const pk2 = Pubkey.initRandom(random);
    const pk_owner = Pubkey.initRandom(random);

    // populate accountsdb
    try accountsdb.put(allocator, pk1, .{
        .data = .{ .unowned_allocation = data1 },
        .lamports = 1,
        .executable = true,
        .owner = pk_owner,
        .rent_epoch = 0,
    });
    try accountsdb.put(allocator, pk2, .{
        .data = .{ .unowned_allocation = data2 },
        .lamports = 1,
        .executable = true,
        .owner = pk_owner,
        .rent_epoch = 0,
    });
    try accountsdb.put(allocator, pk_owner, .{
        .data = .{ .unowned_allocation = data_owner },
        .lamports = 1,
        .executable = true,
        .owner = runtime.ids.NATIVE_LOADER_ID,
        .rent_epoch = 0,
    });

    // a transaction with two programs that share an owner
    // I kinda hate this init, it's very redundant
    var tx: RuntimeTransaction = blk: {
        var tx = try emptyTxWithKeys(allocator, &.{ pk1, pk2 });

        const metas = try sig.runtime.InstructionInfo.AccountMetas.fromSlice(
            &.{
                .{
                    .pubkey = pk1,
                    .index_in_transaction = 0,
                    .index_in_caller = 0,
                    .index_in_callee = 0,
                    .is_signer = false,
                    .is_writable = false,
                },
                .{
                    .pubkey = pk2,
                    .index_in_transaction = 1,
                    .index_in_caller = 1,
                    .index_in_callee = 1,
                    .is_signer = false,
                    .is_writable = false,
                },
            },
        );

        tx.instructions = &.{
            .{
                .program_meta = .{ .pubkey = pk2, .index_in_transaction = 1 },
                .account_metas = metas,
                .instruction_data = "",
            },
            .{
                .program_meta = .{ .pubkey = pk1, .index_in_transaction = 0 },
                .account_metas = metas,
                .instruction_data = "",
            },
        };
        break :blk tx;
    };
    defer tx.accounts.deinit(allocator);

    var account_cache = try BatchAccountCache.initFromAccountsDb(
        allocator,
        .{ .single_version_map = &accountsdb },
        &.{tx},
    );
    defer account_cache.deinit(allocator);

    const loaded_accounts = try account_cache.loadTransactionAccountsInner(
        allocator,
        &tx,
        &env.rent_collector,
        &env.feature_set,
        env.slot,
        &env.compute_budget_limits,
    );

    try std.testing.expectEqual(
        data1.len + data2.len + data_owner.len, // owner counted once, not twice
        loaded_accounts.loaded_accounts_data_size,
    );
}

test "load, create new account" {
    const allocator = std.testing.allocator;
    var prng = std.Random.DefaultPrng.init(5083);
    const random = prng.random();
    const new_account_pk = Pubkey.initRandom(random);
    var accountsdb = std.AutoArrayHashMapUnmanaged(Pubkey, sig.core.Account).empty;
    defer accountsdb.deinit(allocator);
    const env = newTestingEnv();

    var tx = try emptyTxWithKeys(allocator, &.{new_account_pk});
    defer tx.accounts.deinit(allocator);

    var account_cache = try BatchAccountCache.initFromAccountsDb(
        allocator,
        .{ .single_version_map = &accountsdb },
        &.{tx},
    );
    defer account_cache.deinit(allocator);

    const loaded_accounts = try account_cache.loadTransactionAccountsInner(
        allocator,
        &tx,
        &env.rent_collector,
        &env.feature_set,
        env.slot,
        &env.compute_budget_limits,
    );

    try std.testing.expectEqual(1, loaded_accounts.accounts.len);
    try std.testing.expectEqual(0, loaded_accounts.rent_collected);
    try std.testing.expectEqual(0, loaded_accounts.accounts.slice()[0].account.lamports);
}

test "invalid program owner owner" {
    const allocator = std.testing.allocator;
    var prng = std.Random.DefaultPrng.init(5083);
    const random = prng.random();
    var accountsdb = std.AutoArrayHashMapUnmanaged(Pubkey, sig.core.Account).empty;
    defer accountsdb.deinit(allocator);
    const env = newTestingEnv();

    const instruction_address = Pubkey.initRandom(random);
    const instruction_owner = Pubkey.initRandom(random);
    const invalid_owner_owner = Pubkey.initRandom(random);

    try accountsdb.put(allocator, instruction_address, .{
        .data = .{ .empty = .{ .len = 0 } },
        .lamports = 1,
        .executable = true,
        .owner = instruction_owner,
        .rent_epoch = 0,
    });
    try accountsdb.put(allocator, instruction_owner, .{
        .data = .{ .empty = .{ .len = 0 } },
        .lamports = 1,
        .executable = true,
        .owner = invalid_owner_owner,
        .rent_epoch = 0,
    });

    var tx = try emptyTxWithKeys(allocator, &.{instruction_address});
    defer tx.accounts.deinit(allocator);
    tx.instructions = &.{
        .{
            .program_meta = .{ .pubkey = instruction_address, .index_in_transaction = 0 },
            .account_metas = .{},
            .instruction_data = "",
            .initial_account_lamports = 0,
        },
    };

    var account_cache = try BatchAccountCache.initFromAccountsDb(
        allocator,
        .{ .single_version_map = &accountsdb },
        &.{tx},
    );
    defer account_cache.deinit(allocator);

    const loaded_accounts_result = account_cache.loadTransactionAccountsInner(
        allocator,
        &tx,
        &env.rent_collector,
        &env.feature_set,
        env.slot,
        &env.compute_budget_limits,
    );

    try std.testing.expectError(error.InvalidProgramForExecution, loaded_accounts_result);
}

test "missing program owner account" {
    const allocator = std.testing.allocator;
    var prng = std.Random.DefaultPrng.init(5083);
    const random = prng.random();
    var accountsdb = std.AutoArrayHashMapUnmanaged(Pubkey, sig.core.Account).empty;
    defer accountsdb.deinit(allocator);
    const env = newTestingEnv();

    const instruction_address = Pubkey.initRandom(random);
    const instruction_owner = Pubkey.initRandom(random);

    try accountsdb.put(allocator, instruction_address, .{
        .data = .{ .empty = .{ .len = 0 } },
        .lamports = 1,
        .executable = true,
        .owner = instruction_owner,
        .rent_epoch = 0,
    });

    var tx = try emptyTxWithKeys(allocator, &.{instruction_address});
    defer tx.accounts.deinit(allocator);
    tx.instructions = &.{
        .{
            .program_meta = .{ .pubkey = instruction_address, .index_in_transaction = 0 },
            .account_metas = .{},
            .instruction_data = "",
            .initial_account_lamports = 0,
        },
    };

    var account_cache = try BatchAccountCache.initFromAccountsDb(
        allocator,
        .{ .single_version_map = &accountsdb },
        &.{tx},
    );
    defer account_cache.deinit(allocator);

    const loaded_accounts_result = account_cache.loadTransactionAccountsInner(
        allocator,
        &tx,
        &env.rent_collector,
        &env.feature_set,
        env.slot,
        &env.compute_budget_limits,
    );

    try std.testing.expectError(error.ProgramAccountNotFound, loaded_accounts_result);
}

test "deallocate account" {
    const allocator = std.testing.allocator;
    var prng = std.Random.DefaultPrng.init(5083);
    const random = prng.random();
    var accountsdb = std.AutoArrayHashMapUnmanaged(Pubkey, sig.core.Account).empty;
    defer accountsdb.deinit(allocator);
    const env = newTestingEnv();

    const dying_account = Pubkey.initRandom(random);

    try accountsdb.put(allocator, dying_account, .{
        .data = .{ .unowned_allocation = "this account will soon die, and so will this string" },
        .lamports = 100,
        .executable = false,
        .owner = Pubkey.ZEROES,
        .rent_epoch = 0,
    });

    var tx = try emptyTxWithKeys(allocator, &.{dying_account});
    defer tx.accounts.deinit(allocator);

    // load with the account being alive

    var account_cache = try BatchAccountCache.initFromAccountsDb(
        allocator,
        .{ .single_version_map = &accountsdb },
        &.{tx},
    );
    defer account_cache.deinit(allocator);

    try std.testing.expect(account_cache.account_cache.get(dying_account).?.data.len > 0);

    // "previous transaction" makes the account dead
    account_cache.account_cache.getPtr(dying_account).?.lamports = 0;

    // load with the account being dead
    const loaded_accounts = try account_cache.loadTransactionAccountsInner(
        allocator,
        &tx,
        &env.rent_collector,
        &env.feature_set,
        env.slot,
        &env.compute_budget_limits,
    );

    // newly created account is returned instead
    try std.testing.expectEqual(1, loaded_accounts.accounts.len);
    try std.testing.expectEqual(0, loaded_accounts.accounts.slice()[0].account.data.len);
    try std.testing.expectEqual(0, loaded_accounts.accounts.slice()[0].account.lamports);
}

test "load v3 program" {
    const allocator = std.testing.allocator;
    var prng = std.Random.DefaultPrng.init(5083);
    const random = prng.random();
    var accountsdb = std.AutoArrayHashMapUnmanaged(Pubkey, sig.core.Account).empty;
    defer accountsdb.deinit(allocator);
    const env = newTestingEnv();

    const pk_v3_program = Pubkey.initRandom(random);
    const pk_programdata = Pubkey.initRandom(random);

    const v3_program = runtime.program.bpf_loader.v3.State{
        .program = .{
            .programdata_address = pk_programdata,
        },
    };

    var v3_program_buf = std.ArrayList(u8).init(allocator);
    defer v3_program_buf.deinit();

    try sig.bincode.write(v3_program_buf.writer(), v3_program, .{});

    try accountsdb.put(allocator, runtime.program.bpf_loader.v3.ID, .{
        .data = .{ .unowned_allocation = "v3 loader" },
        .executable = true,
        .owner = runtime.ids.NATIVE_LOADER_ID,
        .lamports = 1,
        .rent_epoch = 0,
    });

    try accountsdb.put(allocator, pk_v3_program, .{
        .data = .{ .unowned_allocation = v3_program_buf.items },
        .executable = true,
        .owner = runtime.program.bpf_loader.v3.ID,
        .lamports = 1,
        .rent_epoch = 0,
    });

    try accountsdb.put(allocator, pk_programdata, .{
        .data = .{ .unowned_allocation = "program data!" },
        .executable = true,
        .owner = Pubkey.ZEROES,
        .lamports = 1,
        .rent_epoch = 0,
    });

    var tx = try emptyTxWithKeys(allocator, &.{pk_v3_program});
    defer tx.accounts.deinit(allocator);

    tx.instructions = &.{
        .{
            .program_meta = .{ .pubkey = pk_v3_program, .index_in_transaction = 0 },
            .account_metas = .{},
            .instruction_data = "",
            .initial_account_lamports = 0,
        },
    };

    var account_cache = try BatchAccountCache.initFromAccountsDb(
        allocator,
        .{ .single_version_map = &accountsdb },
        &.{tx},
    );
    defer account_cache.deinit(allocator);

    const loaded_accounts = try account_cache.loadTransactionAccountsInner(
        allocator,
        &tx,
        &env.rent_collector,
        &env.feature_set,
        env.slot,
        &env.compute_budget_limits,
    );

    // only v3 program returned (in account keys)
    try std.testing.expectEqual(1, loaded_accounts.accounts.len);
    try std.testing.expectEqual(pk_v3_program, loaded_accounts.accounts.slice()[0].pubkey);

    // v3 program + its owner (v3 loader) + v3 programdata
    try std.testing.expectEqual(3, account_cache.account_cache.count());
    try std.testing.expect(account_cache.account_cache.contains(pk_v3_program));
    try std.testing.expect(account_cache.account_cache.contains(pk_programdata));
    try std.testing.expect(account_cache.account_cache.contains(runtime.program.bpf_loader.v3.ID));
}<|MERGE_RESOLUTION|>--- conflicted
+++ resolved
@@ -206,16 +206,10 @@
 
         { // load v3 loader's ProgramData accounts.
             for (instructions) |instr| {
-<<<<<<< HEAD
-                const program_key = accounts.items(
-                    .pubkey,
-                )[instr.program_meta.index_in_transaction];
-=======
                 const program_key = instr.program_meta.pubkey;
 
                 if (program_key.equals(&runtime.ids.NATIVE_LOADER_ID) or
                     program_key.equals(&runtime.ids.SYSVAR_INSTRUCTIONS_ID)) continue;
->>>>>>> 80ab204b
 
                 const program_account = map.get(program_key) orelse
                     unreachable; // safe: we loaded all accounts in the previous loop
