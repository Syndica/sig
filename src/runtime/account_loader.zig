--- conflicted
+++ resolved
@@ -21,85 +21,6 @@
 // [firedancer] https://github.com/firedancer-io/firedancer/blob/ddde57c40c4d4334c25bb32de17f833d4d79a889/src/ballet/txn/fd_txn.h#L116
 pub const MAX_TX_ACCOUNT_LOCKS = 128;
 
-<<<<<<< HEAD
-pub const AccountsDbKind = enum {
-    AccountsDb,
-    Mocked,
-
-    pub fn T(self: AccountsDbKind) type {
-        return switch (self) {
-            .AccountsDb => *sig.accounts_db.AccountsDB,
-            .Mocked => MockedAccountsDb,
-        };
-    }
-};
-
-pub const MockedAccountsDb = struct {
-    allocator: std.mem.Allocator,
-    accounts: std.AutoArrayHashMapUnmanaged(Pubkey, sig.core.Account) = .{},
-
-    fn deinit(self: *MockedAccountsDb) void {
-        self.accounts.deinit(self.allocator);
-    }
-};
-
-/// Wraps over real & mocked accountsdb implementations
-fn AccountsDb(comptime kind: AccountsDbKind) type {
-    return struct {
-        inner: kind.T(),
-        const Self = @This();
-
-        fn allocator(self: Self) std.mem.Allocator {
-            return switch (kind) {
-                .AccountsDb => self.inner.allocator,
-                .Mocked => self.inner.allocator,
-            };
-        }
-
-        fn getAccount(
-            self: Self,
-            pubkey: *const Pubkey,
-            ancestors: *const sig.core.Ancestors,
-        ) sig.accounts_db.AccountsDB.GetAccountError!sig.core.Account {
-            return switch (kind) {
-                .AccountsDb => try self.inner.getAccountWithAncestors(pubkey, ancestors) orelse
-                    return error.PubkeyNotInIndex,
-                .Mocked => self.inner.accounts.get(pubkey.*) orelse return error.PubkeyNotInIndex,
-            };
-        }
-
-        fn getAccountSharedData(
-            self: Self,
-            data_allocator: std.mem.Allocator,
-            pubkey: *const Pubkey,
-            ancestors: *const sig.core.Ancestors,
-        ) error{ OutOfMemory, GetAccountFailedUnexpectedly }!?AccountSharedData {
-            const account: sig.core.Account = self.getAccount(pubkey, ancestors) catch |err|
-                switch (err) {
-                    error.PubkeyNotInIndex => return null,
-                    error.OutOfMemory => return error.OutOfMemory,
-                    error.FileIdNotFound,
-                    error.InvalidOffset,
-                    error.SlotNotFound,
-                    => return error.GetAccountFailedUnexpectedly,
-                };
-            defer account.deinit(self.allocator());
-
-            const shared_account: AccountSharedData = .{
-                .data = try account.data.readAllAllocate(data_allocator),
-                .executable = account.executable,
-                .lamports = account.lamports,
-                .owner = account.owner,
-                .rent_epoch = account.rent_epoch,
-            };
-
-            return shared_account;
-        }
-    };
-}
-
-=======
->>>>>>> a973f88a
 pub const RentDebit = struct { rent_collected: u64, rent_balance: u64 };
 
 // [agave] https://github.com/anza-xyz/agave/blob/bb5a6e773d5f41388a962c5c4f96f5f2ef2209d0/svm/src/account_loader.rs#L417
@@ -158,7 +79,6 @@
         allocator: Allocator,
         account_reader: SlotAccountReader,
         transactions: []const RuntimeTransaction,
-        ancestors: *const sig.core.Ancestors,
     ) !BatchAccountCache {
         // we assume the largest is allowed
         const max_data_len = sig.runtime.program.compute_budget.MAX_LOADED_ACCOUNTS_DATA_SIZE_BYTES;
@@ -192,15 +112,7 @@
 
                 var created_new_account: bool = false;
                 const account = if (map.get(account_key)) |acc| acc else blk: {
-<<<<<<< HEAD
-                    if (try accounts_db.getAccountSharedData(
-                        allocator,
-                        &account_key,
-                        ancestors,
-                    )) |acc| {
-=======
                     if (try getAccountSharedData(allocator, account_reader, account_key)) |acc| {
->>>>>>> a973f88a
                         map.putAssumeCapacityNoClobber(account_key, acc);
                         break :blk acc;
                     } else {
@@ -247,7 +159,6 @@
                         allocator,
                         account_reader,
                         program_owner_key,
-                        ancestors,
                     ) orelse {
                         // default account ~= account missing
                         // every account which a load is attempted on should have an entry
@@ -296,13 +207,8 @@
 
                 const program_data_account = try getAccountSharedData(
                     allocator,
-<<<<<<< HEAD
-                    &program_data_address,
-                    ancestors,
-=======
                     account_reader,
                     program_data_address,
->>>>>>> a973f88a
                 ) orelse continue;
 
                 const entry = map.getOrPutAssumeCapacity(program_data_address);
@@ -732,7 +638,6 @@
         allocator,
         .{ .single_version_map = &accountsdb },
         &.{},
-        &.{ .ancestors = .empty },
     );
     defer batch_account_cache.deinit(allocator);
 
@@ -764,7 +669,6 @@
         allocator,
         .{ .single_version_map = &accountsdb },
         &.{},
-        &.{ .ancestors = .empty },
     );
     defer batch_account_cache.deinit(allocator);
 
@@ -917,7 +821,6 @@
         allocator,
         .{ .single_version_map = &accountsdb },
         &.{tx},
-        &.{ .ancestors = .empty },
     );
     defer account_cache.deinit(allocator);
 
@@ -1016,7 +919,6 @@
                 allocator,
                 .{ .single_version_map = &accountsdb },
                 &.{tx},
-                &.{ .ancestors = .empty },
             );
             defer batch_account_cache.deinit(allocator);
 
@@ -1066,7 +968,6 @@
         allocator,
         .{ .single_version_map = &accountsdb },
         &.{tx},
-        &.{ .ancestors = .empty },
     );
     defer account_cache.deinit(allocator);
 
@@ -1165,7 +1066,6 @@
         allocator,
         .{ .single_version_map = &accountsdb },
         &.{tx},
-        &.{ .ancestors = .empty },
     );
     defer account_cache.deinit(allocator);
 
@@ -1199,7 +1099,6 @@
         allocator,
         .{ .single_version_map = &accountsdb },
         &.{tx},
-        &.{ .ancestors = .empty },
     );
     defer account_cache.deinit(allocator);
 
@@ -1258,7 +1157,6 @@
         allocator,
         .{ .single_version_map = &accountsdb },
         &.{tx},
-        &.{ .ancestors = .empty },
     );
     defer account_cache.deinit(allocator);
 
@@ -1307,7 +1205,6 @@
         allocator,
         .{ .single_version_map = &accountsdb },
         &.{tx},
-        &.{ .ancestors = .empty },
     );
     defer account_cache.deinit(allocator);
 
@@ -1349,7 +1246,6 @@
         allocator,
         .{ .single_version_map = &accountsdb },
         &.{tx},
-        &.{ .ancestors = .empty },
     );
     defer account_cache.deinit(allocator);
 
@@ -1435,7 +1331,6 @@
         allocator,
         .{ .single_version_map = &accountsdb },
         &.{tx},
-        &.{},
     );
     defer account_cache.deinit(allocator);
 
