const std = @import("std");
const sig = @import("../sig.zig");

const Pubkey = sig.core.Pubkey;

// TODO: Consider moving the below to the pubkey module

/// [agave] https://github.com/anza-xyz/agave/blob/faea52f338df8521864ab7ce97b120b2abb5ce13/sdk/program/src/pubkey.rs#L26
pub const MAX_SEED_LEN = 32;

/// [agave] https://github.com/anza-xyz/agave/blob/c5ed1663a1218e9e088e30c81677bc88059cc62b/sdk/pubkey/src/lib.rs#L44-L45
pub const MAX_SEEDS: usize = 16;

/// [agave] https://github.com/anza-xyz/agave/blob/faea52f338df8521864ab7ce97b120b2abb5ce13/sdk/program/src/pubkey.rs#L32
const PDA_MARKER = "ProgramDerivedAddress";

/// [agave] https://github.com/anza-xyz/agave/blob/faea52f338df8521864ab7ce97b120b2abb5ce13/sdk/program/src/pubkey.rs#L35
pub const PubkeyError = error{
    MaxSeedLenExceeded,
    InvalidSeeds,
    IllegalOwner,
};

/// Maps the `PubkeyError` to a `u8` to match Agave's `PubkeyError` enum.
/// [agave] https://github.com/anza-xyz/agave/blob/faea52f338df8521864ab7ce97b120b2abb5ce13/sdk/program/src/pubkey.rs#L35
pub fn mapError(err: PubkeyError) u8 {
    return switch (err) {
        error.MaxSeedLenExceeded => 0,
        error.InvalidSeeds => 1,
        error.IllegalOwner => 2,
    };
}

/// [agave] https://github.com/anza-xyz/agave/blob/faea52f338df8521864ab7ce97b120b2abb5ce13/sdk/program/src/pubkey.rs#L200
pub fn createWithSeed(
    base: Pubkey,
    seed: []const u8,
    owner: Pubkey,
) PubkeyError!Pubkey {
    if (seed.len > MAX_SEED_LEN) {
        return PubkeyError.MaxSeedLenExceeded;
    }

    const offset = owner.data.len - PDA_MARKER.len;
    if (std.mem.eql(u8, owner.data[offset..], PDA_MARKER))
        return PubkeyError.IllegalOwner;

    return .{
<<<<<<< HEAD
        .data = sig.runtime.tmp_utils.hashv(.{ &base.data, seed, &owner.data }).data,
=======
        .data = sig.core.Hash.generateSha256(.{ &base.data, seed, &owner.data }).data,
>>>>>>> eaec1dab
    };
}

/// [agave] https://github.com/anza-xyz/agave/blob/c5ed1663a1218e9e088e30c81677bc88059cc62b/sdk/pubkey/src/lib.rs#L633
pub fn findProgramAddress(
    seeds: []const []const u8,
    program_id: Pubkey,
) ?struct { Pubkey, u8 } {
    var bump_seed = [_]u8{std.math.maxInt(u8)};

    for (0..std.math.maxInt(u8)) |_| {
        defer bump_seed[0] -= 1;
        const derived_key = createProgramAddress(
            seeds,
            &bump_seed,
            program_id,
        ) catch |err| {
            switch (err) {
                PubkeyError.InvalidSeeds => continue,
                else => break,
            }
        };
        return .{ derived_key, bump_seed[0] };
    }

    return null;
}

/// [agave] https://github.com/anza-xyz/agave/blob/c5ed1663a1218e9e088e30c81677bc88059cc62b/sdk/pubkey/src/lib.rs#L721
pub fn createProgramAddress(
    seeds: []const []const u8,
    bump_seed: []const u8,
    program_id: Pubkey,
) PubkeyError!Pubkey {
    if (seeds.len + 1 > MAX_SEEDS) {
        return PubkeyError.MaxSeedLenExceeded;
    }

    for (seeds) |seed| {
        if (seed.len > MAX_SEED_LEN) return PubkeyError.MaxSeedLenExceeded;
    }

    if (bump_seed.len > MAX_SEED_LEN) {
        return PubkeyError.MaxSeedLenExceeded;
    }

    var hasher = std.crypto.hash.sha2.Sha256.init(.{});
    for (seeds) |seed| hasher.update(seed);
    hasher.update(bump_seed);
    hasher.update(&program_id.data);
    hasher.update(PDA_MARKER);
    const hash = hasher.finalResult();

    if (bytesAreCurvePoint(&hash)) {
        return PubkeyError.InvalidSeeds;
    }

    return .{ .data = hash };
}

/// [agave] https://github.com/anza-xyz/agave/blob/c5ed1663a1218e9e088e30c81677bc88059cc62b/sdk/pubkey/src/lib.rs#L289
pub fn bytesAreCurvePoint(bytes: []const u8) bool {
    const encoded_length = std.crypto.ecc.Edwards25519.encoded_length;
    if (encoded_length != bytes.len) return false;
    _ = std.crypto.ecc.Edwards25519.fromBytes(bytes[0..encoded_length].*) catch return false;
    return true;
}

test "mapError" {
    try std.testing.expectEqual(mapError(PubkeyError.MaxSeedLenExceeded), 0);
    try std.testing.expectEqual(mapError(PubkeyError.InvalidSeeds), 1);
    try std.testing.expectEqual(mapError(PubkeyError.IllegalOwner), 2);
}

// [agave] https://github.com/anza-xyz/agave/blob/c5ed1663a1218e9e088e30c81677bc88059cc62b/sdk/pubkey/src/lib.rs#L1336
test "findProgramAddress" {
    var prng = std.Random.DefaultPrng.init(5083);
    for (0..1_000) |_| {
        const program_id = Pubkey.initRandom(prng.random());

        const derived_key, const bump_seed = findProgramAddress(
            &.{ "Lil'", "Bits" },
            program_id,
        ) orelse unreachable;

        try std.testing.expectEqual(
            derived_key,
            createProgramAddress(
                &.{ "Lil'", "Bits" },
                &.{bump_seed},
                program_id,
            ),
        );
    }
}

test "createProgramAddress" {
    var prng = std.Random.DefaultPrng.init(5083);
    for (0..1_000) |_| {
        const program_id = Pubkey.initRandom(prng.random());

        const derived_key, const bump_seed = findProgramAddress(
            &.{ "Lil'", "Bits" },
            program_id,
        ) orelse unreachable;

        try std.testing.expectEqual(
            derived_key,
            createProgramAddress(
                &.{ "Lil'", "Bits" },
                &.{bump_seed},
                program_id,
            ),
        );
    }
}

test "bytesAreCurvePoint" {
    const bytes_on_curve: []const []const u8 = &.{ &.{
        184, 122, 70,  205, 215, 194, 55,  219,
        159, 56,  94,  18,  203, 78,  63,  11,
        107, 126, 107, 223, 96,  94,  9,   49,
        122, 31,  227, 26,  152, 243, 124, 42,
    }, &.{
        39,  213, 147, 248, 112, 167, 66,  184,
        142, 235, 171, 216, 255, 29,  177, 139,
        57,  136, 93,  197, 146, 244, 176, 247,
        83,  139, 174, 167, 38,  112, 156, 202,
    } };

    const bytes_off_curve: []const []const u8 = &.{ &.{
        184, 122, 70,  205, 215, 194, 55,  219,
        159, 56,  94,  18,  203, 78,  63,  11,
        107, 126, 107, 223, 96,  94,  9,   49,
        122, 31,  227, 26,  152, 243, 124, 0,
    }, &.{
        39,  213, 147, 248, 112, 167, 66,  184,
        142, 235, 171, 216, 255, 29,  177, 139,
        57,  136, 93,  197, 146, 244, 176, 247,
        83,  139, 174, 167, 38,  112, 156, 0,
    } };

    for (bytes_on_curve, bytes_off_curve) |on_curve, off_curve| {
        try std.testing.expect(bytesAreCurvePoint(on_curve));
        try std.testing.expect(!bytesAreCurvePoint(off_curve));
    }
}<|MERGE_RESOLUTION|>--- conflicted
+++ resolved
@@ -46,11 +46,7 @@
         return PubkeyError.IllegalOwner;
 
     return .{
-<<<<<<< HEAD
-        .data = sig.runtime.tmp_utils.hashv(.{ &base.data, seed, &owner.data }).data,
-=======
         .data = sig.core.Hash.generateSha256(.{ &base.data, seed, &owner.data }).data,
->>>>>>> eaec1dab
     };
 }
 
