const std = @import("std");
const sig = @import("../sig.zig");
const tracy = @import("tracy");

const account_loader = sig.runtime.account_loader;
const program_loader = sig.runtime.program_loader;
const executor = sig.runtime.executor;
const compute_budget_program = sig.runtime.program.compute_budget;
const vm = sig.vm;

const Ancestors = sig.core.Ancestors;
const BlockhashQueue = sig.core.BlockhashQueue;
const EpochStakes = sig.core.EpochStakes;
const Hash = sig.core.Hash;
const InstructionErrorEnum = sig.core.instruction.InstructionErrorEnum;
const Pubkey = sig.core.Pubkey;
const RentCollector = sig.core.rent_collector.RentCollector;
const StatusCache = sig.core.StatusCache;
const Slot = sig.core.Slot;
const RentState = sig.core.RentCollector.RentState;

const AccountSharedData = sig.runtime.AccountSharedData;
const BatchAccountCache = sig.runtime.account_loader.BatchAccountCache;
const CachedAccount = sig.runtime.account_loader.CachedAccount;
const FeatureSet = sig.core.FeatureSet;
const FeeDetails = sig.runtime.check_transactions.FeeDetails;
const InstructionInfo = sig.runtime.InstructionInfo;
const LoadedTransactionAccounts = sig.runtime.account_loader.LoadedTransactionAccounts;
const LogCollector = sig.runtime.LogCollector;
const SysvarCache = sig.runtime.SysvarCache;
const TransactionContext = sig.runtime.TransactionContext;
const TransactionContextAccount = sig.runtime.TransactionContextAccount;
const TransactionReturnData = sig.runtime.transaction_context.TransactionReturnData;
const AccountMeta = sig.core.instruction.InstructionAccount;
const ProgramMap = sig.runtime.program_loader.ProgramMap;

const TransactionError = sig.ledger.transaction_status.TransactionError;
const ComputeBudgetLimits = compute_budget_program.ComputeBudgetLimits;
const ComputeBudgetInstructionDetails = compute_budget_program.ComputeBudgetInstructionDetails;
const InstructionTrace = TransactionContext.InstructionTrace;

// Transaction execution involves logic and validation which occurs in replay
// and the svm. The location of key processes in Agave are outlined below:
//
// Replay: (Failure results in slot rejection)
//     - Signature verification
//     - Load accounts from address lookup tables
//     - Verify precompiles (if move_verify_precompiles_to_svm is false)
//     - Acquire and check batch account locks
//
// Svm:
//     - Check transactions
//     - Validate fee payer
//     - Load accounts
//
// Once the accounts have been loaded, the transaction is commitable, even if its
// execution fails.

pub const RuntimeTransaction = struct {
    signature_count: u64,
    fee_payer: Pubkey,
    msg_hash: Hash,
    recent_blockhash: Hash,
    instructions: []const InstructionInfo,
    accounts: std.MultiArrayList(AccountMeta) = .{},
    compute_budget_instruction_details: ComputeBudgetInstructionDetails = .{},
    num_lookup_tables: u64,
};

pub const TransactionExecutionEnvironment = struct {
    ancestors: *const Ancestors,
    feature_set: *const FeatureSet,
    status_cache: *StatusCache,
    sysvar_cache: *const SysvarCache,
    rent_collector: *const RentCollector,
    blockhash_queue: *const BlockhashQueue,
    epoch_stakes: *const EpochStakes,
    vm_environment: *const vm.Environment,
    next_vm_environment: ?*const vm.Environment,

    slot: u64,
    max_age: u64,
    last_blockhash: Hash,
    next_durable_nonce: Hash,
    next_lamports_per_signature: u64,
    last_lamports_per_signature: u64,

    lamports_per_signature: u64,
};

pub const TransactionExecutionConfig = struct {
    log: bool,
    log_messages_byte_limit: ?u64,
};

/// [agave] https://github.com/anza-xyz/agave/blob/5bcdd4934475fde094ffbddd3f8c4067238dc9b0/svm/src/rollback_accounts.rs#L11
pub const TransactionRollbacks = union(enum(u8)) {
    fee_payer_only: CopiedAccount,
    same_nonce_and_fee_payer: CopiedAccount,
    separate_nonce_and_fee_payer: [2]CopiedAccount,

    pub fn init(
        allocator: std.mem.Allocator,
        /// Takes ownership of this
        maybe_nonce: ?CopiedAccount,
        fee_payer: CachedAccount,
        fee_payer_rent_debit: u64,
        fee_payer_rent_epoch: sig.core.Epoch,
    ) error{OutOfMemory}!TransactionRollbacks {
        const payer_lamports = fee_payer.account.lamports +| fee_payer_rent_debit;

        if (maybe_nonce) |nonce| {
            errdefer allocator.free(nonce.account.data);
            if (fee_payer.pubkey.equals(&nonce.pubkey)) {
                const account = CopiedAccount.init(fee_payer, nonce.account.data, payer_lamports);
                return .{ .same_nonce_and_fee_payer = account };
            } else {
                const payer_data = try allocator.dupe(u8, fee_payer.account.data);
                const payer = CopiedAccount.init(fee_payer, payer_data, payer_lamports);
                return .{ .separate_nonce_and_fee_payer = .{ nonce, payer } };
            }
        } else {
            const payer_data = try allocator.dupe(u8, fee_payer.account.data);
            var copied_fee_payer = CopiedAccount.init(fee_payer, payer_data, payer_lamports);
            copied_fee_payer.account.rent_epoch = fee_payer_rent_epoch;
            return .{ .fee_payer_only = copied_fee_payer };
        }
    }

    pub fn accounts(self: *const TransactionRollbacks) []const CopiedAccount {
        return switch (self.*) {
            .fee_payer_only, .same_nonce_and_fee_payer => |*item| item[0..1],
            .separate_nonce_and_fee_payer => |*items| items,
        };
    }

    pub fn deinit(self: TransactionRollbacks, allocator: std.mem.Allocator) void {
        switch (self) {
            .fee_payer_only => |fee_payer_account| allocator.free(fee_payer_account.account.data),
            .same_nonce_and_fee_payer => |account| allocator.free(account.account.data),
            .separate_nonce_and_fee_payer => |both_accounts| for (both_accounts) |account| {
                allocator.free(account.account.data);
            },
        }
    }

    /// Number of accounts tracked for rollback
    ///
    /// Analogous to [count](https://github.com/anza-xyz/agave/blob/10fe1eb29aac9c236fd72d08ae60a3ef61ee8353/svm/src/rollback_accounts.rs#L80).
    pub fn count(self: *const TransactionRollbacks) usize {
        return switch (self.*) {
            .fee_payer_only, .same_nonce_and_fee_payer => 1,
            .separate_nonce_and_fee_payer => 2,
        };
    }

    /// Size of accounts tracked for rollback, used when calculating
    /// the actual cost of transaction processing in the cost model.
    ///
    /// Analogous to [data_size](https://github.com/anza-xyz/agave/blob/10fe1eb29aac9c236fd72d08ae60a3ef61ee8353/svm/src/rollback_accounts.rs#L89).
    pub fn dataSize(self: *const TransactionRollbacks) usize {
        return switch (self.*) {
            .fee_payer_only => |fee_payer_account| fee_payer_account.account.data.len,
            .same_nonce_and_fee_payer => |nonce| nonce.account.data.len,
            .separate_nonce_and_fee_payer => |pair| blk: {
                const nonce, const fee_payer_account = pair;
                break :blk fee_payer_account.account.data.len +| nonce.account.data.len;
            },
        };
    }
};

pub const CopiedAccount = struct {
    pubkey: Pubkey,
    account: AccountSharedData,

    pub fn init(cached_account: CachedAccount, data: []u8, lamports: u64) CopiedAccount {
        return .{
            .pubkey = cached_account.pubkey,
            .account = .{
                .data = data,
                .lamports = lamports,
                .owner = cached_account.account.owner,
                .executable = cached_account.account.executable,
                .rent_epoch = cached_account.account.rent_epoch,
            },
        };
    }

    pub fn getAccount(self: *const CopiedAccount) *const AccountSharedData {
        return &self.account;
    }
};

pub const ExecutedTransaction = struct {
    err: ?TransactionError,
    log_collector: ?LogCollector,
    instruction_trace: ?InstructionTrace,
    return_data: ?TransactionReturnData,
    compute_limit: u64,
    compute_meter: u64,
    accounts_data_len_delta: i64,

    pub fn deinit(self: *ExecutedTransaction, allocator: std.mem.Allocator) void {
        if (self.log_collector) |*lc| lc.deinit(allocator);
    }
};

pub const ProcessedTransaction = union(enum(u8)) {
    fees_only: struct {
        err: TransactionError,
        fees: FeeDetails,
        rollbacks: TransactionRollbacks,
    },
    executed: struct {
        fees: FeeDetails,
        rollbacks: TransactionRollbacks,
        loaded_accounts: LoadedTransactionAccounts,
        executed_transaction: ExecutedTransaction,
    },

    pub fn deinit(self: *ProcessedTransaction, allocator: std.mem.Allocator) void {
        switch (self.*) {
            .executed => |*executed| {
                executed.executed_transaction.deinit(allocator);
                executed.rollbacks.deinit(allocator);
            },
            .fees_only => |*fees_only| {
                fees_only.rollbacks.deinit(allocator);
            },
        }
    }

    pub const Accounts = union(enum) {
        /// *all* of the accounts that were loaded for this transaction, in the
        /// same order that they were present in the transaction.
        all_loaded: []const CachedAccount,
        /// *only* the accounts that definitely need to be written back to
        /// accountsdb, in no particular order.
        written: []const CopiedAccount,
    };

    pub fn accounts(self: *const ProcessedTransaction) Accounts {
        return switch (self.*) {
            .fees_only => |f| .{ .written = f.rollbacks.accounts() },
            .executed => |e| if (e.executed_transaction.err != null) .{
                .written = e.rollbacks.accounts(),
            } else .{
                .all_loaded = e.loaded_accounts.accounts.slice(),
            },
        };
    }

    /// Analogous to [executed_units](https://github.com/anza-xyz/agave/blob/10fe1eb29aac9c236fd72d08ae60a3ef61ee8353/svm/src/transaction_processing_result.rs#L91).
    pub fn executedUnits(self: *const ProcessedTransaction) ?u64 {
        return switch (self.*) {
            .executed => |executed| {
                const compute_start = executed.executed_transaction.compute_limit;
                const compute_remain = executed.executed_transaction.compute_meter;
                return compute_start - compute_remain;
            },
            .fees_only => null,
        };
    }

    /// Analogous to [loaded_accounts_data_size](https://github.com/anza-xyz/agave/blob/10fe1eb29aac9c236fd72d08ae60a3ef61ee8353/svm/src/transaction_processing_result.rs#L97).
    pub fn loadedAccountsDataSize(self: *const ProcessedTransaction) u32 {
        return switch (self.*) {
            .executed => |context| context.loaded_accounts.loaded_accounts_data_size,
            .fees_only => |fees_only| @intCast(fees_only.rollbacks.dataSize()),
        };
    }
};

pub fn TransactionResult(comptime T: type) type {
    return union(enum(u8)) {
        ok: T,
        err: TransactionError,
    };
}

/// [agave] https://github.com/firedancer-io/agave/blob/403d23b809fc513e2c4b433125c127cf172281a2/svm/src/transaction_processor.rs#L323-L324
pub fn loadAndExecuteTransactions(
    allocator: std.mem.Allocator,
    transactions: []const RuntimeTransaction,
    batch_account_cache: *BatchAccountCache,
    environment: *const TransactionExecutionEnvironment,
    config: *const TransactionExecutionConfig,
) error{OutOfMemory}![]TransactionResult(ProcessedTransaction) {
    var program_map = try program_loader.loadPrograms(
        allocator,
        &batch_account_cache.account_cache,
        environment.vm_environment,
        environment.slot,
    );
    defer program_map.deinit(allocator);

    const transaction_results = try allocator.alloc(
        TransactionResult(ProcessedTransaction),
        transactions.len,
    );
    for (transactions, 0..) |*transaction, index| {
        transaction_results[index] = try loadAndExecuteTransaction(
            allocator,
            transaction,
            batch_account_cache,
            environment,
            config,
            &program_map,
        );
    }
    return transaction_results;
}

/// [agave] https://github.com/firedancer-io/agave/blob/403d23b809fc513e2c4b433125c127cf172281a2/svm/src/transaction_processor.rs#L323-L324
pub fn loadAndExecuteTransaction(
    allocator: std.mem.Allocator,
    transaction: *const RuntimeTransaction,
    batch_account_cache: *BatchAccountCache,
    env: *const TransactionExecutionEnvironment,
    config: *const TransactionExecutionConfig,
    program_map: *ProgramMap,
) error{OutOfMemory}!TransactionResult(ProcessedTransaction) {
    var zone = tracy.Zone.init(@src(), .{ .name = "executeTransaction" });
    defer zone.deinit();
    errdefer zone.color(0xFF0000);

    const max_tx_locks: usize = if (env.feature_set.active(
        .increase_tx_account_lock_limit,
        env.slot,
    )) 128 else 64;

    if (transaction.accounts.len > max_tx_locks) {
        return .{ .err = .TooManyAccountLocks };
    }

    if (hasDuplicates(transaction.accounts.items(.pubkey))) {
        return .{ .err = .AccountLoadedTwice };
    }

    const check_age_result = try sig.runtime.check_transactions.checkAge(
        allocator,
        transaction,
        batch_account_cache,
        env.blockhash_queue,
        env.max_age,
        &env.next_durable_nonce,
        env.next_lamports_per_signature,
    );
    const maybe_nonce_info = switch (check_age_result) {
        .ok => |copied_account| copied_account,
        .err => |err| return .{ .err = err },
    };
    var nonce_account_is_owned = true;
    defer if (nonce_account_is_owned) if (maybe_nonce_info) |n| allocator.free(n.account.data);

    const compute_budget_result = compute_budget_program.sanitize(
        transaction.compute_budget_instruction_details,
        env.feature_set,
        env.slot,
    );
    const compute_budget_limits = switch (compute_budget_result) {
        .ok => |limits| limits,
        .err => |err| return .{ .err = err },
    };

    if (sig.runtime.check_transactions.checkStatusCache(
        &transaction.msg_hash,
        &transaction.recent_blockhash,
        env.ancestors,
        env.status_cache,
    )) |err| return .{ .err = err };

    nonce_account_is_owned = false;
    const check_fee_payer_result = try sig.runtime.check_transactions.checkFeePayer(
        allocator,
        transaction,
        batch_account_cache,
        &compute_budget_limits,
        maybe_nonce_info,
        env.rent_collector,
        env.feature_set,
        env.slot,
        env.lamports_per_signature,
    );
    const fees, const rollbacks = switch (check_fee_payer_result) {
        .ok => |result| result,
        .err => |err| return .{ .err = err },
    };
    errdefer rollbacks.deinit(allocator);

    const loaded_accounts_result = try batch_account_cache.loadTransactionAccounts(
        allocator,
        transaction,
        env.rent_collector,
        env.feature_set,
        env.slot,
        &compute_budget_limits,
    );
    const loaded_accounts = switch (loaded_accounts_result) {
        .ok => |loaded_accounts| loaded_accounts,
        .err => |err| return .{ .ok = .{
            .fees_only = .{
                .err = err,
                .fees = fees,
                .rollbacks = rollbacks,
            },
        } },
    };

    const executed_transaction = try executeTransaction(
        allocator,
        transaction,
        loaded_accounts.accounts.constSlice(),
        &compute_budget_limits,
        env,
        config,
        program_map,
    );

    return .{ .ok = .{
        .executed = .{
            .fees = fees,
            .rollbacks = rollbacks,
            .loaded_accounts = loaded_accounts,
            .executed_transaction = executed_transaction,
        },
    } };
}

/// Check for duplicate account keys.
///
/// NOTE: in agave, this check is done while creating/loading the account batch:
/// * [prepare_sanitized_batch](https://github.com/firedancer-io/agave/blob/10fe1eb29aac9c236fd72d08ae60a3ef61ee8353/runtime/src/bank.rs#L3173)
/// * [try_lock_accounts](https://github.com/firedancer-io/agave/blob/10fe1eb29aac9c236fd72d08ae60a3ef61ee8353/runtime/src/bank.rs#L3164)
/// * [lock_accounts](https://github.com/firedancer-io/agave/blob/10fe1eb29aac9c236fd72d08ae60a3ef61ee8353/accounts-db/src/accounts.rs#L569)
/// * [validate_account_locks](https://github.com/firedancer-io/agave/blob/10fe1eb29aac9c236fd72d08ae60a3ef61ee8353/accounts-db/src/account_locks.rs#L122-L123)
/// and then it is propagated to and through `load_and_execute_transactions`.
///
/// Our account batch creation/load process isn't designed to accommodate this, so what we do
/// instead is do the check when we're actually trying to load and execute the transaction.
fn hasDuplicates(account_keys: []const Pubkey) bool {
    for (account_keys, 0..) |current_key, idx| {
        for (account_keys[idx + 1 ..]) |next_key| {
            if (current_key.equals(&next_key)) {
                return true;
            }
        }
    }
    return false;
}

test hasDuplicates {
    const pk1: Pubkey = .{ .data = @splat(1) };
    const pk2: Pubkey = .{ .data = @splat(2) };
    const pk3: Pubkey = .{ .data = @splat(3) };

    try std.testing.expectEqual(false, hasDuplicates(&.{}));
    try std.testing.expectEqual(false, hasDuplicates(&.{pk1}));
    try std.testing.expectEqual(false, hasDuplicates(&.{ pk1, pk2 }));
    try std.testing.expectEqual(false, hasDuplicates(&.{ pk1, pk2, pk3 }));
    try std.testing.expectEqual(true, hasDuplicates(&.{ pk1, pk2, pk3, pk3 }));
    try std.testing.expectEqual(true, hasDuplicates(&.{ pk2, pk1, pk2, pk3 }));
}

/// [agave] https://github.com/firedancer-io/agave/blob/403d23b809fc513e2c4b433125c127cf172281a2/svm/src/transaction_processor.rs#L909
pub fn executeTransaction(
    allocator: std.mem.Allocator,
    transaction: *const RuntimeTransaction,
    loaded_accounts: []const CachedAccount,
    compute_budget_limits: *const ComputeBudgetLimits,
    environment: *const TransactionExecutionEnvironment,
    config: *const TransactionExecutionConfig,
    program_map: *ProgramMap,
) error{OutOfMemory}!ExecutedTransaction {
    var zone = tracy.Zone.init(@src(), .{ .name = "executeTransaction" });
    defer zone.deinit();

    const compute_budget = compute_budget_limits.intoComputeBudget();

    const log_collector = if (config.log)
        try LogCollector.init(allocator, config.log_messages_byte_limit)
    else
        null;

    const accounts = try allocator.alloc(
        TransactionContextAccount,
        loaded_accounts.len,
    );
    defer allocator.free(accounts);
    for (loaded_accounts, 0..) |account, index| {
        accounts[index] = .{
            .pubkey = account.pubkey,
            .account = account.account,
            .read_refs = 0,
            .write_ref = false,
        };
    }

    const instruction_datas = try getInstructionDatasSliceForPrecompiles(
        allocator,
        transaction.instructions,
        environment.feature_set,
        environment.slot,
    );
    defer if (instruction_datas) |ids| allocator.free(ids);

    var tc: TransactionContext = .{
        .allocator = allocator,
        .feature_set = environment.feature_set,
        .epoch_stakes = environment.epoch_stakes,
        .sysvar_cache = environment.sysvar_cache,
        .vm_environment = environment.vm_environment,
        .next_vm_environment = environment.next_vm_environment,
        .program_map = program_map,
        .accounts = accounts,
        .serialized_accounts = .{},
        .instruction_stack = .{},
        .instruction_trace = .{},
        .return_data = .{},
        .accounts_resize_delta = 0,
        .compute_meter = compute_budget.compute_unit_limit,
        .compute_budget = compute_budget,
        .custom_error = null,
        .log_collector = log_collector,
        .rent = environment.rent_collector.rent,
        .prev_blockhash = environment.last_blockhash,
        .prev_lamports_per_signature = environment.last_lamports_per_signature,
        .slot = environment.slot,
        .instruction_datas = instruction_datas,
    };

    const pre_account_rent_states = try transactionAccountsRentState(
        allocator,
        &tc,
        transaction,
        environment.rent_collector,
    );
    defer allocator.free(pre_account_rent_states);

    var maybe_instruction_error: ?TransactionError =
        for (transaction.instructions, 0..) |instruction_info, index| {
            executor.executeInstruction(
                allocator,
                &tc,
                instruction_info,
            ) catch |exec_err| {
                switch (exec_err) {
                    error.OutOfMemory => return error.OutOfMemory,
                    else => |ixn_err| break .{ .InstructionError = .{
                        @intCast(index),
                        InstructionErrorEnum.fromError(
                            ixn_err,
                            tc.custom_error,
                            null,
                        ) catch |err| {
                            std.debug.panic("Error conversion failed: error={}", .{err});
                        },
                    } },
                }
            };
        } else null;

    if (maybe_instruction_error == null) {
        const post_account_rent_states = try transactionAccountsRentState(
            allocator,
            &tc,
            transaction,
            environment.rent_collector,
        );
        defer allocator.free(post_account_rent_states);

        maybe_instruction_error = verifyAccountRentStateChanges(
            &tc,
            pre_account_rent_states,
            post_account_rent_states,
        );
    }

    return .{
        .err = maybe_instruction_error,
        .log_collector = tc.takeLogCollector(),
        .instruction_trace = tc.instruction_trace,
        .return_data = tc.takeReturnData(),
        .compute_limit = compute_budget.compute_unit_limit,
        .compute_meter = tc.compute_meter,
        .accounts_data_len_delta = tc.accounts_resize_delta,
    };
}

fn verifyAccountRentStateChanges(
    tc: *TransactionContext,
    pre_account_rent_states: []const ?RentState,
    post_account_rent_states: []const ?RentState,
) ?TransactionError {
    for (pre_account_rent_states, post_account_rent_states, 0..) |pre, post, i| {
        if (pre != null and post != null) {
            const account = tc.getAccountAtIndex(@intCast(i)) orelse
                @panic("account must exist in transaction context");

            if (RentCollector.checkRentStateWithAccount(
                pre.?,
                post.?,
                &account.pubkey,
                @intCast(i),
            )) |err| return err;
        }
    }
    return null;
}

fn transactionAccountsRentState(
    allocator: std.mem.Allocator,
    tc: *TransactionContext,
    txn: *const RuntimeTransaction,
    rent_collector: *const RentCollector,
) ![]const ?RentState {
    const rent_states = try allocator.alloc(?RentState, txn.accounts.len);
    for (0..txn.accounts.len) |i| {
        const rent_state = if (txn.accounts.items(.is_writable)[i]) blk: {
            const account = tc.borrowAccountAtIndex(@intCast(i), .{
                .program_id = Pubkey.ZEROES,
                .remove_accounts_executable_flag_checks = false,
            }) catch @panic("Account must exist in transaction context");
            defer account.release();

            if (sig.runtime.ids.NATIVE_LOADER_ID.equals(&account.account.owner)) {
                // TODO: Native programs should not be writable. Returning null here is correct
                // with respect to this function. However, we need to fix the is writable bug
                // and reenable this panic.
                // @panic("Native programs should not be writable");
                break :blk null;
            } else {
                break :blk rent_collector.getAccountRentState(
                    account.account.lamports,
                    account.account.data.len,
                );
            }
        } else null;
        rent_states[i] = rent_state;
    }
    return rent_states;
}

// TODO: RuntimeTransaction already contains this information which we should use in the future
// instead of allocating a new array here.
fn getInstructionDatasSliceForPrecompiles(
    allocator: std.mem.Allocator,
    instructions: []const InstructionInfo,
    feature_set: *const FeatureSet,
    slot: Slot,
) !?[]const []const u8 {
    const contains_precompile = for (instructions) |ixn_info| {
        if (ixn_info.program_meta.pubkey.equals(&sig.runtime.program.precompiles.ed25519.ID) or
            ixn_info.program_meta.pubkey.equals(&sig.runtime.program.precompiles.secp256k1.ID) or
            ixn_info.program_meta.pubkey.equals(&sig.runtime.program.precompiles.secp256r1.ID))
            break true;
    } else false;

    const move_verify_precompiles_to_svm = feature_set.active(
        .move_precompile_verification_to_svm,
        slot,
    );

    const instruction_datas = if (contains_precompile and move_verify_precompiles_to_svm) blk: {
        const instruction_datas = try allocator.alloc([]const u8, instructions.len);
        for (instructions, 0..) |instruction_info, index| {
            instruction_datas[index] = instruction_info.instruction_data;
        }
        break :blk instruction_datas;
    } else null;

    return instruction_datas;
}

test getInstructionDatasSliceForPrecompiles {
    const allocator = std.testing.allocator;

    var prng = std.Random.DefaultPrng.init(0);
    const random = prng.random();

    var feature_set = sig.core.FeatureSet.ALL_DISABLED;
    feature_set.setSlot(.move_precompile_verification_to_svm, 0);

    {
        const instructions = [_]InstructionInfo{.{
            .program_meta = .{
                .pubkey = Pubkey.initRandom(random),
                .index_in_transaction = 0,
            },
            .account_metas = .{},
            .instruction_data = "data",
            .initial_account_lamports = 0,
        }};

        const maybe_instruction_datas = try getInstructionDatasSliceForPrecompiles(
            allocator,
            &instructions,
            &feature_set,
            0,
        );
        defer if (maybe_instruction_datas) |data| allocator.free(data);

        try std.testing.expectEqual(null, maybe_instruction_datas);
    }

    {
        const instructions = [_]InstructionInfo{
            .{
                .program_meta = .{
                    .pubkey = Pubkey.initRandom(random),
                    .index_in_transaction = 0,
                },
                .account_metas = .{},
                .instruction_data = "one",
                .initial_account_lamports = 0,
            },
            .{
                .program_meta = .{
                    .pubkey = Pubkey.initRandom(random),
                    .index_in_transaction = 0,
                },
                .account_metas = .{},
                .instruction_data = "two",
                .initial_account_lamports = 0,
            },
            .{
                .program_meta = .{
                    .pubkey = sig.runtime.program.precompiles.ed25519.ID,
                    .index_in_transaction = 0,
                },
                .account_metas = .{},
                .instruction_data = "three",
                .initial_account_lamports = 0,
            },
        };

        const maybe_instruction_datas = try getInstructionDatasSliceForPrecompiles(
            allocator,
            &instructions,
            &feature_set,
            0,
        );
        defer if (maybe_instruction_datas) |datas| allocator.free(datas);

        try std.testing.expectEqualSlices(u8, "one", maybe_instruction_datas.?[0]);
        try std.testing.expectEqualSlices(u8, "two", maybe_instruction_datas.?[1]);
        try std.testing.expectEqualSlices(u8, "three", maybe_instruction_datas.?[2]);
    }
}

test "loadAndExecuteTransactions: no transactions" {
    const allocator = std.testing.allocator;
    var prng = std.Random.DefaultPrng.init(0);

    const transactions: []RuntimeTransaction = &.{};
    var batch_account_cache: account_loader.BatchAccountCache = .{};

    const ancestors: Ancestors = .{};
    const feature_set: FeatureSet = .ALL_DISABLED;
    var status_cache: StatusCache = .DEFAULT;
    const sysvar_cache: SysvarCache = .{};
    const rent_collector: RentCollector = sig.core.rent_collector.defaultCollector(10);
    const blockhash_queue: BlockhashQueue = try BlockhashQueue.initRandom(
        allocator,
        prng.random(),
        10,
    );
    defer blockhash_queue.deinit(allocator);
    const epoch_stakes = try EpochStakes.initEmptyWithGenesisStakeHistoryEntry(allocator);
    defer epoch_stakes.deinit(allocator);
    const vm_environment = vm.Environment{};
    defer vm_environment.deinit(allocator);

    const environment: TransactionExecutionEnvironment = .{
        .ancestors = &ancestors,
        .feature_set = &feature_set,
        .status_cache = &status_cache,
        .sysvar_cache = &sysvar_cache,
        .rent_collector = &rent_collector,
        .blockhash_queue = &blockhash_queue,
        .epoch_stakes = &epoch_stakes,
        .vm_environment = &vm_environment,
        .next_vm_environment = null,

        .slot = 0,
        .max_age = 0,
        .last_blockhash = Hash.ZEROES,
        .next_durable_nonce = Hash.ZEROES,
        .next_lamports_per_signature = 0,
        .last_lamports_per_signature = 0,

        .lamports_per_signature = 0,
    };

    const config = TransactionExecutionConfig{
        .log = false,
        .log_messages_byte_limit = null,
    };

    const result = try loadAndExecuteTransactions(
        allocator,
        transactions,
        &batch_account_cache,
        &environment,
        &config,
    );

    _ = result;
}

test "loadAndExecuteTransactions: invalid compute budget instruction" {
    const Signature = sig.core.Signature;
    var prng = std.Random.DefaultPrng.init(0);

    const recent_blockhash = Hash.initRandom(prng.random());

    const transaction = sig.core.Transaction{
        .signatures = &.{Signature.ZEROES},
        .version = .legacy,
        .msg = .{
            .signature_count = 1,
            .readonly_signed_count = 0,
            .readonly_unsigned_count = 1,
            .account_keys = &.{ Pubkey.ZEROES, sig.runtime.program.compute_budget.ID },
            .recent_blockhash = recent_blockhash,
            .instructions = &.{.{ // invalid compute budget instruction
                .program_index = 1,
                .account_indexes = &.{},
                .data = &.{},
            }},
        },
    };

<<<<<<< HEAD
    var blockhash_queue = try BlockhashQueue.initWithSingleEntry(
        allocator,
        recent_blockhash,
        5000,
    );
    defer blockhash_queue.deinit(allocator);

    var account_cache = BatchAccountCache{};
    defer account_cache.deinit(allocator);

    const epoch_stakes = try EpochStakes.initEmptyWithGenesisStakeHistoryEntry(allocator);
    defer epoch_stakes.deinit(allocator);

    var status_cache: StatusCache = .DEFAULT;

    const results = try loadAndExecuteTransactions(
        allocator,
        &.{transaction},
        &account_cache,
        &.{
            .ancestors = &Ancestors{},
            .feature_set = &FeatureSet.ALL_DISABLED,
            .status_cache = &status_cache,
            .sysvar_cache = &SysvarCache{},
            .rent_collector = &sig.core.rent_collector.defaultCollector(10),
            .vm_environment = &vm.Environment{},
            .next_vm_environment = null,
            .blockhash_queue = &blockhash_queue,
            .epoch_stakes = &epoch_stakes,
            .slot = 0,
            .max_age = max_age,
            .last_blockhash = recent_blockhash,
            .next_durable_nonce = Hash.ZEROES,
            .next_lamports_per_signature = 0,
            .last_lamports_per_signature = 0,
            .lamports_per_signature = 0,
        },
        &.{
            .log = false,
            .log_messages_byte_limit = null,
        },
    );
    defer {
        for (results) |*result| {
            switch (result.*) {
                .ok => |*ok| ok.deinit(allocator),
                .err => |*err| err.deinit(allocator),
            }
        }
        allocator.free(results);
    }
=======
    const result =
        sig.replay.preprocess_transaction.preprocessTransaction(transaction, .skip_sig_verify);
>>>>>>> b4abc1e1

    try std.testing.expectEqual(
        TransactionError{ .InstructionError = .{ 0, .InvalidInstructionData } },
        result.err,
    );
}

test "loadAndExecuteTransaction: simple transfer transaction" {
    const allocator = std.testing.allocator;
    var prng = std.Random.DefaultPrng.init(0);

    const sender_key = Pubkey.initRandom(prng.random());
    const receiver_key = Pubkey.initRandom(prng.random());
    const recent_blockhash = Hash.initRandom(prng.random());

    const transfer_instruction_data = try sig.bincode.writeAlloc(
        allocator,
        sig.runtime.program.system.Instruction{
            .transfer = .{ .lamports = 5_000_000 },
        },
        .{},
    );
    defer allocator.free(transfer_instruction_data);

    var accounts = std.MultiArrayList(AccountMeta){};
    defer accounts.deinit(allocator);
    try accounts.append(allocator, .{
        .pubkey = sender_key,
        .is_signer = true,
        .is_writable = true,
    });
    try accounts.append(allocator, .{
        .pubkey = receiver_key,
        .is_signer = false,
        .is_writable = true,
    });
    try accounts.append(allocator, .{
        .pubkey = sig.runtime.program.system.ID,
        .is_signer = false,
        .is_writable = false,
    });

    var transaction = RuntimeTransaction{
        .signature_count = 1,
        .fee_payer = sender_key,
        .msg_hash = Hash.initRandom(prng.random()),
        .recent_blockhash = recent_blockhash,
        .instructions = &.{.{
            .program_meta = .{
                .pubkey = sig.runtime.program.system.ID,
                .index_in_transaction = 2,
            },
            .account_metas = try .fromSlice(&.{ // sender, receiver, system program
                .{
                    .pubkey = sender_key,
                    .index_in_transaction = 0,
                    .index_in_callee = 0,
                    .index_in_caller = 0,
                    .is_signer = true,
                    .is_writable = true,
                },
                .{
                    .pubkey = receiver_key,
                    .index_in_transaction = 1,
                    .index_in_callee = 1,
                    .index_in_caller = 1,
                    .is_signer = false,
                    .is_writable = true,
                },
            }),
            .instruction_data = transfer_instruction_data,
        }},
        .accounts = accounts,
        .num_lookup_tables = 0,
    };

    // Set a compute budget that is sufficient for the transaction to succeed
    transaction.compute_budget_instruction_details.num_non_compute_budget_instructions = 1;
    transaction.compute_budget_instruction_details.num_non_migratable_builtin_instructions = 1;

    var account_cache = BatchAccountCache{};
    defer account_cache.deinit(allocator);
    try account_cache.account_cache.put(
        allocator,
        sender_key,
        .{
            .lamports = 10_000_000,
            .data = &.{},
            .owner = sig.runtime.program.system.ID,
            .executable = false,
            .rent_epoch = 0,
        },
    );
    try account_cache.account_cache.put(
        allocator,
        receiver_key,
        .{
            .lamports = 10_000_000,
            .data = &.{},
            .owner = sig.runtime.program.system.ID,
            .executable = false,
            .rent_epoch = 0,
        },
    );
    try account_cache.account_cache.put(
        allocator,
        sig.runtime.program.system.ID,
        .{
            .lamports = 1,
            .data = &.{},
            .owner = sig.runtime.ids.NATIVE_LOADER_ID,
            .executable = true,
            .rent_epoch = 0,
        },
    );

    var ancestors: Ancestors = .{};
    defer ancestors.deinit(allocator);

    const feature_set: FeatureSet = .ALL_ENABLED_AT_GENESIS;

    var status_cache: StatusCache = .DEFAULT;
    defer status_cache.deinit(allocator);

    const sysvar_cache: SysvarCache = .{};
    defer sysvar_cache.deinit(allocator);

    const rent_collector = sig.core.rent_collector.defaultCollector(10);

    var blockhash_queue = try BlockhashQueue.initWithSingleEntry(
        allocator,
        recent_blockhash,
        5000,
    );
    defer blockhash_queue.deinit(allocator);

    const epoch_stakes = try EpochStakes.initEmptyWithGenesisStakeHistoryEntry(allocator);
    defer epoch_stakes.deinit(allocator);

    const environment = TransactionExecutionEnvironment{
        .ancestors = &ancestors,
        .feature_set = &feature_set,
        .status_cache = &status_cache,
        .sysvar_cache = &sysvar_cache,
        .rent_collector = &rent_collector,
        .blockhash_queue = &blockhash_queue,
        .epoch_stakes = &epoch_stakes,
        .vm_environment = &vm.Environment{},
        .next_vm_environment = null,
        .slot = 0,
        .max_age = 0,
        .last_blockhash = transaction.recent_blockhash,
        .next_durable_nonce = Hash.ZEROES,
        .next_lamports_per_signature = 0,
        .last_lamports_per_signature = 0,
        .lamports_per_signature = 5000, // Default value
    };

    const config = TransactionExecutionConfig{
        .log = false,
        .log_messages_byte_limit = null,
    };

    { // Okay
        var program_map = ProgramMap{};
        defer program_map.deinit(allocator);
        const result = try loadAndExecuteTransaction(
            allocator,
            &transaction,
            &account_cache,
            &environment,
            &config,
            &program_map,
        );

        var processed_transaction = result.ok;
        defer processed_transaction.deinit(allocator);

        const executed_transaction = processed_transaction.executed.executed_transaction;

        const transaction_fee = processed_transaction.executed.fees.transaction_fee;
        const prioritization_fee = processed_transaction.executed.fees.prioritization_fee;
        const rent_collected = processed_transaction.executed.loaded_accounts.rent_collected;

        const sender_account = account_cache.account_cache.get(sender_key).?;
        const receiver_account = account_cache.account_cache.get(receiver_key).?;

        try std.testing.expectEqual(5_000, transaction_fee);
        try std.testing.expectEqual(0, prioritization_fee);
        try std.testing.expectEqual(0, rent_collected);
        try std.testing.expectEqual(4_995_000, sender_account.lamports);
        try std.testing.expectEqual(15_000_000, receiver_account.lamports);
        try std.testing.expectEqual(null, executed_transaction.err);
        try std.testing.expectEqual(null, executed_transaction.log_collector);
        try std.testing.expectEqual(1, executed_transaction.instruction_trace.?.len);
        try std.testing.expectEqual(null, executed_transaction.return_data);
        try std.testing.expectEqual(2_850, executed_transaction.compute_meter);
        try std.testing.expectEqual(0, executed_transaction.accounts_data_len_delta);
    }

    { // Insufficient funds
        var program_map = ProgramMap{};
        defer program_map.deinit(allocator);
        const result = try loadAndExecuteTransaction(
            allocator,
            &transaction,
            &account_cache,
            &environment,
            &config,
            &program_map,
        );

        var processed_transaction = result.ok;
        defer processed_transaction.deinit(allocator);

        const executed_transaction = processed_transaction.executed.executed_transaction;

        const transaction_fee = processed_transaction.executed.fees.transaction_fee;
        const prioritization_fee = processed_transaction.executed.fees.prioritization_fee;
        const rent_collected = processed_transaction.executed.loaded_accounts.rent_collected;

        const sender_account = account_cache.account_cache.get(sender_key).?;
        const receiver_account = account_cache.account_cache.get(receiver_key).?;

        try std.testing.expectEqual(5_000, transaction_fee);
        try std.testing.expectEqual(0, prioritization_fee);
        try std.testing.expectEqual(0, rent_collected);
        try std.testing.expectEqual(4_990_000, sender_account.lamports);
        try std.testing.expectEqual(15_000_000, receiver_account.lamports);
        try std.testing.expectEqual(0, executed_transaction.err.?.InstructionError[0]);
        try std.testing.expectEqual(
            InstructionErrorEnum{ .Custom = 1 },
            executed_transaction.err.?.InstructionError[1],
        );
        try std.testing.expectEqual(null, executed_transaction.log_collector);
        try std.testing.expectEqual(1, executed_transaction.instruction_trace.?.len);
        try std.testing.expectEqual(null, executed_transaction.return_data);
        try std.testing.expectEqual(2_850, executed_transaction.compute_meter);
        try std.testing.expectEqual(0, executed_transaction.accounts_data_len_delta);
    }
}<|MERGE_RESOLUTION|>--- conflicted
+++ resolved
@@ -832,62 +832,8 @@
         },
     };
 
-<<<<<<< HEAD
-    var blockhash_queue = try BlockhashQueue.initWithSingleEntry(
-        allocator,
-        recent_blockhash,
-        5000,
-    );
-    defer blockhash_queue.deinit(allocator);
-
-    var account_cache = BatchAccountCache{};
-    defer account_cache.deinit(allocator);
-
-    const epoch_stakes = try EpochStakes.initEmptyWithGenesisStakeHistoryEntry(allocator);
-    defer epoch_stakes.deinit(allocator);
-
-    var status_cache: StatusCache = .DEFAULT;
-
-    const results = try loadAndExecuteTransactions(
-        allocator,
-        &.{transaction},
-        &account_cache,
-        &.{
-            .ancestors = &Ancestors{},
-            .feature_set = &FeatureSet.ALL_DISABLED,
-            .status_cache = &status_cache,
-            .sysvar_cache = &SysvarCache{},
-            .rent_collector = &sig.core.rent_collector.defaultCollector(10),
-            .vm_environment = &vm.Environment{},
-            .next_vm_environment = null,
-            .blockhash_queue = &blockhash_queue,
-            .epoch_stakes = &epoch_stakes,
-            .slot = 0,
-            .max_age = max_age,
-            .last_blockhash = recent_blockhash,
-            .next_durable_nonce = Hash.ZEROES,
-            .next_lamports_per_signature = 0,
-            .last_lamports_per_signature = 0,
-            .lamports_per_signature = 0,
-        },
-        &.{
-            .log = false,
-            .log_messages_byte_limit = null,
-        },
-    );
-    defer {
-        for (results) |*result| {
-            switch (result.*) {
-                .ok => |*ok| ok.deinit(allocator),
-                .err => |*err| err.deinit(allocator),
-            }
-        }
-        allocator.free(results);
-    }
-=======
     const result =
         sig.replay.preprocess_transaction.preprocessTransaction(transaction, .skip_sig_verify);
->>>>>>> b4abc1e1
 
     try std.testing.expectEqual(
         TransactionError{ .InstructionError = .{ 0, .InvalidInstructionData } },
