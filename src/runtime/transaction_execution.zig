--- conflicted
+++ resolved
@@ -881,11 +881,7 @@
         for (results) |*result| {
             switch (result.*) {
                 .ok => |*ok| ok.deinit(allocator),
-<<<<<<< HEAD
                 .err => |*err| err.deinit(allocator),
-=======
-                .err => |err| err.deinit(allocator),
->>>>>>> fd1d8b49
             }
         }
         allocator.free(results);
@@ -1102,31 +1098,6 @@
 
         const executed_transaction = processed_transaction.executed.executed_transaction;
 
-<<<<<<< HEAD
-    var processed_transaction = result.ok;
-    defer processed_transaction.deinit(allocator);
-
-    const executed_transaction = processed_transaction.executed.executed_transaction;
-
-    const transaction_fee = processed_transaction.executed.fees.transaction_fee;
-    const prioritization_fee = processed_transaction.executed.fees.prioritization_fee;
-    const rent_collected = processed_transaction.executed.loaded_accounts.rent_collected;
-
-    const sender_account = account_cache.account_cache.get(sender_key).?;
-    const receiver_account = account_cache.account_cache.get(receiver_key).?;
-
-    try std.testing.expectEqual(35_000, transaction_fee);
-    try std.testing.expectEqual(0, prioritization_fee);
-    try std.testing.expectEqual(0, rent_collected);
-    try std.testing.expectEqual(55_000, sender_account.lamports);
-    try std.testing.expectEqual(110_000, receiver_account.lamports);
-    try std.testing.expectEqual(null, executed_transaction.err);
-    try std.testing.expectEqual(null, executed_transaction.log_collector);
-    try std.testing.expectEqual(1, executed_transaction.instruction_trace.?.len);
-    try std.testing.expectEqual(null, executed_transaction.return_data);
-    try std.testing.expectEqual(2_850, executed_transaction.compute_meter);
-    try std.testing.expectEqual(0, executed_transaction.accounts_data_len_delta);
-=======
         const transaction_fee = processed_transaction.executed.fees.transaction_fee;
         const prioritization_fee = processed_transaction.executed.fees.prioritization_fee;
         const rent_collected = processed_transaction.executed.loaded_accounts.rent_collected;
@@ -1150,5 +1121,4 @@
         try std.testing.expectEqual(2_850, executed_transaction.compute_meter);
         try std.testing.expectEqual(0, executed_transaction.accounts_data_len_delta);
     }
->>>>>>> fd1d8b49
 }