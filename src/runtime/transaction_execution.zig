const std = @import("std");
const sig = @import("../sig.zig");

const account_loader = sig.runtime.account_loader;
const program_loader = sig.runtime.program_loader;
const executor = sig.runtime.executor;
const compute_budget_program = sig.runtime.program.compute_budget;
const vm = sig.vm;

const Ancestors = sig.core.Ancestors;
const BlockhashQueue = sig.core.BlockhashQueue;
const EpochStakes = sig.core.EpochStakes;
const Hash = sig.core.Hash;
const InstructionError = sig.core.instruction.InstructionError;
const InstructionErrorEnum = sig.core.instruction.InstructionErrorEnum;
const Pubkey = sig.core.Pubkey;
const RentCollector = sig.core.rent_collector.RentCollector;
const StatusCache = sig.core.StatusCache;

const AccountSharedData = sig.runtime.AccountSharedData;
const BatchAccountCache = sig.runtime.account_loader.BatchAccountCache;
const CachedAccount = sig.runtime.account_loader.CachedAccount;
const FeatureSet = sig.core.FeatureSet;
const FeeDetails = sig.runtime.check_transactions.FeeDetails;
const InstructionInfo = sig.runtime.InstructionInfo;
const LoadedTransactionAccounts = sig.runtime.account_loader.LoadedTransactionAccounts;
const LogCollector = sig.runtime.LogCollector;
const SysvarCache = sig.runtime.SysvarCache;
const TransactionContext = sig.runtime.TransactionContext;
const TransactionContextAccount = sig.runtime.TransactionContextAccount;
const TransactionReturnData = sig.runtime.transaction_context.TransactionReturnData;
const AccountMeta = sig.core.instruction.InstructionAccount;
const ProgramMap = sig.runtime.program_loader.ProgramMap;

const TransactionError = sig.ledger.transaction_status.TransactionError;
const ComputeBudgetLimits = compute_budget_program.ComputeBudgetLimits;
const InstructionTrace = TransactionContext.InstructionTrace;

// Transaction execution involves logic and validation which occurs in replay
// and the svm. The location of key processes in Agave are outlined below:
//
// Replay: (Failure results in slot rejection)
//     - Signature verification
//     - Load accounts from address lookup tables
//     - Verify precompiles (if move_verify_precompiles_to_svm is false)
//     - Acquire and check batch account locks
//
// Svm:
//     - Check transactions
//     - Validate fee payer
//     - Load accounts
//
// Once the accounts have been loaded, the transaction is commitable, even if its
// execution fails.

pub const RuntimeTransaction = struct {
    signature_count: u64,
    fee_payer: Pubkey,
    msg_hash: Hash,
    recent_blockhash: Hash,
    instructions: []const InstructionInfo,
    accounts: std.MultiArrayList(AccountMeta) = .{},
};

pub const TransactionExecutionEnvironment = struct {
    ancestors: *const Ancestors,
    feature_set: *const FeatureSet,
    status_cache: *StatusCache,
    sysvar_cache: *const SysvarCache,
    rent_collector: *const RentCollector,
    blockhash_queue: *const BlockhashQueue,
    epoch_stakes: *const EpochStakes,
    vm_environment: *const vm.Environment,
    next_vm_environment: ?*const vm.Environment,

    slot: u64,
    max_age: u64,
    last_blockhash: Hash,
    next_durable_nonce: Hash,
    next_lamports_per_signature: u64,
    last_lamports_per_signature: u64,

    lamports_per_signature: u64,
};

pub const TransactionExecutionConfig = struct {
    log: bool,
    log_messages_byte_limit: ?u64,
};

/// [agave] https://github.com/anza-xyz/agave/blob/5bcdd4934475fde094ffbddd3f8c4067238dc9b0/svm/src/rollback_accounts.rs#L11
pub const TransactionRollbacks = union(enum(u8)) {
    fee_payer_only: CopiedAccount,
    same_nonce_and_fee_payer: CopiedAccount,
    separate_nonce_and_fee_payer: [2]CopiedAccount,

    pub fn init(
        allocator: std.mem.Allocator,
        /// Takes ownership of this
        maybe_nonce: ?CopiedAccount,
        fee_payer: CachedAccount,
        fee_payer_rent_debit: u64,
        fee_payer_rent_epoch: sig.core.Epoch,
    ) error{OutOfMemory}!TransactionRollbacks {
        const payer_lamports = fee_payer.account.lamports +| fee_payer_rent_debit;

        if (maybe_nonce) |nonce| {
            errdefer allocator.free(nonce.account.data);
            if (fee_payer.pubkey.equals(&nonce.pubkey)) {
                const account = CopiedAccount.init(fee_payer, nonce.account.data, payer_lamports);
                return .{ .same_nonce_and_fee_payer = account };
            } else {
                const payer_data = try allocator.dupe(u8, fee_payer.account.data);
                const payer = CopiedAccount.init(fee_payer, payer_data, payer_lamports);
                return .{ .separate_nonce_and_fee_payer = .{ nonce, payer } };
            }
        } else {
            const payer_data = try allocator.dupe(u8, fee_payer.account.data);
            var copied_fee_payer = CopiedAccount.init(fee_payer, payer_data, payer_lamports);
            copied_fee_payer.account.rent_epoch = fee_payer_rent_epoch;
            return .{ .fee_payer_only = copied_fee_payer };
        }
    }

    pub fn accounts(self: *const TransactionRollbacks) []const CopiedAccount {
        switch (self.*) {
            .fee_payer_only, .same_nonce_and_fee_payer => |*item| {
                return @as([*]const CopiedAccount, @ptrCast(item))[0..1];
            },
            .separate_nonce_and_fee_payer => |*items| return items,
        }
    }

    pub fn deinit(self: TransactionRollbacks, allocator: std.mem.Allocator) void {
        switch (self) {
            .fee_payer_only => |fee_payer_account| allocator.free(fee_payer_account.account.data),
            .same_nonce_and_fee_payer => |account| allocator.free(account.account.data),
            .separate_nonce_and_fee_payer => |both_accounts| for (both_accounts) |account| {
                allocator.free(account.account.data);
            },
        }
    }

    /// Number of accounts tracked for rollback
    ///
    /// Analogous to [count](https://github.com/anza-xyz/agave/blob/10fe1eb29aac9c236fd72d08ae60a3ef61ee8353/svm/src/rollback_accounts.rs#L80).
    pub fn count(self: *const TransactionRollbacks) usize {
        return switch (self.*) {
            .fee_payer_only, .same_nonce_and_fee_payer => 1,
            .separate_nonce_and_fee_payer => 2,
        };
    }

    /// Size of accounts tracked for rollback, used when calculating
    /// the actual cost of transaction processing in the cost model.
    ///
    /// Analogous to [data_size](https://github.com/anza-xyz/agave/blob/10fe1eb29aac9c236fd72d08ae60a3ef61ee8353/svm/src/rollback_accounts.rs#L89).
    pub fn dataSize(self: *const TransactionRollbacks) usize {
        return switch (self.*) {
            .fee_payer_only => |fee_payer_account| fee_payer_account.account.data.len,
            .same_nonce_and_fee_payer => |nonce| nonce.account.data.len,
            .separate_nonce_and_fee_payer => |pair| blk: {
                const nonce, const fee_payer_account = pair;
                break :blk fee_payer_account.account.data.len +| nonce.account.data.len;
            },
        };
    }
};

pub const CopiedAccount = struct {
    pubkey: Pubkey,
    account: AccountSharedData,

    pub fn init(cached_account: CachedAccount, data: []u8, lamports: u64) CopiedAccount {
        return .{
            .pubkey = cached_account.pubkey,
            .account = .{
                .data = data,
                .lamports = lamports,
                .owner = cached_account.account.owner,
                .executable = cached_account.account.executable,
                .rent_epoch = cached_account.account.rent_epoch,
            },
        };
    }

    pub fn getAccount(self: *const CopiedAccount) *const AccountSharedData {
        return &self.account;
    }
};

pub const ExecutedTransaction = struct {
    err: ?InstructionErrorEnum,
    log_collector: ?LogCollector,
    instruction_trace: ?InstructionTrace,
    return_data: ?TransactionReturnData,
    compute_limit: u64,
    compute_meter: u64,
    accounts_data_len_delta: i64,

    pub fn deinit(self: ExecutedTransaction, allocator: std.mem.Allocator) void {
        if (self.log_collector) |lc| lc.deinit(allocator);
    }
};

pub const ProcessedTransaction = union(enum(u8)) {
    fees_only: struct {
        err: TransactionError,
        fees: FeeDetails,
        rollbacks: TransactionRollbacks,
    },
    executed: struct {
        fees: FeeDetails,
        rollbacks: TransactionRollbacks,
        loaded_accounts: LoadedTransactionAccounts,
        executed_transaction: ExecutedTransaction,
    },

    pub fn deinit(self: *ProcessedTransaction, allocator: std.mem.Allocator) void {
        switch (self.*) {
            .executed => |*executed| {
                executed.executed_transaction.deinit(allocator);
                executed.rollbacks.deinit(allocator);
            },
            else => {},
        }
    }

    pub const Accounts = union(enum) {
        success: []const CachedAccount,
        rollback: []const CopiedAccount,
    };

    pub fn accounts(self: *const ProcessedTransaction) Accounts {
        return switch (self.*) {
            .fees_only => |f| .{ .rollback = f.rollbacks.accounts() },
            .executed => |e| if (e.executed_transaction.err != null) .{
                .rollback = e.rollbacks.accounts(),
            } else .{
                .success = e.loaded_accounts.accounts.slice(),
            },
        };
    }

    /// Analogous to [executed_units](https://github.com/anza-xyz/agave/blob/10fe1eb29aac9c236fd72d08ae60a3ef61ee8353/svm/src/transaction_processing_result.rs#L91).
    pub fn executedUnits(self: *const ProcessedTransaction) ?u64 {
        return switch (self.*) {
            .executed => |executed| {
                const compute_start = executed.executed_transaction.compute_limit;
                const compute_remain = executed.executed_transaction.compute_meter;
                return compute_start - compute_remain;
            },
            .fees_only => null,
        };
    }

    /// Analogous to [loaded_accounts_data_size](https://github.com/anza-xyz/agave/blob/10fe1eb29aac9c236fd72d08ae60a3ef61ee8353/svm/src/transaction_processing_result.rs#L97).
    pub fn loadedAccountsDataSize(self: *const ProcessedTransaction) u32 {
        return switch (self.*) {
            .executed => |context| context.loaded_accounts.loaded_accounts_data_size,
            .fees_only => |fees_only| @intCast(fees_only.rollbacks.dataSize()),
        };
    }
};

pub fn TransactionResult(comptime T: type) type {
    return union(enum(u8)) {
        ok: T,
        err: TransactionError,
    };
}

/// [agave] https://github.com/firedancer-io/agave/blob/403d23b809fc513e2c4b433125c127cf172281a2/svm/src/transaction_processor.rs#L323-L324
pub fn loadAndExecuteTransactions(
    allocator: std.mem.Allocator,
    transactions: []const RuntimeTransaction,
    batch_account_cache: *BatchAccountCache,
    environment: *const TransactionExecutionEnvironment,
    config: *const TransactionExecutionConfig,
) error{OutOfMemory}![]TransactionResult(ProcessedTransaction) {
    var program_map = try program_loader.loadPrograms(
        allocator,
        &batch_account_cache.account_cache,
        environment.vm_environment,
        environment.slot,
    );
    defer program_map.deinit(allocator);

    const transaction_results = try allocator.alloc(
        TransactionResult(ProcessedTransaction),
        transactions.len,
    );
    for (transactions, 0..) |*transaction, index| {
        transaction_results[index] = try loadAndExecuteTransaction(
            allocator,
            transaction,
            batch_account_cache,
            environment,
            config,
            &program_map,
        );
    }
    return transaction_results;
}

/// [agave] https://github.com/firedancer-io/agave/blob/403d23b809fc513e2c4b433125c127cf172281a2/svm/src/transaction_processor.rs#L323-L324
pub fn loadAndExecuteTransaction(
    allocator: std.mem.Allocator,
    transaction: *const RuntimeTransaction,
    batch_account_cache: *BatchAccountCache,
    environment: *const TransactionExecutionEnvironment,
    config: *const TransactionExecutionConfig,
    program_map: *const ProgramMap,
) error{OutOfMemory}!TransactionResult(ProcessedTransaction) {
    if (hasDuplicates(transaction.accounts.items(.pubkey))) {
        return .{ .err = .AccountLoadedTwice };
    }
    const check_age_result = try sig.runtime.check_transactions.checkAge(
        allocator,
        transaction,
        batch_account_cache,
        environment.blockhash_queue,
        environment.max_age,
        &environment.next_durable_nonce,
        environment.next_lamports_per_signature,
    );
    const maybe_nonce_info = switch (check_age_result) {
        .ok => |copied_account| copied_account,
        .err => |err| return .{ .err = err },
    };
    var nonce_account_is_owned = true;
    defer if (nonce_account_is_owned) if (maybe_nonce_info) |n| allocator.free(n.account.data);

    if (sig.runtime.check_transactions.checkStatusCache(
        &transaction.msg_hash,
        &transaction.recent_blockhash,
        environment.ancestors,
        environment.status_cache,
    )) |err| return .{ .err = err };

    // NOTE: in agave nonce validation occurs during check_transactions and validate_nonce_and_fee_payer.
    // Since we do not perform check transactions at the batch level, the secondary checks may not be necessary.
    // We will however need to return the corresponding errors which may occur in agave's validate_transaction_nonce.
    // [agave] hhttps://github.com/firedancer-io/agave/blob/403d23b809fc513e2c4b433125c127cf172281a2/svm/src/transaction_processor.rs#L632-L688

    // TODO: Should the compute budget program require the feature set?
    const compute_budget_result = compute_budget_program.execute(
        transaction.instructions,
        environment.feature_set,
        environment.slot,
    );
    const compute_budget_limits = switch (compute_budget_result) {
        .ok => |limits| limits,
        .err => |err| return .{ .err = err },
    };

    nonce_account_is_owned = false;
    const check_fee_payer_result = try sig.runtime.check_transactions.checkFeePayer(
        allocator,
        transaction,
        batch_account_cache,
        &compute_budget_limits,
        maybe_nonce_info,
        environment.rent_collector,
        environment.feature_set,
        environment.slot,
        environment.lamports_per_signature,
    );
    const fees, const rollbacks = switch (check_fee_payer_result) {
        .ok => |result| result,
        .err => |err| return .{ .err = err },
    };
    errdefer rollbacks.deinit(allocator);

    const loaded_accounts_result = try batch_account_cache.loadTransactionAccounts(
        allocator,
        transaction,
        environment.rent_collector,
        environment.feature_set,
        environment.slot,
        &compute_budget_limits,
    );
    const loaded_accounts = switch (loaded_accounts_result) {
        .ok => |loaded_accounts| loaded_accounts,
        .err => |err| return .{ .ok = .{
            .fees_only = .{
                .err = err,
                .fees = fees,
                .rollbacks = rollbacks,
            },
        } },
    };

    const executed_transaction = try executeTransaction(
        allocator,
        transaction,
        loaded_accounts.accounts.constSlice(),
        &compute_budget_limits,
        environment,
        config,
        program_map,
    );

    return .{ .ok = .{
        .executed = .{
            .fees = fees,
            .rollbacks = rollbacks,
            .loaded_accounts = loaded_accounts,
            .executed_transaction = executed_transaction,
        },
    } };
}

/// Check for duplicate account keys.
///
/// NOTE: in agave, this check is done while creating/loading the account batch:
/// * [prepare_sanitized_batch](https://github.com/firedancer-io/agave/blob/10fe1eb29aac9c236fd72d08ae60a3ef61ee8353/runtime/src/bank.rs#L3173)
/// * [try_lock_accounts](https://github.com/firedancer-io/agave/blob/10fe1eb29aac9c236fd72d08ae60a3ef61ee8353/runtime/src/bank.rs#L3164)
/// * [lock_accounts](https://github.com/firedancer-io/agave/blob/10fe1eb29aac9c236fd72d08ae60a3ef61ee8353/accounts-db/src/accounts.rs#L569)
/// * [validate_account_locks](https://github.com/firedancer-io/agave/blob/10fe1eb29aac9c236fd72d08ae60a3ef61ee8353/accounts-db/src/account_locks.rs#L122-L123)
/// and then it is propagated to and through `load_and_execute_transactions`.
///
/// Our account batch creation/load process isn't designed to accommodate this, so what we do
/// instead is do the check when we're actually trying to load and execute the transaction.
fn hasDuplicates(account_keys: []const Pubkey) bool {
    for (account_keys, 0..) |current_key, idx| {
        for (account_keys[idx + 1 ..]) |next_key| {
            if (current_key.equals(&next_key)) {
                return true;
            }
        }
    }
    return false;
}

test hasDuplicates {
    const pk1: Pubkey = .{ .data = @splat(1) };
    const pk2: Pubkey = .{ .data = @splat(2) };
    const pk3: Pubkey = .{ .data = @splat(3) };

    try std.testing.expectEqual(false, hasDuplicates(&.{}));
    try std.testing.expectEqual(false, hasDuplicates(&.{pk1}));
    try std.testing.expectEqual(false, hasDuplicates(&.{ pk1, pk2 }));
    try std.testing.expectEqual(false, hasDuplicates(&.{ pk1, pk2, pk3 }));
    try std.testing.expectEqual(true, hasDuplicates(&.{ pk1, pk2, pk3, pk3 }));
    try std.testing.expectEqual(true, hasDuplicates(&.{ pk2, pk1, pk2, pk3 }));
}

/// [agave] https://github.com/firedancer-io/agave/blob/403d23b809fc513e2c4b433125c127cf172281a2/svm/src/transaction_processor.rs#L909
pub fn executeTransaction(
    allocator: std.mem.Allocator,
    transaction: *const RuntimeTransaction,
    loaded_accounts: []const CachedAccount,
    compute_budget_limits: *const ComputeBudgetLimits,
    environment: *const TransactionExecutionEnvironment,
    config: *const TransactionExecutionConfig,
    program_map: *const ProgramMap,
) error{OutOfMemory}!ExecutedTransaction {
    const compute_budget = compute_budget_limits.intoComputeBudget();

    const log_collector = if (config.log)
        LogCollector.init(config.log_messages_byte_limit)
    else
        null;

    const accounts = try allocator.alloc(
        TransactionContextAccount,
        loaded_accounts.len,
    );
    defer allocator.free(accounts);
    for (loaded_accounts, 0..) |account, index| {
        accounts[index] = .{
            .pubkey = account.pubkey,
            .account = account.account,
            .read_refs = 0,
            .write_ref = false,
        };
    }

    var tc: TransactionContext = .{
        .allocator = allocator,
        .feature_set = environment.feature_set,
        .epoch_stakes = environment.epoch_stakes,
        .sysvar_cache = environment.sysvar_cache,
        .vm_environment = environment.vm_environment,
        .next_vm_environment = environment.next_vm_environment,
        .program_map = program_map,
        .accounts = accounts,
        .serialized_accounts = .{},
        .instruction_stack = .{},
        .instruction_trace = .{},
        .return_data = .{},
        .accounts_resize_delta = 0,
        .compute_meter = compute_budget.compute_unit_limit,
        .compute_budget = compute_budget,
        .custom_error = null,
        .log_collector = log_collector,
        .rent = environment.rent_collector.rent,
        .prev_blockhash = environment.last_blockhash,
        .prev_lamports_per_signature = environment.last_lamports_per_signature,
        .slot = environment.slot,
    };

    var maybe_instruction_error: ?InstructionError = null;
    for (transaction.instructions) |instruction_info| {
        executor.executeInstruction(
            allocator,
            &tc,
            instruction_info,
        ) catch |err| {
            switch (err) {
                error.OutOfMemory => return error.OutOfMemory,
                else => |e| maybe_instruction_error = e,
            }
            break;
        };
    }

    const instruction_error = if (maybe_instruction_error) |instruction_error|
        InstructionErrorEnum.fromError(instruction_error, tc.custom_error, null) catch |err|
            std.debug.panic("Failed to convert error: instruction_error{}", .{err})
    else
        null;

    return .{
        .err = instruction_error,
        .log_collector = tc.takeLogCollector(),
        .instruction_trace = tc.instruction_trace,
        .return_data = tc.takeReturnData(),
        .compute_limit = compute_budget.compute_unit_limit,
        .compute_meter = tc.compute_meter,
        .accounts_data_len_delta = tc.accounts_resize_delta,
    };
}

test "loadAndExecuteTransactions: no transactions" {
    const allocator = std.testing.allocator;
    var prng = std.Random.DefaultPrng.init(0);

    const transactions: []RuntimeTransaction = &.{};
    var batch_account_cache: account_loader.BatchAccountCache = .{};

    const ancestors: Ancestors = .{};
<<<<<<< HEAD
    const feature_set: FeatureSet = FeatureSet.EMPTY;
    var status_cache = StatusCache.DEFAULT;
=======
    const feature_set: FeatureSet = .ALL_DISABLED;
    const status_cache = StatusCache.default();
>>>>>>> aaa0cd2e
    const sysvar_cache: SysvarCache = .{};
    const rent_collector: RentCollector = sig.core.rent_collector.defaultCollector(10);
    const blockhash_queue: BlockhashQueue = try BlockhashQueue.initRandom(
        allocator,
        prng.random(),
        10,
    );
    defer blockhash_queue.deinit(allocator);
    const epoch_stakes = try EpochStakes.initEmptyWithGenesisStakeHistoryEntry(allocator);
    defer epoch_stakes.deinit(allocator);
    const vm_environment = vm.Environment{};
    defer vm_environment.deinit(allocator);

    const environment: TransactionExecutionEnvironment = .{
        .ancestors = &ancestors,
        .feature_set = &feature_set,
        .status_cache = &status_cache,
        .sysvar_cache = &sysvar_cache,
        .rent_collector = &rent_collector,
        .blockhash_queue = &blockhash_queue,
        .epoch_stakes = &epoch_stakes,
        .vm_environment = &vm_environment,
        .next_vm_environment = null,

        .slot = 0,
        .max_age = 0,
        .last_blockhash = Hash.ZEROES,
        .next_durable_nonce = Hash.ZEROES,
        .next_lamports_per_signature = 0,
        .last_lamports_per_signature = 0,

        .lamports_per_signature = 0,
    };

    const config = TransactionExecutionConfig{
        .log = false,
        .log_messages_byte_limit = null,
    };

    const result = try loadAndExecuteTransactions(
        allocator,
        transactions,
        &batch_account_cache,
        &environment,
        &config,
    );

    _ = result;
}

test "loadAndExecuteTransactions: invalid compute budget instruction" {
    const allocator = std.testing.allocator;

    var prng = std.Random.DefaultPrng.init(0);

    const max_age = 5;
    const recent_blockhash = Hash.initRandom(prng.random());

    const transaction = RuntimeTransaction{
        .signature_count = 0,
        .fee_payer = Pubkey.ZEROES,
        .msg_hash = Hash.ZEROES,
        .recent_blockhash = recent_blockhash,
        .instructions = &.{.{
            .program_meta = .{
                .pubkey = sig.runtime.program.compute_budget.ID,
                .index_in_transaction = 0,
            },
            .account_metas = .{},
            .instruction_data = &.{},
        }},
    };

    var blockhash_queue = try BlockhashQueue.initWithSingleEntry(
        allocator,
        recent_blockhash,
        5000,
    );
    defer blockhash_queue.deinit(allocator);

    var account_cache = BatchAccountCache{};
    defer account_cache.deinit(allocator);

    const epoch_stakes = try EpochStakes.initEmptyWithGenesisStakeHistoryEntry(allocator);
    defer epoch_stakes.deinit(allocator);

    var status_cache = StatusCache.DEFAULT;

    const results = try loadAndExecuteTransactions(
        allocator,
        &.{transaction},
        &account_cache,
        &.{
            .ancestors = &Ancestors{},
<<<<<<< HEAD
            .feature_set = &FeatureSet.EMPTY,
            .status_cache = &status_cache,
=======
            .feature_set = &FeatureSet.ALL_DISABLED,
            .status_cache = &StatusCache.default(),
>>>>>>> aaa0cd2e
            .sysvar_cache = &SysvarCache{},
            .rent_collector = &sig.core.rent_collector.defaultCollector(10),
            .vm_environment = &vm.Environment{},
            .next_vm_environment = null,
            .blockhash_queue = &blockhash_queue,
            .epoch_stakes = &epoch_stakes,
            .slot = 0,
            .max_age = max_age,
            .last_blockhash = recent_blockhash,
            .next_durable_nonce = Hash.ZEROES,
            .next_lamports_per_signature = 0,
            .last_lamports_per_signature = 0,
            .lamports_per_signature = 0,
        },
        &.{
            .log = false,
            .log_messages_byte_limit = null,
        },
    );
    defer {
        for (results) |*result| {
            switch (result.*) {
                .ok => |*ok| ok.deinit(allocator),
                .err => |err| err.deinit(allocator),
            }
        }
        allocator.free(results);
    }

    try std.testing.expectEqual(
        TransactionError{ .InstructionError = .{ 0, .InvalidInstructionData } },
        results[0].err,
    );
}

test "loadAndExecuteTransaction: simple transfer transaction" {
    const allocator = std.testing.allocator;
    var prng = std.Random.DefaultPrng.init(0);

    const sender_key = Pubkey.initRandom(prng.random());
    const receiver_key = Pubkey.initRandom(prng.random());
    const recent_blockhash = Hash.initRandom(prng.random());

    const transfer_instruction_data = try sig.bincode.writeAlloc(
        allocator,
        sig.runtime.program.system.Instruction{
            .transfer = .{ .lamports = 10_000 },
        },
        .{},
    );
    defer allocator.free(transfer_instruction_data);

    var accounts = std.MultiArrayList(AccountMeta){};
    defer accounts.deinit(allocator);
    try accounts.append(allocator, .{
        .pubkey = sender_key,
        .is_signer = true,
        .is_writable = true,
    });
    try accounts.append(allocator, .{
        .pubkey = receiver_key,
        .is_signer = false,
        .is_writable = true,
    });
    try accounts.append(allocator, .{
        .pubkey = sig.runtime.program.system.ID,
        .is_signer = false,
        .is_writable = false,
    });

    const transaction = RuntimeTransaction{
        .signature_count = 1,
        .fee_payer = sender_key,
        .msg_hash = Hash.initRandom(prng.random()),
        .recent_blockhash = recent_blockhash,
        .instructions = &.{.{
            .program_meta = .{
                .pubkey = sig.runtime.program.system.ID,
                .index_in_transaction = 2,
            },
            .account_metas = try .fromSlice(&.{ // sender, receiver, system program
                .{
                    .pubkey = sender_key,
                    .index_in_transaction = 0,
                    .index_in_callee = 0,
                    .index_in_caller = 0,
                    .is_signer = true,
                    .is_writable = true,
                },
                .{
                    .pubkey = receiver_key,
                    .index_in_transaction = 1,
                    .index_in_callee = 1,
                    .index_in_caller = 1,
                    .is_signer = false,
                    .is_writable = true,
                },
            }),
            .instruction_data = transfer_instruction_data,
        }},
        .accounts = accounts,
    };

    var account_cache = BatchAccountCache{};
    defer account_cache.deinit(allocator);
    try account_cache.account_cache.put(
        allocator,
        sender_key,
        .{
            .lamports = 100_000,
            .data = &.{},
            .owner = sig.runtime.program.system.ID,
            .executable = false,
            .rent_epoch = 0,
        },
    );
    try account_cache.account_cache.put(
        allocator,
        receiver_key,
        .{
            .lamports = 100_000,
            .data = &.{},
            .owner = sig.runtime.program.system.ID,
            .executable = false,
            .rent_epoch = 0,
        },
    );
    try account_cache.account_cache.put(
        allocator,
        sig.runtime.program.system.ID,
        .{
            .lamports = 1,
            .data = &.{},
            .owner = sig.runtime.ids.NATIVE_LOADER_ID,
            .executable = true,
            .rent_epoch = 0,
        },
    );

    var ancestors: Ancestors = .{};
    defer ancestors.deinit(allocator);

    const feature_set: FeatureSet = .ALL_ENABLED_AT_GENESIS;

    var status_cache = StatusCache.DEFAULT;
    defer status_cache.deinit(allocator);

    const sysvar_cache: SysvarCache = .{};
    defer sysvar_cache.deinit(allocator);

    const rent_collector = sig.core.rent_collector.defaultCollector(10);

    var blockhash_queue = try BlockhashQueue.initWithSingleEntry(
        allocator,
        recent_blockhash,
        5000,
    );
    defer blockhash_queue.deinit(allocator);

    const epoch_stakes = try EpochStakes.initEmptyWithGenesisStakeHistoryEntry(allocator);
    defer epoch_stakes.deinit(allocator);

    const environment = TransactionExecutionEnvironment{
        .ancestors = &ancestors,
        .feature_set = &feature_set,
        .status_cache = &status_cache,
        .sysvar_cache = &sysvar_cache,
        .rent_collector = &rent_collector,
        .blockhash_queue = &blockhash_queue,
        .epoch_stakes = &epoch_stakes,
        .vm_environment = &vm.Environment{},
        .next_vm_environment = null,
        .slot = 0,
        .max_age = 0,
        .last_blockhash = transaction.recent_blockhash,
        .next_durable_nonce = Hash.ZEROES,
        .next_lamports_per_signature = 0,
        .last_lamports_per_signature = 0,
        .lamports_per_signature = 5000, // Default value
    };

    const config = TransactionExecutionConfig{
        .log = false,
        .log_messages_byte_limit = null,
    };

    const result = try loadAndExecuteTransaction(
        allocator,
        &transaction,
        &account_cache,
        &environment,
        &config,
        &ProgramMap{},
    );

    var processed_transaction = result.ok;
    defer processed_transaction.deinit(allocator);

    const executed_transaction = processed_transaction.executed.executed_transaction;

    const transaction_fee = processed_transaction.executed.fees.transaction_fee;
    const prioritization_fee = processed_transaction.executed.fees.prioritization_fee;
    const rent_collected = processed_transaction.executed.loaded_accounts.rent_collected;

    const sender_account = account_cache.account_cache.get(sender_key).?;
    const receiver_account = account_cache.account_cache.get(receiver_key).?;

    // TODO: verify these numbers against agave
    try std.testing.expectEqual(5_000, transaction_fee);
    try std.testing.expectEqual(0, prioritization_fee);
    try std.testing.expectEqual(0, rent_collected);
    try std.testing.expectEqual(85_000, sender_account.lamports);
    try std.testing.expectEqual(110_000, receiver_account.lamports);
    try std.testing.expectEqual(null, executed_transaction.err);
    try std.testing.expectEqual(null, executed_transaction.log_collector);
    try std.testing.expectEqual(1, executed_transaction.instruction_trace.?.len);
    try std.testing.expectEqual(null, executed_transaction.return_data);
    try std.testing.expectEqual(2_850, executed_transaction.compute_meter);
    try std.testing.expectEqual(0, executed_transaction.accounts_data_len_delta);
}<|MERGE_RESOLUTION|>--- conflicted
+++ resolved
@@ -541,13 +541,8 @@
     var batch_account_cache: account_loader.BatchAccountCache = .{};
 
     const ancestors: Ancestors = .{};
-<<<<<<< HEAD
-    const feature_set: FeatureSet = FeatureSet.EMPTY;
+    const feature_set: FeatureSet = FeatureSet.ALL_DISABLED;
     var status_cache = StatusCache.DEFAULT;
-=======
-    const feature_set: FeatureSet = .ALL_DISABLED;
-    const status_cache = StatusCache.default();
->>>>>>> aaa0cd2e
     const sysvar_cache: SysvarCache = .{};
     const rent_collector: RentCollector = sig.core.rent_collector.defaultCollector(10);
     const blockhash_queue: BlockhashQueue = try BlockhashQueue.initRandom(
@@ -642,13 +637,8 @@
         &account_cache,
         &.{
             .ancestors = &Ancestors{},
-<<<<<<< HEAD
-            .feature_set = &FeatureSet.EMPTY,
+            .feature_set = &FeatureSet.ALL_DISABLED,
             .status_cache = &status_cache,
-=======
-            .feature_set = &FeatureSet.ALL_DISABLED,
-            .status_cache = &StatusCache.default(),
->>>>>>> aaa0cd2e
             .sysvar_cache = &SysvarCache{},
             .rent_collector = &sig.core.rent_collector.defaultCollector(10),
             .vm_environment = &vm.Environment{},
