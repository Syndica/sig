--- conflicted
+++ resolved
@@ -79,16 +79,11 @@
     accounts: *const std.AutoArrayHashMapUnmanaged(Pubkey, AccountSharedData),
     enviroment: *const vm.Environment,
     slot: u64,
-<<<<<<< HEAD
 ) !ProgramMap {
-    var programs = ProgramMap.empty;
-=======
-) error{OutOfMemory}!ProgramMap {
     const zone = tracy.Zone.init(@src(), .{ .name = "loadPrograms" });
     defer zone.deinit();
 
     var programs = ProgramMap{};
->>>>>>> 19a35de8
     errdefer programs.deinit(allocator);
 
     for (accounts.keys(), accounts.values()) |address, account| {
