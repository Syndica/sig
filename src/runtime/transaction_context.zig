const std = @import("std");
const sig = @import("../sig.zig");

const program = sig.runtime.program;
const vm = sig.vm;

const Hash = sig.core.Hash;
const Instruction = sig.core.instruction.Instruction;
const InstructionError = sig.core.instruction.InstructionError;
const Pubkey = sig.core.Pubkey;
<<<<<<< HEAD
const VersionedEpochStake = sig.core.stake.VersionedEpochStake;
=======
const EpochStakes = sig.core.EpochStakes;
>>>>>>> e63ad428

const AccountSharedData = sig.runtime.AccountSharedData;
const BorrowedAccount = sig.runtime.BorrowedAccount;
const BorrowedAccountContext = sig.runtime.BorrowedAccountContext;
const FeatureSet = sig.runtime.FeatureSet;
const LogCollector = sig.runtime.LogCollector;
const SysvarCache = sig.runtime.SysvarCache;
const InstructionContext = sig.runtime.InstructionContext;
const InstructionInfo = sig.runtime.InstructionInfo;
const ComputeBudget = sig.runtime.ComputeBudget;
const Rent = sig.runtime.sysvar.Rent;
const SerializedAccountMetadata = sig.runtime.program.bpf.serialize.SerializedAccountMeta;
const ProgramMap = sig.runtime.program_loader.ProgramMap;

// https://github.com/anza-xyz/agave/blob/0d34a1a160129c4293dac248e14231e9e773b4ce/program-runtime/src/compute_budget.rs#L139
pub const MAX_INSTRUCTION_TRACE_LENGTH = 64;

// https://github.com/anza-xyz/agave/blob/8db563d3bba4d03edf0eb2737fba87f394c32b64/compute-budget/src/compute_budget.rs#L11-L12
pub const MAX_INSTRUCTION_STACK_DEPTH = 5;

/// [agave] https://github.com/anza-xyz/agave/blob/faea52f338df8521864ab7ce97b120b2abb5ce13/sdk/src/transaction_context.rs#L136
/// [agave] https://github.com/anza-xyz/agave/blob/faea52f338df8521864ab7ce97b120b2abb5ce13/program-runtime/src/invoke_context.rs#L192
pub const TransactionContext = struct {
    allocator: std.mem.Allocator,

    // These data structures exist beyond the lifetime of the TransactionContext.
    // These exist per-epoch.
    feature_set: *const FeatureSet,
    epoch_stakes: *const VersionedEpochStake.Current,
    // This exists per-slot.
    sysvar_cache: *const SysvarCache,

    // The enviroment used to load and validate BPF programs.
    // Changes once per epoch, next is used when deploying bpf programs in the slot
    // prior to the next epoch. For all other slots, next is null.
    vm_environment: *const vm.Environment,
    next_vm_environment: ?*const vm.Environment,

    // Program map is used to laod and invoke valid BPF programs.
    program_map: *const ProgramMap,

    /// Transaction accounts
    /// TransactionContextAccount contains a non-owning reference to an AccountSharedData
    accounts: []TransactionContextAccount,

    /// Used by CPI to access serialized account metadata.
    serialized_accounts: std.BoundedArray(
        SerializedAccountMetadata,
        InstructionInfo.MAX_ACCOUNT_METAS,
    ) = .{},

    /// Used by syscall.allocFree to implement sbrk bump allocation
    bpf_alloc_pos: u64 = 0,

    instruction_stack: InstructionStack = .{},
    instruction_trace: InstructionTrace = .{},
    top_level_instruction_index: u16 = 0,
    return_data: TransactionReturnData = .{},

    /// Total change to account data size within transaction
    accounts_resize_delta: i64 = 0,

    /// Instruction compute meter, for tracking compute units consumed against
    /// the designated compute budget during program execution.
    compute_meter: u64,
    compute_budget: ComputeBudget,

    /// If an error other than an InstructionError occurs during execution its value will
    /// be set here and InstructionError.custom will be returned
    custom_error: ?u32 = null,

    log_collector: ?LogCollector = null,
    rent: Rent,

    /// Previous blockhash and lamports per signature from the blockhash queue
    prev_blockhash: Hash,
    prev_lamports_per_signature: u64,

    pub const InstructionStack = std.BoundedArray(
        InstructionContext,
        MAX_INSTRUCTION_STACK_DEPTH,
    );

    pub const InstructionTrace = std.BoundedArray(struct {
        ixn_info: InstructionInfo,
        depth: u8,
    }, MAX_INSTRUCTION_TRACE_LENGTH);

    pub fn deinit(self: TransactionContext) void {
        self.allocator.free(self.accounts);
        if (self.log_collector) |lc| lc.deinit(self.allocator);
    }

    /// [agave] https://github.com/anza-xyz/agave/blob/134be7c14066ea00c9791187d6bbc4795dd92f0e/sdk/src/transaction_context.rs#L233
    pub fn getAccountIndex(
        self: *TransactionContext,
        pubkey: Pubkey,
    ) ?u16 {
        for (self.accounts, 0..) |account, index|
            if (account.pubkey.equals(&pubkey)) return @intCast(index);
        return null;
    }

    /// [agave] https://github.com/anza-xyz/agave/blob/134be7c14066ea00c9791187d6bbc4795dd92f0e/sdk/src/transaction_context.rs#L223
    pub fn getAccountAtIndex(
        self: *const TransactionContext,
        index: u16,
    ) ?*TransactionContextAccount {
        if (index >= self.accounts.len) return null;
        return &self.accounts[index];
    }

    /// [agave] https://github.com/anza-xyz/agave/blob/a11b42a73288ab5985009e21ffd48e79f8ad6c58/program-runtime/src/invoke_context.rs#L688
    pub fn getCheckAligned(self: *TransactionContext) bool {
        const ic = self.getCurrentInstructionContext() catch return true;
        return ic.getCheckAligned();
    }

    /// [agave] https://github.com/anza-xyz/agave/blob/07dcd4d033f544a96a72c6c664e56871eb8a24b5/transaction-context/src/lib.rs#L340
    pub fn getCurrentInstructionContext(
        self: *TransactionContext,
    ) InstructionError!*InstructionContext {
        if (self.instruction_stack.len == 0) return InstructionError.CallDepth;
        return &self.instruction_stack.buffer[self.instruction_stack.len - 1];
    }

    /// [agave] https://github.com/anza-xyz/solana-sdk/blob/e1554f4067329a0dcf5035120ec6a06275d3b9ec/transaction-context/src/lib.rs#L646
    pub fn borrowAccountAtIndex(
        self: *TransactionContext,
        index: u16,
        context: BorrowedAccountContext,
    ) InstructionError!BorrowedAccount {
        const txn_account =
            self.getAccountAtIndex(index) orelse return InstructionError.MissingAccount;

        const account, const account_write_guard =
            txn_account.writeWithLock() orelse return InstructionError.AccountBorrowFailed;

        return .{
            .pubkey = txn_account.pubkey,
            .account = account,
            .account_write_guard = account_write_guard,
            .context = context,
        };
    }

    /// [agave] https://github.com/anza-xyz/agave/blob/faea52f338df8521864ab7ce97b120b2abb5ce13/program-runtime/src/invoke_context.rs#L574
    pub fn consumeCompute(
        self: *TransactionContext,
        compute: u64,
    ) InstructionError!void {
        if (self.compute_meter < compute) {
            self.compute_meter = 0;
            return InstructionError.ComputationalBudgetExceeded;
        }
        self.consumeUnchecked(compute);
    }

    /// [agave] https://github.com/anza-xyz/agave/blob/faea52f338df8521864ab7ce97b120b2abb5ce13/program-runtime/src/invoke_context.rs#L100-L105
    pub fn consumeUnchecked(self: *TransactionContext, compute: u64) void {
        self.compute_meter -|= compute;
    }

    /// [agave] https://github.com/anza-xyz/agave/blob/faea52f338df8521864ab7ce97b120b2abb5ce13/program-runtime/src/log_collector.rs#L94
    pub fn log(
        self: *TransactionContext,
        comptime fmt: []const u8,
        args: anytype,
    ) (error{OutOfMemory} || InstructionError)!void {
        if (self.log_collector) |*lc| try lc.log(self.allocator, fmt, args);
    }

    pub fn takeLogCollector(
        self: *TransactionContext,
    ) ?LogCollector {
        if (self.log_collector) |lc| {
            self.log_collector = null;
            return lc;
        }
        return null;
    }

    pub fn takeReturnData(
        self: *TransactionContext,
    ) ?TransactionReturnData {
        if (self.return_data.data.len == 0) return null;
        const data = self.return_data;
        self.return_data.data.len = 0;
        return data;
    }
};

/// [agave] https://github.com/anza-xyz/solana-sdk/blob/e1554f4067329a0dcf5035120ec6a06275d3b9ec/transaction-context/src/lib.rs#L493
pub const TransactionReturnData = struct {
    program_id: Pubkey = Pubkey.ZEROES,
    data: std.BoundedArray(u8, MAX_RETURN_DATA) = .{},

    /// [agave] https://github.com/anza-xyz/solana-sdk/blob/95764e268fe33a19819e6f9f411ff9e732cbdf0d/cpi/src/lib.rs#L329
    pub const MAX_RETURN_DATA: usize = 1024;
};

/// Represents an account within a transaction and provides single threaded
/// read/write access to the account data to prevent invalid access during cpi.
/// [agave] https://github.com/anza-xyz/agave/blob/faea52f338df8521864ab7ce97b120b2abb5ce13/sdk/src/transaction_context.rs#L137-L139
pub const TransactionContextAccount = struct {
    pubkey: Pubkey,
    account: *AccountSharedData,
    read_refs: usize = 0,
    write_ref: bool = false,

    pub const RLockGuard = struct {
        read_refs: *usize,

        pub fn release(self: RLockGuard) void {
            self.read_refs.* -= 1;
        }
    };

    pub const WLockGuard = struct {
        write_ref: *bool,

        pub fn release(self: WLockGuard) void {
            self.write_ref.* = false;
        }
    };

    pub fn init(
        pubkey: Pubkey,
        account: *AccountSharedData,
    ) TransactionContextAccount {
        return .{
            .pubkey = pubkey,
            .account = account,
            .read_refs = 0,
            .write_ref = false,
        };
    }

    pub fn writeWithLock(
        self: *TransactionContextAccount,
    ) ?struct { *AccountSharedData, WLockGuard } {
        if (self.write_ref or self.read_refs > 0) return null;
        self.write_ref = true;
        return .{ self.account, .{ .write_ref = &self.write_ref } };
    }

    pub fn readWithLock(
        self: *TransactionContextAccount,
    ) ?struct { *AccountSharedData, RLockGuard } {
        if (self.write_ref) return null;
        self.read_refs += 1;
        return .{ self.account, .{ .read_refs = &self.read_refs } };
    }
};<|MERGE_RESOLUTION|>--- conflicted
+++ resolved
@@ -8,11 +8,7 @@
 const Instruction = sig.core.instruction.Instruction;
 const InstructionError = sig.core.instruction.InstructionError;
 const Pubkey = sig.core.Pubkey;
-<<<<<<< HEAD
-const VersionedEpochStake = sig.core.stake.VersionedEpochStake;
-=======
 const EpochStakes = sig.core.EpochStakes;
->>>>>>> e63ad428
 
 const AccountSharedData = sig.runtime.AccountSharedData;
 const BorrowedAccount = sig.runtime.BorrowedAccount;
@@ -41,7 +37,7 @@
     // These data structures exist beyond the lifetime of the TransactionContext.
     // These exist per-epoch.
     feature_set: *const FeatureSet,
-    epoch_stakes: *const VersionedEpochStake.Current,
+    epoch_stakes: *const EpochStakes,
     // This exists per-slot.
     sysvar_cache: *const SysvarCache,
 
