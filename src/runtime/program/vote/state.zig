--- conflicted
+++ resolved
@@ -917,20 +917,7 @@
         for (self.votes.items, other.votes.items) |a, b|
             if (!std.meta.eql(a, b)) return false;
 
-<<<<<<< HEAD
-        if (self.voters.count() != other.voters.count()) return false;
-        // Sorted map keys requires a mutable pointer because it calls `sort` before
-        // returning keys. This is annoying, sort should be enforced when inserting.
-        var self_voters = self.voters.voters;
-        var other_voters = other.voters.voters;
-        for (self_voters.keys()) |key| {
-            const self_value = self_voters.get(key).?;
-            const other_value = other_voters.get(key) orelse return false;
-            if (!self_value.equals(&other_value)) return false;
-        }
-=======
         if (!self.voters.equals(&other.voters)) return false;
->>>>>>> 6a4c23fa
 
         if (!self.prior_voters.equals(other.prior_voters)) return false;
 
@@ -1131,11 +1118,7 @@
         slot_hashes: *const SlotHashes,
     ) (error{OutOfMemory} || InstructionError)!?VoteError {
         const vote_hash = vote.hash;
-<<<<<<< HEAD
-        const slot_hash_entries = slot_hashes.entries.items;
-=======
         const slot_hash_entries = slot_hashes.entries.constSlice();
->>>>>>> 6a4c23fa
 
         // index into the vote's slots, starting at the oldest slot
         var i: usize = 0;
@@ -1314,11 +1297,7 @@
             return VoteError.empty_slots;
         }
 
-<<<<<<< HEAD
-        const slot_hash_entries = slot_hashes.entries.items;
-=======
         const slot_hash_entries = slot_hashes.entries.constSlice();
->>>>>>> 6a4c23fa
         const earliest_slot_in_history = if (slot_hash_entries.len != 0)
             slot_hash_entries[slot_hash_entries.len - 1].slot
         else
@@ -1481,11 +1460,7 @@
         proposed_hash: Hash,
         slot_hashes: *const SlotHashes,
     ) (error{OutOfMemory} || InstructionError)!?VoteError {
-<<<<<<< HEAD
-        const slot_hash_entries = slot_hashes.entries.items;
-=======
         const slot_hash_entries = slot_hashes.entries.constSlice();
->>>>>>> 6a4c23fa
 
         if (proposed_lockouts.items.len == 0) {
             return VoteError.empty_slots;
@@ -3000,11 +2975,7 @@
 
     const vote = Vote{ .slots = &slots, .hash = Hash.ZEROES, .timestamp = null };
 
-<<<<<<< HEAD
-    var slot_hashes = try SlotHashes.default(allocator);
-=======
     var slot_hashes = try SlotHashes.init(allocator);
->>>>>>> 6a4c23fa
     defer slot_hashes.deinit(allocator);
 
     var iter = std.mem.reverseIterator(vote.slots);
@@ -3106,11 +3077,7 @@
     // Vote with only some slots older than the SlotHashes history should
     // filter out those older slots
     const vote_slot = 2;
-<<<<<<< HEAD
-    const vote_slot_hash = for (slot_hashes.entries.items) |entry| {
-=======
     const vote_slot_hash = for (slot_hashes.entries.constSlice()) |entry| {
->>>>>>> 6a4c23fa
         if (entry.slot == vote_slot) {
             break entry.hash;
         }
@@ -3146,11 +3113,7 @@
         .timestamp = null,
     };
 
-<<<<<<< HEAD
-    const slot_hashes = try SlotHashes.default(allocator);
-=======
     const slot_hashes = try SlotHashes.init(allocator);
->>>>>>> 6a4c23fa
     defer slot_hashes.deinit(allocator);
 
     const result = try vote_state.checkSlotsAreValid(&vote, vote.slots, &slot_hashes);
@@ -3389,11 +3352,7 @@
         .timestamp = null,
     };
 
-<<<<<<< HEAD
-    const slot_hashes = try SlotHashes.default(allocator);
-=======
     const slot_hashes = try SlotHashes.init(allocator);
->>>>>>> 6a4c23fa
     defer slot_hashes.deinit(allocator);
 
     const maybe_error = try vote_state.processVote(
@@ -4425,11 +4384,7 @@
 
     const vote_slot = 3;
     const vote_slot_hash = blk: {
-<<<<<<< HEAD
-        for (slot_hashes.entries.items) |item| {
-=======
         for (slot_hashes.entries.constSlice()) |item| {
->>>>>>> 6a4c23fa
             if (item.slot == vote_slot) {
                 break :blk item.hash;
             }
@@ -4512,11 +4467,7 @@
 
     const vote_slot = 12;
     const vote_slot_hash = blk: {
-<<<<<<< HEAD
-        for (slot_hashes.entries.items) |item| {
-=======
         for (slot_hashes.entries.constSlice()) |item| {
->>>>>>> 6a4c23fa
             if (item.slot == vote_slot) {
                 break :blk item.hash;
             }
@@ -4595,11 +4546,7 @@
 
     const vote_slot = 12;
     const vote_slot_hash = blk: {
-<<<<<<< HEAD
-        for (slot_hashes.entries.items) |item| {
-=======
         for (slot_hashes.entries.constSlice()) |item| {
->>>>>>> 6a4c23fa
             if (item.slot == vote_slot) {
                 break :blk item.hash;
             }
@@ -4685,11 +4632,7 @@
 
     const vote_slot = 14;
     const vote_slot_hash = blk: {
-<<<<<<< HEAD
-        for (slot_hashes.entries.items) |item| {
-=======
         for (slot_hashes.entries.constSlice()) |item| {
->>>>>>> 6a4c23fa
             if (item.slot == vote_slot) {
                 break :blk item.hash;
             }
@@ -4768,11 +4711,7 @@
     // errors
     const vote_slot = vote_state.votes.getLast().lockout.slot + 2;
     const vote_slot_hash = blk: {
-<<<<<<< HEAD
-        for (slot_hashes.entries.items) |item| {
-=======
         for (slot_hashes.entries.constSlice()) |item| {
->>>>>>> 6a4c23fa
             if (item.slot == vote_slot) {
                 break :blk item.hash;
             }
@@ -4848,15 +4787,9 @@
     // Have to vote for a slot greater than the last vote in the vote state to avoid VoteTooOld
     // errors, but also this slot must be present in SlotHashes
     const vote_slot = 8;
-<<<<<<< HEAD
-    try std.testing.expectEqual(slot_hashes.entries.items[0].slot, vote_slot);
-    const vote_slot_hash = blk: {
-        for (slot_hashes.entries.items) |item| {
-=======
     try std.testing.expectEqual(slot_hashes.entries.buffer[0].slot, vote_slot);
     const vote_slot_hash = blk: {
         for (slot_hashes.entries.constSlice()) |item| {
->>>>>>> 6a4c23fa
             if (item.slot == vote_slot) {
                 break :blk item.hash;
             }
@@ -4903,11 +4836,7 @@
     // 2) The slot is greater than the newest slot in the slot history
     // Thus this slot is not part of the fork and the update should be rejected
     // with error `SlotsMismatch`
-<<<<<<< HEAD
-    const missing_vote_slot = slot_hashes.entries.items[0].slot + 1;
-=======
     const missing_vote_slot = slot_hashes.entries.buffer[0].slot + 1;
->>>>>>> 6a4c23fa
 
     const vote_slot_hash = Hash.initRandom(random);
 
@@ -4953,11 +4882,7 @@
     const vote_slot = vote_state.votes.getLast().lockout.slot + 2;
 
     const vote_slot_hash = blk: {
-<<<<<<< HEAD
-        for (slot_hashes.entries.items) |item| {
-=======
         for (slot_hashes.entries.constSlice()) |item| {
->>>>>>> 6a4c23fa
             if (item.slot == vote_slot) {
                 break :blk item.hash;
             }
@@ -5031,11 +4956,7 @@
     const vote_slot = vote_state.votes.getLast().lockout.slot + 2;
 
     const vote_slot_hash = blk: {
-<<<<<<< HEAD
-        for (slot_hashes.entries.items) |item| {
-=======
         for (slot_hashes.entries.constSlice()) |item| {
->>>>>>> 6a4c23fa
             if (item.slot == vote_slot) {
                 break :blk item.hash;
             }
@@ -5129,11 +5050,8 @@
     try std.testing.expectEqual(VoteError.slot_hash_mismatch, maybe_error);
 }
 
-<<<<<<< HEAD
+// TODO: dadepo check
 pub fn processSlotVoteUnchecked(
-=======
-fn processSlotVoteUnchecked(
->>>>>>> 6a4c23fa
     allocator: std.mem.Allocator,
     vote_state: *VoteState,
     slot: Slot,
@@ -5284,11 +5202,7 @@
         @panic("buildSlotHashes should only be called in test mode");
     }
 
-<<<<<<< HEAD
-    var result = try SlotHashes.default(allocator);
-=======
     var result = try SlotHashes.init(allocator);
->>>>>>> 6a4c23fa
     errdefer result.deinit(allocator);
 
     var iter = std.mem.reverseIterator(slots);
@@ -5317,11 +5231,7 @@
         const last_vote_slot = vote_slots[vote_slots.len - 1];
         var vote_hash: Hash = undefined;
 
-<<<<<<< HEAD
-        for (slot_hashes.entries.items) |slot_hash| {
-=======
         for (slot_hashes.entries.constSlice()) |slot_hash| {
->>>>>>> 6a4c23fa
             if (slot_hash.slot == last_vote_slot) {
                 vote_hash = slot_hash.hash;
                 break;
@@ -5427,13 +5337,8 @@
     vote_state.root_slot = current_vote_state_root;
 
     var j: usize = 0;
-<<<<<<< HEAD
-    while (j < slot_hashes.entries.items.len) {
-        if (slot_hashes.entries.items[j].slot < earliest_slot_in_history) {
-=======
     while (j < slot_hashes.entries.len) {
         if (slot_hashes.entries.buffer[j].slot < earliest_slot_in_history) {
->>>>>>> 6a4c23fa
             _ = slot_hashes.entries.orderedRemove(j);
         } else {
             j += 1;
@@ -5445,11 +5350,7 @@
         proposed_slots_and_lockouts.len - 1
     ].slot;
     var proposed_hash: ?Hash = null;
-<<<<<<< HEAD
-    for (slot_hashes.entries.items) |slot_hash| {
-=======
     for (slot_hashes.entries.constSlice()) |slot_hash| {
->>>>>>> 6a4c23fa
         if (slot_hash.slot == last_proposed_slot) {
             proposed_hash = slot_hash.hash;
             break;
