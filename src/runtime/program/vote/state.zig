--- conflicted
+++ resolved
@@ -5047,12 +5047,8 @@
     try std.testing.expectEqual(VoteError.slot_hash_mismatch, maybe_error);
 }
 
-<<<<<<< HEAD
 pub fn processSlotVoteUnchecked(
-=======
-fn processSlotVoteUnchecked(
     allocator: std.mem.Allocator,
->>>>>>> 1fdefca3
     vote_state: *VoteState,
     slot: Slot,
 ) !void {
