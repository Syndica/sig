const std = @import("std");
const builtin = @import("builtin");
const sig = @import("../../../sig.zig");

<<<<<<< HEAD
=======
const Slot = sig.core.Slot;
>>>>>>> 7e090c99
const Pubkey = sig.core.Pubkey;
const FeatureSet = sig.core.FeatureSet;
const InstructionError = sig.core.instruction.InstructionError;
const InstructionContext = sig.runtime.InstructionContext;
const PrecompileProgramError = sig.runtime.program.precompiles.PrecompileProgramError;
const verifyPrecompiles = sig.runtime.program.precompiles.verifyPrecompiles;
const TransactionError = sig.ledger.transaction_status.TransactionError;

const Ed25519 = std.crypto.sign.Ed25519;
const Curve = std.crypto.ecc.Edwards25519;
const Sha512 = std.crypto.hash.sha2.Sha512;

pub const ID: Pubkey = .parse("Ed25519SigVerify111111111111111111111111111");

pub const ED25519_DATA_START = ED25519_SIGNATURE_OFFSETS_SERIALIZED_SIZE +
    ED25519_SIGNATURE_OFFSETS_START;
pub const ED25519_PUBKEY_SERIALIZED_SIZE = 32;
pub const ED25519_SIGNATURE_OFFSETS_SERIALIZED_SIZE = 14;
pub const ED25519_SIGNATURE_OFFSETS_START = 2;
pub const ED25519_SIGNATURE_SERIALIZED_SIZE = 64;

comptime {
    std.debug.assert(ED25519_PUBKEY_SERIALIZED_SIZE == Ed25519.PublicKey.encoded_length);
    std.debug.assert(ED25519_SIGNATURE_SERIALIZED_SIZE == Ed25519.Signature.encoded_length);
    std.debug.assert(ED25519_SIGNATURE_OFFSETS_SERIALIZED_SIZE == @sizeOf(Ed25519SignatureOffsets));
}

pub const Ed25519SignatureOffsets = extern struct {
    /// Offset to ed25519 signature of 64 bytes.
    signature_offset: u16 = 0,
    /// Instruction index to find signature.
    signature_instruction_idx: u16 = 0,
    /// Offset to public key of 32 bytes.
    pubkey_offset: u16 = 0,
    /// Instruction index to find public key.
    pubkey_instruction_idx: u16 = 0,
    /// Offset to start of message data.
    message_data_offset: u16 = 0,
    /// Size of message data.
    message_data_size: u16 = 0,
    /// Index of instruction data to get message data.
    message_instruction_idx: u16 = 0,
};

pub fn execute(_: std.mem.Allocator, ic: *InstructionContext) InstructionError!void {
    const instruction_data = ic.ixn_info.instruction_data;
    const instruction_datas = ic.tc.instruction_datas.?;

<<<<<<< HEAD
    verify(instruction_data, instruction_datas) catch {
=======
    verify(instruction_data, instruction_datas, ic.tc.feature_set, ic.tc.slot) catch {
>>>>>>> 7e090c99
        return error.Custom;
    };
}

// TODO: support verify_strict feature https://github.com/anza-xyz/agave/pull/1876/
// https://github.com/anza-xyz/agave/blob/a8aef04122068ec36a7af0721e36ee58efa0bef2/sdk/src/ed25519_instruction.rs#L88
// https://github.com/firedancer-io/firedancer/blob/af74882ffb2c24783a82718dbc5111a94e1b5f6f/src/flamenco/runtime/program/fd_precompiles.c#L118
pub fn verify(
    data: []const u8,
    all_instruction_datas: []const []const u8,
    feature_set: *const FeatureSet,
    slot: Slot,
) PrecompileProgramError!void {
    if (data.len < ED25519_DATA_START) {
        if (data.len == 2 and data[0] == 0) return;
        return error.InvalidInstructionDataSize;
    }

    const n_signatures = data[0];
    if (n_signatures == 0) return error.InvalidInstructionDataSize;

    const expected_data_size: u64 = ED25519_SIGNATURE_OFFSETS_START +
        @as(u64, n_signatures) * ED25519_SIGNATURE_OFFSETS_SERIALIZED_SIZE;
    if (data.len < expected_data_size) return error.InvalidInstructionDataSize;

    for (0..n_signatures) |i| {
        const offset = ED25519_SIGNATURE_OFFSETS_START +
            i * ED25519_SIGNATURE_OFFSETS_SERIALIZED_SIZE;

        const sig_offsets: *align(1) const Ed25519SignatureOffsets = @ptrCast(data.ptr + offset);

        const signature_bytes = try getInstructionData(
            32 * 2, // 1 scalar + 1 point
            data,
            all_instruction_datas,
            sig_offsets.signature_instruction_idx,
            sig_offsets.signature_offset,
        );
        const signature: Ed25519.Signature = .fromBytes(signature_bytes[0..64].*);

        const pubkey_bytes = try getInstructionData(
            32,
            data,
            all_instruction_datas,
            sig_offsets.pubkey_instruction_idx,
            sig_offsets.pubkey_offset,
        );
        // identity is rejected in verifySignature()
        const pubkey: Ed25519.PublicKey = .{ .bytes = pubkey_bytes[0..32].* };

        const msg = try getInstructionData(
            sig_offsets.message_data_size,
            data,
            all_instruction_datas,
            sig_offsets.message_instruction_idx,
            sig_offsets.message_data_offset,
        );

        verifySignature(
            &signature,
            &pubkey,
            msg,
            feature_set,
            slot,
        ) catch return error.InvalidSignature;
    }
}

fn verifySignature(
    signature: *const Ed25519.Signature,
    pubkey: *const Ed25519.PublicKey,
    msg: []const u8,
    feature_set: *const FeatureSet,
    slot: Slot,
) !void {
    try Curve.scalar.rejectNonCanonical(signature.s);

    const a = try Ed25519.Curve.fromBytes(pubkey.bytes);
    try a.rejectIdentity();

    // this guarantees that `st.expected_r` Z coordinate will be 1, which allows us to equate
    // without that pesky inversion.
    const r = try Ed25519.Curve.fromBytes(signature.r);
    try r.rejectIdentity();

    // https://github.com/dalek-cryptography/ed25519-dalek/blob/02001d8c3422fb0314b541fdb09d04760f7ab4ba/src/verifying.rs#L424-L427
    if (feature_set.active(.ed25519_precompile_verify_strict, slot)) {
        try a.rejectLowOrder();
        try r.rejectLowOrder();
    }

    var h = Sha512.init(.{});
    h.update(&signature.r);
    h.update(&pubkey.bytes);
    h.update(msg);

    var hram64: [Sha512.digest_length]u8 = undefined;
    h.final(&hram64);
    const hram = Ed25519.Curve.scalar.reduce64(hram64);

    // We can use [8][S]B = [8]R + [8][k]A' or [S]B = R + [k]A' verification here.
    // We opt for cofactorless since it's faster.
    const computed_r = try Curve.basePoint.mulDoubleBasePublic(signature.s, a.neg(), hram);
    if (!fastEqual(computed_r, r)) return error.InvalidSignature;
}

/// Equate two ed25519 points with the assumption that b.z is 1.
fn fastEqual(a: Curve, b: Curve) bool {
    const x1 = b.x.mul(a.z);
    const y1 = b.y.mul(a.z);
    return x1.equivalent(a.x) and y1.equivalent(a.y);
}

// https://github.com/anza-xyz/agave/blob/a8aef04122068ec36a7af0721e36ee58efa0bef2/sdk/src/ed25519_instruction.rs#L163
pub fn getInstructionData(
    len: usize,
    current_instruction_data: []const u8,
    all_instruction_datas: []const []const u8,
    instruction_idx: u16,
    offset: u16,
) error{InvalidDataOffsets}![]const u8 {
    const instruction: []const u8 = if (instruction_idx == std.math.maxInt(u16))
        current_instruction_data
    else blk: {
        if (instruction_idx >= all_instruction_datas.len) return error.InvalidDataOffsets;
        break :blk all_instruction_datas[instruction_idx];
    };

    if (offset +| len > instruction.len) return error.InvalidDataOffsets;
    return instruction[offset..][0..len];
}

// https://github.com/anza-xyz/agave/blob/a8aef04122068ec36a7af0721e36ee58efa0bef2/sdk/src/ed25519_instruction.rs#L35
pub fn newInstruction(
    allocator: std.mem.Allocator,
    signature: *const Ed25519.Signature,
    public_key: *const Ed25519.PublicKey,
    message: []const u8,
) !sig.core.Instruction {
    if (!builtin.is_test) @compileError("newInstruction is only for use in tests");
    std.debug.assert(message.len <= std.math.maxInt(u16));

    const num_signatures: u8 = 1;
    const pubkey_offset = ED25519_DATA_START;
    const signature_offset = pubkey_offset + ED25519_PUBKEY_SERIALIZED_SIZE;
    const message_data_offset = signature_offset + ED25519_SIGNATURE_SERIALIZED_SIZE;

    const offsets: Ed25519SignatureOffsets = .{
        .signature_offset = signature_offset,
        .signature_instruction_idx = std.math.maxInt(u16),
        .pubkey_offset = pubkey_offset,
        .pubkey_instruction_idx = std.math.maxInt(u16),
        .message_data_offset = message_data_offset,
        .message_data_size = @intCast(message.len),
        .message_instruction_idx = std.math.maxInt(u16),
    };

    var instruction_data = try std.ArrayList(u8).initCapacity(
        allocator,
        message_data_offset + message.len,
    );
    errdefer instruction_data.deinit();

    // add 2nd byte for padding, so that offset structure is aligned
    instruction_data.appendSliceAssumeCapacity(&.{ num_signatures, 0 });
    instruction_data.appendSliceAssumeCapacity(std.mem.asBytes(&offsets));
    std.debug.assert(instruction_data.items.len == pubkey_offset);
    instruction_data.appendSliceAssumeCapacity(&public_key.toBytes());
    std.debug.assert(instruction_data.items.len == signature_offset);
    instruction_data.appendSliceAssumeCapacity(&signature.toBytes());
    std.debug.assert(instruction_data.items.len == message_data_offset);
    instruction_data.appendSliceAssumeCapacity(message);

    return .{
        .program_id = ID,
        .accounts = &.{},
        .data = try instruction_data.toOwnedSlice(),
    };
}

// https://github.com/anza-xyz/agave/blob/a8aef04122068ec36a7af0721e36ee58efa0bef2/sdk/src/ed25519_instruction.rs#L258
fn testCase(
    num_signatures: u16,
    offsets: Ed25519SignatureOffsets,
) PrecompileProgramError!void {
    if (!builtin.is_test) @compileError("testCase is only for use in tests");

    var instruction_data: [ED25519_DATA_START]u8 align(2) = undefined;
    @memcpy(instruction_data[0..2], std.mem.asBytes(&num_signatures));
    @memcpy(instruction_data[2..], std.mem.asBytes(&offsets));

    try verify(&instruction_data, &.{&(.{0} ** 100)}, &.ALL_DISABLED, 0);
    try verify(&instruction_data, &.{&(.{0} ** 100)}, &.ALL_ENABLED_AT_GENESIS, 0);
}

test "execute" {
    const testing = sig.runtime.program.testing;

    const allocator = std.testing.allocator;

    try testing.expectProgramExecuteError(
        error.Custom,
        allocator,
        ID,
        &.{ 0, 0, 0 },
        &.{},
        .{
            .accounts = &.{
                .{
                    .pubkey = ID,
                    .owner = sig.runtime.ids.NATIVE_LOADER_ID,
                    .executable = true,
                },
            },
            .feature_set = &.{
                .{ .feature = .move_precompile_verification_to_svm, .slot = 0 },
            },
            .instruction_datas = &.{},
        },
        .{},
    );
}

// https://github.com/anza-xyz/agave/blob/a8aef04122068ec36a7af0721e36ee58efa0bef2/sdk/src/ed25519_instruction.rs#L279
test "ed25519 invalid offsets" {
    const allocator = std.testing.allocator;
    var instruction_data = try std.ArrayListAligned(u8, 2).initCapacity(
        allocator,
        ED25519_DATA_START,
    );
    defer instruction_data.deinit();

    const offsets: Ed25519SignatureOffsets = .{};

    // Set up instruction data with invalid size
    instruction_data.appendSliceAssumeCapacity(std.mem.asBytes(&1));
    instruction_data.appendSliceAssumeCapacity(std.mem.asBytes(&offsets));
    try instruction_data.resize(instruction_data.items.len - 1);

    try std.testing.expectEqual(
        verify(instruction_data.items, &.{}, &.ALL_DISABLED, 0),
        error.InvalidInstructionDataSize,
    );

    // invalid signature instruction index
    const invalid_signature_offsets: Ed25519SignatureOffsets = .{
        .signature_instruction_idx = 1,
    };
    try std.testing.expectEqual(
        testCase(1, invalid_signature_offsets),
        error.InvalidDataOffsets,
    );

    // invalid message instruction index
    const invalid_message_offsets: Ed25519SignatureOffsets = .{
        .message_instruction_idx = 1,
    };
    try std.testing.expectEqual(
        testCase(1, invalid_message_offsets),
        error.InvalidDataOffsets,
    );

    // invalid public key instruction index
    const invalid_pubkey_offsets: Ed25519SignatureOffsets = .{
        .pubkey_instruction_idx = 1,
    };
    try std.testing.expectEqual(
        testCase(1, invalid_pubkey_offsets),
        error.InvalidDataOffsets,
    );
}

// https://github.com/anza-xyz/agave/blob/a8aef04122068ec36a7af0721e36ee58efa0bef2/sdk/src/ed25519_instruction.rs#L326
test "ed25519 message data offsets" {
    {
        const offsets: Ed25519SignatureOffsets = .{
            .message_data_offset = 99,
            .message_data_size = 1,
        };
        try std.testing.expectError(
            error.InvalidSignature,
            testCase(1, offsets),
        );
    }

    {
        const offsets: Ed25519SignatureOffsets = .{
            .message_data_offset = 100,
            .message_data_size = 1,
        };
        try std.testing.expectError(
            error.InvalidDataOffsets,
            testCase(1, offsets),
        );
    }

    {
        const offsets: Ed25519SignatureOffsets = .{
            .message_data_offset = 100,
            .message_data_size = 1000,
        };
        try std.testing.expectError(
            error.InvalidDataOffsets,
            testCase(1, offsets),
        );
    }

    {
        const offsets: Ed25519SignatureOffsets = .{
            .message_data_offset = std.math.maxInt(u16),
            .message_data_size = std.math.maxInt(u16),
        };
        try std.testing.expectError(
            error.InvalidDataOffsets,
            testCase(1, offsets),
        );
    }
}

// https://github.com/anza-xyz/agave/blob/a8aef04122068ec36a7af0721e36ee58efa0bef2/sdk/src/ed25519_instruction.rs#L369
test "ed25519 pubkey offset" {
    {
        const offsets: Ed25519SignatureOffsets = .{
            .pubkey_offset = std.math.maxInt(u16),
        };
        try std.testing.expectEqual(
            error.InvalidDataOffsets,
            testCase(1, offsets),
        );
    }

    {
        const offsets: Ed25519SignatureOffsets = .{
            .pubkey_offset = 100 - ED25519_PUBKEY_SERIALIZED_SIZE + 1,
        };
        try std.testing.expectEqual(
            error.InvalidDataOffsets,
            testCase(1, offsets),
        );
    }
}

// https://github.com/anza-xyz/agave/blob/a8aef04122068ec36a7af0721e36ee58efa0bef2/sdk/src/ed25519_instruction.rs#L389-L390
test "ed25519 signature offset" {
    {
        const offsets: Ed25519SignatureOffsets = .{
            .signature_offset = std.math.maxInt(u16),
        };
        try std.testing.expectEqual(
            testCase(1, offsets),
            error.InvalidDataOffsets,
        );
    }

    {
        const offsets: Ed25519SignatureOffsets = .{
            .signature_offset = 100 - ED25519_SIGNATURE_SERIALIZED_SIZE + 1,
        };
        try std.testing.expectEqual(
            testCase(1, offsets),
            error.InvalidDataOffsets,
        );
    }
}

// https://github.com/anza-xyz/agave/blob/2d834361c096198176dbdc4524d5003bccf6c192/precompiles/src/ed25519.rs#L446
test "ed25519_malleability" {
    {
        const message = "hello";
        const keypair = Ed25519.KeyPair.generate();
        const signature = try keypair.sign(message, null);
        const instruction = try newInstruction(
            std.testing.allocator,
            &signature,
            &keypair.public_key,
            message,
        );
        defer std.testing.allocator.free(instruction.data);
        const tx: sig.core.Transaction = .{
            .msg = .{
                .account_keys = &.{ID},
                .instructions = &.{
                    .{ .program_index = 0, .account_indexes = &.{0}, .data = instruction.data },
                },
                .signature_count = 1,
                .readonly_signed_count = 1,
                .readonly_unsigned_count = 0,
                .recent_blockhash = sig.core.Hash.ZEROES,
            },
            .version = .legacy,
            .signatures = &.{},
        };

        _ = try verifyPrecompiles(std.testing.allocator, &tx, &FeatureSet.ALL_DISABLED, 0);
        _ = try verifyPrecompiles(std.testing.allocator, &tx, &FeatureSet.ALL_ENABLED_AT_GENESIS, 0);
    }

    {
        const message = "ed25519vectors 3";
        const pubkey: Ed25519.PublicKey = try .fromBytes(
            .{
                0x10, 0xeb, 0x7c, 0x3a, 0xcf, 0xb2, 0xbe, 0xd3,
                0xe0, 0xd6, 0xab, 0x89, 0xbf, 0x5a, 0x3d, 0x6a,
                0xfd, 0xdd, 0x11, 0x76, 0xce, 0x48, 0x12, 0xe3,
                0x8d, 0x9f, 0xd4, 0x85, 0x05, 0x8f, 0xdb, 0x1f,
            },
        );
        const signature: Ed25519.Signature = .fromBytes(
            .{
                0x00, 0x00, 0x00, 0x00, 0x00, 0x00, 0x00, 0x00,
                0x00, 0x00, 0x00, 0x00, 0x00, 0x00, 0x00, 0x00,
                0x00, 0x00, 0x00, 0x00, 0x00, 0x00, 0x00, 0x00,
                0x00, 0x00, 0x00, 0x00, 0x00, 0x00, 0x00, 0x00,
                0x94, 0x72, 0xa6, 0x9c, 0xd9, 0xa7, 0x01, 0xa5,
                0x0d, 0x13, 0x0e, 0xd5, 0x21, 0x89, 0xe2, 0x45,
                0x5b, 0x23, 0x76, 0x7d, 0xb5, 0x2c, 0xac, 0xb8,
                0x71, 0x6f, 0xb8, 0x96, 0xff, 0xee, 0xac, 0x09,
            },
        );
        const instruction = try newInstruction(std.testing.allocator, &signature, &pubkey, message);
        defer std.testing.allocator.free(instruction.data);
        const tx: sig.core.Transaction = .{
            .msg = .{
                .account_keys = &.{ID},
                .instructions = &.{
                    .{ .program_index = 0, .account_indexes = &.{0}, .data = instruction.data },
                },
                .signature_count = 1,
                .readonly_signed_count = 1,
                .readonly_unsigned_count = 0,
                .recent_blockhash = sig.core.Hash.ZEROES,
            },
            .version = .legacy,
            .signatures = &.{},
        };

        _ = try verifyPrecompiles(std.testing.allocator, &tx, &FeatureSet.ALL_DISABLED, 0);
        try std.testing.expectEqual(
            TransactionError{ .InstructionError = .{ 0, .{ .Custom = 0 } } },
            try verifyPrecompiles(std.testing.allocator, &tx, &FeatureSet.ALL_ENABLED_AT_GENESIS, 0),
        );
    }
}<|MERGE_RESOLUTION|>--- conflicted
+++ resolved
@@ -2,10 +2,7 @@
 const builtin = @import("builtin");
 const sig = @import("../../../sig.zig");
 
-<<<<<<< HEAD
-=======
 const Slot = sig.core.Slot;
->>>>>>> 7e090c99
 const Pubkey = sig.core.Pubkey;
 const FeatureSet = sig.core.FeatureSet;
 const InstructionError = sig.core.instruction.InstructionError;
@@ -54,11 +51,7 @@
     const instruction_data = ic.ixn_info.instruction_data;
     const instruction_datas = ic.tc.instruction_datas.?;
 
-<<<<<<< HEAD
-    verify(instruction_data, instruction_datas) catch {
-=======
     verify(instruction_data, instruction_datas, ic.tc.feature_set, ic.tc.slot) catch {
->>>>>>> 7e090c99
         return error.Custom;
     };
 }
