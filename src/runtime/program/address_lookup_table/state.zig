const sig = @import("../../../sig.zig");
const std = @import("std");

const Pubkey = sig.core.Pubkey;
const Slot = sig.core.Slot;
const sysvar = sig.runtime.sysvar;
const InstructionError = sig.core.instruction.InstructionError;

// [agave] https://github.com/anza-xyz/agave/blob/d300f3733f45d64a3b6b9fdb5a1157f378e181c2/sdk/program/src/address_lookup_table/state.rs#L30
/// The maximum number of addresses that a lookup table can hold
pub const LOOKUP_TABLE_MAX_ADDRESSES: usize = 256;

// [agave] https://github.com/anza-xyz/agave/blob/d300f3733f45d64a3b6b9fdb5a1157f378e181c2/sdk/program/src/address_lookup_table/state.rs#L33
/// The serialized size of lookup table metadata
// note - this is actually the size of ProgramState?
pub const LOOKUP_TABLE_META_SIZE: usize = 56;

// [agave] https://github.com/anza-xyz/agave/blob/d300f3733f45d64a3b6b9fdb5a1157f378e181c2/sdk/program/src/address_lookup_table/state.rs#L125
/// Program account states
pub const ProgramState = union(enum) {
    /// Account is not initialized.
    Uninitialized,
    /// Initialized `LookupTable` account.
    LookupTable: LookupTableMeta,
};

/// Activation status of a lookup table
pub const LookupTableStatus = union(enum) {
    Activated,
    Deactivating: Deactivating,
    Deactivated,
};

// [agave] https://github.com/anza-xyz/agave/blob/a00f1b5cdea9a7d5a70f8d24b86ea3ae66feff11/sdk/slot-hashes/src/lib.rs#L21
pub const MAX_ENTRIES: usize = 512; // about 2.5 minutes to get your vote in

const Deactivating = struct { remaining_blocks: usize };

// [agave] https://github.com/anza-xyz/agave/blob/d300f3733f45d64a3b6b9fdb5a1157f378e181c2/sdk/program/src/address_lookup_table/state.rs#L46
// [agave] https://github.com/anza-xyz/agave/blob/d300f3733f45d64a3b6b9fdb5a1157f378e181c2/sdk/program/src/address_lookup_table/state.rs#L66
/// Address lookup table metadata
pub const LookupTableMeta = struct {
    /// Lookup tables cannot be closed until the deactivation slot is
    /// no longer "recent" (not accessible in the `SlotHashes` sysvar).
    deactivation_slot: Slot = std.math.maxInt(Slot),
    /// The slot that the table was last extended. Address tables may
    /// only be used to lookup addresses that were extended before
    /// the current bank's slot.
    last_extended_slot: Slot = 0,
    /// The start index where the table was last extended from during
    /// the `last_extended_slot`.
    last_extended_slot_start_index: u8 = 0,
    /// Authority address which must sign for each modification.
    authority: ?Pubkey = null,
    // Padding to keep addresses 8-byte aligned
    _padding: u16 = 0,
    // Raw list of addresses follows this serialized structure in
    // the account's data, starting from `LOOKUP_TABLE_META_SIZE`.

    pub fn new(authority: Pubkey) LookupTableMeta {
        return .{
            .authority = authority,
        };
    }

    pub fn status(
        self: *const LookupTableMeta,
        current_slot: Slot,
        slot_hashes: sysvar.SlotHashes,
    ) LookupTableStatus {
        if (self.deactivation_slot == std.math.maxInt(Slot)) {
            return LookupTableStatus.Activated;
        }
        if (self.deactivation_slot == current_slot) {
            return LookupTableStatus{ .Deactivating = .{ .remaining_blocks = MAX_ENTRIES } };
        }
        if (slot_hashes.getIndex(self.deactivation_slot)) |slot_hash_position| {
            return LookupTableStatus{
                .Deactivating = .{ .remaining_blocks = MAX_ENTRIES -| slot_hash_position },
            };
        }
        return LookupTableStatus.Deactivated;
    }
};

// [agave] https://github.com/anza-xyz/agave/blob/d300f3733f45d64a3b6b9fdb5a1157f378e181c2/sdk/program/src/address_lookup_table/state.rs#L133-L134
pub const AddressLookupTable = struct {
    meta: LookupTableMeta,
    addresses: []const Pubkey,

    pub const MAX_SERIALIZED_SIZE = LOOKUP_TABLE_META_SIZE + LOOKUP_TABLE_MAX_ADDRESSES * 32;

    pub fn overwriteMetaData(
        data: []u8,
        meta: LookupTableMeta,
    ) InstructionError!void {
        if (data.len < LOOKUP_TABLE_META_SIZE) return error.InvalidAccountData;
        const metadata = data[0..LOOKUP_TABLE_META_SIZE];
        @memset(metadata, 0);
        _ = sig.bincode.writeToSlice(metadata, &ProgramState{ .LookupTable = meta }, .{}) catch
            return error.GenericError;
    }

    // [agave] https://github.com/anza-xyz/agave/blob/d300f3733f45d64a3b6b9fdb5a1157f378e181c2/sdk/program/src/address_lookup_table/state.rs#L224
    pub fn deserialize(
        data: []const u8,
    ) (error{OutOfMemory} || InstructionError)!AddressLookupTable {
<<<<<<< HEAD
        const state = sig.bincode.deserializeSlice(allocator, ProgramState, data, .{}) catch
=======
        const noalloc = sig.utils.allocators.failing.allocator(.{});
        const state = sig.bincode.readFromSlice(noalloc, ProgramState, data, .{}) catch
>>>>>>> 4a962cce
            return error.InvalidAccountData;

        if (state == .Uninitialized) return error.UninitializedAccount;

        if (data.len < LOOKUP_TABLE_META_SIZE) return error.InvalidAccountData;

        const addresses_data = data[LOOKUP_TABLE_META_SIZE..];
        if (addresses_data.len % 32 != 0) return error.InvalidAccountData;
        const addresses = std.mem.bytesAsSlice(Pubkey, addresses_data);

        return .{
            .meta = state.LookupTable,
            .addresses = addresses,
        };
    }
};<|MERGE_RESOLUTION|>--- conflicted
+++ resolved
@@ -105,12 +105,8 @@
     pub fn deserialize(
         data: []const u8,
     ) (error{OutOfMemory} || InstructionError)!AddressLookupTable {
-<<<<<<< HEAD
-        const state = sig.bincode.deserializeSlice(allocator, ProgramState, data, .{}) catch
-=======
-        const noalloc = sig.utils.allocators.failing.allocator(.{});
-        const state = sig.bincode.readFromSlice(noalloc, ProgramState, data, .{}) catch
->>>>>>> 4a962cce
+        var stream = std.io.fixedBufferStream(data);
+        const state = sig.bincode.deserialize(ProgramState, stream.reader(), .{}) catch
             return error.InvalidAccountData;
 
         if (state == .Uninitialized) return error.UninitializedAccount;
