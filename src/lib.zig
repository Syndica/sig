pub const rpc_old = struct {
    pub usingnamespace @import("rpc-old/client.zig");
    pub const types = struct {
        pub usingnamespace @import("rpc-old/types.zig");
    };
};

pub const core = struct {
    pub usingnamespace @import("core/pubkey.zig");
    pub usingnamespace @import("core/account.zig");
    pub usingnamespace @import("core/transaction.zig");
    pub usingnamespace @import("core/hash.zig");
    pub usingnamespace @import("core/signature.zig");
    pub usingnamespace @import("core/clock.zig");
    pub usingnamespace @import("core/hard_forks.zig");
    pub usingnamespace @import("core/shred.zig");
    pub usingnamespace @import("core/genesis_config.zig");
};

pub const gossip = struct {
    pub usingnamespace @import("gossip/crds.zig");
    pub usingnamespace @import("gossip/crds_table.zig");
    pub usingnamespace @import("gossip/gossip_service.zig");
    pub usingnamespace @import("gossip/node.zig");
    pub usingnamespace @import("gossip/packet.zig");
    pub usingnamespace @import("gossip/protocol.zig");
    pub usingnamespace @import("gossip/pull_request.zig");
    pub usingnamespace @import("gossip/pull_response.zig");
    pub usingnamespace @import("gossip/crds_shards.zig");
    pub usingnamespace @import("gossip/ping_pong.zig");
    pub usingnamespace @import("gossip/active_set.zig");
    pub usingnamespace @import("gossip/socket_utils.zig");
};

pub const bloom = struct {
    pub usingnamespace @import("bloom/bitvec.zig");
    pub usingnamespace @import("bloom/bloom.zig");
};

pub const version = struct {
    pub usingnamespace @import("version/version.zig");
};

pub const sync = struct {
    pub usingnamespace @import("sync/channel.zig");
    pub usingnamespace @import("sync/mpmc.zig");
    pub usingnamespace @import("sync/ref.zig");
    pub usingnamespace @import("sync/mux.zig");
    pub usingnamespace @import("sync/once_cell.zig");
    pub usingnamespace @import("sync/thread_pool.zig");
};

pub const utils = struct {
    pub usingnamespace @import("utils/shortvec.zig");
    pub usingnamespace @import("utils/types.zig");
    pub usingnamespace @import("utils/varint.zig");
};

pub const trace = struct {
    pub usingnamespace @import("trace/log.zig");
    pub usingnamespace @import("trace/entry.zig");
};

pub const common = struct {
    pub usingnamespace @import("common/lru.zig");
    pub usingnamespace @import("common/uuid.zig");
};

pub const bincode = struct {
    pub usingnamespace @import("bincode/bincode.zig");
};

pub const cmd = struct {
    pub usingnamespace @import("cmd/helpers.zig");
};

pub const net = struct {
    pub usingnamespace @import("net/net.zig");
    pub usingnamespace @import("net/echo.zig");
};

<<<<<<< HEAD
pub const rpc = struct {
    pub usingnamespace @import("rpc/server.zig");
=======
pub const prometheus = struct {
    pub usingnamespace @import("prometheus/counter.zig");
    pub usingnamespace @import("prometheus/gauge.zig");
    pub usingnamespace @import("prometheus/gauge_fn.zig");
    pub usingnamespace @import("prometheus/http.zig");
    pub usingnamespace @import("prometheus/histogram.zig");
    pub usingnamespace @import("prometheus/metric.zig");
    pub usingnamespace @import("prometheus/registry.zig");
>>>>>>> 0410a67e
};<|MERGE_RESOLUTION|>--- conflicted
+++ resolved
@@ -79,10 +79,12 @@
     pub usingnamespace @import("net/echo.zig");
 };
 
-<<<<<<< HEAD
 pub const rpc = struct {
+    pub usingnamespace @import("rpc/processor.zig");
     pub usingnamespace @import("rpc/server.zig");
-=======
+    pub usingnamespace @import("rpc/types.zig");
+};
+
 pub const prometheus = struct {
     pub usingnamespace @import("prometheus/counter.zig");
     pub usingnamespace @import("prometheus/gauge.zig");
@@ -91,5 +93,4 @@
     pub usingnamespace @import("prometheus/histogram.zig");
     pub usingnamespace @import("prometheus/metric.zig");
     pub usingnamespace @import("prometheus/registry.zig");
->>>>>>> 0410a67e
 };