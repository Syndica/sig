--- conflicted
+++ resolved
@@ -15,11 +15,7 @@
     /// Public key identifying this validator
     validator: Pubkey,
     /// Public key of the vote account
-<<<<<<< HEAD
-    vote_account: Pubkey,
-=======
-    vote_account: ?sig.core.Pubkey,
->>>>>>> 563e45b3
+    vote_account: ?Pubkey,
 };
 
 pub const SigningKeys = struct {
