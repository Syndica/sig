--- conflicted
+++ resolved
@@ -142,7 +142,6 @@
             current_config.genesis_file_path = params.genesis_file_path;
             params.accountsdb_base.apply(&current_config);
             params.accountsdb_download.apply(&current_config);
-            params.accountsdb_index.apply(&current_config);
             params.geyser.apply(&current_config);
             current_config.replay_threads = params.replay_threads;
             current_config.disable_consensus = params.disable_consensus;
@@ -2018,187 +2017,6 @@
     return .{ file, .from(std_logger.logger("spawnLogger")) };
 }
 
-<<<<<<< HEAD
-=======
-const LoadedSnapshot = struct {
-    allocator: std.mem.Allocator,
-    accounts_db: AccountsDB,
-    combined_manifest: sig.accounts_db.snapshots.FullAndIncrementalManifest,
-    collapsed_manifest: sig.accounts_db.snapshots.Manifest,
-    genesis_config: GenesisConfig,
-    status_cache: ?sig.accounts_db.snapshots.StatusCache,
-
-    pub fn deinit(self: *@This()) void {
-        self.accounts_db.deinit();
-        self.combined_manifest.deinit(self.allocator);
-        self.collapsed_manifest.deinit(self.allocator);
-        self.genesis_config.deinit(self.allocator);
-        if (self.status_cache) |status_cache| {
-            status_cache.deinit(self.allocator);
-        }
-    }
-};
-
-const LoadSnapshotOptions = struct {
-    /// optional service to download a fresh snapshot from gossip. if null, will read from the snapshot_dir
-    gossip_service: ?*GossipService,
-    /// optional geyser to write snapshot data to
-    geyser_writer: ?*GeyserWriter,
-    /// whether to validate the snapshot account data against the metadata
-    validate_snapshot: bool,
-    /// whether to load only the metadata of the snapshot
-    metadata_only: bool = false,
-};
-
-fn loadSnapshot(
-    allocator: std.mem.Allocator,
-    cfg: config.Cmd,
-    logger: Logger,
-    options: LoadSnapshotOptions,
-) !LoadedSnapshot {
-    const zone = tracy.Zone.init(@src(), .{ .name = "cmd loadSnapshot" });
-    defer zone.deinit();
-
-    var validator_dir = try std.fs.cwd().makeOpenPath(sig.VALIDATOR_DIR, .{});
-    defer validator_dir.close();
-
-    const genesis_file_path = try cfg.genesisFilePath() orelse
-        return error.GenesisPathNotProvided;
-
-    const adb_config = cfg.accounts_db;
-    const snapshot_dir_str = adb_config.snapshot_dir;
-
-    const combined_manifest, //
-    const snapshot_files //
-    = try sig.accounts_db.download.getOrDownloadAndUnpackSnapshot(
-        allocator,
-        .from(logger),
-        snapshot_dir_str,
-        .{
-            .gossip_service = options.gossip_service,
-            .force_unpack_snapshot = adb_config.force_unpack_snapshot,
-            .force_new_snapshot_download = adb_config.force_new_snapshot_download,
-            .num_threads_snapshot_unpack = adb_config.num_threads_snapshot_unpack,
-            .max_number_of_download_attempts = adb_config.max_number_of_snapshot_download_attempts,
-            .min_snapshot_download_speed_mbs = adb_config.min_snapshot_download_speed_mbs,
-        },
-    );
-
-    var snapshot_dir = try std.fs.cwd().makeOpenPath(snapshot_dir_str, .{ .iterate = true });
-    defer snapshot_dir.close();
-
-    logger.info().logf("full snapshot: {s}", .{sig.utils.fmt.tryRealPath(
-        snapshot_dir,
-        snapshot_files.full.snapshotArchiveName().constSlice(),
-    )});
-    if (snapshot_files.incremental()) |inc_snap| {
-        logger.info().logf("incremental snapshot: {s}", .{
-            sig.utils.fmt.tryRealPath(snapshot_dir, inc_snap.snapshotArchiveName().constSlice()),
-        });
-    }
-
-    // cli parsing
-    const n_threads_snapshot_load: u32 = blk: {
-        const cli_n_threads_snapshot_load: u32 =
-            cfg.accounts_db.num_threads_snapshot_load;
-        if (cli_n_threads_snapshot_load == 0) {
-            // default value
-            break :blk std.math.lossyCast(u32, try std.Thread.getCpuCount());
-        } else {
-            break :blk cli_n_threads_snapshot_load;
-        }
-    };
-
-    var accounts_db = try AccountsDB.init(.{
-        .allocator = allocator,
-        .logger = .from(logger),
-        // where we read the snapshot from
-        .snapshot_dir = snapshot_dir,
-        .geyser_writer = options.geyser_writer,
-        // gossip information for propogating snapshot info
-        .gossip_view = if (options.gossip_service) |service|
-            try AccountsDB.GossipView.fromService(service)
-        else
-            null,
-        // to use disk or ram for the index
-        .index_allocation = if (cfg.accounts_db.use_disk_index) .disk else .ram,
-        // number of shards for the index
-        .number_of_index_shards = cfg.accounts_db.number_of_index_shards,
-    });
-    errdefer accounts_db.deinit();
-
-    const collapsed_manifest = if (options.metadata_only)
-        try combined_manifest.collapse(allocator)
-    else
-        try accounts_db.loadWithDefaults(
-            allocator,
-            combined_manifest,
-            n_threads_snapshot_load,
-            options.validate_snapshot,
-            cfg.accounts_db.accounts_per_file_estimate,
-        );
-    errdefer collapsed_manifest.deinit(allocator);
-
-    // this should exist before we start to unpack
-    logger.info().log("reading genesis...");
-
-    const genesis_config = GenesisConfig.init(allocator, genesis_file_path) catch |err| {
-        if (err == error.FileNotFound) {
-            logger.err().logf(
-                "genesis config not found - expecting {s} to exist",
-                .{genesis_file_path},
-            );
-        }
-        return err;
-    };
-    errdefer genesis_config.deinit(allocator);
-
-    logger.info().log("validating bank...");
-
-    try collapsed_manifest.bank_fields.validate(&genesis_config);
-
-    if (options.metadata_only) {
-        logger.info().log("accounts-db setup done...");
-        return .{
-            .allocator = allocator,
-            .accounts_db = accounts_db,
-            .combined_manifest = combined_manifest,
-            .collapsed_manifest = collapsed_manifest,
-            .genesis_config = genesis_config,
-            .status_cache = null,
-        };
-    }
-
-    // validate the status cache
-    const status_cache = StatusCache.initFromDir(allocator, snapshot_dir) catch |err| {
-        if (err == error.FileNotFound) {
-            logger.err().logf(
-                "status_cache not found - expecting {s}/snapshots/status_cache to exist",
-                .{snapshot_dir_str},
-            );
-        }
-        return err;
-    };
-    errdefer status_cache.deinit(allocator);
-
-    const slot_history = try accounts_db.getSlotHistory(allocator);
-    defer slot_history.deinit(allocator);
-
-    try status_cache.validate(allocator, collapsed_manifest.bank_fields.slot, &slot_history);
-
-    logger.info().log("accounts-db setup done...");
-
-    return .{
-        .allocator = allocator,
-        .accounts_db = accounts_db,
-        .combined_manifest = combined_manifest,
-        .collapsed_manifest = collapsed_manifest,
-        .genesis_config = genesis_config,
-        .status_cache = status_cache,
-    };
-}
-
->>>>>>> ed03ec58
 /// entrypoint to download snapshot
 fn downloadSnapshot(
     allocator: std.mem.Allocator,
