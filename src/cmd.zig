--- conflicted
+++ resolved
@@ -131,12 +131,8 @@
             params.geyser.apply(&current_config);
             current_config.replay_threads = params.replay_threads;
             current_config.disable_consensus = params.disable_consensus;
-<<<<<<< HEAD
+            current_config.stop_at_slot = params.stop_at_slot;
             current_config.voting_enabled = params.voting_enabled or params.vote_account != null;
-=======
-            current_config.stop_at_slot = params.stop_at_slot;
-            current_config.voting_enabled = params.voting_enabled;
->>>>>>> 694e8545
             current_config.rpc_port = params.rpc_port;
             try validator(gpa, gossip_gpa, current_config);
         },
