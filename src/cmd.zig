const std = @import("std");
const builtin = @import("builtin");
const build_options = @import("build-options");
const cli = @import("cli");
const sig = @import("sig.zig");
const config = @import("config.zig");
const tracy = @import("tracy");

const replay = sig.replay;

const ChannelPrintLogger = sig.trace.ChannelPrintLogger;
const ClusterType = sig.core.ClusterType;
const ContactInfo = sig.gossip.ContactInfo;
const FullAndIncrementalManifest = sig.accounts_db.snapshot.FullAndIncrementalManifest;
const GenesisConfig = sig.core.GenesisConfig;
const GeyserWriter = sig.geyser.GeyserWriter;
const GossipService = sig.gossip.GossipService;
const IpAddr = sig.net.IpAddr;
const LeaderSchedule = sig.core.leader_schedule.LeaderSchedule;
const LeaderScheduleCache = sig.core.leader_schedule.LeaderScheduleCache;
const Pubkey = sig.core.Pubkey;
const Slot = sig.core.Slot;
const SnapshotFiles = sig.accounts_db.snapshot.SnapshotFiles;
const SocketAddr = sig.net.SocketAddr;
const SocketTag = sig.gossip.SocketTag;
const Ledger = sig.ledger.Ledger;

const createGeyserWriter = sig.geyser.core.createGeyserWriter;
const downloadSnapshotsFromGossip = sig.accounts_db.snapshot.downloadSnapshotsFromGossip;
const getShredAndIPFromEchoServer = sig.net.echo.getShredAndIPFromEchoServer;
const getWallclockMs = sig.time.getWallclockMs;
const globalRegistry = sig.prometheus.globalRegistry;
const loadSnapshot = sig.accounts_db.snapshot.loadSnapshot;
const servePrometheus = sig.prometheus.servePrometheus;

const Logger = sig.trace.Logger("cmd");

// We set this so that std.log knows not to log .debug level messages
// which libraries we import will use
pub const std_options: std.Options = .{
    // Set the log level to info
    .log_level = .info,
};

fn GpaOrCAllocator(comptime gpa_config: std.heap.DebugAllocatorConfig) type {
    if (builtin.mode == .Debug) {
        return std.heap.DebugAllocator(gpa_config);
    }

    return struct {
        fn deinit(_: @This()) void {}
        inline fn allocator(_: @This()) std.mem.Allocator {
            return std.heap.c_allocator;
        }
    };
}

pub fn main() !void {
    tracy.setThreadName("Main");
    tracy.startupProfiler();
    defer tracy.shutdownProfiler();

    const zone = tracy.Zone.init(@src(), .{ .name = "main" });
    defer zone.deinit();

    var gpa_state: GpaOrCAllocator(.{}) = .{};
    // defer _ = gpa_state.deinit();

    var tracing_gpa = tracy.TracingAllocator{
        .name = "gpa",
        .parent = gpa_state.allocator(),
    };
    const gpa = tracing_gpa.allocator();

    var gossip_gpa_state: GpaOrCAllocator(.{ .stack_trace_frames = 100 }) = .{};
    var tracing_gossip_gpa = tracy.TracingAllocator{
        .name = "gossip gpa",
        .parent = gossip_gpa_state.allocator(),
    };
    // defer _ = gossip_gpa_state.deinit();
    const gossip_gpa = tracing_gossip_gpa.allocator();

    const argv = try std.process.argsAlloc(gpa);
    defer std.process.argsFree(gpa, argv);

    const parser = cli.Parser(Cmd, Cmd.cmd_info);
    const tty_config = std.io.tty.detectConfig(std.io.getStdOut());
    const stdout = std.io.getStdOut().writer();
    const cmd = try parser.parse(
        gpa,
        "sig",
        tty_config,
        stdout,
        argv[1..],
    ) orelse return;
    defer parser.free(gpa, cmd);

    var current_config: config.Cmd = .{};
    current_config.log_level = cmd.log_level;
    current_config.metrics_port = cmd.metrics_port;
    current_config.log_file = cmd.log_file;
    current_config.tee_logs = cmd.tee_logs;

    // If no subcommand was provided, print a friendly header and help information.
    const subcmd = cmd.subcmd orelse {
        // Render the top-level help.
        _ = try parser.parse(gpa, "sig", tty_config, stdout, &.{"--help"});
        return;
    };

    switch (subcmd) {
        .identity => try identity(gpa, current_config),
        .gossip => |params| {
            current_config.shred_version = params.shred_version;
            params.gossip_base.apply(&current_config);
            params.gossip_node.apply(&current_config);
            try gossip(gpa, gossip_gpa, current_config);
        },
        .validator => |params| {
            current_config.shred_version = params.shred_version;
            current_config.leader_schedule_path = params.leader_schedule;
            params.gossip_base.apply(&current_config);
            params.gossip_node.apply(&current_config);
            params.repair.apply(&current_config);
            current_config.shred_network.dump_shred_tracker = params.repair.dump_shred_tracker;
            current_config.accounts_db.snapshot_dir = params.snapshot_dir;
            current_config.genesis_file_path = params.genesis_file_path;
            params.accountsdb_base.apply(&current_config);
            params.accountsdb_download.apply(&current_config);
            params.geyser.apply(&current_config);
            current_config.replay_threads = params.replay_threads;
            current_config.disable_consensus = params.disable_consensus;
            current_config.voting_enabled = params.voting_enabled;
            try validator(gpa, gossip_gpa, current_config);
        },
        .replay_offline => |params| {
            current_config.shred_version = params.shred_version;
            current_config.leader_schedule_path = params.leader_schedule;
            params.gossip_base.apply(&current_config);
            params.gossip_node.apply(&current_config);
            params.repair.apply(&current_config);
            current_config.accounts_db.snapshot_dir = params.snapshot_dir;
            current_config.genesis_file_path = params.genesis_file_path;
            params.accountsdb_base.apply(&current_config);
            params.accountsdb_download.apply(&current_config);
            params.geyser.apply(&current_config);
            current_config.replay_threads = params.replay_threads;
            current_config.disable_consensus = params.disable_consensus;
            try replayOffline(gpa, current_config);
        },
        .shred_network => |params| {
            current_config.shred_version = params.shred_version;
            current_config.leader_schedule_path = params.leader_schedule;
            params.gossip_base.apply(&current_config);
            params.gossip_node.apply(&current_config);
            params.repair.apply(&current_config);
            current_config.shred_network.dump_shred_tracker = params.repair.dump_shred_tracker;
            current_config.turbine.overwrite_stake_for_testing =
                params.overwrite_stake_for_testing;
            current_config.shred_network.no_retransmit = params.no_retransmit;
            current_config.accounts_db.snapshot_metadata_only = params.snapshot_metadata_only;
            try shredNetwork(gpa, gossip_gpa, current_config);
        },
        .snapshot_download => |params| {
            current_config.shred_version = params.shred_version;
            current_config.accounts_db.snapshot_dir = params.snapshot_dir;
            params.accountsdb_download.apply(&current_config);
            params.gossip_base.apply(&current_config);
            try downloadSnapshot(gpa, gossip_gpa, current_config);
        },
        .snapshot_validate => |params| {
            current_config.accounts_db.snapshot_dir = params.snapshot_dir;
            current_config.genesis_file_path = params.genesis_file_path;
            params.accountsdb_base.apply(&current_config);
            current_config.gossip.cluster = params.gossip_cluster;
            params.geyser.apply(&current_config);
            try validateSnapshot(gpa, current_config);
        },
        .snapshot_create => |params| {
            current_config.accounts_db.snapshot_dir = params.snapshot_dir;
            current_config.genesis_file_path = params.genesis_file_path;
            try createSnapshot(gpa, current_config);
        },
        .print_manifest => |params| {
            current_config.accounts_db.snapshot_dir = params.snapshot_dir;
            try printManifest(gpa, current_config);
        },
        .leader_schedule => |params| {
            current_config.shred_version = params.shred_version;
            current_config.leader_schedule_path = params.leader_schedule;
            params.gossip_base.apply(&current_config);
            params.gossip_node.apply(&current_config);
            current_config.accounts_db.snapshot_dir = params.snapshot_dir;
            current_config.genesis_file_path = params.genesis_file_path;
            params.accountsdb_base.apply(&current_config);
            params.accountsdb_download.apply(&current_config);
            try printLeaderSchedule(gpa, current_config);
        },
        .test_transaction_sender => |params| {
            current_config.shred_version = params.shred_version;
            current_config.genesis_file_path = params.genesis_file_path;
            current_config.test_transaction_sender.n_transactions = params.n_transactions;
            current_config.test_transaction_sender.n_lamports_per_transaction =
                params.n_lamports_per_tx;
            params.gossip_base.apply(&current_config);
            params.gossip_node.apply(&current_config);
            try testTransactionSenderService(gpa, gossip_gpa, current_config);
        },
        .mock_rpc_server => |params| {
            params.gossip_base.apply(&current_config);
            params.gossip_node.apply(&current_config);
            current_config.accounts_db.snapshot_dir = params.snapshot_dir;
            current_config.genesis_file_path = params.genesis_file_path;
            params.accountsdb_base.apply(&current_config);
            params.accountsdb_download.apply(&current_config);
            try mockRpcServer(gpa, current_config);
        },
    }
}

const Cmd = struct {
    log_level: sig.trace.Level,
    metrics_port: u16,
    log_file: ?[]const u8,
    tee_logs: bool,
    subcmd: ?union(enum) {
        identity,
        gossip: Gossip,
        validator: Validator,
        replay_offline: Validator,
        shred_network: ShredNetwork,
        snapshot_download: SnapshotDownload,
        snapshot_validate: SnapshotValidate,
        snapshot_create: SnapshotCreate,
        print_manifest: PrintManifest,
        leader_schedule: LeaderScheduleSubCmd,
        test_transaction_sender: TestTransactionSender,
        mock_rpc_server: MockRpcServer,
    },

    const cmd_info: cli.CommandInfo(@This()) = .{
        .help = .{
            .short = std.fmt.comptimePrint(
                \\Version: {}
                \\
                \\Sig is a Solana validator client written in Zig. The project is still a
                \\work in progress so contributions are welcome.
            , .{build_options.version}),
            .long = null,
        },
        .sub = .{
            .subcmd = .{
                .identity = identity_cmd_info,
                .gossip = Gossip.cmd_info,
                .validator = Validator.cmd_info,
                .replay_offline = Validator.cmd_info,
                .shred_network = ShredNetwork.cmd_info,
                .snapshot_download = SnapshotDownload.cmd_info,
                .snapshot_validate = SnapshotValidate.cmd_info,
                .snapshot_create = SnapshotCreate.cmd_info,
                .print_manifest = PrintManifest.cmd_info,
                .leader_schedule = LeaderScheduleSubCmd.cmd_info,
                .test_transaction_sender = TestTransactionSender.cmd_info,
                .mock_rpc_server = MockRpcServer.cmd_info,
            },
            .log_level = .{
                .kind = .named,
                .name_override = null,
                .alias = .l,
                .default_value = if (builtin.mode == .Debug) .debug else .info,
                .config = {},
                .help = "The amount of detail to log",
            },
            .metrics_port = .{
                .kind = .named,
                .name_override = null,
                .alias = .m,
                .default_value = 12345,
                .config = {},
                .help = "Port to expose prometheus metrics via http",
            },
            .log_file = .{
                .kind = .named,
                .name_override = null,
                .alias = .none,
                .default_value = null,
                .config = .string,
                .help = "Write logs to this file instead of stderr",
            },
            .tee_logs = .{
                .kind = .named,
                .name_override = null,
                .alias = .none,
                .default_value = false,
                .config = {},
                .help =
                \\If --log-file is set, it disables logging to stderr.
                \\Enable this flag to reactivate stderr logging when using --log-file.
                ,
            },
        },
    };

    const shred_version_arg: cli.ArgumentInfo(?u16) = .{
        .kind = .named,
        .name_override = "shred-version",
        .alias = .none,
        .default_value = null,
        .config = {},
        .help = "The shred version for the network",
    };

    const leader_schedule_arg: cli.ArgumentInfo(?[]const u8) = .{
        .kind = .named,
        .name_override = "leader-schedule",
        .alias = .none,
        .default_value = null,
        .config = .string,
        .help = "Set a file path to load the leader schedule. Use '--' to load from stdin",
    };

    const gossip_cluster_arg: cli.ArgumentInfo(?[]const u8) = .{
        .kind = .named,
        .name_override = "cluster",
        .alias = .c,
        .default_value = null,
        .config = .string,
        .help = "cluster to connect to - adds gossip entrypoints, sets default genesis file path",
    };

    const snapshot_dir_arg: cli.ArgumentInfo([]const u8) = .{
        .kind = .named,
        .name_override = "snapshot-dir",
        .alias = .s,
        .default_value = sig.VALIDATOR_DIR ++ "accounts_db",
        .config = .string,
        .help = "path to snapshot directory" ++
            " (where snapshots are downloaded and/or unpacked to/from)" ++
            " - default: {VALIDATOR_DIR}/accounts_db",
    };

    const genesis_file_path_arg: cli.ArgumentInfo(?[]const u8) = .{
        .kind = .named,
        .name_override = "genesis-file-path",
        .alias = .g,
        .default_value = null,
        .config = .string,
        .help = "path to the genesis file." ++
            " defaults to 'data/genesis-files/<network>_genesis.bin' if --network option is set",
    };

    const force_new_snapshot_download_arg: cli.ArgumentInfo(bool) = .{
        .kind = .named,
        .name_override = "force-new-snapshot-download",
        .alias = .none,
        .default_value = false,
        .config = {},
        .help = "force download of new snapshot (usually to get a more up-to-date snapshot)",
    };

    const replay_threads_arg: cli.ArgumentInfo(u16) = .{
        .kind = .named,
        .name_override = "replay-threads",
        .alias = .none,
        .default_value = 4,
        .config = {},
        .help = "Number of threads to use in the replay thread pool. " ++
            "Set to 1 for fully synchronous execution of replay.",
    };

    const disable_consensus_arg: cli.ArgumentInfo(bool) = .{
        .kind = .named,
        .name_override = "disable-consensus",
        .alias = .none,
        .default_value = false,
        .config = {},
        .help = "Disable running consensus in replay.",
    };

    const voting_enabled_arg: cli.ArgumentInfo(bool) = .{
        .kind = .named,
        .name_override = "voting-enabled",
        .alias = .none,
        .default_value = true,
        .config = {},
        .help = "Enable validator voting. When false, operate as non-voting.",
    };

    const GossipArgumentsCommon = struct {
        host: ?[]const u8,
        port: u16,
        entrypoints: []const []const u8,
        network: ?[]const u8,

        const cmd_info: cli.ArgumentInfoGroup(@This()) = .{
            .host = .{
                .kind = .named,
                .name_override = "gossip-host",
                .alias = .none,
                .default_value = null,
                .config = .string,
                .help = "IPv4 address for the validator to advertise in gossip" ++
                    " - default: get from --entrypoint, fallback to 127.0.0.1",
            },
            .port = .{
                .kind = .named,
                .name_override = "gossip-port",
                .alias = .p,
                .default_value = 8001,
                .config = {},
                .help = "The port to run gossip listener",
            },
            .entrypoints = .{
                .kind = .named,
                .name_override = "entrypoint",
                .alias = .e,
                .default_value = &.{},
                .config = .string,
                .help = "gossip address of the entrypoint validators",
            },
            .network = gossip_cluster_arg,
        };

        fn apply(args: @This(), cfg: *config.Cmd) void {
            cfg.gossip.host = args.host;
            cfg.gossip.port = args.port;
            cfg.gossip.entrypoints = args.entrypoints;
            cfg.gossip.cluster = args.network;
        }
    };
    const GossipArgumentsNode = struct {
        spy_node: bool,
        dump: bool,

        const cmd_info: cli.ArgumentInfoGroup(@This()) = .{
            .spy_node = .{
                .kind = .named,
                .name_override = "spy-node",
                .alias = .none,
                .default_value = false,
                .config = {},
                .help = "run as a gossip spy node (minimize outgoing packets)",
            },
            .dump = .{
                .kind = .named,
                .name_override = "dump-gossip",
                .alias = .none,
                .default_value = false,
                .config = {},
                .help = "periodically dump gossip table to csv files and logs",
            },
        };

        fn apply(args: @This(), cfg: *config.Cmd) void {
            cfg.gossip.spy_node = args.spy_node;
            cfg.gossip.dump = args.dump;
        }
    };

    const AccountsDbArgumentsBase = struct {
        use_disk_index: bool,
        n_threads_snapshot_load: u32,
        n_threads_snapshot_unpack: u16,
        force_unpack_snapshot: bool,
        number_of_index_shards: u64,
        accounts_per_file_estimate: u64,
        skip_snapshot_validation: bool,

        const cmd_info: cli.ArgumentInfoGroup(@This()) = .{
            .use_disk_index = .{
                .kind = .named,
                .name_override = null,
                .alias = .none,
                .default_value = false,
                .config = {},
                .help = "use disk-memory for the account index",
            },
            .n_threads_snapshot_load = .{
                .kind = .named,
                .name_override = null,
                .alias = .t,
                .default_value = 0,
                .config = {},
                .help = "number of threads used to initialize the account index - default: ncpus",
            },
            .n_threads_snapshot_unpack = .{
                .kind = .named,
                .name_override = null,
                .alias = .u,
                .default_value = 0,
                .config = {},
                .help = "number of threads to unpack snapshots - default: ncpus * 2",
            },
            .force_unpack_snapshot = .{
                .kind = .named,
                .name_override = null,
                .alias = .f,
                .default_value = false,
                .config = {},
                .help = "unpacks a snapshot (even if it exists)",
            },
            .number_of_index_shards = .{
                .kind = .named,
                .name_override = null,
                .alias = .none,
                .default_value = sig.accounts_db.db.ACCOUNT_INDEX_SHARDS,
                .config = {},
                .help = "number of shards for the account index's pubkey_ref_map",
            },
            .accounts_per_file_estimate = .{
                .kind = .named,
                .name_override = null,
                .alias = .a,
                .default_value = sig.accounts_db.db
                    .getAccountPerFileEstimateFromCluster(.testnet) catch
                    @compileError("account_per_file_estimate missing for default cluster"),
                .config = {},
                .help = "number of accounts to estimate inside of account files" ++
                    " (used for pre-allocation)",
            },
            .skip_snapshot_validation = .{
                .kind = .named,
                .name_override = null,
                .alias = .none,
                .default_value = false,
                .config = {},
                .help = "skip the validation of the snapshot",
            },
        };

        fn apply(args: @This(), cfg: *config.Cmd) void {
            cfg.accounts_db.use_disk_index = args.use_disk_index;
            cfg.accounts_db.num_threads_snapshot_load = args.n_threads_snapshot_load;
            cfg.accounts_db.num_threads_snapshot_unpack = args.n_threads_snapshot_unpack;
            cfg.accounts_db.force_unpack_snapshot = args.force_unpack_snapshot;
            cfg.accounts_db.number_of_index_shards = args.number_of_index_shards;
            cfg.accounts_db.accounts_per_file_estimate = args.accounts_per_file_estimate;
            cfg.accounts_db.skip_snapshot_validation = args.skip_snapshot_validation;
        }
    };
    const AccountsDbArgumentsDownload = struct {
        min_snapshot_download_speed_mb: u64,
        trusted_validators: []const []const u8,

        const cmd_info: cli.ArgumentInfoGroup(@This()) = .{
            .min_snapshot_download_speed_mb = .{
                .kind = .named,
                .name_override = "min-snapshot-download-speed",
                .alias = .none,
                .default_value = 20,
                .config = {},
                .help = "minimum download speed of full snapshots in megabytes per second" ++
                    " - default: 20MB/s",
            },
            .trusted_validators = .{
                .kind = .named,
                .name_override = "trusted-validator",
                .alias = .t,
                .default_value = &.{},
                .config = .string,
                .help = "public key of a validator whose snapshot hash is trusted to be downloaded",
            },
        };

        fn apply(args: @This(), cfg: *config.Cmd) void {
            cfg.accounts_db.min_snapshot_download_speed_mbs = args.min_snapshot_download_speed_mb;
            cfg.gossip.trusted_validators = args.trusted_validators;
        }
    };
    const RepairArgumentsBase = struct {
        turbine_port: u16,
        repair_port: u16,
        test_repair_for_slot: ?Slot,
        max_shreds: u64,
        num_retransmit_threads: ?usize,
        dump_shred_tracker: bool,

        const cmd_info: cli.ArgumentInfoGroup(@This()) = .{
            .turbine_port = .{
                .kind = .named,
                .name_override = null,
                .alias = .none,
                .default_value = 8002,
                .config = {},
                .help = "The port to run turbine shred listener (aka TVU port)",
            },
            .repair_port = .{
                .kind = .named,
                .name_override = null,
                .alias = .none,
                .default_value = 8003,
                .config = {},
                .help = "The port to run shred repair listener",
            },
            .test_repair_for_slot = .{
                .kind = .named,
                .name_override = null,
                .alias = .none,
                .default_value = null,
                .config = {},
                .help =
                \\Set a slot here to repeatedly send repair requests for shreds from this slot
                \\This is only intended for use during short-lived tests of the repair service
                \\Do not set this during normal usage.
                ,
            },
            .num_retransmit_threads = .{
                .kind = .named,
                .name_override = "num-retransmit-threads",
                .alias = .none,
                .default_value = null,
                .config = {},
                .help = "The number of retransmit threads to use for the turbine service" ++
                    " - default: cpu count",
            },
            .max_shreds = .{
                .kind = .named,
                .name_override = "max-shreds",
                .alias = .none,
                .default_value = 5_000_000,
                .config = {},
                .help = "Max number of shreds to store in the ledger",
            },
            .dump_shred_tracker = .{
                .kind = .named,
                .name_override = "dump-shred-tracker",
                .alias = .none,
                .default_value = false,
                .config = {},
                .help = "Create shred-tracker.txt" ++
                    " to visually represent the currently tracked slots.",
            },
        };

        fn apply(args: @This(), cfg: *config.Cmd) void {
            cfg.shred_network.turbine_recv_port = args.turbine_port;
            cfg.shred_network.repair_port = args.repair_port;
            cfg.shred_network.root_slot = args.test_repair_for_slot;
            cfg.turbine.num_retransmit_threads = args.num_retransmit_threads;
            cfg.max_shreds = args.max_shreds;
        }
    };
    const GeyserArgumentsBase = struct {
        enable: bool,
        pipe_path: []const u8,
        writer_fba_bytes: usize,

        const cmd_info: cli.ArgumentInfoGroup(@This()) = .{
            .enable = .{
                .kind = .named,
                .name_override = "enable-geyser",
                .alias = .none,
                .default_value = false,
                .config = {},
                .help = "enable geyser",
            },
            .pipe_path = .{
                .kind = .named,
                .name_override = "geyser-pipe-path",
                .alias = .none,
                .default_value = sig.VALIDATOR_DIR ++ "geyser.pipe",
                .config = .string,
                .help = "path to the geyser pipe",
            },
            .writer_fba_bytes = .{
                .kind = .named,
                .name_override = "geyser-writer-fba-bytes",
                .alias = .none,
                .default_value = 1 << 32, // 4gb
                .config = {},
                .help = "number of bytes to allocate for the geyser writer",
            },
        };

        fn apply(args: @This(), cfg: *config.Cmd) void {
            cfg.geyser.enable = args.enable;
            cfg.geyser.pipe_path = args.pipe_path;
            cfg.geyser.writer_fba_bytes = args.writer_fba_bytes;
        }
    };

    const identity_cmd_info: cli.CommandInfo(void) = .{
        .help = .{
            .short = "Get own identity.",
            .long =
            \\Gets own identity (Pubkey) or creates one if doesn't exist.
            \\
            \\NOTE: Keypair is saved in $HOME/.sig/identity.key.
            ,
        },
        .sub = .{},
    };

    const Gossip = struct {
        shred_version: ?u16,
        gossip_base: GossipArgumentsCommon,
        gossip_node: GossipArgumentsNode,

        const cmd_info: cli.CommandInfo(@This()) = .{
            .help = .{
                .short = "Run gossip client.",
                .long = "Start Solana gossip client on specified port.",
            },
            .sub = .{
                .shred_version = shred_version_arg,
                .gossip_base = GossipArgumentsCommon.cmd_info,
                .gossip_node = GossipArgumentsNode.cmd_info,
            },
        };
    };

    const Validator = struct {
        shred_version: ?u16,
        leader_schedule: ?[]const u8,
        gossip_base: GossipArgumentsCommon,
        gossip_node: GossipArgumentsNode,
        repair: RepairArgumentsBase,
        snapshot_dir: []const u8,
        genesis_file_path: ?[]const u8,
        accountsdb_base: AccountsDbArgumentsBase,
        accountsdb_download: AccountsDbArgumentsDownload,
        force_new_snapshot_download: bool,
        geyser: GeyserArgumentsBase,
        replay_threads: u16,
        disable_consensus: bool,
        voting_enabled: bool,

        const cmd_info: cli.CommandInfo(@This()) = .{
            .help = .{
                .short = "Run Solana validator.",
                .long = "Start a full Solana validator client.",
            },
            .sub = .{
                .shred_version = shred_version_arg,
                .leader_schedule = leader_schedule_arg,
                .gossip_base = GossipArgumentsCommon.cmd_info,
                .gossip_node = GossipArgumentsNode.cmd_info,
                .repair = RepairArgumentsBase.cmd_info,
                .snapshot_dir = snapshot_dir_arg,
                .genesis_file_path = genesis_file_path_arg,
                .accountsdb_base = AccountsDbArgumentsBase.cmd_info,
                .accountsdb_download = AccountsDbArgumentsDownload.cmd_info,
                .force_new_snapshot_download = force_new_snapshot_download_arg,
                .geyser = GeyserArgumentsBase.cmd_info,
                .replay_threads = replay_threads_arg,
                .disable_consensus = disable_consensus_arg,
                .voting_enabled = voting_enabled_arg,
            },
        };
    };

    const ShredNetwork = struct {
        shred_version: ?u16,
        leader_schedule: ?[]const u8,
        gossip_base: GossipArgumentsCommon,
        gossip_node: GossipArgumentsNode,
        repair: RepairArgumentsBase,
        /// TODO: Remove when no longer needed
        overwrite_stake_for_testing: bool,
        no_retransmit: bool,
        snapshot_metadata_only: bool,

        const cmd_info: cli.CommandInfo(@This()) = .{
            .help = .{
                .short = "Run the shred network to collect and store shreds.",
                .long =
                \\ This command runs the shred network without running the full validator
                \\ (mainly excluding the accounts-db setup).
                \\
                \\ NOTE: this means that this command *requires* a leader schedule to be provided
                \\ (which would usually be derived from the accountsdb snapshot).
                \\
                \\ NOTE: this command also requires `root_slot` (`--test-repair-for-slot`) to be
                \\ given as well (which is usually derived from the accountsdb snapshot).
                \\ This can be done with `--test-repair-for-slot $(solana slot -u testnet)`
                \\ for testnet or another `-u` for mainnet/devnet.
                ,
            },
            .sub = .{
                .shred_version = shred_version_arg,
                .leader_schedule = leader_schedule_arg,
                .gossip_base = GossipArgumentsCommon.cmd_info,
                .gossip_node = GossipArgumentsNode.cmd_info,
                .repair = RepairArgumentsBase.cmd_info,
                .overwrite_stake_for_testing = .{
                    .kind = .named,
                    .name_override = null,
                    .alias = .none,
                    .default_value = false,
                    .config = {},
                    .help = "Overwrite the stake for testing purposes",
                },
                .no_retransmit = .{
                    .kind = .named,
                    .name_override = null,
                    .alias = .none,
                    .default_value = true,
                    .config = {},
                    .help = "Shreds will be received and stored but not retransmitted",
                },
                .snapshot_metadata_only = .{
                    .kind = .named,
                    .name_override = null,
                    .alias = .none,
                    .default_value = false,
                    .config = {},
                    .help = "load only the snapshot metadata",
                },
            },
        };
    };

    const SnapshotDownload = struct {
        shred_version: ?u16,
        snapshot_dir: []const u8,
        accountsdb_download: AccountsDbArgumentsDownload,
        gossip_base: GossipArgumentsCommon,

        const cmd_info: cli.CommandInfo(@This()) = .{
            .help = .{
                .short = "Downloads a snapshot.",
                .long = "Starts a gossip client and downloads a snapshot from peers.",
            },
            .sub = .{
                .shred_version = shred_version_arg,
                .snapshot_dir = snapshot_dir_arg,
                .accountsdb_download = AccountsDbArgumentsDownload.cmd_info,
                .gossip_base = GossipArgumentsCommon.cmd_info,
            },
        };
    };

    const SnapshotValidate = struct {
        snapshot_dir: []const u8,
        genesis_file_path: ?[]const u8,
        accountsdb_base: AccountsDbArgumentsBase,
        gossip_cluster: ?[]const u8,
        geyser: GeyserArgumentsBase,

        const cmd_info: cli.CommandInfo(@This()) = .{
            .help = .{
                .short = "Validates a snapshot.",
                .long = "Loads and validates a snapshot (doesnt download a snapshot).",
            },
            .sub = .{
                .snapshot_dir = snapshot_dir_arg,
                .genesis_file_path = genesis_file_path_arg,
                .accountsdb_base = AccountsDbArgumentsBase.cmd_info,
                .gossip_cluster = gossip_cluster_arg,
                .geyser = GeyserArgumentsBase.cmd_info,
            },
        };
    };

    const SnapshotCreate = struct {
        snapshot_dir: []const u8,
        genesis_file_path: ?[]const u8,

        const cmd_info: cli.CommandInfo(@This()) = .{
            .help = .{
                .short = "Loads from a snapshot" ++
                    " and outputs to new snapshot 'alt_{VALIDATOR_DIR}/'.",
                .long = null,
            },
            .sub = .{
                .snapshot_dir = snapshot_dir_arg,
                .genesis_file_path = genesis_file_path_arg,
            },
        };
    };

    const PrintManifest = struct {
        snapshot_dir: []const u8,

        const cmd_info: cli.CommandInfo(@This()) = .{
            .help = .{
                .short = "Prints a manifest file.",
                .long = "Loads and prints a manifest file.",
            },
            .sub = .{
                .snapshot_dir = snapshot_dir_arg,
            },
        };
    };

    const LeaderScheduleSubCmd = struct {
        shred_version: ?u16,
        leader_schedule: ?[]const u8,
        gossip_base: GossipArgumentsCommon,
        gossip_node: GossipArgumentsNode,
        snapshot_dir: []const u8,
        genesis_file_path: ?[]const u8,
        accountsdb_base: AccountsDbArgumentsBase,
        accountsdb_download: AccountsDbArgumentsDownload,
        force_new_snapshot_download: bool,

        const cmd_info: cli.CommandInfo(@This()) = .{
            .help = .{
                .short = "Prints the leader schedule from the snapshot.",
                .long =
                \\- Starts gossip
                \\- acquires a snapshot if necessary
                \\- loads accounts db from the snapshot
                \\- calculates the leader schedule from the snaphot
                \\- prints the leader schedule in the same format as `solana leader-schedule`
                \\- exits
                ,
            },
            .sub = .{
                .shred_version = shred_version_arg,
                .leader_schedule = leader_schedule_arg,
                .gossip_base = GossipArgumentsCommon.cmd_info,
                .gossip_node = GossipArgumentsNode.cmd_info,
                .snapshot_dir = snapshot_dir_arg,
                .genesis_file_path = genesis_file_path_arg,
                .accountsdb_base = AccountsDbArgumentsBase.cmd_info,
                .accountsdb_download = AccountsDbArgumentsDownload.cmd_info,
                .force_new_snapshot_download = force_new_snapshot_download_arg,
            },
        };
    };

    const TestTransactionSender = struct {
        shred_version: ?u16,
        genesis_file_path: ?[]const u8,
        n_transactions: u64,
        n_lamports_per_tx: u64,
        gossip_base: GossipArgumentsCommon,
        gossip_node: GossipArgumentsNode,

        const cmd_info: cli.CommandInfo(@This()) = .{
            .help = .{
                .short = "Test transaction sender service.",
                .long =
                \\Simulates a stream of transaction being sent to the transaction sender by
                \\running a mock transaction generator thread. For the moment this just sends
                \\transfer transactions between to hard coded testnet accounts.
                ,
            },
            .sub = .{
                .shred_version = shred_version_arg,
                .genesis_file_path = genesis_file_path_arg,
                .n_transactions = .{
                    .kind = .named,
                    .name_override = "n-transactions",
                    .alias = .t,
                    .default_value = 3,
                    .config = {},
                    .help = "number of transactions to send",
                },
                .n_lamports_per_tx = .{
                    .kind = .named,
                    .name_override = "n-lamports-per-tx",
                    .alias = .l,
                    .default_value = 1e7,
                    .config = {},
                    .help = "number of lamports to send per transaction",
                },
                .gossip_base = GossipArgumentsCommon.cmd_info,
                .gossip_node = GossipArgumentsNode.cmd_info,
            },
        };
    };

    const MockRpcServer = struct {
        gossip_base: GossipArgumentsCommon,
        gossip_node: GossipArgumentsNode,
        snapshot_dir: []const u8,
        genesis_file_path: ?[]const u8,
        accountsdb_base: AccountsDbArgumentsBase,
        accountsdb_download: AccountsDbArgumentsDownload,
        force_new_snapshot_download: bool,

        const cmd_info: cli.CommandInfo(@This()) = .{
            .help = .{
                .short = "Run a mock RPC server.",
                .long = null,
            },
            .sub = .{
                .gossip_base = GossipArgumentsCommon.cmd_info,
                .gossip_node = GossipArgumentsNode.cmd_info,
                .snapshot_dir = snapshot_dir_arg,
                .genesis_file_path = genesis_file_path_arg,
                .accountsdb_base = AccountsDbArgumentsBase.cmd_info,
                .accountsdb_download = AccountsDbArgumentsDownload.cmd_info,
                .force_new_snapshot_download = force_new_snapshot_download_arg,
            },
        };
    };
};

/// entrypoint to print (and create if NONE) pubkey in ~/.sig/identity.key
fn identity(allocator: std.mem.Allocator, cfg: config.Cmd) !void {
    const maybe_file, const logger = try spawnLogger(allocator, cfg);
    defer if (maybe_file) |file| file.close();
    defer logger.deinit();

    const keypair = try sig.identity.getOrInit(allocator, .from(logger));
    const pubkey = Pubkey.fromPublicKey(&keypair.public_key);

    logger.info().logf("Identity: {s}\n", .{pubkey});
}

/// entrypoint to run only gossip
fn gossip(
    allocator: std.mem.Allocator,
    gossip_value_allocator: std.mem.Allocator,
    cfg: config.Cmd,
) !void {
    const zone = tracy.Zone.init(@src(), .{ .name = "gossip" });
    defer zone.deinit();

    var app_base = try AppBase.init(allocator, cfg);
    errdefer {
        app_base.shutdown();
        app_base.deinit();
    }

    const gossip_service = try startGossip(
        allocator,
        gossip_value_allocator,
        cfg,
        &app_base,
        &.{},
    );
    defer {
        gossip_service.shutdown();
        gossip_service.deinit();
        allocator.destroy(gossip_service);
    }

    // block forever
    gossip_service.service_manager.join();
}

/// entrypoint to run a full solana validator
fn validator(
    allocator: std.mem.Allocator,
    gossip_value_allocator: std.mem.Allocator,
    cfg: config.Cmd,
) !void {
    const zone = tracy.Zone.init(@src(), .{ .name = "validator" });
    defer zone.deinit();

    var app_base = try AppBase.init(allocator, cfg);
    defer {
        app_base.shutdown();
        app_base.deinit();
    }

    app_base.logger.info().logf("starting validator with cfg: {}", .{cfg});

    const repair_port: u16 = cfg.shred_network.repair_port;
    const turbine_recv_port: u16 = cfg.shred_network.turbine_recv_port;
    const snapshot_dir_str = cfg.accounts_db.snapshot_dir;

    var snapshot_dir = try std.fs.cwd().makeOpenPath(snapshot_dir_str, .{});
    defer snapshot_dir.close();

    var gossip_service = try startGossip(allocator, gossip_value_allocator, cfg, &app_base, &.{
        .{ .tag = .repair, .port = repair_port },
        .{ .tag = .turbine_recv, .port = turbine_recv_port },
    });
    defer {
        gossip_service.shutdown();
        gossip_service.deinit();
        allocator.destroy(gossip_service);
    }

    const geyser_writer: ?*GeyserWriter = if (!cfg.geyser.enable)
        null
    else
        try createGeyserWriter(
            allocator,
            cfg.geyser.pipe_path,
            cfg.geyser.writer_fba_bytes,
        );
    defer if (geyser_writer) |geyser| {
        geyser.deinit();
        allocator.destroy(geyser.exit);
        allocator.destroy(geyser);
    };

    // snapshot
    var loaded_snapshot = try loadSnapshot(
        allocator,
        cfg.accounts_db,
        try cfg.genesisFilePath() orelse return error.GenesisPathNotProvided,
        .from(app_base.logger),
        .{
            .gossip_service = gossip_service,
            .geyser_writer = geyser_writer,
            .validate_snapshot = !cfg.accounts_db.skip_snapshot_validation,
        },
    );
    defer loaded_snapshot.deinit();

    const collapsed_manifest = &loaded_snapshot.collapsed_manifest;
    const bank_fields = &collapsed_manifest.bank_fields;

    // ledger
    var ledger = try Ledger.init(
        allocator,
        .from(app_base.logger),
        sig.VALIDATOR_DIR ++ "ledger",
        app_base.metrics_registry,
    );
    defer ledger.deinit();
    const ledger_cleanup_service = try std.Thread.spawn(.{}, sig.ledger.cleanup_service.run, .{
        sig.ledger.cleanup_service.Logger.from(app_base.logger),
        &ledger,
        cfg.max_shreds,
        app_base.exit,
    });

    // Random number generator
    var prng = std.Random.DefaultPrng.init(@bitCast(std.time.timestamp()));

    // shred networking
    const my_contact_info =
        sig.gossip.data.ThreadSafeContactInfo.fromContactInfo(gossip_service.my_contact_info);

    const epoch_schedule = bank_fields.epoch_schedule;
    const epoch = bank_fields.epoch;

    const staked_nodes = try collapsed_manifest.epochStakes(epoch);
    var epoch_context_manager = try sig.adapter.EpochContextManager.init(allocator, epoch_schedule);
    defer epoch_context_manager.deinit();
    try epoch_context_manager.contexts.realign(epoch);
    {
        var staked_nodes_cloned = try staked_nodes.clone(allocator);
        errdefer staked_nodes_cloned.deinit(allocator);

        const leader_schedule = if (try getLeaderScheduleFromCli(allocator, cfg)) |leader_schedule|
            leader_schedule[1].slot_leaders
        else ls: {
            // TODO: Implement feature gating for vote keyed leader schedule.
            // [agave] https://github.com/anza-xyz/agave/blob/e468acf4da519171510f2ec982f70a0fd9eb2c8b/ledger/src/leader_schedule_utils.rs#L12
            // [agave] https://github.com/anza-xyz/agave/blob/e468acf4da519171510f2ec982f70a0fd9eb2c8b/runtime/src/bank.rs#L4833
            break :ls if (true)
                try LeaderSchedule.fromVoteAccounts(
                    allocator,
                    epoch,
                    epoch_schedule.slots_per_epoch,
                    try collapsed_manifest.epochVoteAccounts(epoch),
                )
            else
                try LeaderSchedule.fromStakedNodes(
                    allocator,
                    epoch,
                    epoch_schedule.slots_per_epoch,
                    staked_nodes,
                );
        };
        errdefer allocator.free(leader_schedule);

        try epoch_context_manager.put(epoch, .{
            .staked_nodes = staked_nodes_cloned,
            .leader_schedule = leader_schedule,
        });
    }

    const rpc_cluster_type = loaded_snapshot.genesis_config.cluster_type;
    var rpc_client = try sig.rpc.Client.init(allocator, rpc_cluster_type, .{});
    defer rpc_client.deinit();

    var rpc_epoch_ctx_service = sig.adapter.RpcEpochContextService.init(
        allocator,
        .from(app_base.logger),
        &epoch_context_manager,
        rpc_client,
    );

    const rpc_epoch_ctx_service_thread = try std.Thread.spawn(
        .{},
        sig.adapter.RpcEpochContextService.run,
        .{ &rpc_epoch_ctx_service, app_base.exit },
    );

    const turbine_config = cfg.turbine;

    const consensus_deps = if (cfg.disable_consensus)
        null
    else
        try consensusDependencies(allocator, &gossip_service.gossip_table_rw);
    defer if (consensus_deps) |d| d.deinit();

    // shred network
    var shred_network_manager = try sig.shred_network.start(
        cfg.shred_network.toConfig(loaded_snapshot.collapsed_manifest.bank_fields.slot),
        .{
            .allocator = allocator,
            .logger = .from(app_base.logger),
            .registry = app_base.metrics_registry,
            .random = prng.random(),
            .ledger = &ledger,
            .my_keypair = &app_base.my_keypair,
            .exit = app_base.exit,
            .gossip_table_rw = &gossip_service.gossip_table_rw,
            .my_shred_version = &gossip_service.my_shred_version,
            .epoch_context_mgr = &epoch_context_manager,
            .my_contact_info = my_contact_info,
            .n_retransmit_threads = turbine_config.num_retransmit_threads,
            .overwrite_turbine_stake_for_testing = turbine_config.overwrite_stake_for_testing,
            .duplicate_slots_sender = if (consensus_deps) |d|
                d.receivers.duplicate_slots
            else
                null,
            .gossip_service = gossip_service,
        },
    );
    defer shred_network_manager.deinit();

    var replay_deps = try replayDependencies(
        allocator,
        epoch,
        loaded_snapshot.accounts_db.accountStore(),
        &loaded_snapshot.collapsed_manifest,
        &app_base,
        &ledger,
        &epoch_context_manager,
        cfg.voting_enabled,
    );
    defer replay_deps.deinit(allocator);

<<<<<<< HEAD
=======
    const maybe_vote_sockets: ?replay.consensus.core.VoteSockets = if (cfg.voting_enabled)
        try replay.consensus.core.VoteSockets.init()
    else
        null;

    const consensus_deps = if (cfg.disable_consensus)
        null
    else
        try consensusDependencies(
            allocator,
            &gossip_service.gossip_table_rw,
            epoch_context_manager.slotLeaders(),
            maybe_vote_sockets,
        );
    defer if (consensus_deps) |d| d.deinit();

>>>>>>> fa09960b
    var replay_service = try replay.Service.init(&replay_deps, consensus_deps, cfg.replay_threads);
    defer replay_service.deinit(allocator);

    const replay_thread = try app_base.spawnService(
        "replay",
        .loop,
        replay.Service.advance,
        .{&replay_service},
    );

    // TODO: start RPC-server service using app_base.rpc_hooks
    const rpc_server_thread = try std.Thread.spawn(.{}, runRPCServer, .{
        allocator,
        app_base.logger,
        app_base.exit,
        std.net.Address.initIp4(.{ 0, 0, 0, 0 }, 8899),
        &app_base.rpc_hooks,
    });

    rpc_server_thread.join();
    replay_thread.join();
    rpc_epoch_ctx_service_thread.join();
    gossip_service.service_manager.join();
    shred_network_manager.join();
    ledger_cleanup_service.join();
}

fn runRPCServer(
    allocator: std.mem.Allocator,
    logger: Logger,
    exit: *std.atomic.Value(bool),
    server_addr: std.net.Address,
    rpc_hooks: *sig.rpc.Hooks,
) !void {
    var server_ctx = try sig.rpc.server.Context.init(.{
        .allocator = allocator,
        .logger = .from(logger),
        .rpc_hooks = rpc_hooks,
        .read_buffer_size = sig.rpc.server.MIN_READ_BUFFER_SIZE,
        .socket_addr = server_addr,
        .reuse_address = true,
    });
    defer server_ctx.joinDeinit();

    // var maybe_liou = try sig.rpc.server.LinuxIoUring.init(&server_ctx);
    // defer if (maybe_liou) |*liou| liou.deinit();

    try sig.rpc.server.serve(
        exit,
        &server_ctx,
        .basic, // if (maybe_liou != null) .{ .linux_io_uring = &maybe_liou.? } else .basic,
    );
}

/// entrypoint to run a minimal replay node
fn replayOffline(
    allocator: std.mem.Allocator,
    cfg: config.Cmd,
) !void {
    const zone = tracy.Zone.init(@src(), .{ .name = "cmd.replay" });
    defer zone.deinit();

    var app_base = try AppBase.init(allocator, cfg);
    defer {
        app_base.shutdown();
        app_base.deinit();
    }

    app_base.logger.info().logf("starting replay-offline with cfg: {}", .{cfg});

    const snapshot_dir_str = cfg.accounts_db.snapshot_dir;

    var snapshot_dir = try std.fs.cwd().makeOpenPath(snapshot_dir_str, .{});
    defer snapshot_dir.close();

    // snapshot
    var loaded_snapshot = try loadSnapshot(
        allocator,
        cfg.accounts_db,
        try cfg.genesisFilePath() orelse return error.GenesisPathNotProvided,
        .from(app_base.logger),
        .{
            .gossip_service = null,
            .geyser_writer = null,
            .validate_snapshot = !cfg.accounts_db.skip_snapshot_validation,
        },
    );
    defer loaded_snapshot.deinit();

    const collapsed_manifest = &loaded_snapshot.collapsed_manifest;
    const bank_fields = &collapsed_manifest.bank_fields;

    // leader schedule
    var leader_schedule_cache = LeaderScheduleCache.init(allocator, bank_fields.epoch_schedule);
    if (try getLeaderScheduleFromCli(allocator, cfg)) |leader_schedule| {
        try leader_schedule_cache.put(bank_fields.epoch, leader_schedule[1]);
    } else {
        const schedule = try collapsed_manifest.leaderSchedule(allocator, null);
        errdefer schedule.deinit();
        try leader_schedule_cache.put(bank_fields.epoch, schedule);
    }

    // ledger
    var ledger = try Ledger.init(
        allocator,
        .from(app_base.logger),
        sig.VALIDATOR_DIR ++ "ledger",
        app_base.metrics_registry,
    );
    defer ledger.deinit();
    const ledger_cleanup_service = try std.Thread.spawn(.{}, sig.ledger.cleanup_service.run, .{
        sig.ledger.cleanup_service.Logger.from(app_base.logger),
        &ledger,
        cfg.max_shreds,
        app_base.exit,
    });

    const epoch_schedule = bank_fields.epoch_schedule;
    const epoch = bank_fields.epoch;

    const staked_nodes = try collapsed_manifest.epochStakes(epoch);
    var epoch_context_manager = try sig.adapter.EpochContextManager.init(allocator, epoch_schedule);
    defer epoch_context_manager.deinit();
    try epoch_context_manager.contexts.realign(epoch);
    {
        var staked_nodes_cloned = try staked_nodes.clone(allocator);
        errdefer staked_nodes_cloned.deinit(allocator);

        // TODO: Implement feature gating for vote keyed leader schedule.
        // [agave] https://github.com/anza-xyz/agave/blob/e468acf4da519171510f2ec982f70a0fd9eb2c8b/ledger/src/leader_schedule_utils.rs#L12
        // [agave] https://github.com/anza-xyz/agave/blob/e468acf4da519171510f2ec982f70a0fd9eb2c8b/runtime/src/bank.rs#L4833
        const leader_schedule = if (true)
            try LeaderSchedule.fromVoteAccounts(
                allocator,
                epoch,
                epoch_schedule.slots_per_epoch,
                try collapsed_manifest.epochVoteAccounts(epoch),
            )
        else
            try LeaderSchedule.fromStakedNodes(
                allocator,
                epoch,
                epoch_schedule.slots_per_epoch,
                staked_nodes,
            );
        errdefer allocator.free(leader_schedule);

        try epoch_context_manager.put(epoch, .{
            .staked_nodes = staked_nodes_cloned,
            .leader_schedule = leader_schedule,
        });
    }

    var replay_deps = try replayDependencies(
        allocator,
        epoch,
        loaded_snapshot.accounts_db.accountStore(),
        &loaded_snapshot.collapsed_manifest,
        &app_base,
        &ledger,
        &epoch_context_manager,
        false,
    );
    defer replay_deps.deinit(allocator);

    const consensus_deps = if (cfg.disable_consensus)
        null
    else
        try consensusDependencies(
            allocator,
            null,
            epoch_context_manager.slotLeaders(),
            null,
        );
    defer if (consensus_deps) |d| d.deinit();

    var replay_service = try replay.Service.init(&replay_deps, consensus_deps, cfg.replay_threads);
    defer replay_service.deinit(allocator);

    const replay_thread = try app_base.spawnService(
        "replay",
        .loop,
        replay.Service.advance,
        .{&replay_service},
    );

    replay_thread.join();
    ledger_cleanup_service.join();
}

fn shredNetwork(
    allocator: std.mem.Allocator,
    gossip_value_allocator: std.mem.Allocator,
    cfg: config.Cmd,
) !void {
    var app_base = try AppBase.init(allocator, cfg);
    defer {
        if (!app_base.closed) app_base.shutdown();
        app_base.deinit();
    }

    const genesis_path = try cfg.genesisFilePath() orelse
        return error.GenesisPathNotProvided;
    const genesis_config = try GenesisConfig.init(allocator, genesis_path);

    var rpc_client = try sig.rpc.Client.init(allocator, genesis_config.cluster_type, .{});
    defer rpc_client.deinit();

    const shred_network_conf = cfg.shred_network.toConfig(
        cfg.shred_network.root_slot orelse blk: {
            const response = try rpc_client.getSlot(.{});
            break :blk try response.result();
        },
    );
    app_base.logger.info().logf(
        "Starting after assumed root slot: {?}",
        .{shred_network_conf.root_slot},
    );

    const repair_port: u16 = shred_network_conf.repair_port;
    const turbine_recv_port: u16 = shred_network_conf.turbine_recv_port;

    var gossip_service = try startGossip(allocator, gossip_value_allocator, cfg, &app_base, &.{
        .{ .tag = .repair, .port = repair_port },
        .{ .tag = .turbine_recv, .port = turbine_recv_port },
    });
    defer {
        gossip_service.shutdown();
        gossip_service.deinit();
        allocator.destroy(gossip_service);
    }

    var epoch_context_manager = try sig.adapter.EpochContextManager
        .init(allocator, genesis_config.epoch_schedule);
    var rpc_epoch_ctx_service = sig.adapter.RpcEpochContextService
        .init(allocator, .from(app_base.logger), &epoch_context_manager, rpc_client);
    const rpc_epoch_ctx_service_thread = try std.Thread.spawn(
        .{},
        sig.adapter.RpcEpochContextService.run,
        .{ &rpc_epoch_ctx_service, app_base.exit },
    );

    var ledger = try Ledger.init(
        allocator,
        .from(app_base.logger),
        sig.VALIDATOR_DIR ++ "ledger",
        app_base.metrics_registry,
    );
    defer ledger.deinit();
    const ledger_cleanup_service = try std.Thread.spawn(.{}, sig.ledger.cleanup_service.run, .{
        sig.ledger.cleanup_service.Logger.from(app_base.logger),
        &ledger,
        cfg.max_shreds,
        app_base.exit,
    });

    var prng = std.Random.DefaultPrng.init(@bitCast(std.time.timestamp()));

    const my_contact_info =
        sig.gossip.data.ThreadSafeContactInfo.fromContactInfo(gossip_service.my_contact_info);

    // shred networking
    var shred_network_manager = try sig.shred_network.start(shred_network_conf, .{
        .allocator = allocator,
        .logger = .from(app_base.logger),
        .registry = app_base.metrics_registry,
        .random = prng.random(),
        .ledger = &ledger,
        .my_keypair = &app_base.my_keypair,
        .exit = app_base.exit,
        .gossip_table_rw = &gossip_service.gossip_table_rw,
        .my_shred_version = &gossip_service.my_shred_version,
        .epoch_context_mgr = &epoch_context_manager,
        .my_contact_info = my_contact_info,
        .n_retransmit_threads = cfg.turbine.num_retransmit_threads,
        .overwrite_turbine_stake_for_testing = cfg.turbine.overwrite_stake_for_testing,
        // No consensus in the standalone mode, so duplicate slots are not reported
        .duplicate_slots_sender = null,
        .gossip_service = gossip_service,
    });
    defer shred_network_manager.deinit();

    rpc_epoch_ctx_service_thread.join();
    gossip_service.service_manager.join();
    shred_network_manager.join();
    ledger_cleanup_service.join();
}

fn printManifest(allocator: std.mem.Allocator, cfg: config.Cmd) !void {
    var app_base = try AppBase.init(allocator, cfg);
    defer {
        app_base.shutdown();
        app_base.deinit();
    }

    const snapshot_dir_str = cfg.accounts_db.snapshot_dir;
    var snapshot_dir = try std.fs.cwd().makeOpenPath(snapshot_dir_str, .{});
    defer snapshot_dir.close();

    const snapshot_file_info = try SnapshotFiles.find(allocator, snapshot_dir);

    var snapshots = try FullAndIncrementalManifest.fromFiles(
        allocator,
        .from(app_base.logger),
        snapshot_dir,
        snapshot_file_info,
    );
    defer snapshots.deinit(allocator);

    _ = try snapshots.collapse(allocator);

    // TODO: support better inspection of snapshots (maybe dump to a file as json?)
    std.debug.print("full snapshots: {any}\n", .{snapshots.full.bank_fields});
}

fn createSnapshot(allocator: std.mem.Allocator, cfg: config.Cmd) !void {
    var app_base = try AppBase.init(allocator, cfg);
    defer {
        app_base.shutdown();
        app_base.deinit();
    }

    const snapshot_dir_str = cfg.accounts_db.snapshot_dir;
    var snapshot_dir = try std.fs.cwd().makeOpenPath(snapshot_dir_str, .{});
    defer snapshot_dir.close();

    var loaded_snapshot = try loadSnapshot(
        allocator,
        cfg.accounts_db,
        try cfg.genesisFilePath() orelse return error.GenesisPathNotProvided,
        .from(app_base.logger),
        .{
            .gossip_service = null,
            .geyser_writer = null,
            .validate_snapshot = false,
            .metadata_only = false,
        },
    );
    defer loaded_snapshot.deinit();

    var accounts_db = loaded_snapshot.accounts_db;
    const slot = loaded_snapshot.combined_manifest.full.bank_fields.slot;

    var n_accounts_indexed: u64 = 0;
    for (accounts_db.account_index.pubkey_ref_map.shards) |*shard_rw| {
        const shard, var lock = shard_rw.readWithLock();
        defer lock.unlock();
        n_accounts_indexed += shard.count();
    }
    app_base.logger.info().logf("accountsdb: indexed {d} accounts", .{n_accounts_indexed});

    const output_dir_name = "alt_" ++ sig.VALIDATOR_DIR; // TODO: pull out to cli arg
    var output_dir = try std.fs.cwd().makeOpenPath(output_dir_name, .{});
    defer output_dir.close();

    app_base.logger.info().logf(
        "accountsdb[manager]: generating full snapshot for slot {d}",
        .{slot},
    );
    _ = try accounts_db.generateFullSnapshot(.{
        .target_slot = slot,
        .bank_fields = &loaded_snapshot.combined_manifest.full.bank_fields,
        .lamports_per_signature = 123_456_567, // TODO: make this a real number
        .old_snapshot_action = .delete_old,
    });
}

fn validateSnapshot(allocator: std.mem.Allocator, cfg: config.Cmd) !void {
    var app_base = try AppBase.init(allocator, cfg);
    defer {
        app_base.shutdown();
        app_base.deinit();
    }

    const snapshot_dir_str = cfg.accounts_db.snapshot_dir;
    var snapshot_dir = try std.fs.cwd().makeOpenPath(snapshot_dir_str, .{});
    defer snapshot_dir.close();

    const geyser_writer: ?*GeyserWriter = if (!cfg.geyser.enable)
        null
    else
        try createGeyserWriter(
            allocator,
            cfg.geyser.pipe_path,
            cfg.geyser.writer_fba_bytes,
        );
    defer if (geyser_writer) |geyser| {
        geyser.deinit();
        allocator.destroy(geyser.exit);
        allocator.destroy(geyser);
    };
    var loaded_snapshot = try loadSnapshot(
        allocator,
        cfg.accounts_db,
        try cfg.genesisFilePath() orelse return error.GenesisPathNotProvided,
        .from(app_base.logger),
        .{
            .gossip_service = null,
            .geyser_writer = geyser_writer,
            .validate_snapshot = true,
            .metadata_only = false,
        },
    );
    defer loaded_snapshot.deinit();
}

/// entrypoint to print the leader schedule and then exit
fn printLeaderSchedule(allocator: std.mem.Allocator, cfg: config.Cmd) !void {
    var app_base = try AppBase.init(allocator, cfg);
    defer {
        app_base.shutdown();
        app_base.deinit();
    }

    const root_slot, //
    const leader_schedule //
    = try getLeaderScheduleFromCli(allocator, cfg) orelse b: {
        app_base.logger.info().log("Downloading a snapshot to calculate the leader schedule.");

        var loaded_snapshot = loadSnapshot(
            allocator,
            cfg.accounts_db,
            try cfg.genesisFilePath() orelse return error.GenesisPathNotProvided,
            .from(app_base.logger),
            .{
                .gossip_service = null,
                .geyser_writer = null,
                .validate_snapshot = true,
                .metadata_only = false,
            },
        ) catch |err| {
            if (err == error.SnapshotsNotFoundAndNoGossipService) {
                app_base.logger.err().log(
                    \\\ No snapshot found and no gossip service to download a snapshot from.
                    \\\ Download using the `snapshot-download` command.
                );
            }
            return err;
        };
        defer loaded_snapshot.deinit();

        const bank_fields = &loaded_snapshot.collapsed_manifest.bank_fields;
        _, const slot_index = bank_fields.epoch_schedule.getEpochAndSlotIndex(bank_fields.slot);
        break :b .{
            bank_fields.slot - slot_index,
            try loaded_snapshot.collapsed_manifest.leaderSchedule(allocator, null),
        };
    };

    var stdout = std.io.bufferedWriter(std.io.getStdOut().writer());
    try leader_schedule.write(stdout.writer(), root_slot);
    try stdout.flush();
}

fn getLeaderScheduleFromCli(
    allocator: std.mem.Allocator,
    cfg: config.Cmd,
) !?struct { Slot, LeaderSchedule } {
    return if (cfg.leader_schedule_path) |path|
        if (std.mem.eql(u8, "--", path))
            try LeaderSchedule.read(allocator, std.io.getStdIn().reader())
        else
            try LeaderSchedule.read(allocator, (try std.fs.cwd().openFile(path, .{})).reader())
    else
        null;
}

fn testTransactionSenderService(
    allocator: std.mem.Allocator,
    gossip_value_allocator: std.mem.Allocator,
    cfg: config.Cmd,
) !void {
    var app_base = try AppBase.init(allocator, cfg);
    defer {
        if (!app_base.closed) app_base.shutdown(); // we have this incase an error occurs
        app_base.deinit();
    }

    // read genesis (used for leader schedule)
    const genesis_file_path = try cfg.genesisFilePath() orelse
        @panic("No genesis file path found: use -g or -n");
    const genesis_config = try GenesisConfig.init(allocator, genesis_file_path);

    // start gossip (used to get TPU ports of leaders)
    const gossip_service = try startGossip(allocator, gossip_value_allocator, cfg, &app_base, &.{});
    defer {
        gossip_service.deinit();
        allocator.destroy(gossip_service);
    }

    // define cluster of where to land transactions
    const rpc_cluster: ClusterType = if (try cfg.gossip.getCluster()) |n| switch (n) {
        .mainnet => .MainnetBeta,
        .devnet => .Devnet,
        .testnet => .Testnet,
        .localnet => .LocalHost,
    } else {
        @panic("cluster option (-c) not provided");
    };
    app_base.logger.warn().logf(
        "Starting transaction sender service on {s}...",
        .{@tagName(rpc_cluster)},
    );

    // setup channel for communication to the tx-sender service
    const transaction_channel =
        try sig.sync.Channel(sig.transaction_sender.TransactionInfo).create(allocator);
    defer transaction_channel.destroy();

    // this handles transactions and forwards them to leaders TPU ports
    var transaction_sender_service = try sig.transaction_sender.Service.init(
        allocator,
        .from(app_base.logger),
        .{ .cluster = rpc_cluster, .socket = SocketAddr.init(app_base.my_ip, 0) },
        transaction_channel,
        &gossip_service.gossip_table_rw,
        genesis_config.epoch_schedule,
        app_base.exit,
    );
    const transaction_sender_handle = try std.Thread.spawn(
        .{},
        sig.transaction_sender.Service.run,
        .{&transaction_sender_service},
    );

    // rpc is used to get blockhashes and other balance information
    var rpc_client = try sig.rpc.Client.init(allocator, rpc_cluster, .{
        .logger = .from(app_base.logger),
    });
    defer rpc_client.deinit();

    // this sends mock txs to the transaction sender
    var mock_transfer_service = try sig.transaction_sender.MockTransferService.init(
        allocator,
        transaction_channel,
        rpc_client,
        app_base.exit,
        .from(app_base.logger),
    );
    // send and confirm mock transactions
    try mock_transfer_service.run(
        cfg.test_transaction_sender.n_transactions,
        cfg.test_transaction_sender.n_lamports_per_transaction,
    );

    gossip_service.shutdown();
    app_base.shutdown();
    transaction_sender_handle.join();
}

fn mockRpcServer(allocator: std.mem.Allocator, cfg: config.Cmd) !void {
    const logger: sig.trace.Logger("mock rpc") = .{ .direct_print = .{ .max_level = .trace } };

    var snapshot_dir = try std.fs.cwd().makeOpenPath(cfg.accounts_db.snapshot_dir, .{
        .iterate = true,
    });
    defer snapshot_dir.close();

    const snap_files = try sig.accounts_db.db.findAndUnpackSnapshotFilePair(
        allocator,
        std.Thread.getCpuCount() catch 1,
        snapshot_dir,
        snapshot_dir,
    );

    var accountsdb = try sig.accounts_db.AccountsDB.init(.{
        .allocator = allocator,
        .logger = .noop,
        .snapshot_dir = snapshot_dir,
        .geyser_writer = null,
        .gossip_view = null,
        .index_allocation = .ram,
        .number_of_index_shards = 1,
    });
    defer accountsdb.deinit();

    {
        const all_snap_fields = try FullAndIncrementalManifest.fromFiles(
            allocator,
            .from(logger),
            snapshot_dir,
            snap_files,
        );
        defer all_snap_fields.deinit(allocator);

        const manifest =
            try accountsdb.loadWithDefaults(allocator, all_snap_fields, 1, true, 1500);
        defer manifest.deinit(allocator);
    }

    var rpc_hooks = sig.rpc.Hooks{};
    defer rpc_hooks.deinit(allocator);
    try accountsdb.registerRPCHooks(&rpc_hooks);

    var server_ctx = try sig.rpc.server.Context.init(.{
        .allocator = allocator,
        .logger = .from(logger),
        .rpc_hooks = &rpc_hooks,

        .read_buffer_size = sig.rpc.server.MIN_READ_BUFFER_SIZE,
        .socket_addr = std.net.Address.initIp4(.{ 0, 0, 0, 0 }, 8899),
        .reuse_address = true,
    });
    defer server_ctx.joinDeinit();

    // var maybe_liou = try sig.rpc.server.LinuxIoUring.init(&server_ctx);
    // defer if (maybe_liou) |*liou| liou.deinit();

    var exit = std.atomic.Value(bool).init(false);
    try sig.rpc.server.serve(
        &exit,
        &server_ctx,
        .basic, // if (maybe_liou != null) .{ .linux_io_uring = &maybe_liou.? } else .basic,
    );
}

/// State that typically needs to be initialized at the start of the app,
/// and deinitialized only when the app exits.
const AppBase = struct {
    allocator: std.mem.Allocator,
    logger: Logger,
    log_file: ?std.fs.File,
    metrics_registry: *sig.prometheus.Registry(.{}),
    metrics_thread: std.Thread,

    rpc_hooks: sig.rpc.Hooks,

    my_keypair: sig.identity.KeyPair,
    entrypoints: []SocketAddr,
    shred_version: u16,
    my_ip: IpAddr,
    my_port: u16,

    exit: *std.atomic.Value(bool),
    closed: bool,

    fn init(allocator: std.mem.Allocator, cfg: config.Cmd) !AppBase {
        const maybe_file, const logger = try spawnLogger(allocator, cfg);
        errdefer if (maybe_file) |file| file.close();
        errdefer logger.deinit();

        const exit = try allocator.create(std.atomic.Value(bool));
        errdefer allocator.destroy(exit);
        exit.* = std.atomic.Value(bool).init(false);

        const metrics_registry = globalRegistry();
        const metrics_thread = try sig.utils.service_manager.spawnService( //
            .from(logger), exit, "metrics endpoint", .{}, //
            servePrometheus, .{ allocator, metrics_registry, cfg.metrics_port });
        errdefer metrics_thread.detach();

        const my_keypair = try sig.identity.getOrInit(allocator, .from(logger));
        const my_pubkey = Pubkey.fromPublicKey(&my_keypair.public_key);

        const entrypoints = try cfg.gossip.getEntrypointAddrs(allocator);

        const echo_data = try getShredAndIPFromEchoServer(.from(logger), entrypoints);

        const my_shred_version =
            cfg.shred_version orelse
            echo_data.shred_version orelse
            0;

        const config_host = cfg.gossip.getHost() catch null;
        const my_ip = config_host orelse echo_data.ip orelse IpAddr.newIpv4(127, 0, 0, 1);

        const my_port = cfg.gossip.port;

        logger.info()
            .field("metrics_port", cfg.metrics_port)
            .field("identity", my_pubkey)
            .field("entrypoints", entrypoints)
            .field("shred_version", my_shred_version)
            .log("app setup");

        return .{
            .allocator = allocator,
            .logger = logger,
            .log_file = maybe_file,
            .metrics_registry = metrics_registry,
            .metrics_thread = metrics_thread,
            .rpc_hooks = .{},
            .my_keypair = my_keypair,
            .entrypoints = entrypoints,
            .shred_version = my_shred_version,
            .my_ip = my_ip,
            .my_port = my_port,
            .exit = exit,
            .closed = false,
        };
    }

    pub fn spawnService(
        self: *const AppBase,
        name: []const u8,
        run_config: sig.utils.service_manager.RunConfig,
        function: anytype,
        args: anytype,
    ) std.Thread.SpawnError!std.Thread {
        return try sig.utils.service_manager
            .spawnService(.from(self.logger), self.exit, name, run_config, function, args);
    }

    /// Signals the shutdown, however it does not block.
    pub fn shutdown(self: *AppBase) void {
        std.debug.assert(!self.closed);
        defer self.closed = true;
        self.exit.store(true, .release);
    }

    pub fn deinit(self: *AppBase) void {
        std.debug.assert(self.closed); // call `self.shutdown()` first
        self.allocator.free(self.entrypoints);
        self.rpc_hooks.deinit(self.allocator);
        self.metrics_thread.detach();
        self.logger.deinit();
        if (self.log_file) |file| file.close();
        self.allocator.destroy(self.exit);
    }
};

fn startGossip(
    allocator: std.mem.Allocator,
    gossip_value_allocator: std.mem.Allocator,
    cfg: config.Cmd,
    app_base: *AppBase,
    /// Extra sockets to publish in gossip, other than the gossip socket
    extra_sockets: []const struct { tag: SocketTag, port: u16 },
) !*GossipService {
    const zone = tracy.Zone.init(@src(), .{ .name = "cmd startGossip" });
    defer zone.deinit();

    app_base.logger.info()
        .field("host", app_base.my_ip)
        .field("port", app_base.my_port)
        .log("gossip setup");

    // setup contact info
    const my_pubkey = Pubkey.fromPublicKey(&app_base.my_keypair.public_key);

    var contact_info = ContactInfo.init(allocator, my_pubkey, getWallclockMs(), 0);
    errdefer contact_info.deinit();

    try contact_info.setSocket(.gossip, SocketAddr.init(app_base.my_ip, app_base.my_port));
    for (extra_sockets) |s| {
        try contact_info.setSocket(s.tag, SocketAddr.init(app_base.my_ip, s.port));
    }
    contact_info.shred_version = app_base.shred_version;

    const service = try GossipService.create(
        allocator,
        gossip_value_allocator,
        contact_info,
        app_base.my_keypair, // TODO: consider security implication of passing keypair by value
        app_base.entrypoints,
        .from(app_base.logger),
    );

    try service.start(.{
        .spy_node = cfg.gossip.spy_node,
        .dump = cfg.gossip.dump,
    });

    try app_base.rpc_hooks.set(allocator, struct {
        info: ContactInfo,

        pub fn getHealth(
            _: @This(),
            _: std.mem.Allocator,
            _: anytype,
        ) !sig.rpc.methods.GetHealth.Response {
            // TODO: more intricate
            return .ok;
        }

        pub fn getIdentity(
            self: @This(),
            _: std.mem.Allocator,
            _: anytype,
        ) !sig.rpc.methods.GetIdentity.Response {
            return .{ .identity = self.info.pubkey };
        }

        pub fn getVersion(
            self: @This(),
            allocator_: std.mem.Allocator,
            _: anytype,
        ) !sig.rpc.methods.GetVersion.Response {
            const client_version = self.info.version;
            const solana_version = try std.fmt.allocPrint(allocator_, "{}.{}.{}", .{
                client_version.major,
                client_version.minor,
                client_version.patch,
            });

            return .{
                .solana_core = solana_version,
                .feature_set = client_version.feature_set,
            };
        }
    }{ .info = contact_info });

    return service;
}

fn replayDependencies(
    allocator: std.mem.Allocator,
    epoch: sig.core.Epoch,
    account_store: sig.accounts_db.AccountStore,
    collapsed_manifest: *const sig.accounts_db.snapshot.Manifest,
    app_base: *const AppBase,
    ledger: *Ledger,
    epoch_context_manager: *sig.adapter.EpochContextManager,
    voting_enabled: bool,
) !replay.Dependencies {
    const bank_fields = &collapsed_manifest.bank_fields;
    const epoch_stakes_map = &collapsed_manifest.bank_extra.versioned_epoch_stakes;
    const epoch_stakes = epoch_stakes_map.get(epoch) orelse
        return error.EpochStakesMissingFromSnapshot;

    const feature_set = try sig.replay.service.getActiveFeatures(
        allocator,
        account_store.reader().forSlot(&bank_fields.ancestors),
        bank_fields.slot,
    );

    const root_slot_constants = try sig.core.SlotConstants.fromBankFields(
        allocator,
        bank_fields,
        feature_set,
    );
    errdefer root_slot_constants.deinit(allocator);

    const lt_hash = collapsed_manifest.bank_extra.accounts_lt_hash;

    var root_slot_state = try sig.core.SlotState.fromBankFields(allocator, bank_fields, lt_hash);
    errdefer root_slot_state.deinit(allocator);

    const hard_forks = try bank_fields.hard_forks.clone(allocator);
    errdefer hard_forks.deinit(allocator);

    const current_epoch_constants: sig.core.EpochConstants = try .fromBankFields(
        bank_fields,
        try epoch_stakes.current.convert(allocator, .delegation),
    );
    errdefer current_epoch_constants.deinit(allocator);

    return .{
        .allocator = allocator,
        .logger = .from(app_base.logger),
        .identity = .{
            .validator = .fromPublicKey(&app_base.my_keypair.public_key),
            .vote_account = .fromPublicKey(&app_base.my_keypair.public_key),
        },
        .signing = .{
            .node = app_base.my_keypair,
            .authorized_voters = if (voting_enabled)
                // TODO: Parse authorized voter keypairs from CLI args (--authorized-voter)
                // For now, default to using the node keypair as the authorized voter
                // (same as Agave's default behavior when no --authorized-voter is specified)
                // ref https://github.com/anza-xyz/agave/blob/67a1cc9ef4222187820818d95325a0c8e700312f/validator/src/commands/run/execute.rs#L136-L138
                &.{app_base.my_keypair}
            else
                &.{},
        },
        .exit = app_base.exit,
        .account_store = account_store,
        .ledger = ledger,
        .epoch_schedule = bank_fields.epoch_schedule,
        .slot_leaders = epoch_context_manager.slotLeaders(),
        .root = .{
            .slot = bank_fields.slot,
            .constants = .init(root_slot_constants),
            .state = .init(root_slot_state),
        },
        .current_epoch = epoch,
        .current_epoch_constants = .init(current_epoch_constants),
        .hard_forks = .init(hard_forks),
    };
}

fn consensusDependencies(
    allocator: std.mem.Allocator,
    gossip_table: ?*sig.sync.RwMux(sig.gossip.GossipTable),
    slot_leaders: ?sig.core.leader_schedule.SlotLeaders,
    vote_sockets: ?replay.consensus.core.VoteSockets,
) !replay.TowerConsensus.Dependencies.External {
    const senders: sig.replay.TowerConsensus.Senders = try .create(allocator);
    errdefer senders.destroy();

    const receivers: sig.replay.TowerConsensus.Receivers = try .create(allocator);
    errdefer receivers.destroy();

    return .{
        .senders = senders,
        .receivers = receivers,
        .vote_sockets = vote_sockets,
        .gossip_table = gossip_table,
        .slot_leaders = slot_leaders,
    };
}

fn spawnLogger(
    allocator: std.mem.Allocator,
    cfg: config.Cmd,
) !struct { ?std.fs.File, Logger } {
    const file, const writer = if (cfg.log_file) |path| blk: {
        const file = std.fs.cwd().openFile(path, .{ .mode = .write_only }) catch |e| switch (e) {
            error.FileNotFound => try std.fs.cwd().createFile(path, .{}),
            else => return e,
        };
        try file.seekFromEnd(0);
        break :blk .{ file, file.writer() };
    } else .{ null, null };

    var std_logger = try ChannelPrintLogger.init(.{
        .allocator = allocator,
        .max_level = cfg.log_level,
        .max_buffer = 1 << 20,
        .write_stderr = cfg.tee_logs or cfg.log_file == null,
    }, writer);

    return .{ file, .from(std_logger.logger("spawnLogger")) };
}

/// entrypoint to download snapshot
fn downloadSnapshot(
    allocator: std.mem.Allocator,
    gossip_value_allocator: std.mem.Allocator,
    cfg: config.Cmd,
) !void {
    var app_base = try AppBase.init(allocator, cfg);
    errdefer {
        app_base.shutdown();
        app_base.deinit();
    }

    if (app_base.entrypoints.len == 0) {
        @panic("cannot download a snapshot with no entrypoints");
    }
    const gossip_service = try startGossip(
        allocator,
        gossip_value_allocator,
        cfg,
        &app_base,
        &.{},
    );
    defer {
        gossip_service.shutdown();
        gossip_service.deinit();
        allocator.destroy(gossip_service);
    }

    const trusted_validators = try getTrustedValidators(allocator, cfg);
    defer if (trusted_validators) |*tvs| tvs.deinit();

    const snapshot_dir_str = cfg.accounts_db.snapshot_dir;
    const min_mb_per_sec = cfg.accounts_db.min_snapshot_download_speed_mbs;

    var snapshot_dir = try std.fs.cwd().makeOpenPath(snapshot_dir_str, .{});
    defer snapshot_dir.close();

    const full_file, const maybe_inc_file = try downloadSnapshotsFromGossip(
        allocator,
        .from(app_base.logger),
        if (trusted_validators) |trusted| trusted.items else null,
        gossip_service,
        snapshot_dir,
        @intCast(min_mb_per_sec),
        cfg.accounts_db.max_number_of_snapshot_download_attempts,
        null,
    );
    defer full_file.close();
    defer if (maybe_inc_file) |inc_file| inc_file.close();
}

fn getTrustedValidators(allocator: std.mem.Allocator, cfg: config.Cmd) !?std.ArrayList(Pubkey) {
    var trusted_validators: ?std.ArrayList(Pubkey) = null;
    if (cfg.gossip.trusted_validators.len > 0) {
        trusted_validators = try std.ArrayList(Pubkey).initCapacity(
            allocator,
            cfg.gossip.trusted_validators.len,
        );
        for (cfg.gossip.trusted_validators) |trusted_validator| {
            trusted_validators.?.appendAssumeCapacity(try Pubkey.parseRuntime(trusted_validator));
        }
    }
    return trusted_validators;
}

pub const panic = std.debug.FullPanic(loggingPanic);

fn loggingPanic(message: []const u8, first_trace_addr: ?usize) noreturn {
    std.debug.lockStdErr();
    defer std.debug.unlockStdErr();
    const writer = std.io.getStdErr().writer();
    sig.trace.logfmt.writeLog(writer, "panic", .err, .{}, "{s}", .{message}) catch {};
    std.debug.defaultPanic(message, first_trace_addr);
}<|MERGE_RESOLUTION|>--- conflicted
+++ resolved
@@ -1223,8 +1223,6 @@
     );
     defer replay_deps.deinit(allocator);
 
-<<<<<<< HEAD
-=======
     const maybe_vote_sockets: ?replay.consensus.core.VoteSockets = if (cfg.voting_enabled)
         try replay.consensus.core.VoteSockets.init()
     else
@@ -1241,7 +1239,6 @@
         );
     defer if (consensus_deps) |d| d.deinit();
 
->>>>>>> fa09960b
     var replay_service = try replay.Service.init(&replay_deps, consensus_deps, cfg.replay_threads);
     defer replay_service.deinit(allocator);
 
