const std = @import("std");
const builtin = @import("builtin");
const cli = @import("cli");
const sig = @import("sig.zig");
const config = @import("config.zig");
const tracy = @import("tracy");

const AccountsDB = sig.accounts_db.AccountsDB;
const LedgerReader = sig.ledger.LedgerReader;
const LedgerResultWriter = sig.ledger.result_writer.LedgerResultWriter;
const ChannelPrintLogger = sig.trace.ChannelPrintLogger;
const ClusterType = sig.core.ClusterType;
const ContactInfo = sig.gossip.ContactInfo;
const FullAndIncrementalManifest = sig.accounts_db.FullAndIncrementalManifest;
const GenesisConfig = sig.core.GenesisConfig;
const GeyserWriter = sig.geyser.GeyserWriter;
const GossipService = sig.gossip.GossipService;
const IpAddr = sig.net.IpAddr;
const LeaderSchedule = sig.core.leader_schedule.LeaderSchedule;
const LeaderScheduleCache = sig.core.leader_schedule.LeaderScheduleCache;
const Pubkey = sig.core.Pubkey;
const Slot = sig.core.Slot;
const SnapshotFiles = sig.accounts_db.SnapshotFiles;
const SocketAddr = sig.net.SocketAddr;
const SocketTag = sig.gossip.SocketTag;
const StatusCache = sig.accounts_db.StatusCache;

const createGeyserWriter = sig.geyser.core.createGeyserWriter;
const downloadSnapshotsFromGossip = sig.accounts_db.downloadSnapshotsFromGossip;
const getShredAndIPFromEchoServer = sig.net.echo.getShredAndIPFromEchoServer;
const getWallclockMs = sig.time.getWallclockMs;
const globalRegistry = sig.prometheus.globalRegistry;
const servePrometheus = sig.prometheus.servePrometheus;

const Logger = sig.trace.Logger("cmd");

// We set this so that std.log knows not to log .debug level messages
// which libraries we import will use
pub const std_options: std.Options = .{
    // Set the log level to info
    .log_level = .info,
};

fn GpaOrCAllocator(comptime gpa_config: std.heap.DebugAllocatorConfig) type {
    if (builtin.mode == .Debug) {
        return std.heap.DebugAllocator(gpa_config);
    }

    return struct {
        fn deinit(_: @This()) void {}
        inline fn allocator(_: @This()) std.mem.Allocator {
            return std.heap.c_allocator;
        }
    };
}

pub fn main() !void {
    tracy.setThreadName("Main");
    tracy.startupProfiler();
    defer tracy.shutdownProfiler();

    const zone = tracy.Zone.init(@src(), .{ .name = "main" });
    defer zone.deinit();

    var gpa_state: GpaOrCAllocator(.{}) = .{};
    // defer _ = gpa_state.deinit();

    var tracing_allocator = tracy.TracingAllocator{
        .name = "gpa",
        .parent = gpa_state.allocator(),
    };
    const gpa = tracing_allocator.allocator();

    var gossip_gpa_state: GpaOrCAllocator(.{ .stack_trace_frames = 100 }) = .{};
    // defer _ = gossip_gpa_state.deinit();
    const gossip_gpa = gossip_gpa_state.allocator();

    const argv = try std.process.argsAlloc(gpa);
    defer std.process.argsFree(gpa, argv);

    const parser = cli.Parser(Cmd, Cmd.cmd_info);
    const cmd = try parser.parse(
        gpa,
        "sig",
        std.io.tty.detectConfig(std.io.getStdOut()),
        std.io.getStdOut().writer(),
        argv[1..],
    ) orelse return;
    defer parser.free(gpa, cmd);

    var current_config: config.Cmd = .{};
    current_config.log_level = cmd.log_level;
    current_config.metrics_port = cmd.metrics_port;
    current_config.log_file = cmd.log_file;
    current_config.tee_logs = cmd.tee_logs;

    switch (cmd.subcmd orelse return error.MissingSubcommand) {
        .identity => try identity(gpa, current_config),
        .gossip => |params| {
            current_config.shred_version = params.shred_version;
            params.gossip_base.apply(&current_config);
            params.gossip_node.apply(&current_config);
            try gossip(gpa, gossip_gpa, current_config);
        },
        .validator => |params| {
            current_config.shred_version = params.shred_version;
            current_config.leader_schedule_path = params.leader_schedule;
            params.gossip_base.apply(&current_config);
            params.gossip_node.apply(&current_config);
            params.repair.apply(&current_config);
            current_config.accounts_db.snapshot_dir = params.snapshot_dir;
            current_config.genesis_file_path = params.genesis_file_path;
            params.accountsdb_base.apply(&current_config);
            params.accountsdb_download.apply(&current_config);
            params.accountsdb_index.apply(&current_config);
            params.geyser.apply(&current_config);
            try validator(gpa, gossip_gpa, current_config);
        },
        .shred_network => |params| {
            current_config.shred_version = params.shred_version;
            current_config.leader_schedule_path = params.leader_schedule;
            params.gossip_base.apply(&current_config);
            params.gossip_node.apply(&current_config);
            params.repair.apply(&current_config);
            current_config.shred_network.dump_shred_tracker = params.dump_shred_tracker;
            current_config.turbine.overwrite_stake_for_testing =
                params.overwrite_stake_for_testing;
            current_config.shred_network.no_retransmit = params.no_retransmit;
            current_config.accounts_db.snapshot_metadata_only = params.snapshot_metadata_only;
            try shredNetwork(gpa, gossip_gpa, current_config);
        },
        .snapshot_download => |params| {
            current_config.shred_version = params.shred_version;
            current_config.accounts_db.snapshot_dir = params.snapshot_dir;
            params.accountsdb_download.apply(&current_config);
            params.gossip_base.apply(&current_config);
            try downloadSnapshot(gpa, gossip_gpa, current_config);
        },
        .snapshot_validate => |params| {
            current_config.accounts_db.snapshot_dir = params.snapshot_dir;
            current_config.genesis_file_path = params.genesis_file_path;
            params.accountsdb_base.apply(&current_config);
            params.accountsdb_index.apply(&current_config);
            current_config.gossip.cluster = params.gossip_cluster;
            params.geyser.apply(&current_config);
            try validateSnapshot(gpa, current_config);
        },
        .snapshot_create => |params| {
            current_config.accounts_db.snapshot_dir = params.snapshot_dir;
            current_config.genesis_file_path = params.genesis_file_path;
            try createSnapshot(gpa, current_config);
        },
        .print_manifest => |params| {
            current_config.accounts_db.snapshot_dir = params.snapshot_dir;
            try printManifest(gpa, current_config);
        },
        .leader_schedule => |params| {
            current_config.shred_version = params.shred_version;
            current_config.leader_schedule_path = params.leader_schedule;
            params.gossip_base.apply(&current_config);
            params.gossip_node.apply(&current_config);
            current_config.accounts_db.snapshot_dir = params.snapshot_dir;
            current_config.genesis_file_path = params.genesis_file_path;
            params.accountsdb_base.apply(&current_config);
            params.accountsdb_download.apply(&current_config);
            try printLeaderSchedule(gpa, current_config);
        },
        .test_transaction_sender => |params| {
            current_config.shred_version = params.shred_version;
            current_config.genesis_file_path = params.genesis_file_path;
            current_config.test_transaction_sender.n_transactions = params.n_transactions;
            current_config.test_transaction_sender.n_lamports_per_transaction =
                params.n_lamports_per_tx;
            params.gossip_base.apply(&current_config);
            params.gossip_node.apply(&current_config);
            try testTransactionSenderService(gpa, gossip_gpa, current_config);
        },
        .mock_rpc_server => |params| {
            params.gossip_base.apply(&current_config);
            params.gossip_node.apply(&current_config);
            current_config.accounts_db.snapshot_dir = params.snapshot_dir;
            current_config.genesis_file_path = params.genesis_file_path;
            params.accountsdb_base.apply(&current_config);
            params.accountsdb_download.apply(&current_config);
            params.accountsdb_index.apply(&current_config);
            try mockRpcServer(gpa, current_config);
        },
    }
}

const Cmd = struct {
    log_level: sig.trace.Level,
    metrics_port: u16,
    log_file: ?[]const u8,
    tee_logs: bool,
    subcmd: ?union(enum) {
        identity,
        gossip: Gossip,
        validator: Validator,
        shred_network: ShredNetwork,
        snapshot_download: SnapshotDownload,
        snapshot_validate: SnapshotValidate,
        snapshot_create: SnapshotCreate,
        print_manifest: PrintManifest,
        leader_schedule: LeaderScheduleSubCmd,
        test_transaction_sender: TestTransactionSender,
        mock_rpc_server: MockRpcServer,
    },

    const cmd_info: cli.CommandInfo(@This()) = .{
        .help = .{
            .short =
            \\Sig is a Solana client implementation written in Zig.
            \\This is still a WIP, PRs welcome.
            ,
            .long = null,
        },
        .sub = .{
            .subcmd = .{
                .identity = identity_cmd_info,
                .gossip = Gossip.cmd_info,
                .validator = Validator.cmd_info,
                .shred_network = ShredNetwork.cmd_info,
                .snapshot_download = SnapshotDownload.cmd_info,
                .snapshot_validate = SnapshotValidate.cmd_info,
                .snapshot_create = SnapshotCreate.cmd_info,
                .print_manifest = PrintManifest.cmd_info,
                .leader_schedule = LeaderScheduleSubCmd.cmd_info,
                .test_transaction_sender = TestTransactionSender.cmd_info,
                .mock_rpc_server = MockRpcServer.cmd_info,
            },
            .log_level = .{
                .kind = .named,
                .name_override = null,
                .alias = .l,
                .default_value = .debug,
                .config = {},
                .help = "The amount of detail to log",
            },
            .metrics_port = .{
                .kind = .named,
                .name_override = null,
                .alias = .m,
                .default_value = 12345,
                .config = {},
                .help = "Port to expose prometheus metrics via http",
            },
            .log_file = .{
                .kind = .named,
                .name_override = null,
                .alias = .none,
                .default_value = null,
                .config = .string,
                .help = "Write logs to this file instead of stderr",
            },
            .tee_logs = .{
                .kind = .named,
                .name_override = null,
                .alias = .none,
                .default_value = false,
                .config = {},
                .help =
                \\If --log-file is set, it disables logging to stderr.
                \\Enable this flag to reactivate stderr logging when using --log-file.
                ,
            },
        },
    };

    const shred_version_arg: cli.ArgumentInfo(?u16) = .{
        .kind = .named,
        .name_override = "shred-version",
        .alias = .none,
        .default_value = null,
        .config = {},
        .help = "The shred version for the network",
    };

    const leader_schedule_arg: cli.ArgumentInfo(?[]const u8) = .{
        .kind = .named,
        .name_override = "leader-schedule",
        .alias = .none,
        .default_value = null,
        .config = .string,
        .help = "Set a file path to load the leader schedule. Use '--' to load from stdin",
    };

    const gossip_cluster_arg: cli.ArgumentInfo(?[]const u8) = .{
        .kind = .named,
        .name_override = "cluster",
        .alias = .c,
        .default_value = null,
        .config = .string,
        .help = "cluster to connect to - adds gossip entrypoints, sets default genesis file path",
    };

    const snapshot_dir_arg: cli.ArgumentInfo([]const u8) = .{
        .kind = .named,
        .name_override = "snapshot-dir",
        .alias = .s,
        .default_value = sig.VALIDATOR_DIR ++ "accounts_db",
        .config = .string,
        .help = "path to snapshot directory" ++
            " (where snapshots are downloaded and/or unpacked to/from)" ++
            " - default: {VALIDATOR_DIR}/accounts_db",
    };

    const genesis_file_path_arg: cli.ArgumentInfo(?[]const u8) = .{
        .kind = .named,
        .name_override = "genesis-file-path",
        .alias = .g,
        .default_value = null,
        .config = .string,
        .help = "path to the genesis file." ++
            " defaults to 'data/genesis-files/<network>_genesis.bin' if --network option is set",
    };

    const force_new_snapshot_download_arg: cli.ArgumentInfo(bool) = .{
        .kind = .named,
        .name_override = "force-new-snapshot-download",
        .alias = .none,
        .default_value = false,
        .config = {},
        .help = "force download of new snapshot (usually to get a more up-to-date snapshot)",
    };

    const GossipArgumentsCommon = struct {
        host: ?[]const u8,
        port: u16,
        entrypoints: []const []const u8,
        network: ?[]const u8,

        const cmd_info: cli.ArgumentInfoGroup(@This()) = .{
            .host = .{
                .kind = .named,
                .name_override = "gossip-host",
                .alias = .none,
                .default_value = null,
                .config = .string,
                .help = "IPv4 address for the validator to advertise in gossip" ++
                    " - default: get from --entrypoint, fallback to 127.0.0.1",
            },
            .port = .{
                .kind = .named,
                .name_override = "gossip-port",
                .alias = .p,
                .default_value = 8001,
                .config = {},
                .help = "The port to run gossip listener",
            },
            .entrypoints = .{
                .kind = .named,
                .name_override = "entrypoint",
                .alias = .e,
                .default_value = &.{},
                .config = .string,
                .help = "gossip address of the entrypoint validators",
            },
            .network = gossip_cluster_arg,
        };

        fn apply(args: @This(), cfg: *config.Cmd) void {
            cfg.gossip.host = args.host;
            cfg.gossip.port = args.port;
            cfg.gossip.entrypoints = args.entrypoints;
            cfg.gossip.cluster = args.network;
        }
    };
    const GossipArgumentsNode = struct {
        spy_node: bool,
        dump: bool,

        const cmd_info: cli.ArgumentInfoGroup(@This()) = .{
            .spy_node = .{
                .kind = .named,
                .name_override = "spy-node",
                .alias = .none,
                .default_value = false,
                .config = {},
                .help = "run as a gossip spy node (minimize outgoing packets)",
            },
            .dump = .{
                .kind = .named,
                .name_override = "dump-gossip",
                .alias = .none,
                .default_value = false,
                .config = {},
                .help = "periodically dump gossip table to csv files and logs",
            },
        };

        fn apply(args: @This(), cfg: *config.Cmd) void {
            cfg.gossip.spy_node = args.spy_node;
            cfg.gossip.dump = args.dump;
        }
    };

    const AccountsDbArgumentsBase = struct {
        use_disk_index: bool,
        n_threads_snapshot_load: u32,
        n_threads_snapshot_unpack: u16,
        force_unpack_snapshot: bool,
        number_of_index_shards: u64,
        accounts_per_file_estimate: u64,
        skip_snapshot_validation: bool,

        const cmd_info: cli.ArgumentInfoGroup(@This()) = .{
            .use_disk_index = .{
                .kind = .named,
                .name_override = null,
                .alias = .none,
                .default_value = false,
                .config = {},
                .help = "use disk-memory for the account index",
            },
            .n_threads_snapshot_load = .{
                .kind = .named,
                .name_override = null,
                .alias = .t,
                .default_value = 0,
                .config = {},
                .help = "number of threads used to initialize the account index - default: ncpus",
            },
            .n_threads_snapshot_unpack = .{
                .kind = .named,
                .name_override = null,
                .alias = .u,
                .default_value = 0,
                .config = {},
                .help = "number of threads to unpack snapshots - default: ncpus * 2",
            },
            .force_unpack_snapshot = .{
                .kind = .named,
                .name_override = null,
                .alias = .f,
                .default_value = false,
                .config = {},
                .help = "unpacks a snapshot (even if it exists)",
            },
            .number_of_index_shards = .{
                .kind = .named,
                .name_override = null,
                .alias = .none,
                .default_value = sig.accounts_db.db.ACCOUNT_INDEX_SHARDS,
                .config = {},
                .help = "number of shards for the account index's pubkey_ref_map",
            },
            .accounts_per_file_estimate = .{
                .kind = .named,
                .name_override = null,
                .alias = .a,
                .default_value = sig.accounts_db.db
                    .getAccountPerFileEstimateFromCluster(.testnet) catch
                    @compileError("account_per_file_estimate missing for default cluster"),
                .config = {},
                .help = "number of accounts to estimate inside of account files" ++
                    " (used for pre-allocation)",
            },
            .skip_snapshot_validation = .{
                .kind = .named,
                .name_override = null,
                .alias = .none,
                .default_value = false,
                .config = {},
                .help = "skip the validation of the snapshot",
            },
        };

        fn apply(args: @This(), cfg: *config.Cmd) void {
            cfg.accounts_db.use_disk_index = args.use_disk_index;
            cfg.accounts_db.num_threads_snapshot_load = args.n_threads_snapshot_load;
            cfg.accounts_db.num_threads_snapshot_unpack = args.n_threads_snapshot_unpack;
            cfg.accounts_db.force_unpack_snapshot = args.force_unpack_snapshot;
            cfg.accounts_db.number_of_index_shards = args.number_of_index_shards;
            cfg.accounts_db.accounts_per_file_estimate = args.accounts_per_file_estimate;
            cfg.accounts_db.skip_snapshot_validation = args.skip_snapshot_validation;
        }
    };
    const AccountsDbArgumentsDownload = struct {
        min_snapshot_download_speed_mb: u64,
        trusted_validators: []const []const u8,

        const cmd_info: cli.ArgumentInfoGroup(@This()) = .{
            .min_snapshot_download_speed_mb = .{
                .kind = .named,
                .name_override = "min-snapshot-download-speed",
                .alias = .none,
                .default_value = 20,
                .config = {},
                .help = "minimum download speed of full snapshots in megabytes per second" ++
                    " - default: 20MB/s",
            },
            .trusted_validators = .{
                .kind = .named,
                .name_override = "trusted-validator",
                .alias = .t,
                .default_value = &.{},
                .config = .string,
                .help = "public key of a validator whose snapshot hash is trusted to be downloaded",
            },
        };

        fn apply(args: @This(), cfg: *config.Cmd) void {
            cfg.accounts_db.min_snapshot_download_speed_mbs = args.min_snapshot_download_speed_mb;
            cfg.gossip.trusted_validators = args.trusted_validators;
        }
    };
    const AccountsDbArgumentsIndex = struct {
        fastload: bool,
        save_index: bool,

        const cmd_info: cli.ArgumentInfoGroup(@This()) = .{
            .fastload = .{
                .kind = .named,
                .name_override = null,
                .alias = .none,
                .default_value = false,
                .config = {},
                .help = "fastload the accounts db",
            },
            .save_index = .{
                .kind = .named,
                .name_override = null,
                .alias = .none,
                .default_value = false,
                .config = {},
                .help = "save the account index to disk",
            },
        };

        fn apply(args: @This(), cfg: *config.Cmd) void {
            cfg.accounts_db.fastload = args.fastload;
            cfg.accounts_db.save_index = args.save_index;
        }
    };
    const RepairArgumentsBase = struct {
        turbine_port: u16,
        repair_port: u16,
        test_repair_for_slot: ?Slot,
        max_shreds: u64,
        num_retransmit_threads: ?usize,

        const cmd_info: cli.ArgumentInfoGroup(@This()) = .{
            .turbine_port = .{
                .kind = .named,
                .name_override = null,
                .alias = .none,
                .default_value = 8002,
                .config = {},
                .help = "The port to run turbine shred listener (aka TVU port)",
            },
            .repair_port = .{
                .kind = .named,
                .name_override = null,
                .alias = .none,
                .default_value = 8003,
                .config = {},
                .help = "The port to run shred repair listener",
            },
            .test_repair_for_slot = .{
                .kind = .named,
                .name_override = null,
                .alias = .none,
                .default_value = null,
                .config = {},
                .help =
                \\Set a slot here to repeatedly send repair requests for shreds from this slot
                \\This is only intended for use during short-lived tests of the repair service
                \\Do not set this during normal usage.
                ,
            },
            .num_retransmit_threads = .{
                .kind = .named,
                .name_override = "num-retransmit-threads",
                .alias = .none,
                .default_value = null,
                .config = {},
                .help = "The number of retransmit threads to use for the turbine service" ++
                    " - default: cpu count",
            },
            .max_shreds = .{
                .kind = .named,
                .name_override = "max-shreds",
                .alias = .none,
                .default_value = 5_000_000,
                .config = {},
                .help = "Max number of shreds to store in the ledger",
            },
        };

        fn apply(args: @This(), cfg: *config.Cmd) void {
            cfg.shred_network.turbine_recv_port = args.turbine_port;
            cfg.shred_network.repair_port = args.repair_port;
            cfg.shred_network.start_slot = args.test_repair_for_slot;
            cfg.turbine.num_retransmit_threads = args.num_retransmit_threads;
            cfg.max_shreds = args.max_shreds;
        }
    };
    const GeyserArgumentsBase = struct {
        enable: bool,
        pipe_path: []const u8,
        writer_fba_bytes: usize,

        const cmd_info: cli.ArgumentInfoGroup(@This()) = .{
            .enable = .{
                .kind = .named,
                .name_override = "enable-geyser",
                .alias = .none,
                .default_value = false,
                .config = {},
                .help = "enable geyser",
            },
            .pipe_path = .{
                .kind = .named,
                .name_override = "geyser-pipe-path",
                .alias = .none,
                .default_value = sig.VALIDATOR_DIR ++ "geyser.pipe",
                .config = .string,
                .help = "path to the geyser pipe",
            },
            .writer_fba_bytes = .{
                .kind = .named,
                .name_override = "geyser-writer-fba-bytes",
                .alias = .none,
                .default_value = 1 << 32, // 4gb
                .config = {},
                .help = "number of bytes to allocate for the geyser writer",
            },
        };

        fn apply(args: @This(), cfg: *config.Cmd) void {
            cfg.geyser.enable = args.enable;
            cfg.geyser.pipe_path = args.pipe_path;
            cfg.geyser.writer_fba_bytes = args.writer_fba_bytes;
        }
    };

    const identity_cmd_info: cli.CommandInfo(void) = .{
        .help = .{
            .short = "Get own identity.",
            .long =
            \\Gets own identity (Pubkey) or creates one if doesn't exist.
            \\
            \\NOTE: Keypair is saved in $HOME/.sig/identity.key.
            ,
        },
        .sub = .{},
    };

    const Gossip = struct {
        shred_version: ?u16,
        gossip_base: GossipArgumentsCommon,
        gossip_node: GossipArgumentsNode,

        const cmd_info: cli.CommandInfo(@This()) = .{
            .help = .{
                .short = "Run gossip client.",
                .long = "Start Solana gossip client on specified port.",
            },
            .sub = .{
                .shred_version = shred_version_arg,
                .gossip_base = GossipArgumentsCommon.cmd_info,
                .gossip_node = GossipArgumentsNode.cmd_info,
            },
        };
    };

    const Validator = struct {
        shred_version: ?u16,
        leader_schedule: ?[]const u8,
        gossip_base: GossipArgumentsCommon,
        gossip_node: GossipArgumentsNode,
        repair: RepairArgumentsBase,
        snapshot_dir: []const u8,
        genesis_file_path: ?[]const u8,
        accountsdb_base: AccountsDbArgumentsBase,
        accountsdb_download: AccountsDbArgumentsDownload,
        force_new_snapshot_download: bool,
        accountsdb_index: AccountsDbArgumentsIndex,
        geyser: GeyserArgumentsBase,

        const cmd_info: cli.CommandInfo(@This()) = .{
            .help = .{
                .short = "Run Solana validator.",
                .long = "Start a full Solana validator client.",
            },
            .sub = .{
                .shred_version = shred_version_arg,
                .leader_schedule = leader_schedule_arg,
                .gossip_base = GossipArgumentsCommon.cmd_info,
                .gossip_node = GossipArgumentsNode.cmd_info,
                .repair = RepairArgumentsBase.cmd_info,
                .snapshot_dir = snapshot_dir_arg,
                .genesis_file_path = genesis_file_path_arg,
                .accountsdb_base = AccountsDbArgumentsBase.cmd_info,
                .accountsdb_download = AccountsDbArgumentsDownload.cmd_info,
                .force_new_snapshot_download = force_new_snapshot_download_arg,
                .accountsdb_index = AccountsDbArgumentsIndex.cmd_info,
                .geyser = GeyserArgumentsBase.cmd_info,
            },
        };
    };

    const ShredNetwork = struct {
        shred_version: ?u16,
        leader_schedule: ?[]const u8,
        gossip_base: GossipArgumentsCommon,
        gossip_node: GossipArgumentsNode,
        repair: RepairArgumentsBase,
        dump_shred_tracker: bool,
        /// TODO: Remove when no longer needed
        overwrite_stake_for_testing: bool,
        no_retransmit: bool,
        snapshot_metadata_only: bool,

        const cmd_info: cli.CommandInfo(@This()) = .{
            .help = .{
                .short = "Run the shred network to collect and store shreds.",
                .long =
                \\ This command runs the shred network without running the full validator
                \\ (mainly excluding the accounts-db setup).
                \\
                \\ NOTE: this means that this command *requires* a leader schedule to be provided
                \\ (which would usually be derived from the accountsdb snapshot).
                \\
                \\ NOTE: this command also requires `start_slot` (`--test-repair-for-slot`) to be
                \\ given as well (which is usually derived from the accountsdb snapshot).
                \\ This can be done with `--test-repair-for-slot $(solana slot -u testnet)`
                \\ for testnet or another `-u` for mainnet/devnet.
                ,
            },
            .sub = .{
                .shred_version = shred_version_arg,
                .leader_schedule = leader_schedule_arg,
                .gossip_base = GossipArgumentsCommon.cmd_info,
                .gossip_node = GossipArgumentsNode.cmd_info,
                .repair = RepairArgumentsBase.cmd_info,
                .dump_shred_tracker = .{
                    .kind = .named,
                    .name_override = "dump-shred-tracker",
                    .alias = .none,
                    .default_value = false,
                    .config = {},
                    .help = "Create shred-tracker.txt" ++
                        " to visually represent the currently tracked slots.",
                },
                .overwrite_stake_for_testing = .{
                    .kind = .named,
                    .name_override = null,
                    .alias = .none,
                    .default_value = false,
                    .config = {},
                    .help = "Overwrite the stake for testing purposes",
                },
                .no_retransmit = .{
                    .kind = .named,
                    .name_override = null,
                    .alias = .none,
                    .default_value = true,
                    .config = {},
                    .help = "Shreds will be received and stored but not retransmitted",
                },
                .snapshot_metadata_only = .{
                    .kind = .named,
                    .name_override = null,
                    .alias = .none,
                    .default_value = false,
                    .config = {},
                    .help = "load only the snapshot metadata",
                },
            },
        };
    };

    const SnapshotDownload = struct {
        shred_version: ?u16,
        snapshot_dir: []const u8,
        accountsdb_download: AccountsDbArgumentsDownload,
        gossip_base: GossipArgumentsCommon,

        const cmd_info: cli.CommandInfo(@This()) = .{
            .help = .{
                .short = "Downloads a snapshot.",
                .long = "Starts a gossip client and downloads a snapshot from peers.",
            },
            .sub = .{
                .shred_version = shred_version_arg,
                .snapshot_dir = snapshot_dir_arg,
                .accountsdb_download = AccountsDbArgumentsDownload.cmd_info,
                .gossip_base = GossipArgumentsCommon.cmd_info,
            },
        };
    };

    const SnapshotValidate = struct {
        snapshot_dir: []const u8,
        genesis_file_path: ?[]const u8,
        accountsdb_base: AccountsDbArgumentsBase,
        accountsdb_index: AccountsDbArgumentsIndex,
        gossip_cluster: ?[]const u8,
        geyser: GeyserArgumentsBase,

        const cmd_info: cli.CommandInfo(@This()) = .{
            .help = .{
                .short = "Validates a snapshot.",
                .long = "Loads and validates a snapshot (doesnt download a snapshot).",
            },
            .sub = .{
                .snapshot_dir = snapshot_dir_arg,
                .genesis_file_path = genesis_file_path_arg,
                .accountsdb_base = AccountsDbArgumentsBase.cmd_info,
                .accountsdb_index = AccountsDbArgumentsIndex.cmd_info,
                .gossip_cluster = gossip_cluster_arg,
                .geyser = GeyserArgumentsBase.cmd_info,
            },
        };
    };

    const SnapshotCreate = struct {
        snapshot_dir: []const u8,
        genesis_file_path: ?[]const u8,

        const cmd_info: cli.CommandInfo(@This()) = .{
            .help = .{
                .short = "Loads from a snapshot" ++
                    " and outputs to new snapshot 'alt_{VALIDATOR_DIR}/'.",
                .long = null,
            },
            .sub = .{
                .snapshot_dir = snapshot_dir_arg,
                .genesis_file_path = genesis_file_path_arg,
            },
        };
    };

    const PrintManifest = struct {
        snapshot_dir: []const u8,

        const cmd_info: cli.CommandInfo(@This()) = .{
            .help = .{
                .short = "Prints a manifest file.",
                .long = "Loads and prints a manifest file.",
            },
            .sub = .{
                .snapshot_dir = snapshot_dir_arg,
            },
        };
    };

    const LeaderScheduleSubCmd = struct {
        shred_version: ?u16,
        leader_schedule: ?[]const u8,
        gossip_base: GossipArgumentsCommon,
        gossip_node: GossipArgumentsNode,
        snapshot_dir: []const u8,
        genesis_file_path: ?[]const u8,
        accountsdb_base: AccountsDbArgumentsBase,
        accountsdb_download: AccountsDbArgumentsDownload,
        force_new_snapshot_download: bool,

        const cmd_info: cli.CommandInfo(@This()) = .{
            .help = .{
                .short = "Prints the leader schedule from the snapshot.",
                .long =
                \\- Starts gossip
                \\- acquires a snapshot if necessary
                \\- loads accounts db from the snapshot
                \\- calculates the leader schedule from the snaphot
                \\- prints the leader schedule in the same format as `solana leader-schedule`
                \\- exits
                ,
            },
            .sub = .{
                .shred_version = shred_version_arg,
                .leader_schedule = leader_schedule_arg,
                .gossip_base = GossipArgumentsCommon.cmd_info,
                .gossip_node = GossipArgumentsNode.cmd_info,
                .snapshot_dir = snapshot_dir_arg,
                .genesis_file_path = genesis_file_path_arg,
                .accountsdb_base = AccountsDbArgumentsBase.cmd_info,
                .accountsdb_download = AccountsDbArgumentsDownload.cmd_info,
                .force_new_snapshot_download = force_new_snapshot_download_arg,
            },
        };
    };

    const TestTransactionSender = struct {
        shred_version: ?u16,
        genesis_file_path: ?[]const u8,
        n_transactions: u64,
        n_lamports_per_tx: u64,
        gossip_base: GossipArgumentsCommon,
        gossip_node: GossipArgumentsNode,

        const cmd_info: cli.CommandInfo(@This()) = .{
            .help = .{
                .short = "Test transaction sender service.",
                .long =
                \\Simulates a stream of transaction being sent to the transaction sender by
                \\running a mock transaction generator thread. For the moment this just sends
                \\transfer transactions between to hard coded testnet accounts.
                ,
            },
            .sub = .{
                .shred_version = shred_version_arg,
                .genesis_file_path = genesis_file_path_arg,
                .n_transactions = .{
                    .kind = .named,
                    .name_override = "n-transactions",
                    .alias = .t,
                    .default_value = 3,
                    .config = {},
                    .help = "number of transactions to send",
                },
                .n_lamports_per_tx = .{
                    .kind = .named,
                    .name_override = "n-lamports-per-tx",
                    .alias = .l,
                    .default_value = 1e7,
                    .config = {},
                    .help = "number of lamports to send per transaction",
                },
                .gossip_base = GossipArgumentsCommon.cmd_info,
                .gossip_node = GossipArgumentsNode.cmd_info,
            },
        };
    };

    const MockRpcServer = struct {
        gossip_base: GossipArgumentsCommon,
        gossip_node: GossipArgumentsNode,
        snapshot_dir: []const u8,
        genesis_file_path: ?[]const u8,
        accountsdb_base: AccountsDbArgumentsBase,
        accountsdb_download: AccountsDbArgumentsDownload,
        force_new_snapshot_download: bool,
        accountsdb_index: AccountsDbArgumentsIndex,

        const cmd_info: cli.CommandInfo(@This()) = .{
            .help = .{
                .short = "Run a mock RPC server.",
                .long = null,
            },
            .sub = .{
                .gossip_base = GossipArgumentsCommon.cmd_info,
                .gossip_node = GossipArgumentsNode.cmd_info,
                .snapshot_dir = snapshot_dir_arg,
                .genesis_file_path = genesis_file_path_arg,
                .accountsdb_base = AccountsDbArgumentsBase.cmd_info,
                .accountsdb_download = AccountsDbArgumentsDownload.cmd_info,
                .force_new_snapshot_download = force_new_snapshot_download_arg,
                .accountsdb_index = AccountsDbArgumentsIndex.cmd_info,
            },
        };
    };
};

/// entrypoint to print (and create if NONE) pubkey in ~/.sig/identity.key
fn identity(allocator: std.mem.Allocator, cfg: config.Cmd) !void {
    const maybe_file, const logger = try spawnLogger(allocator, cfg);
    defer if (maybe_file) |file| file.close();
    defer logger.deinit();

    const keypair = try sig.identity.getOrInit(allocator, .from(logger));
    const pubkey = Pubkey.fromPublicKey(&keypair.public_key);

    logger.info().logf("Identity: {s}\n", .{pubkey});
}

/// entrypoint to run only gossip
fn gossip(
    allocator: std.mem.Allocator,
    gossip_value_allocator: std.mem.Allocator,
    cfg: config.Cmd,
) !void {
    const zone = tracy.Zone.init(@src(), .{ .name = "gossip" });
    defer zone.deinit();

    var app_base = try AppBase.init(allocator, cfg);
    errdefer {
        app_base.shutdown();
        app_base.deinit();
    }

    const gossip_service = try startGossip(
        allocator,
        gossip_value_allocator,
        cfg,
        &app_base,
        &.{},
    );
    defer {
        gossip_service.shutdown();
        gossip_service.deinit();
        allocator.destroy(gossip_service);
    }

    // block forever
    gossip_service.service_manager.join();
}

/// entrypoint to run a full solana validator
fn validator(
    allocator: std.mem.Allocator,
    gossip_value_allocator: std.mem.Allocator,
    cfg: config.Cmd,
) !void {
    const zone = tracy.Zone.init(@src(), .{ .name = "validator" });
    defer zone.deinit();

    var app_base = try AppBase.init(allocator, cfg);
    defer {
        app_base.shutdown();
        app_base.deinit();
    }

    app_base.logger.info().logf("starting validator with cfg: {}", .{cfg});

    const repair_port: u16 = cfg.shred_network.repair_port;
    const turbine_recv_port: u16 = cfg.shred_network.turbine_recv_port;
    const snapshot_dir_str = cfg.accounts_db.snapshot_dir;

    var snapshot_dir = try std.fs.cwd().makeOpenPath(snapshot_dir_str, .{});
    defer snapshot_dir.close();

    var gossip_service = try startGossip(allocator, gossip_value_allocator, cfg, &app_base, &.{
        .{ .tag = .repair, .port = repair_port },
        .{ .tag = .turbine_recv, .port = turbine_recv_port },
    });
    defer {
        gossip_service.shutdown();
        gossip_service.deinit();
        allocator.destroy(gossip_service);
    }

    const geyser_writer: ?*GeyserWriter = if (!cfg.geyser.enable)
        null
    else
        try createGeyserWriter(
            allocator,
            cfg.geyser.pipe_path,
            cfg.geyser.writer_fba_bytes,
        );
    defer if (geyser_writer) |geyser| {
        geyser.deinit();
        allocator.destroy(geyser.exit);
        allocator.destroy(geyser);
    };

    // snapshot
    var loaded_snapshot = try loadSnapshot(allocator, cfg, .from(app_base.logger), .{
        .gossip_service = gossip_service,
        .geyser_writer = geyser_writer,
        .validate_snapshot = !cfg.accounts_db.skip_snapshot_validation,
    });
    defer loaded_snapshot.deinit();

    const collapsed_manifest = &loaded_snapshot.collapsed_manifest;
    const bank_fields = &collapsed_manifest.bank_fields;

    // leader schedule
    var leader_schedule_cache = LeaderScheduleCache.init(allocator, bank_fields.epoch_schedule);
    if (try getLeaderScheduleFromCli(allocator, cfg)) |leader_schedule| {
        try leader_schedule_cache.put(bank_fields.epoch, leader_schedule[1]);
    } else {
        const schedule = try collapsed_manifest.leaderSchedule(allocator, null);
        errdefer schedule.deinit();
        try leader_schedule_cache.put(bank_fields.epoch, schedule);
    }

    // ledger
    var ledger_db = try sig.ledger.LedgerDB.open(
        allocator,
        .from(app_base.logger),
        sig.VALIDATOR_DIR ++ "ledger",
    );
    const shred_inserter = try sig.ledger.ShredInserter.init(
        allocator,
        .from(app_base.logger),
        app_base.metrics_registry,
        ledger_db,
    );

    // cleanup service
    const lowest_cleanup_slot = try allocator.create(sig.sync.RwMux(sig.core.Slot));
    lowest_cleanup_slot.* = sig.sync.RwMux(sig.core.Slot).init(0);
    defer allocator.destroy(lowest_cleanup_slot);

    const max_root = try allocator.create(std.atomic.Value(sig.core.Slot));
    max_root.* = std.atomic.Value(sig.core.Slot).init(0);
    defer allocator.destroy(max_root);

    const ledger_reader = try allocator.create(LedgerReader);
    defer allocator.destroy(ledger_reader);
    ledger_reader.* = try LedgerReader.init(
        allocator,
        .from(app_base.logger),
        ledger_db,
        app_base.metrics_registry,
        lowest_cleanup_slot,
        max_root,
    );

    const ledger_result_writer = try allocator.create(LedgerResultWriter);
    defer allocator.destroy(ledger_result_writer);
    ledger_result_writer.* = try LedgerResultWriter.init(
        allocator,
        .from(app_base.logger),
        ledger_db,
        app_base.metrics_registry,
        lowest_cleanup_slot,
        max_root,
    );

    var cleanup_service_handle = try std.Thread.spawn(.{}, sig.ledger.cleanup_service.run, .{
        sig.ledger.cleanup_service.Logger.from(app_base.logger),
        ledger_reader,
        &ledger_db,
        lowest_cleanup_slot,
        cfg.max_shreds,
        app_base.exit,
    });

    // Random number generator
    var prng = std.Random.DefaultPrng.init(@bitCast(std.time.timestamp()));

    // shred networking
    const my_contact_info =
        sig.gossip.data.ThreadSafeContactInfo.fromContactInfo(gossip_service.my_contact_info);

    const epoch_schedule = bank_fields.epoch_schedule;
    const epoch = bank_fields.epoch;

    const staked_nodes = try collapsed_manifest.epochStakes(epoch);
    var epoch_context_manager = try sig.adapter.EpochContextManager.init(allocator, epoch_schedule);
    defer epoch_context_manager.deinit();
    try epoch_context_manager.contexts.realign(epoch);
    {
        var staked_nodes_cloned = try staked_nodes.clone(allocator);
        errdefer staked_nodes_cloned.deinit(allocator);

        const leader_schedule = try LeaderSchedule.fromStakedNodes(
            allocator,
            epoch,
            epoch_schedule.slots_per_epoch,
            staked_nodes,
        );
        errdefer allocator.free(leader_schedule);

        try epoch_context_manager.put(epoch, .{
            .staked_nodes = staked_nodes_cloned,
            .leader_schedule = leader_schedule,
        });
    }

    const rpc_cluster_type = loaded_snapshot.genesis_config.cluster_type;
    var rpc_client = try sig.rpc.Client.init(allocator, rpc_cluster_type, .{});
    defer rpc_client.deinit();

    var rpc_epoch_ctx_service = sig.adapter.RpcEpochContextService.init(
        allocator,
        .from(app_base.logger),
        &epoch_context_manager,
        rpc_client,
    );

    const rpc_epoch_ctx_service_thread = try std.Thread.spawn(
        .{},
        sig.adapter.RpcEpochContextService.run,
        .{ &rpc_epoch_ctx_service, app_base.exit },
    );

    const turbine_config = cfg.turbine;

    // shred network
    var shred_network_manager = try sig.shred_network.start(
        cfg.shred_network.toConfig(loaded_snapshot.collapsed_manifest.bank_fields.slot),
        .{
            .allocator = allocator,
            .logger = .from(app_base.logger),
            .registry = app_base.metrics_registry,
            .random = prng.random(),
            .my_keypair = &app_base.my_keypair,
            .exit = app_base.exit,
            .gossip_table_rw = &gossip_service.gossip_table_rw,
            .my_shred_version = &gossip_service.my_shred_version,
            .epoch_context_mgr = &epoch_context_manager,
            .shred_inserter = shred_inserter,
            .my_contact_info = my_contact_info,
            .n_retransmit_threads = turbine_config.num_retransmit_threads,
            .overwrite_turbine_stake_for_testing = turbine_config.overwrite_stake_for_testing,
        },
    );
    defer shred_network_manager.deinit();

    const replay_senders: sig.replay.service.Senders = try .create(allocator);
    defer replay_senders.destroy();

    const replay_receivers: sig.replay.service.Receivers = try .create(allocator);
    defer replay_receivers.destroy();

    const replay_thread = replay: {
        const epoch_stakes_map = &collapsed_manifest.bank_extra.versioned_epoch_stakes;
        const epoch_stakes = epoch_stakes_map.get(epoch) orelse
            return error.EpochStakesMissingFromSnapshot;

        const feature_set = try sig.replay.service.getActiveFeatures(
            allocator,
            loaded_snapshot.accounts_db.accountReader().forSlot(&bank_fields.ancestors),
            bank_fields.slot,
        );
        const root_slot_constants = try sig.core.SlotConstants.fromBankFields(
            allocator,
            bank_fields,
            feature_set,
        );
        errdefer root_slot_constants.deinit(allocator);

        var root_slot_state = try sig.core.SlotState.fromBankFields(allocator, bank_fields);
        errdefer root_slot_state.deinit(allocator);

        break :replay try app_base.spawnService(
            "replay",
            sig.replay.service.run,
            .{sig.replay.service.ReplayDependencies{
                .allocator = allocator,
                .logger = .from(app_base.logger),
<<<<<<< HEAD
                .my_identity = .fromPublicKey(&app_base.my_keypair.public_key),
                .vote_identity = .fromPublicKey(&app_base.my_keypair.public_key), // TODO: is this fine, or do we need a separate identity for the vote account?
=======
                .my_identity = .{ .data = app_base.my_keypair.public_key.bytes },
>>>>>>> 792510a8
                .exit = app_base.exit,
                .account_store = loaded_snapshot.accounts_db.accountStore(),
                .ledger = .{
                    .db = ledger_db,
                    .reader = ledger_reader,
                    .writer = ledger_result_writer,
                },
                .epoch_schedule = bank_fields.epoch_schedule,
                .slot_leaders = epoch_context_manager.slotLeaders(),
                .root = .{
                    .slot = bank_fields.slot,
                    .constants = root_slot_constants,
                    .state = root_slot_state,
                },

                .senders = replay_senders,
                .receivers = replay_receivers,
                .current_epoch = epoch,
                .current_epoch_constants = try .fromBankFields(
                    bank_fields,
                    try epoch_stakes.current.convert(allocator, .delegation),
                ),
                .hard_forks = try bank_fields.hard_forks.clone(allocator),
            }},
        );
    };

    replay_thread.join();
    rpc_epoch_ctx_service_thread.join();
    gossip_service.service_manager.join();
    shred_network_manager.join();
    cleanup_service_handle.join();
}

fn shredNetwork(
    allocator: std.mem.Allocator,
    gossip_value_allocator: std.mem.Allocator,
    cfg: config.Cmd,
) !void {
    var app_base = try AppBase.init(allocator, cfg);
    defer {
        if (!app_base.closed) app_base.shutdown();
        app_base.deinit();
    }

    const genesis_path = try cfg.genesisFilePath() orelse
        return error.GenesisPathNotProvided;
    const genesis_config = try GenesisConfig.init(allocator, genesis_path);

    var rpc_client = try sig.rpc.Client.init(allocator, genesis_config.cluster_type, .{});
    defer rpc_client.deinit();

    const shred_network_conf = cfg.shred_network.toConfig(
        cfg.shred_network.start_slot orelse blk: {
            const response = try rpc_client.getSlot(.{});
            break :blk try response.result();
        },
    );
    app_base.logger.info().logf("Starting from slot: {?}", .{shred_network_conf.start_slot});

    const repair_port: u16 = shred_network_conf.repair_port;
    const turbine_recv_port: u16 = shred_network_conf.turbine_recv_port;

    var gossip_service = try startGossip(allocator, gossip_value_allocator, cfg, &app_base, &.{
        .{ .tag = .repair, .port = repair_port },
        .{ .tag = .turbine_recv, .port = turbine_recv_port },
    });
    defer {
        gossip_service.shutdown();
        gossip_service.deinit();
        allocator.destroy(gossip_service);
    }

    var epoch_context_manager = try sig.adapter.EpochContextManager
        .init(allocator, genesis_config.epoch_schedule);
    var rpc_epoch_ctx_service = sig.adapter.RpcEpochContextService
        .init(allocator, .from(app_base.logger), &epoch_context_manager, rpc_client);
    const rpc_epoch_ctx_service_thread = try std.Thread.spawn(
        .{},
        sig.adapter.RpcEpochContextService.run,
        .{ &rpc_epoch_ctx_service, app_base.exit },
    );

    // ledger
    var ledger_db = try sig.ledger.LedgerDB.open(
        allocator,
        .from(app_base.logger),
        sig.VALIDATOR_DIR ++ "ledger",
    );
    const shred_inserter = try sig.ledger.ShredInserter.init(
        allocator,
        .from(app_base.logger),
        app_base.metrics_registry,
        ledger_db,
    );

    // cleanup service
    const lowest_cleanup_slot = try allocator.create(sig.sync.RwMux(sig.core.Slot));
    lowest_cleanup_slot.* = sig.sync.RwMux(sig.core.Slot).init(0);
    defer allocator.destroy(lowest_cleanup_slot);

    const max_root = try allocator.create(std.atomic.Value(sig.core.Slot));
    max_root.* = std.atomic.Value(sig.core.Slot).init(0);
    defer allocator.destroy(max_root);

    const ledger_reader = try allocator.create(LedgerReader);
    defer allocator.destroy(ledger_reader);
    ledger_reader.* = try LedgerReader.init(
        allocator,
        .from(app_base.logger),
        ledger_db,
        app_base.metrics_registry,
        lowest_cleanup_slot,
        max_root,
    );

    var cleanup_service_handle = try std.Thread.spawn(.{}, sig.ledger.cleanup_service.run, .{
        sig.ledger.cleanup_service.Logger.from(app_base.logger),
        ledger_reader,
        &ledger_db,
        lowest_cleanup_slot,
        cfg.max_shreds,
        app_base.exit,
    });

    var prng = std.Random.DefaultPrng.init(@bitCast(std.time.timestamp()));

    const my_contact_info =
        sig.gossip.data.ThreadSafeContactInfo.fromContactInfo(gossip_service.my_contact_info);

    // shred networking
    var shred_network_manager = try sig.shred_network.start(shred_network_conf, .{
        .allocator = allocator,
        .logger = .from(app_base.logger),
        .registry = app_base.metrics_registry,
        .random = prng.random(),
        .my_keypair = &app_base.my_keypair,
        .exit = app_base.exit,
        .gossip_table_rw = &gossip_service.gossip_table_rw,
        .my_shred_version = &gossip_service.my_shred_version,
        .epoch_context_mgr = &epoch_context_manager,
        .shred_inserter = shred_inserter,
        .my_contact_info = my_contact_info,
        .n_retransmit_threads = cfg.turbine.num_retransmit_threads,
        .overwrite_turbine_stake_for_testing = cfg.turbine.overwrite_stake_for_testing,
    });
    defer shred_network_manager.deinit();

    rpc_epoch_ctx_service_thread.join();
    gossip_service.service_manager.join();
    shred_network_manager.join();
    cleanup_service_handle.join();
}

fn printManifest(allocator: std.mem.Allocator, cfg: config.Cmd) !void {
    var app_base = try AppBase.init(allocator, cfg);
    defer {
        app_base.shutdown();
        app_base.deinit();
    }

    const snapshot_dir_str = cfg.accounts_db.snapshot_dir;
    var snapshot_dir = try std.fs.cwd().makeOpenPath(snapshot_dir_str, .{});
    defer snapshot_dir.close();

    const snapshot_file_info = try SnapshotFiles.find(allocator, snapshot_dir);

    var snapshots = try FullAndIncrementalManifest.fromFiles(
        allocator,
        .from(app_base.logger),
        snapshot_dir,
        snapshot_file_info,
    );
    defer snapshots.deinit(allocator);

    _ = try snapshots.collapse(allocator);

    // TODO: support better inspection of snapshots (maybe dump to a file as json?)
    std.debug.print("full snapshots: {any}\n", .{snapshots.full.bank_fields});
}

fn createSnapshot(allocator: std.mem.Allocator, cfg: config.Cmd) !void {
    var app_base = try AppBase.init(allocator, cfg);
    defer {
        app_base.shutdown();
        app_base.deinit();
    }

    const snapshot_dir_str = cfg.accounts_db.snapshot_dir;
    var snapshot_dir = try std.fs.cwd().makeOpenPath(snapshot_dir_str, .{});
    defer snapshot_dir.close();

    var loaded_snapshot = try loadSnapshot(allocator, cfg, .from(app_base.logger), .{
        .gossip_service = null,
        .geyser_writer = null,
        .validate_snapshot = false,
        .metadata_only = false,
    });
    defer loaded_snapshot.deinit();

    var accounts_db = loaded_snapshot.accounts_db;
    const slot = loaded_snapshot.combined_manifest.full.bank_fields.slot;

    var n_accounts_indexed: u64 = 0;
    for (accounts_db.account_index.pubkey_ref_map.shards) |*shard_rw| {
        const shard, var lock = shard_rw.readWithLock();
        defer lock.unlock();
        n_accounts_indexed += shard.count();
    }
    app_base.logger.info().logf("accountsdb: indexed {d} accounts", .{n_accounts_indexed});

    const output_dir_name = "alt_" ++ sig.VALIDATOR_DIR; // TODO: pull out to cli arg
    var output_dir = try std.fs.cwd().makeOpenPath(output_dir_name, .{});
    defer output_dir.close();

    app_base.logger.info().logf(
        "accountsdb[manager]: generating full snapshot for slot {d}",
        .{slot},
    );
    _ = try accounts_db.generateFullSnapshot(.{
        .target_slot = slot,
        .bank_fields = &loaded_snapshot.combined_manifest.full.bank_fields,
        .lamports_per_signature = lps: {
            var prng = std.Random.DefaultPrng.init(1234);
            break :lps prng.random().int(u64);
        },
        .old_snapshot_action = .delete_old,
    });
}

fn validateSnapshot(allocator: std.mem.Allocator, cfg: config.Cmd) !void {
    var app_base = try AppBase.init(allocator, cfg);
    defer {
        app_base.shutdown();
        app_base.deinit();
    }

    const snapshot_dir_str = cfg.accounts_db.snapshot_dir;
    var snapshot_dir = try std.fs.cwd().makeOpenPath(snapshot_dir_str, .{});
    defer snapshot_dir.close();

    const geyser_writer: ?*GeyserWriter = if (!cfg.geyser.enable)
        null
    else
        try createGeyserWriter(
            allocator,
            cfg.geyser.pipe_path,
            cfg.geyser.writer_fba_bytes,
        );
    defer if (geyser_writer) |geyser| {
        geyser.deinit();
        allocator.destroy(geyser.exit);
        allocator.destroy(geyser);
    };

    var loaded_snapshot = try loadSnapshot(allocator, cfg, .from(app_base.logger), .{
        .gossip_service = null,
        .geyser_writer = geyser_writer,
        .validate_snapshot = true,
        .metadata_only = false,
    });
    defer loaded_snapshot.deinit();
}

/// entrypoint to print the leader schedule and then exit
fn printLeaderSchedule(allocator: std.mem.Allocator, cfg: config.Cmd) !void {
    var app_base = try AppBase.init(allocator, cfg);
    defer {
        app_base.shutdown();
        app_base.deinit();
    }

    const start_slot, //
    const leader_schedule //
    = try getLeaderScheduleFromCli(allocator, cfg) orelse b: {
        app_base.logger.info().log("Downloading a snapshot to calculate the leader schedule.");

        var loaded_snapshot = loadSnapshot(allocator, cfg, .from(app_base.logger), .{
            .gossip_service = null,
            .geyser_writer = null,
            .validate_snapshot = true,
            .metadata_only = false,
        }) catch |err| {
            if (err == error.SnapshotsNotFoundAndNoGossipService) {
                app_base.logger.err().log(
                    \\\ No snapshot found and no gossip service to download a snapshot from.
                    \\\ Download using the `snapshot-download` command.
                );
            }
            return err;
        };
        defer loaded_snapshot.deinit();

        const bank_fields = &loaded_snapshot.collapsed_manifest.bank_fields;
        _, const slot_index = bank_fields.epoch_schedule.getEpochAndSlotIndex(bank_fields.slot);
        break :b .{
            bank_fields.slot - slot_index,
            try loaded_snapshot.collapsed_manifest.leaderSchedule(allocator, null),
        };
    };

    var stdout = std.io.bufferedWriter(std.io.getStdOut().writer());
    try leader_schedule.write(stdout.writer(), start_slot);
    try stdout.flush();
}

fn getLeaderScheduleFromCli(
    allocator: std.mem.Allocator,
    cfg: config.Cmd,
) !?struct { Slot, LeaderSchedule } {
    return if (cfg.leader_schedule_path) |path|
        if (std.mem.eql(u8, "--", path))
            try LeaderSchedule.read(allocator, std.io.getStdIn().reader())
        else
            try LeaderSchedule.read(allocator, (try std.fs.cwd().openFile(path, .{})).reader())
    else
        null;
}

fn testTransactionSenderService(
    allocator: std.mem.Allocator,
    gossip_value_allocator: std.mem.Allocator,
    cfg: config.Cmd,
) !void {
    var app_base = try AppBase.init(allocator, cfg);
    defer {
        if (!app_base.closed) app_base.shutdown(); // we have this incase an error occurs
        app_base.deinit();
    }

    // read genesis (used for leader schedule)
    const genesis_file_path = try cfg.genesisFilePath() orelse
        @panic("No genesis file path found: use -g or -n");
    const genesis_config = try GenesisConfig.init(allocator, genesis_file_path);

    // start gossip (used to get TPU ports of leaders)
    const gossip_service = try startGossip(allocator, gossip_value_allocator, cfg, &app_base, &.{});
    defer {
        gossip_service.deinit();
        allocator.destroy(gossip_service);
    }

    // define cluster of where to land transactions
    const rpc_cluster: ClusterType = if (try cfg.gossip.getCluster()) |n| switch (n) {
        .mainnet => .MainnetBeta,
        .devnet => .Devnet,
        .testnet => .Testnet,
        .localnet => .LocalHost,
    } else {
        @panic("cluster option (-c) not provided");
    };
    app_base.logger.warn().logf(
        "Starting transaction sender service on {s}...",
        .{@tagName(rpc_cluster)},
    );

    // setup channel for communication to the tx-sender service
    const transaction_channel =
        try sig.sync.Channel(sig.transaction_sender.TransactionInfo).create(allocator);
    defer transaction_channel.destroy();

    // this handles transactions and forwards them to leaders TPU ports
    var transaction_sender_service = try sig.transaction_sender.Service.init(
        allocator,
        .from(app_base.logger),
        .{ .cluster = rpc_cluster, .socket = SocketAddr.init(app_base.my_ip, 0) },
        transaction_channel,
        &gossip_service.gossip_table_rw,
        genesis_config.epoch_schedule,
        app_base.exit,
    );
    const transaction_sender_handle = try std.Thread.spawn(
        .{},
        sig.transaction_sender.Service.run,
        .{&transaction_sender_service},
    );

    // rpc is used to get blockhashes and other balance information
    var rpc_client = try sig.rpc.Client.init(allocator, rpc_cluster, .{
        .logger = .from(app_base.logger),
    });
    defer rpc_client.deinit();

    // this sends mock txs to the transaction sender
    var mock_transfer_service = try sig.transaction_sender.MockTransferService.init(
        allocator,
        transaction_channel,
        rpc_client,
        app_base.exit,
        .from(app_base.logger),
    );
    // send and confirm mock transactions
    try mock_transfer_service.run(
        cfg.test_transaction_sender.n_transactions,
        cfg.test_transaction_sender.n_lamports_per_transaction,
    );

    gossip_service.shutdown();
    app_base.shutdown();
    transaction_sender_handle.join();
}

fn mockRpcServer(allocator: std.mem.Allocator, cfg: config.Cmd) !void {
    const logger: sig.trace.Logger("mock rpc") = .{ .direct_print = .{ .max_level = .trace } };

    var snapshot_dir = try std.fs.cwd().makeOpenPath(cfg.accounts_db.snapshot_dir, .{
        .iterate = true,
    });
    defer snapshot_dir.close();

    const snap_files = try sig.accounts_db.db.findAndUnpackSnapshotFilePair(
        allocator,
        std.Thread.getCpuCount() catch 1,
        snapshot_dir,
        snapshot_dir,
    );

    var accountsdb = try sig.accounts_db.AccountsDB.init(.{
        .allocator = allocator,
        .logger = .noop,
        .snapshot_dir = snapshot_dir,
        .geyser_writer = null,
        .gossip_view = null,
        .index_allocation = .ram,
        .number_of_index_shards = 1,
    });
    defer accountsdb.deinit();

    {
        const all_snap_fields = try FullAndIncrementalManifest.fromFiles(
            allocator,
            .from(logger),
            snapshot_dir,
            snap_files,
        );
        defer all_snap_fields.deinit(allocator);

        const manifest = try accountsdb.loadWithDefaults(
            allocator,
            all_snap_fields,
            1,
            true,
            1500,
            false,
            false,
        );
        defer manifest.deinit(allocator);
    }

    var server_ctx = try sig.rpc.server.Context.init(.{
        .allocator = allocator,
        .logger = .from(logger),
        .accountsdb = &accountsdb,

        .read_buffer_size = sig.rpc.server.MIN_READ_BUFFER_SIZE,
        .socket_addr = std.net.Address.initIp4(.{ 0, 0, 0, 0 }, 8899),
        .reuse_address = true,
    });
    defer server_ctx.joinDeinit();

    var maybe_liou = try sig.rpc.server.LinuxIoUring.init(&server_ctx);
    defer if (maybe_liou) |*liou| liou.deinit();

    var exit = std.atomic.Value(bool).init(false);
    try sig.rpc.server.serve(
        &exit,
        &server_ctx,
        if (maybe_liou != null) .{ .linux_io_uring = &maybe_liou.? } else .basic,
    );
}

/// State that typically needs to be initialized at the start of the app,
/// and deinitialized only when the app exits.
const AppBase = struct {
    allocator: std.mem.Allocator,
    logger: Logger,
    log_file: ?std.fs.File,
    metrics_registry: *sig.prometheus.Registry(.{}),
    metrics_thread: std.Thread,

    my_keypair: sig.identity.KeyPair,
    entrypoints: []SocketAddr,
    shred_version: u16,
    my_ip: IpAddr,
    my_port: u16,

    exit: *std.atomic.Value(bool),
    closed: bool,

    fn init(allocator: std.mem.Allocator, cfg: config.Cmd) !AppBase {
        const maybe_file, const logger = try spawnLogger(allocator, cfg);
        errdefer if (maybe_file) |file| file.close();
        errdefer logger.deinit();

        const exit = try allocator.create(std.atomic.Value(bool));
        errdefer allocator.destroy(exit);
        exit.* = std.atomic.Value(bool).init(false);

        const metrics_registry = globalRegistry();
        const metrics_thread = try sig.utils.service_manager.spawnService( //
            .from(logger), exit, "metrics endpoint", .{}, //
            servePrometheus, .{ allocator, metrics_registry, cfg.metrics_port });
        errdefer metrics_thread.detach();

        const my_keypair = try sig.identity.getOrInit(allocator, .from(logger));
        const my_pubkey = Pubkey.fromPublicKey(&my_keypair.public_key);

        const entrypoints = try cfg.gossip.getEntrypointAddrs(allocator);

        const echo_data = try getShredAndIPFromEchoServer(.from(logger), entrypoints);

        const my_shred_version =
            cfg.shred_version orelse
            echo_data.shred_version orelse
            0;

        const config_host = cfg.gossip.getHost() catch null;
        const my_ip = config_host orelse echo_data.ip orelse IpAddr.newIpv4(127, 0, 0, 1);

        const my_port = cfg.gossip.port;

        logger.info()
            .field("metrics_port", cfg.metrics_port)
            .field("identity", my_pubkey)
            .field("entrypoints", entrypoints)
            .field("shred_version", my_shred_version)
            .log("app setup");

        return .{
            .allocator = allocator,
            .logger = logger,
            .log_file = maybe_file,
            .metrics_registry = metrics_registry,
            .metrics_thread = metrics_thread,
            .my_keypair = my_keypair,
            .entrypoints = entrypoints,
            .shred_version = my_shred_version,
            .my_ip = my_ip,
            .my_port = my_port,
            .exit = exit,
            .closed = false,
        };
    }

    pub fn spawnService(
        self: *const AppBase,
        name: []const u8,
        function: anytype,
        args: anytype,
    ) std.Thread.SpawnError!std.Thread {
        return try sig.utils.service_manager.spawnService(
            .from(self.logger),
            self.exit,
            name,
            .{},
            function,
            args,
        );
    }

    /// Signals the shutdown, however it does not block.
    pub fn shutdown(self: *AppBase) void {
        std.debug.assert(!self.closed);
        defer self.closed = true;
        self.exit.store(true, .release);
    }

    pub fn deinit(self: *AppBase) void {
        std.debug.assert(self.closed); // call `self.shutdown()` first
        self.allocator.free(self.entrypoints);
        self.metrics_thread.detach();
        self.logger.deinit();
        if (self.log_file) |file| file.close();
        self.allocator.destroy(self.exit);
    }
};

fn startGossip(
    allocator: std.mem.Allocator,
    gossip_value_allocator: std.mem.Allocator,
    cfg: config.Cmd,
    app_base: *AppBase,
    /// Extra sockets to publish in gossip, other than the gossip socket
    extra_sockets: []const struct { tag: SocketTag, port: u16 },
) !*GossipService {
    const zone = tracy.Zone.init(@src(), .{ .name = "cmd startGossip" });
    defer zone.deinit();

    app_base.logger.info()
        .field("host", app_base.my_ip)
        .field("port", app_base.my_port)
        .log("gossip setup");

    // setup contact info
    const my_pubkey = Pubkey.fromPublicKey(&app_base.my_keypair.public_key);

    var contact_info = ContactInfo.init(allocator, my_pubkey, getWallclockMs(), 0);
    errdefer contact_info.deinit();

    try contact_info.setSocket(.gossip, SocketAddr.init(app_base.my_ip, app_base.my_port));
    for (extra_sockets) |s| {
        try contact_info.setSocket(s.tag, SocketAddr.init(app_base.my_ip, s.port));
    }
    contact_info.shred_version = app_base.shred_version;

    const service = try GossipService.create(
        allocator,
        gossip_value_allocator,
        contact_info,
        app_base.my_keypair, // TODO: consider security implication of passing keypair by value
        app_base.entrypoints,
        .from(app_base.logger),
    );

    try service.start(.{
        .spy_node = cfg.gossip.spy_node,
        .dump = cfg.gossip.dump,
    });

    return service;
}

fn spawnLogger(
    allocator: std.mem.Allocator,
    cfg: config.Cmd,
) !struct { ?std.fs.File, Logger } {
    const file, const writer = if (cfg.log_file) |path| blk: {
        const file = std.fs.cwd().openFile(path, .{ .mode = .write_only }) catch |e| switch (e) {
            error.FileNotFound => try std.fs.cwd().createFile(path, .{}),
            else => return e,
        };
        try file.seekFromEnd(0);
        break :blk .{ file, file.writer() };
    } else .{ null, null };

    var std_logger = try ChannelPrintLogger.init(.{
        .allocator = allocator,
        .max_level = cfg.log_level,
        .max_buffer = 1 << 20,
        .write_stderr = cfg.tee_logs or cfg.log_file == null,
    }, writer);

    return .{ file, .from(std_logger.logger("spawnLogger")) };
}

const LoadedSnapshot = struct {
    allocator: std.mem.Allocator,
    accounts_db: AccountsDB,
    combined_manifest: sig.accounts_db.snapshots.FullAndIncrementalManifest,
    collapsed_manifest: sig.accounts_db.snapshots.Manifest,
    genesis_config: GenesisConfig,
    status_cache: ?sig.accounts_db.snapshots.StatusCache,

    pub fn deinit(self: *@This()) void {
        self.accounts_db.deinit();
        self.combined_manifest.deinit(self.allocator);
        self.collapsed_manifest.deinit(self.allocator);
        self.genesis_config.deinit(self.allocator);
        if (self.status_cache) |status_cache| {
            status_cache.deinit(self.allocator);
        }
    }
};

const LoadSnapshotOptions = struct {
    /// optional service to download a fresh snapshot from gossip. if null, will read from the snapshot_dir
    gossip_service: ?*GossipService,
    /// optional geyser to write snapshot data to
    geyser_writer: ?*GeyserWriter,
    /// whether to validate the snapshot account data against the metadata
    validate_snapshot: bool,
    /// whether to load only the metadata of the snapshot
    metadata_only: bool = false,
};

fn loadSnapshot(
    allocator: std.mem.Allocator,
    cfg: config.Cmd,
    logger: Logger,
    options: LoadSnapshotOptions,
) !LoadedSnapshot {
    const zone = tracy.Zone.init(@src(), .{ .name = "cmd loadSnapshot" });
    defer zone.deinit();

    var validator_dir = try std.fs.cwd().makeOpenPath(sig.VALIDATOR_DIR, .{});
    defer validator_dir.close();

    const genesis_file_path = try cfg.genesisFilePath() orelse
        return error.GenesisPathNotProvided;

    const adb_config = cfg.accounts_db;
    const snapshot_dir_str = adb_config.snapshot_dir;

    const combined_manifest, //
    const snapshot_files //
    = try sig.accounts_db.download.getOrDownloadAndUnpackSnapshot(
        allocator,
        .from(logger),
        snapshot_dir_str,
        .{
            .gossip_service = options.gossip_service,
            .force_unpack_snapshot = adb_config.force_unpack_snapshot,
            .force_new_snapshot_download = adb_config.force_new_snapshot_download,
            .num_threads_snapshot_unpack = adb_config.num_threads_snapshot_unpack,
            .max_number_of_download_attempts = adb_config.max_number_of_snapshot_download_attempts,
            .min_snapshot_download_speed_mbs = adb_config.min_snapshot_download_speed_mbs,
        },
    );

    var snapshot_dir = try std.fs.cwd().makeOpenPath(snapshot_dir_str, .{ .iterate = true });
    defer snapshot_dir.close();

    logger.info().logf("full snapshot: {s}", .{sig.utils.fmt.tryRealPath(
        snapshot_dir,
        snapshot_files.full.snapshotArchiveName().constSlice(),
    )});
    if (snapshot_files.incremental()) |inc_snap| {
        logger.info().logf("incremental snapshot: {s}", .{
            sig.utils.fmt.tryRealPath(snapshot_dir, inc_snap.snapshotArchiveName().constSlice()),
        });
    }

    // cli parsing
    const n_threads_snapshot_load: u32 = blk: {
        const cli_n_threads_snapshot_load: u32 =
            cfg.accounts_db.num_threads_snapshot_load;
        if (cli_n_threads_snapshot_load == 0) {
            // default value
            break :blk std.math.lossyCast(u32, try std.Thread.getCpuCount());
        } else {
            break :blk cli_n_threads_snapshot_load;
        }
    };

    var accounts_db = try AccountsDB.init(.{
        .allocator = allocator,
        .logger = .from(logger),
        // where we read the snapshot from
        .snapshot_dir = snapshot_dir,
        .geyser_writer = options.geyser_writer,
        // gossip information for propogating snapshot info
        .gossip_view = if (options.gossip_service) |service|
            try AccountsDB.GossipView.fromService(service)
        else
            null,
        // to use disk or ram for the index
        .index_allocation = if (cfg.accounts_db.use_disk_index) .disk else .ram,
        // number of shards for the index
        .number_of_index_shards = cfg.accounts_db.number_of_index_shards,
    });
    errdefer accounts_db.deinit();

    const collapsed_manifest = if (options.metadata_only)
        try combined_manifest.collapse(allocator)
    else
        try accounts_db.loadWithDefaults(
            allocator,
            combined_manifest,
            n_threads_snapshot_load,
            options.validate_snapshot,
            cfg.accounts_db.accounts_per_file_estimate,
            cfg.accounts_db.fastload,
            cfg.accounts_db.save_index,
        );
    errdefer collapsed_manifest.deinit(allocator);

    // this should exist before we start to unpack
    logger.info().log("reading genesis...");

    const genesis_config = GenesisConfig.init(allocator, genesis_file_path) catch |err| {
        if (err == error.FileNotFound) {
            logger.err().logf(
                "genesis config not found - expecting {s} to exist",
                .{genesis_file_path},
            );
        }
        return err;
    };
    errdefer genesis_config.deinit(allocator);

    logger.info().log("validating bank...");

    try collapsed_manifest.bank_fields.validate(&genesis_config);

    if (options.metadata_only) {
        logger.info().log("accounts-db setup done...");
        return .{
            .allocator = allocator,
            .accounts_db = accounts_db,
            .combined_manifest = combined_manifest,
            .collapsed_manifest = collapsed_manifest,
            .genesis_config = genesis_config,
            .status_cache = null,
        };
    }

    // validate the status cache
    const status_cache = StatusCache.initFromDir(allocator, snapshot_dir) catch |err| {
        if (err == error.FileNotFound) {
            logger.err().logf(
                "status_cache not found - expecting {s}/snapshots/status_cache to exist",
                .{snapshot_dir_str},
            );
        }
        return err;
    };
    errdefer status_cache.deinit(allocator);

    const slot_history = try accounts_db.getSlotHistory(allocator);
    defer slot_history.deinit(allocator);

    try status_cache.validate(allocator, collapsed_manifest.bank_fields.slot, &slot_history);

    logger.info().log("accounts-db setup done...");

    return .{
        .allocator = allocator,
        .accounts_db = accounts_db,
        .combined_manifest = combined_manifest,
        .collapsed_manifest = collapsed_manifest,
        .genesis_config = genesis_config,
        .status_cache = status_cache,
    };
}

/// entrypoint to download snapshot
fn downloadSnapshot(
    allocator: std.mem.Allocator,
    gossip_value_allocator: std.mem.Allocator,
    cfg: config.Cmd,
) !void {
    var app_base = try AppBase.init(allocator, cfg);
    errdefer {
        app_base.shutdown();
        app_base.deinit();
    }

    if (app_base.entrypoints.len == 0) {
        @panic("cannot download a snapshot with no entrypoints");
    }
    const gossip_service = try startGossip(
        allocator,
        gossip_value_allocator,
        cfg,
        &app_base,
        &.{},
    );
    defer {
        gossip_service.shutdown();
        gossip_service.deinit();
        allocator.destroy(gossip_service);
    }

    const trusted_validators = try getTrustedValidators(allocator, cfg);
    defer if (trusted_validators) |*tvs| tvs.deinit();

    const snapshot_dir_str = cfg.accounts_db.snapshot_dir;
    const min_mb_per_sec = cfg.accounts_db.min_snapshot_download_speed_mbs;

    var snapshot_dir = try std.fs.cwd().makeOpenPath(snapshot_dir_str, .{});
    defer snapshot_dir.close();

    const full_file, const maybe_inc_file = try downloadSnapshotsFromGossip(
        allocator,
        .from(app_base.logger),
        if (trusted_validators) |trusted| trusted.items else null,
        gossip_service,
        snapshot_dir,
        @intCast(min_mb_per_sec),
        cfg.accounts_db.max_number_of_snapshot_download_attempts,
        null,
    );
    defer full_file.close();
    defer if (maybe_inc_file) |inc_file| inc_file.close();
}

fn getTrustedValidators(allocator: std.mem.Allocator, cfg: config.Cmd) !?std.ArrayList(Pubkey) {
    var trusted_validators: ?std.ArrayList(Pubkey) = null;
    if (cfg.gossip.trusted_validators.len > 0) {
        trusted_validators = try std.ArrayList(Pubkey).initCapacity(
            allocator,
            cfg.gossip.trusted_validators.len,
        );
        for (cfg.gossip.trusted_validators) |trusted_validator| {
            trusted_validators.?.appendAssumeCapacity(try Pubkey.parseRuntime(trusted_validator));
        }
    }
    return trusted_validators;
}<|MERGE_RESOLUTION|>--- conflicted
+++ resolved
@@ -1225,12 +1225,8 @@
             .{sig.replay.service.ReplayDependencies{
                 .allocator = allocator,
                 .logger = .from(app_base.logger),
-<<<<<<< HEAD
                 .my_identity = .fromPublicKey(&app_base.my_keypair.public_key),
                 .vote_identity = .fromPublicKey(&app_base.my_keypair.public_key), // TODO: is this fine, or do we need a separate identity for the vote account?
-=======
-                .my_identity = .{ .data = app_base.my_keypair.public_key.bytes },
->>>>>>> 792510a8
                 .exit = app_base.exit,
                 .account_store = loaded_snapshot.accounts_db.accountStore(),
                 .ledger = .{
