const std = @import("std");
const builtin = @import("builtin");
const build_options = @import("build-options");
const cli = @import("cli");
const sig = @import("sig.zig");
const config = @import("config.zig");
const tracy = @import("tracy");

const replay = sig.replay;

const ChannelPrintLogger = sig.trace.ChannelPrintLogger;
const ClusterType = sig.core.ClusterType;
const ContactInfo = sig.gossip.ContactInfo;
const FullAndIncrementalManifest = sig.accounts_db.snapshot.FullAndIncrementalManifest;
const GenesisConfig = sig.core.GenesisConfig;
const GeyserWriter = sig.geyser.GeyserWriter;
const GossipService = sig.gossip.GossipService;
const IpAddr = sig.net.IpAddr;
const LeaderSchedule = sig.core.leader_schedule.LeaderSchedule;
const LeaderScheduleCache = sig.core.leader_schedule.LeaderScheduleCache;
const Pubkey = sig.core.Pubkey;
const Slot = sig.core.Slot;
const SnapshotFiles = sig.accounts_db.snapshot.SnapshotFiles;
const SocketAddr = sig.net.SocketAddr;
const SocketTag = sig.gossip.SocketTag;
const Ledger = sig.ledger.Ledger;

const createGeyserWriter = sig.geyser.core.createGeyserWriter;
const downloadSnapshotsFromGossip = sig.accounts_db.snapshot.downloadSnapshotsFromGossip;
const getShredAndIPFromEchoServer = sig.net.echo.getShredAndIPFromEchoServer;
const getWallclockMs = sig.time.getWallclockMs;
const globalRegistry = sig.prometheus.globalRegistry;
const loadSnapshot = sig.accounts_db.snapshot.loadSnapshot;
const servePrometheus = sig.prometheus.servePrometheus;

const Logger = sig.trace.Logger("cmd");

// We set this so that std.log knows not to log .debug level messages
// which libraries we import will use
pub const std_options: std.Options = .{
    // Set the log level to info
    .log_level = .info,
};

fn GpaOrCAllocator(comptime gpa_config: std.heap.DebugAllocatorConfig) type {
    if (builtin.mode == .Debug) {
        return std.heap.DebugAllocator(gpa_config);
    }

    return struct {
        fn deinit(_: @This()) void {}
        inline fn allocator(_: @This()) std.mem.Allocator {
            return std.heap.c_allocator;
        }
    };
}

pub fn main() !void {
    tracy.setThreadName("Main");
    tracy.startupProfiler();
    defer tracy.shutdownProfiler();

    const zone = tracy.Zone.init(@src(), .{ .name = "main" });
    defer zone.deinit();

    var gpa_state: GpaOrCAllocator(.{}) = .{};
    // defer _ = gpa_state.deinit();

    var tracing_gpa = tracy.TracingAllocator{
        .name = "gpa",
        .parent = gpa_state.allocator(),
    };
    const gpa = tracing_gpa.allocator();

    var gossip_gpa_state: GpaOrCAllocator(.{ .stack_trace_frames = 100 }) = .{};
    var tracing_gossip_gpa = tracy.TracingAllocator{
        .name = "gossip gpa",
        .parent = gossip_gpa_state.allocator(),
    };
    // defer _ = gossip_gpa_state.deinit();
    const gossip_gpa = tracing_gossip_gpa.allocator();

    const argv = try std.process.argsAlloc(gpa);
    defer std.process.argsFree(gpa, argv);

    const parser = cli.Parser(Cmd, Cmd.cmd_info);
    const tty_config = std.io.tty.detectConfig(std.io.getStdOut());
    const stdout = std.io.getStdOut().writer();
    const cmd = try parser.parse(
        gpa,
        "sig",
        tty_config,
        stdout,
        argv[1..],
    ) orelse return;
    defer parser.free(gpa, cmd);

    var current_config: config.Cmd = .{};
    current_config.log_level = cmd.log_level;
    current_config.metrics_port = cmd.metrics_port;
    current_config.log_file = cmd.log_file;
    current_config.tee_logs = cmd.tee_logs;

    // If no subcommand was provided, print a friendly header and help information.
    const subcmd = cmd.subcmd orelse {
        // Render the top-level help.
        _ = try parser.parse(gpa, "sig", tty_config, stdout, &.{"--help"});
        return;
    };

    switch (subcmd) {
        .identity => try identity(gpa, current_config),
        .gossip => |params| {
            current_config.shred_version = params.shred_version;
            params.gossip_base.apply(&current_config);
            params.gossip_node.apply(&current_config);
            try gossip(gpa, gossip_gpa, current_config);
        },
        .validator => |params| {
            current_config.shred_version = params.shred_version;
            current_config.leader_schedule_path = params.leader_schedule;
            params.gossip_base.apply(&current_config);
            params.gossip_node.apply(&current_config);
            params.repair.apply(&current_config);
            current_config.shred_network.dump_shred_tracker = params.repair.dump_shred_tracker;
            current_config.accounts_db.snapshot_dir = params.snapshot_dir;
            current_config.genesis_file_path = params.genesis_file_path;
            params.accountsdb_base.apply(&current_config);
            params.accountsdb_download.apply(&current_config);
            params.geyser.apply(&current_config);
            current_config.replay_threads = params.replay_threads;
            current_config.disable_consensus = params.disable_consensus;
            current_config.voting_enabled = params.voting_enabled;
            try validator(gpa, gossip_gpa, current_config);
        },
        .replay_offline => |params| {
            current_config.shred_version = params.shred_version;
            current_config.leader_schedule_path = params.leader_schedule;
            params.gossip_base.apply(&current_config);
            params.gossip_node.apply(&current_config);
            params.repair.apply(&current_config);
            current_config.accounts_db.snapshot_dir = params.snapshot_dir;
            current_config.genesis_file_path = params.genesis_file_path;
            params.accountsdb_base.apply(&current_config);
            params.accountsdb_download.apply(&current_config);
            params.geyser.apply(&current_config);
            current_config.replay_threads = params.replay_threads;
            current_config.disable_consensus = params.disable_consensus;
            try replayOffline(gpa, current_config);
        },
        .shred_network => |params| {
            current_config.shred_version = params.shred_version;
            current_config.leader_schedule_path = params.leader_schedule;
            params.gossip_base.apply(&current_config);
            params.gossip_node.apply(&current_config);
            params.repair.apply(&current_config);
            current_config.shred_network.dump_shred_tracker = params.repair.dump_shred_tracker;
            current_config.turbine.overwrite_stake_for_testing =
                params.overwrite_stake_for_testing;
            current_config.shred_network.no_retransmit = params.no_retransmit;
            current_config.accounts_db.snapshot_metadata_only = params.snapshot_metadata_only;
            try shredNetwork(gpa, gossip_gpa, current_config);
        },
        .snapshot_download => |params| {
            current_config.shred_version = params.shred_version;
            current_config.accounts_db.snapshot_dir = params.snapshot_dir;
            params.accountsdb_download.apply(&current_config);
            params.gossip_base.apply(&current_config);
            try downloadSnapshot(gpa, gossip_gpa, current_config);
        },
        .snapshot_validate => |params| {
            current_config.accounts_db.snapshot_dir = params.snapshot_dir;
            current_config.genesis_file_path = params.genesis_file_path;
            params.accountsdb_base.apply(&current_config);
            current_config.gossip.cluster = params.gossip_cluster;
            params.geyser.apply(&current_config);
            try validateSnapshot(gpa, current_config);
        },
        .snapshot_create => |params| {
            // current_config.accounts_db.snapshot_dir = params.snapshot_dir;
            // current_config.genesis_file_path = params.genesis_file_path;
            // try createSnapshot(gpa, current_config);
            _ = params;
            @panic("TODO: support snapshot creation");
        },
        .print_manifest => |params| {
            current_config.accounts_db.snapshot_dir = params.snapshot_dir;
            try printManifest(gpa, current_config);
        },
        .leader_schedule => |params| {
            current_config.shred_version = params.shred_version;
            current_config.leader_schedule_path = params.leader_schedule;
            params.gossip_base.apply(&current_config);
            params.gossip_node.apply(&current_config);
            current_config.accounts_db.snapshot_dir = params.snapshot_dir;
            current_config.genesis_file_path = params.genesis_file_path;
            params.accountsdb_base.apply(&current_config);
            params.accountsdb_download.apply(&current_config);
            try printLeaderSchedule(gpa, current_config);
        },
        .test_transaction_sender => |params| {
            current_config.shred_version = params.shred_version;
            current_config.genesis_file_path = params.genesis_file_path;
            current_config.test_transaction_sender.n_transactions = params.n_transactions;
            current_config.test_transaction_sender.n_lamports_per_transaction =
                params.n_lamports_per_tx;
            params.gossip_base.apply(&current_config);
            params.gossip_node.apply(&current_config);
            try testTransactionSenderService(gpa, gossip_gpa, current_config);
        },
        .mock_rpc_server => |params| {
            params.gossip_base.apply(&current_config);
            params.gossip_node.apply(&current_config);
            current_config.accounts_db.snapshot_dir = params.snapshot_dir;
            current_config.genesis_file_path = params.genesis_file_path;
            params.accountsdb_base.apply(&current_config);
            params.accountsdb_download.apply(&current_config);
            try mockRpcServer(gpa, current_config);
        },
    }
}

const Cmd = struct {
    log_level: sig.trace.Level,
    metrics_port: u16,
    log_file: ?[]const u8,
    tee_logs: bool,
    subcmd: ?union(enum) {
        identity,
        gossip: Gossip,
        validator: Validator,
        replay_offline: Validator,
        shred_network: ShredNetwork,
        snapshot_download: SnapshotDownload,
        snapshot_validate: SnapshotValidate,
        snapshot_create: SnapshotCreate,
        print_manifest: PrintManifest,
        leader_schedule: LeaderScheduleSubCmd,
        test_transaction_sender: TestTransactionSender,
        mock_rpc_server: MockRpcServer,
    },

    const cmd_info: cli.CommandInfo(@This()) = .{
        .help = .{
            .short = std.fmt.comptimePrint(
                \\Version: {}
                \\
                \\Sig is a Solana validator client written in Zig. The project is still a
                \\work in progress so contributions are welcome.
            , .{build_options.version}),
            .long = null,
        },
        .sub = .{
            .subcmd = .{
                .identity = identity_cmd_info,
                .gossip = Gossip.cmd_info,
                .validator = Validator.cmd_info,
                .replay_offline = Validator.cmd_info,
                .shred_network = ShredNetwork.cmd_info,
                .snapshot_download = SnapshotDownload.cmd_info,
                .snapshot_validate = SnapshotValidate.cmd_info,
                .snapshot_create = SnapshotCreate.cmd_info,
                .print_manifest = PrintManifest.cmd_info,
                .leader_schedule = LeaderScheduleSubCmd.cmd_info,
                .test_transaction_sender = TestTransactionSender.cmd_info,
                .mock_rpc_server = MockRpcServer.cmd_info,
            },
            .log_level = .{
                .kind = .named,
                .name_override = null,
                .alias = .l,
                .default_value = if (builtin.mode == .Debug) .debug else .info,
                .config = {},
                .help = "The amount of detail to log",
            },
            .metrics_port = .{
                .kind = .named,
                .name_override = null,
                .alias = .m,
                .default_value = 12345,
                .config = {},
                .help = "Port to expose prometheus metrics via http",
            },
            .log_file = .{
                .kind = .named,
                .name_override = null,
                .alias = .none,
                .default_value = null,
                .config = .string,
                .help = "Write logs to this file instead of stderr",
            },
            .tee_logs = .{
                .kind = .named,
                .name_override = null,
                .alias = .none,
                .default_value = false,
                .config = {},
                .help =
                \\If --log-file is set, it disables logging to stderr.
                \\Enable this flag to reactivate stderr logging when using --log-file.
                ,
            },
        },
    };

    const shred_version_arg: cli.ArgumentInfo(?u16) = .{
        .kind = .named,
        .name_override = "shred-version",
        .alias = .none,
        .default_value = null,
        .config = {},
        .help = "The shred version for the network",
    };

    const leader_schedule_arg: cli.ArgumentInfo(?[]const u8) = .{
        .kind = .named,
        .name_override = "leader-schedule",
        .alias = .none,
        .default_value = null,
        .config = .string,
        .help = "Set a file path to load the leader schedule. Use '--' to load from stdin",
    };

    const gossip_cluster_arg: cli.ArgumentInfo(?[]const u8) = .{
        .kind = .named,
        .name_override = "cluster",
        .alias = .c,
        .default_value = null,
        .config = .string,
        .help = "cluster to connect to - adds gossip entrypoints, sets default genesis file path",
    };

    const snapshot_dir_arg: cli.ArgumentInfo([]const u8) = .{
        .kind = .named,
        .name_override = "snapshot-dir",
        .alias = .s,
        .default_value = sig.VALIDATOR_DIR ++ "accounts_db",
        .config = .string,
        .help = "path to snapshot directory" ++
            " (where snapshots are downloaded and/or unpacked to/from)" ++
            " - default: {VALIDATOR_DIR}/accounts_db",
    };

    const genesis_file_path_arg: cli.ArgumentInfo(?[]const u8) = .{
        .kind = .named,
        .name_override = "genesis-file-path",
        .alias = .g,
        .default_value = null,
        .config = .string,
        .help = "path to the genesis file." ++
            " defaults to 'data/genesis-files/<network>_genesis.bin' if --network option is set",
    };

    const force_new_snapshot_download_arg: cli.ArgumentInfo(bool) = .{
        .kind = .named,
        .name_override = "force-new-snapshot-download",
        .alias = .none,
        .default_value = false,
        .config = {},
        .help = "force download of new snapshot (usually to get a more up-to-date snapshot)",
    };

    const replay_threads_arg: cli.ArgumentInfo(u16) = .{
        .kind = .named,
        .name_override = "replay-threads",
        .alias = .none,
        .default_value = 4,
        .config = {},
        .help = "Number of threads to use in the replay thread pool. " ++
            "Set to 1 for fully synchronous execution of replay.",
    };

    const disable_consensus_arg: cli.ArgumentInfo(bool) = .{
        .kind = .named,
        .name_override = "disable-consensus",
        .alias = .none,
        .default_value = false,
        .config = {},
        .help = "Disable running consensus in replay.",
    };

    const voting_enabled_arg: cli.ArgumentInfo(bool) = .{
        .kind = .named,
        .name_override = "voting-enabled",
        .alias = .none,
        .default_value = true,
        .config = {},
        .help = "Enable validator voting. When false, operate as non-voting.",
    };

    const GossipArgumentsCommon = struct {
        host: ?[]const u8,
        port: u16,
        entrypoints: []const []const u8,
        network: ?[]const u8,

        const cmd_info: cli.ArgumentInfoGroup(@This()) = .{
            .host = .{
                .kind = .named,
                .name_override = "gossip-host",
                .alias = .none,
                .default_value = null,
                .config = .string,
                .help = "IPv4 address for the validator to advertise in gossip" ++
                    " - default: get from --entrypoint, fallback to 127.0.0.1",
            },
            .port = .{
                .kind = .named,
                .name_override = "gossip-port",
                .alias = .p,
                .default_value = 8001,
                .config = {},
                .help = "The port to run gossip listener",
            },
            .entrypoints = .{
                .kind = .named,
                .name_override = "entrypoint",
                .alias = .e,
                .default_value = &.{},
                .config = .string,
                .help = "gossip address of the entrypoint validators",
            },
            .network = gossip_cluster_arg,
        };

        fn apply(args: @This(), cfg: *config.Cmd) void {
            cfg.gossip.host = args.host;
            cfg.gossip.port = args.port;
            cfg.gossip.entrypoints = args.entrypoints;
            cfg.gossip.cluster = args.network;
        }
    };
    const GossipArgumentsNode = struct {
        spy_node: bool,
        dump: bool,

        const cmd_info: cli.ArgumentInfoGroup(@This()) = .{
            .spy_node = .{
                .kind = .named,
                .name_override = "spy-node",
                .alias = .none,
                .default_value = false,
                .config = {},
                .help = "run as a gossip spy node (minimize outgoing packets)",
            },
            .dump = .{
                .kind = .named,
                .name_override = "dump-gossip",
                .alias = .none,
                .default_value = false,
                .config = {},
                .help = "periodically dump gossip table to csv files and logs",
            },
        };

        fn apply(args: @This(), cfg: *config.Cmd) void {
            cfg.gossip.spy_node = args.spy_node;
            cfg.gossip.dump = args.dump;
        }
    };

    const AccountsDbArgumentsBase = struct {
        use_disk_index: bool,
        n_threads_snapshot_load: u32,
        n_threads_snapshot_unpack: u16,
        force_unpack_snapshot: bool,
        number_of_index_shards: u64,
        accounts_per_file_estimate: u64,
        skip_snapshot_validation: bool,

        const cmd_info: cli.ArgumentInfoGroup(@This()) = .{
            .use_disk_index = .{
                .kind = .named,
                .name_override = null,
                .alias = .none,
                .default_value = false,
                .config = {},
                .help = "use disk-memory for the account index",
            },
            .n_threads_snapshot_load = .{
                .kind = .named,
                .name_override = null,
                .alias = .t,
                .default_value = 0,
                .config = {},
                .help = "number of threads used to initialize the account index - default: ncpus",
            },
            .n_threads_snapshot_unpack = .{
                .kind = .named,
                .name_override = null,
                .alias = .u,
                .default_value = 0,
                .config = {},
                .help = "number of threads to unpack snapshots - default: ncpus * 2",
            },
            .force_unpack_snapshot = .{
                .kind = .named,
                .name_override = null,
                .alias = .f,
                .default_value = false,
                .config = {},
                .help = "unpacks a snapshot (even if it exists)",
            },
            .number_of_index_shards = .{
                .kind = .named,
                .name_override = null,
                .alias = .none,
                .default_value = sig.accounts_db.db.ACCOUNT_INDEX_SHARDS,
                .config = {},
                .help = "number of shards for the account index's pubkey_ref_map",
            },
            .accounts_per_file_estimate = .{
                .kind = .named,
                .name_override = null,
                .alias = .a,
                .default_value = sig.accounts_db.db
                    .getAccountPerFileEstimateFromCluster(.testnet) catch
                    @compileError("account_per_file_estimate missing for default cluster"),
                .config = {},
                .help = "number of accounts to estimate inside of account files" ++
                    " (used for pre-allocation)",
            },
            .skip_snapshot_validation = .{
                .kind = .named,
                .name_override = null,
                .alias = .none,
                .default_value = false,
                .config = {},
                .help = "skip the validation of the snapshot",
            },
        };

        fn apply(args: @This(), cfg: *config.Cmd) void {
            cfg.accounts_db.use_disk_index = args.use_disk_index;
            cfg.accounts_db.num_threads_snapshot_load = args.n_threads_snapshot_load;
            cfg.accounts_db.num_threads_snapshot_unpack = args.n_threads_snapshot_unpack;
            cfg.accounts_db.force_unpack_snapshot = args.force_unpack_snapshot;
            cfg.accounts_db.number_of_index_shards = args.number_of_index_shards;
            cfg.accounts_db.accounts_per_file_estimate = args.accounts_per_file_estimate;
            cfg.accounts_db.skip_snapshot_validation = args.skip_snapshot_validation;
        }
    };
    const AccountsDbArgumentsDownload = struct {
        min_snapshot_download_speed_mb: u64,
        trusted_validators: []const []const u8,

        const cmd_info: cli.ArgumentInfoGroup(@This()) = .{
            .min_snapshot_download_speed_mb = .{
                .kind = .named,
                .name_override = "min-snapshot-download-speed",
                .alias = .none,
                .default_value = 20,
                .config = {},
                .help = "minimum download speed of full snapshots in megabytes per second" ++
                    " - default: 20MB/s",
            },
            .trusted_validators = .{
                .kind = .named,
                .name_override = "trusted-validator",
                .alias = .t,
                .default_value = &.{},
                .config = .string,
                .help = "public key of a validator whose snapshot hash is trusted to be downloaded",
            },
        };

        fn apply(args: @This(), cfg: *config.Cmd) void {
            cfg.accounts_db.min_snapshot_download_speed_mbs = args.min_snapshot_download_speed_mb;
            cfg.gossip.trusted_validators = args.trusted_validators;
        }
    };
    const RepairArgumentsBase = struct {
        turbine_port: u16,
        repair_port: u16,
        test_repair_for_slot: ?Slot,
        max_shreds: u64,
        num_retransmit_threads: ?usize,
        dump_shred_tracker: bool,

        const cmd_info: cli.ArgumentInfoGroup(@This()) = .{
            .turbine_port = .{
                .kind = .named,
                .name_override = null,
                .alias = .none,
                .default_value = 8002,
                .config = {},
                .help = "The port to run turbine shred listener (aka TVU port)",
            },
            .repair_port = .{
                .kind = .named,
                .name_override = null,
                .alias = .none,
                .default_value = 8003,
                .config = {},
                .help = "The port to run shred repair listener",
            },
            .test_repair_for_slot = .{
                .kind = .named,
                .name_override = null,
                .alias = .none,
                .default_value = null,
                .config = {},
                .help =
                \\Set a slot here to repeatedly send repair requests for shreds from this slot
                \\This is only intended for use during short-lived tests of the repair service
                \\Do not set this during normal usage.
                ,
            },
            .num_retransmit_threads = .{
                .kind = .named,
                .name_override = "num-retransmit-threads",
                .alias = .none,
                .default_value = null,
                .config = {},
                .help = "The number of retransmit threads to use for the turbine service" ++
                    " - default: cpu count",
            },
            .max_shreds = .{
                .kind = .named,
                .name_override = "max-shreds",
                .alias = .none,
                .default_value = 5_000_000,
                .config = {},
                .help = "Max number of shreds to store in the ledger",
            },
            .dump_shred_tracker = .{
                .kind = .named,
                .name_override = "dump-shred-tracker",
                .alias = .none,
                .default_value = false,
                .config = {},
                .help = "Create shred-tracker.txt" ++
                    " to visually represent the currently tracked slots.",
            },
        };

        fn apply(args: @This(), cfg: *config.Cmd) void {
            cfg.shred_network.turbine_recv_port = args.turbine_port;
            cfg.shred_network.repair_port = args.repair_port;
            cfg.shred_network.root_slot = args.test_repair_for_slot;
            cfg.turbine.num_retransmit_threads = args.num_retransmit_threads;
            cfg.max_shreds = args.max_shreds;
        }
    };
    const GeyserArgumentsBase = struct {
        enable: bool,
        pipe_path: []const u8,
        writer_fba_bytes: usize,

        const cmd_info: cli.ArgumentInfoGroup(@This()) = .{
            .enable = .{
                .kind = .named,
                .name_override = "enable-geyser",
                .alias = .none,
                .default_value = false,
                .config = {},
                .help = "enable geyser",
            },
            .pipe_path = .{
                .kind = .named,
                .name_override = "geyser-pipe-path",
                .alias = .none,
                .default_value = sig.VALIDATOR_DIR ++ "geyser.pipe",
                .config = .string,
                .help = "path to the geyser pipe",
            },
            .writer_fba_bytes = .{
                .kind = .named,
                .name_override = "geyser-writer-fba-bytes",
                .alias = .none,
                .default_value = 1 << 32, // 4gb
                .config = {},
                .help = "number of bytes to allocate for the geyser writer",
            },
        };

        fn apply(args: @This(), cfg: *config.Cmd) void {
            cfg.geyser.enable = args.enable;
            cfg.geyser.pipe_path = args.pipe_path;
            cfg.geyser.writer_fba_bytes = args.writer_fba_bytes;
        }
    };

    const identity_cmd_info: cli.CommandInfo(void) = .{
        .help = .{
            .short = "Get own identity.",
            .long =
            \\Gets own identity (Pubkey) or creates one if doesn't exist.
            \\
            \\NOTE: Keypair is saved in $HOME/.sig/identity.key.
            ,
        },
        .sub = .{},
    };

    const Gossip = struct {
        shred_version: ?u16,
        gossip_base: GossipArgumentsCommon,
        gossip_node: GossipArgumentsNode,

        const cmd_info: cli.CommandInfo(@This()) = .{
            .help = .{
                .short = "Run gossip client.",
                .long = "Start Solana gossip client on specified port.",
            },
            .sub = .{
                .shred_version = shred_version_arg,
                .gossip_base = GossipArgumentsCommon.cmd_info,
                .gossip_node = GossipArgumentsNode.cmd_info,
            },
        };
    };

    const Validator = struct {
        shred_version: ?u16,
        leader_schedule: ?[]const u8,
        gossip_base: GossipArgumentsCommon,
        gossip_node: GossipArgumentsNode,
        repair: RepairArgumentsBase,
        snapshot_dir: []const u8,
        genesis_file_path: ?[]const u8,
        accountsdb_base: AccountsDbArgumentsBase,
        accountsdb_download: AccountsDbArgumentsDownload,
        force_new_snapshot_download: bool,
        geyser: GeyserArgumentsBase,
        replay_threads: u16,
        disable_consensus: bool,
        voting_enabled: bool,

        const cmd_info: cli.CommandInfo(@This()) = .{
            .help = .{
                .short = "Run Solana validator.",
                .long = "Start a full Solana validator client.",
            },
            .sub = .{
                .shred_version = shred_version_arg,
                .leader_schedule = leader_schedule_arg,
                .gossip_base = GossipArgumentsCommon.cmd_info,
                .gossip_node = GossipArgumentsNode.cmd_info,
                .repair = RepairArgumentsBase.cmd_info,
                .snapshot_dir = snapshot_dir_arg,
                .genesis_file_path = genesis_file_path_arg,
                .accountsdb_base = AccountsDbArgumentsBase.cmd_info,
                .accountsdb_download = AccountsDbArgumentsDownload.cmd_info,
                .force_new_snapshot_download = force_new_snapshot_download_arg,
                .geyser = GeyserArgumentsBase.cmd_info,
                .replay_threads = replay_threads_arg,
                .disable_consensus = disable_consensus_arg,
                .voting_enabled = voting_enabled_arg,
            },
        };
    };

    const ShredNetwork = struct {
        shred_version: ?u16,
        leader_schedule: ?[]const u8,
        gossip_base: GossipArgumentsCommon,
        gossip_node: GossipArgumentsNode,
        repair: RepairArgumentsBase,
        /// TODO: Remove when no longer needed
        overwrite_stake_for_testing: bool,
        no_retransmit: bool,
        snapshot_metadata_only: bool,

        const cmd_info: cli.CommandInfo(@This()) = .{
            .help = .{
                .short = "Run the shred network to collect and store shreds.",
                .long =
                \\ This command runs the shred network without running the full validator
                \\ (mainly excluding the accounts-db setup).
                \\
                \\ NOTE: this means that this command *requires* a leader schedule to be provided
                \\ (which would usually be derived from the accountsdb snapshot).
                \\
                \\ NOTE: this command also requires `root_slot` (`--test-repair-for-slot`) to be
                \\ given as well (which is usually derived from the accountsdb snapshot).
                \\ This can be done with `--test-repair-for-slot $(solana slot -u testnet)`
                \\ for testnet or another `-u` for mainnet/devnet.
                ,
            },
            .sub = .{
                .shred_version = shred_version_arg,
                .leader_schedule = leader_schedule_arg,
                .gossip_base = GossipArgumentsCommon.cmd_info,
                .gossip_node = GossipArgumentsNode.cmd_info,
                .repair = RepairArgumentsBase.cmd_info,
                .overwrite_stake_for_testing = .{
                    .kind = .named,
                    .name_override = null,
                    .alias = .none,
                    .default_value = false,
                    .config = {},
                    .help = "Overwrite the stake for testing purposes",
                },
                .no_retransmit = .{
                    .kind = .named,
                    .name_override = null,
                    .alias = .none,
                    .default_value = true,
                    .config = {},
                    .help = "Shreds will be received and stored but not retransmitted",
                },
                .snapshot_metadata_only = .{
                    .kind = .named,
                    .name_override = null,
                    .alias = .none,
                    .default_value = false,
                    .config = {},
                    .help = "load only the snapshot metadata",
                },
            },
        };
    };

    const SnapshotDownload = struct {
        shred_version: ?u16,
        snapshot_dir: []const u8,
        accountsdb_download: AccountsDbArgumentsDownload,
        gossip_base: GossipArgumentsCommon,

        const cmd_info: cli.CommandInfo(@This()) = .{
            .help = .{
                .short = "Downloads a snapshot.",
                .long = "Starts a gossip client and downloads a snapshot from peers.",
            },
            .sub = .{
                .shred_version = shred_version_arg,
                .snapshot_dir = snapshot_dir_arg,
                .accountsdb_download = AccountsDbArgumentsDownload.cmd_info,
                .gossip_base = GossipArgumentsCommon.cmd_info,
            },
        };
    };

    const SnapshotValidate = struct {
        snapshot_dir: []const u8,
        genesis_file_path: ?[]const u8,
        accountsdb_base: AccountsDbArgumentsBase,
        gossip_cluster: ?[]const u8,
        geyser: GeyserArgumentsBase,

        const cmd_info: cli.CommandInfo(@This()) = .{
            .help = .{
                .short = "Validates a snapshot.",
                .long = "Loads and validates a snapshot (doesnt download a snapshot).",
            },
            .sub = .{
                .snapshot_dir = snapshot_dir_arg,
                .genesis_file_path = genesis_file_path_arg,
                .accountsdb_base = AccountsDbArgumentsBase.cmd_info,
                .gossip_cluster = gossip_cluster_arg,
                .geyser = GeyserArgumentsBase.cmd_info,
            },
        };
    };

    const SnapshotCreate = struct {
        snapshot_dir: []const u8,
        genesis_file_path: ?[]const u8,

        const cmd_info: cli.CommandInfo(@This()) = .{
            .help = .{
                .short = "Loads from a snapshot" ++
                    " and outputs to new snapshot 'alt_{VALIDATOR_DIR}/'.",
                .long = null,
            },
            .sub = .{
                .snapshot_dir = snapshot_dir_arg,
                .genesis_file_path = genesis_file_path_arg,
            },
        };
    };

    const PrintManifest = struct {
        snapshot_dir: []const u8,

        const cmd_info: cli.CommandInfo(@This()) = .{
            .help = .{
                .short = "Prints a manifest file.",
                .long = "Loads and prints a manifest file.",
            },
            .sub = .{
                .snapshot_dir = snapshot_dir_arg,
            },
        };
    };

    const LeaderScheduleSubCmd = struct {
        shred_version: ?u16,
        leader_schedule: ?[]const u8,
        gossip_base: GossipArgumentsCommon,
        gossip_node: GossipArgumentsNode,
        snapshot_dir: []const u8,
        genesis_file_path: ?[]const u8,
        accountsdb_base: AccountsDbArgumentsBase,
        accountsdb_download: AccountsDbArgumentsDownload,
        force_new_snapshot_download: bool,

        const cmd_info: cli.CommandInfo(@This()) = .{
            .help = .{
                .short = "Prints the leader schedule from the snapshot.",
                .long =
                \\- Starts gossip
                \\- acquires a snapshot if necessary
                \\- loads accounts db from the snapshot
                \\- calculates the leader schedule from the snaphot
                \\- prints the leader schedule in the same format as `solana leader-schedule`
                \\- exits
                ,
            },
            .sub = .{
                .shred_version = shred_version_arg,
                .leader_schedule = leader_schedule_arg,
                .gossip_base = GossipArgumentsCommon.cmd_info,
                .gossip_node = GossipArgumentsNode.cmd_info,
                .snapshot_dir = snapshot_dir_arg,
                .genesis_file_path = genesis_file_path_arg,
                .accountsdb_base = AccountsDbArgumentsBase.cmd_info,
                .accountsdb_download = AccountsDbArgumentsDownload.cmd_info,
                .force_new_snapshot_download = force_new_snapshot_download_arg,
            },
        };
    };

    const TestTransactionSender = struct {
        shred_version: ?u16,
        genesis_file_path: ?[]const u8,
        n_transactions: u64,
        n_lamports_per_tx: u64,
        gossip_base: GossipArgumentsCommon,
        gossip_node: GossipArgumentsNode,

        const cmd_info: cli.CommandInfo(@This()) = .{
            .help = .{
                .short = "Test transaction sender service.",
                .long =
                \\Simulates a stream of transaction being sent to the transaction sender by
                \\running a mock transaction generator thread. For the moment this just sends
                \\transfer transactions between to hard coded testnet accounts.
                ,
            },
            .sub = .{
                .shred_version = shred_version_arg,
                .genesis_file_path = genesis_file_path_arg,
                .n_transactions = .{
                    .kind = .named,
                    .name_override = "n-transactions",
                    .alias = .t,
                    .default_value = 3,
                    .config = {},
                    .help = "number of transactions to send",
                },
                .n_lamports_per_tx = .{
                    .kind = .named,
                    .name_override = "n-lamports-per-tx",
                    .alias = .l,
                    .default_value = 1e7,
                    .config = {},
                    .help = "number of lamports to send per transaction",
                },
                .gossip_base = GossipArgumentsCommon.cmd_info,
                .gossip_node = GossipArgumentsNode.cmd_info,
            },
        };
    };

    const MockRpcServer = struct {
        gossip_base: GossipArgumentsCommon,
        gossip_node: GossipArgumentsNode,
        snapshot_dir: []const u8,
        genesis_file_path: ?[]const u8,
        accountsdb_base: AccountsDbArgumentsBase,
        accountsdb_download: AccountsDbArgumentsDownload,
        force_new_snapshot_download: bool,

        const cmd_info: cli.CommandInfo(@This()) = .{
            .help = .{
                .short = "Run a mock RPC server.",
                .long = null,
            },
            .sub = .{
                .gossip_base = GossipArgumentsCommon.cmd_info,
                .gossip_node = GossipArgumentsNode.cmd_info,
                .snapshot_dir = snapshot_dir_arg,
                .genesis_file_path = genesis_file_path_arg,
                .accountsdb_base = AccountsDbArgumentsBase.cmd_info,
                .accountsdb_download = AccountsDbArgumentsDownload.cmd_info,
                .force_new_snapshot_download = force_new_snapshot_download_arg,
            },
        };
    };
};

/// entrypoint to print (and create if NONE) pubkey in ~/.sig/identity.key
fn identity(allocator: std.mem.Allocator, cfg: config.Cmd) !void {
    const maybe_file, const logger = try spawnLogger(allocator, cfg);
    defer if (maybe_file) |file| file.close();
    defer logger.deinit();

    const keypair = try sig.identity.getOrInit(allocator, .from(logger));
    const pubkey = Pubkey.fromPublicKey(&keypair.public_key);

    logger.info().logf("Identity: {s}\n", .{pubkey});
}

/// entrypoint to run only gossip
fn gossip(
    allocator: std.mem.Allocator,
    gossip_value_allocator: std.mem.Allocator,
    cfg: config.Cmd,
) !void {
    const zone = tracy.Zone.init(@src(), .{ .name = "gossip" });
    defer zone.deinit();

    var app_base = try AppBase.init(allocator, cfg);
    errdefer {
        app_base.shutdown();
        app_base.deinit();
    }

    const gossip_service = try startGossip(
        allocator,
        gossip_value_allocator,
        cfg,
        &app_base,
        &.{},
    );
    defer {
        gossip_service.shutdown();
        gossip_service.deinit();
        allocator.destroy(gossip_service);
    }

    // block forever
    gossip_service.service_manager.join();
}

/// entrypoint to run a full solana validator
fn validator(
    allocator: std.mem.Allocator,
    gossip_value_allocator: std.mem.Allocator,
    cfg: config.Cmd,
) !void {
    const zone = tracy.Zone.init(@src(), .{ .name = "validator" });
    defer zone.deinit();

    var app_base = try AppBase.init(allocator, cfg);
    defer {
        app_base.shutdown();
        app_base.deinit();
    }

    app_base.logger.info().logf("starting validator with cfg: {}", .{cfg});

    const repair_port: u16 = cfg.shred_network.repair_port;
    const turbine_recv_port: u16 = cfg.shred_network.turbine_recv_port;
    const snapshot_dir_str = cfg.accounts_db.snapshot_dir;

    var snapshot_dir = try std.fs.cwd().makeOpenPath(snapshot_dir_str, .{});
    defer snapshot_dir.close();

    var gossip_service = try startGossip(allocator, gossip_value_allocator, cfg, &app_base, &.{
        .{ .tag = .repair, .port = repair_port },
        .{ .tag = .turbine_recv, .port = turbine_recv_port },
    });
    defer {
        gossip_service.shutdown();
        gossip_service.deinit();
        allocator.destroy(gossip_service);
    }

    const geyser_writer: ?*GeyserWriter = if (!cfg.geyser.enable)
        null
    else
        try createGeyserWriter(
            allocator,
            cfg.geyser.pipe_path,
            cfg.geyser.writer_fba_bytes,
        );
    defer if (geyser_writer) |geyser| {
        geyser.deinit();
        allocator.destroy(geyser.exit);
        allocator.destroy(geyser);
    };

    // snapshot
    var loaded_snapshot = try loadSnapshot(
        allocator,
        cfg.accounts_db,
        try cfg.genesisFilePath() orelse return error.GenesisPathNotProvided,
        .from(app_base.logger),
        .{
            .gossip_service = gossip_service,
            .geyser_writer = geyser_writer,
            .validate_snapshot = !cfg.accounts_db.skip_snapshot_validation,
        },
    );
    defer loaded_snapshot.deinit();

    const collapsed_manifest = &loaded_snapshot.collapsed_manifest;
    const bank_fields = &collapsed_manifest.bank_fields;

    // ledger
    var ledger = try Ledger.init(
        allocator,
        .from(app_base.logger),
        sig.VALIDATOR_DIR ++ "ledger",
        app_base.metrics_registry,
    );
    defer ledger.deinit();
    const ledger_cleanup_service = try std.Thread.spawn(.{}, sig.ledger.cleanup_service.run, .{
        sig.ledger.cleanup_service.Logger.from(app_base.logger),
        &ledger,
        cfg.max_shreds,
        app_base.exit,
    });

    // Random number generator
    var prng = std.Random.DefaultPrng.init(@bitCast(std.time.timestamp()));

    // shred networking
    const my_contact_info =
        sig.gossip.data.ThreadSafeContactInfo.fromContactInfo(gossip_service.my_contact_info);

    const epoch_schedule = bank_fields.epoch_schedule;
    const epoch = bank_fields.epoch;

    const staked_nodes = try collapsed_manifest.epochStakes(epoch);
    var epoch_context_manager = try sig.adapter.EpochContextManager.init(allocator, epoch_schedule);
    defer epoch_context_manager.deinit();
    try epoch_context_manager.contexts.realign(epoch);
    {
        var staked_nodes_cloned = try staked_nodes.clone(allocator);
        errdefer staked_nodes_cloned.deinit(allocator);

        const leader_schedule = if (try getLeaderScheduleFromCli(allocator, cfg)) |leader_schedule|
            leader_schedule[1].slot_leaders
        else ls: {
            // TODO: Implement feature gating for vote keyed leader schedule.
            // [agave] https://github.com/anza-xyz/agave/blob/e468acf4da519171510f2ec982f70a0fd9eb2c8b/ledger/src/leader_schedule_utils.rs#L12
            // [agave] https://github.com/anza-xyz/agave/blob/e468acf4da519171510f2ec982f70a0fd9eb2c8b/runtime/src/bank.rs#L4833
            break :ls if (true)
                try LeaderSchedule.fromVoteAccounts(
                    allocator,
                    epoch,
                    epoch_schedule.slots_per_epoch,
                    try collapsed_manifest.epochVoteAccounts(epoch),
                )
            else
                try LeaderSchedule.fromStakedNodes(
                    allocator,
                    epoch,
                    epoch_schedule.slots_per_epoch,
                    staked_nodes,
                );
        };
        errdefer allocator.free(leader_schedule);

        try epoch_context_manager.put(epoch, .{
            .staked_nodes = staked_nodes_cloned,
            .leader_schedule = leader_schedule,
        });
    }

    const rpc_cluster_type = loaded_snapshot.genesis_config.cluster_type;
    var rpc_client = try sig.rpc.Client.init(allocator, rpc_cluster_type, .{});
    defer rpc_client.deinit();

    var rpc_epoch_ctx_service = sig.adapter.RpcEpochContextService.init(
        allocator,
        .from(app_base.logger),
        &epoch_context_manager,
        rpc_client,
    );

    const rpc_epoch_ctx_service_thread = try std.Thread.spawn(
        .{},
        sig.adapter.RpcEpochContextService.run,
        .{ &rpc_epoch_ctx_service, app_base.exit },
    );

    const turbine_config = cfg.turbine;

    // shred network
    var shred_network_manager = try sig.shred_network.start(
        cfg.shred_network.toConfig(loaded_snapshot.collapsed_manifest.bank_fields.slot),
        .{
            .allocator = allocator,
            .logger = .from(app_base.logger),
            .registry = app_base.metrics_registry,
            .random = prng.random(),
            .ledger = &ledger,
            .my_keypair = &app_base.my_keypair,
            .exit = app_base.exit,
            .gossip_table_rw = &gossip_service.gossip_table_rw,
            .my_shred_version = &gossip_service.my_shred_version,
            .epoch_context_mgr = &epoch_context_manager,
            .my_contact_info = my_contact_info,
            .n_retransmit_threads = turbine_config.num_retransmit_threads,
            .overwrite_turbine_stake_for_testing = turbine_config.overwrite_stake_for_testing,
        },
    );
    defer shred_network_manager.deinit();

    const maybe_vote_sockets: ?replay.consensus.core.VoteSockets = if (cfg.voting_enabled)
        try replay.consensus.core.VoteSockets.init()
    else
        null;

    var replay_service_state: ReplayAndConsensusServiceState = try .init(allocator, .{
        .app_base = &app_base,
        .loaded_snapshot = &loaded_snapshot,
        .ledger = &ledger,
        .epoch_context_manager = &epoch_context_manager,
        .replay_threads = cfg.replay_threads,
        .disable_consensus = cfg.disable_consensus,
        .voting_enabled = cfg.voting_enabled,
    });
    defer replay_service_state.deinit(allocator);

    const replay_thread = try replay_service_state.spawnService(
        &app_base,
        if (maybe_vote_sockets) |*vs| vs else null,
        &gossip_service.gossip_table_rw,
        cfg,
    );

    // TODO: start RPC-server service using app_base.rpc_hooks
    const rpc_server_thread = try std.Thread.spawn(.{}, runRPCServer, .{
        allocator,
        app_base.logger,
        app_base.exit,
        std.net.Address.initIp4(.{ 0, 0, 0, 0 }, 8899),
        &app_base.rpc_hooks,
    });

    rpc_server_thread.join();
    replay_thread.join();
    rpc_epoch_ctx_service_thread.join();
    gossip_service.service_manager.join();
    shred_network_manager.join();
    ledger_cleanup_service.join();
}

fn runRPCServer(
    allocator: std.mem.Allocator,
    logger: Logger,
    exit: *std.atomic.Value(bool),
    server_addr: std.net.Address,
    rpc_hooks: *sig.rpc.Hooks,
) !void {
    var server_ctx = try sig.rpc.server.Context.init(.{
        .allocator = allocator,
        .logger = .from(logger),
        .rpc_hooks = rpc_hooks,
        .read_buffer_size = sig.rpc.server.MIN_READ_BUFFER_SIZE,
        .socket_addr = server_addr,
        .reuse_address = true,
    });
    defer server_ctx.joinDeinit();

    // var maybe_liou = try sig.rpc.server.LinuxIoUring.init(&server_ctx);
    // defer if (maybe_liou) |*liou| liou.deinit();

    try sig.rpc.server.serve(
        exit,
        &server_ctx,
        .basic, // if (maybe_liou != null) .{ .linux_io_uring = &maybe_liou.? } else .basic,
    );
}

/// entrypoint to run a minimal replay node
fn replayOffline(
    allocator: std.mem.Allocator,
    cfg: config.Cmd,
) !void {
    const zone = tracy.Zone.init(@src(), .{ .name = "cmd.replay" });
    defer zone.deinit();

    var app_base = try AppBase.init(allocator, cfg);
    defer {
        app_base.shutdown();
        app_base.deinit();
    }

    app_base.logger.info().logf("starting replay-offline with cfg: {}", .{cfg});

    const snapshot_dir_str = cfg.accounts_db.snapshot_dir;

    var snapshot_dir = try std.fs.cwd().makeOpenPath(snapshot_dir_str, .{});
    defer snapshot_dir.close();

    // snapshot
    var loaded_snapshot = try loadSnapshot(
        allocator,
        cfg.accounts_db,
        try cfg.genesisFilePath() orelse return error.GenesisPathNotProvided,
        .from(app_base.logger),
        .{
            .gossip_service = null,
            .geyser_writer = null,
            .validate_snapshot = !cfg.accounts_db.skip_snapshot_validation,
        },
    );
    defer loaded_snapshot.deinit();

    const collapsed_manifest = &loaded_snapshot.collapsed_manifest;
    const bank_fields = &collapsed_manifest.bank_fields;

    // leader schedule
    var leader_schedule_cache = LeaderScheduleCache.init(allocator, bank_fields.epoch_schedule);
    if (try getLeaderScheduleFromCli(allocator, cfg)) |leader_schedule| {
        try leader_schedule_cache.put(bank_fields.epoch, leader_schedule[1]);
    } else {
        const schedule_1 = try collapsed_manifest.leaderSchedule(allocator, null);
        errdefer schedule_1.deinit();
        try leader_schedule_cache.put(bank_fields.epoch, schedule_1);
        const schedule_2 = try collapsed_manifest.leaderSchedule(allocator, bank_fields.epoch + 1);
        errdefer schedule_2.deinit();
        try leader_schedule_cache.put(bank_fields.epoch + 1, schedule_2);
    }

    // ledger
    var ledger = try Ledger.init(
        allocator,
        .from(app_base.logger),
        sig.VALIDATOR_DIR ++ "ledger",
        app_base.metrics_registry,
    );
    defer ledger.deinit();
    const ledger_cleanup_service = try std.Thread.spawn(.{}, sig.ledger.cleanup_service.run, .{
        sig.ledger.cleanup_service.Logger.from(app_base.logger),
        &ledger,
        cfg.max_shreds,
        app_base.exit,
    });

    const epoch_schedule = bank_fields.epoch_schedule;
    const epoch = bank_fields.epoch;

    const staked_nodes = try collapsed_manifest.epochStakes(epoch);
    var epoch_context_manager = try sig.adapter.EpochContextManager.init(allocator, epoch_schedule);
    defer epoch_context_manager.deinit();
    try epoch_context_manager.contexts.realign(epoch);
    {
        var staked_nodes_cloned = try staked_nodes.clone(allocator);
        errdefer staked_nodes_cloned.deinit(allocator);

        // TODO: Implement feature gating for vote keyed leader schedule.
        // [agave] https://github.com/anza-xyz/agave/blob/e468acf4da519171510f2ec982f70a0fd9eb2c8b/ledger/src/leader_schedule_utils.rs#L12
        // [agave] https://github.com/anza-xyz/agave/blob/e468acf4da519171510f2ec982f70a0fd9eb2c8b/runtime/src/bank.rs#L4833
        const leader_schedule_0 = if (true)
            try LeaderSchedule.fromVoteAccounts(
                allocator,
                epoch,
                epoch_schedule.slots_per_epoch,
                try collapsed_manifest.epochVoteAccounts(epoch),
            )
        else
            try LeaderSchedule.fromStakedNodes(
                allocator,
                epoch,
                epoch_schedule.slots_per_epoch,
                staked_nodes,
            );
        errdefer allocator.free(leader_schedule_0);

        try epoch_context_manager.put(epoch, .{
            .staked_nodes = staked_nodes_cloned,
            .leader_schedule = leader_schedule_0,
        });
    }
    { // TODO: This was a quick ugly fix, needs to be handled correctly before merging
        var staked_nodes_cloned = try staked_nodes.clone(allocator);
        errdefer staked_nodes_cloned.deinit(allocator);

        // TODO: Implement feature gating for vote keyed leader schedule.
        // [agave] https://github.com/anza-xyz/agave/blob/e468acf4da519171510f2ec982f70a0fd9eb2c8b/ledger/src/leader_schedule_utils.rs#L12
        // [agave] https://github.com/anza-xyz/agave/blob/e468acf4da519171510f2ec982f70a0fd9eb2c8b/runtime/src/bank.rs#L4833
        const leader_schedule_1 = if (true)
            try LeaderSchedule.fromVoteAccounts(
                allocator,
                epoch + 1,
                epoch_schedule.slots_per_epoch,
                try collapsed_manifest.epochVoteAccounts(epoch + 1),
            )
        else
            try LeaderSchedule.fromStakedNodes(
                allocator,
                epoch,
                epoch_schedule.slots_per_epoch,
                staked_nodes,
            );
        errdefer allocator.free(leader_schedule_1);

        try epoch_context_manager.put(epoch + 1, .{
            .staked_nodes = staked_nodes_cloned,
            .leader_schedule = leader_schedule_1,
        });
    }

    const maybe_vote_sockets: ?replay.consensus.core.VoteSockets = if (cfg.voting_enabled)
        try replay.consensus.core.VoteSockets.init()
    else
        null;

    var replay_service_state: ReplayAndConsensusServiceState = try .init(allocator, .{
        .app_base = &app_base,
        .loaded_snapshot = &loaded_snapshot,
        .ledger = &ledger,
        .epoch_context_manager = &epoch_context_manager,
        .replay_threads = cfg.replay_threads,
        .disable_consensus = cfg.disable_consensus,
        .voting_enabled = cfg.voting_enabled,
    });
    defer replay_service_state.deinit(allocator);

    const replay_thread = try replay_service_state.spawnService(
        &app_base,
        if (maybe_vote_sockets) |*vs| vs else null,
        null,
        cfg,
    );

    replay_thread.join();
    ledger_cleanup_service.join();
}

fn shredNetwork(
    allocator: std.mem.Allocator,
    gossip_value_allocator: std.mem.Allocator,
    cfg: config.Cmd,
) !void {
    var app_base = try AppBase.init(allocator, cfg);
    defer {
        if (!app_base.closed) app_base.shutdown();
        app_base.deinit();
    }

    const genesis_path = try cfg.genesisFilePath() orelse
        return error.GenesisPathNotProvided;
    const genesis_config = try GenesisConfig.init(allocator, genesis_path);

    var rpc_client = try sig.rpc.Client.init(allocator, genesis_config.cluster_type, .{});
    defer rpc_client.deinit();

    const shred_network_conf = cfg.shred_network.toConfig(
        cfg.shred_network.root_slot orelse blk: {
            const response = try rpc_client.getSlot(.{});
            break :blk try response.result();
        },
    );
    app_base.logger.info().logf(
        "Starting after assumed root slot: {?}",
        .{shred_network_conf.root_slot},
    );

    const repair_port: u16 = shred_network_conf.repair_port;
    const turbine_recv_port: u16 = shred_network_conf.turbine_recv_port;

    var gossip_service = try startGossip(allocator, gossip_value_allocator, cfg, &app_base, &.{
        .{ .tag = .repair, .port = repair_port },
        .{ .tag = .turbine_recv, .port = turbine_recv_port },
    });
    defer {
        gossip_service.shutdown();
        gossip_service.deinit();
        allocator.destroy(gossip_service);
    }

    var epoch_context_manager = try sig.adapter.EpochContextManager
        .init(allocator, genesis_config.epoch_schedule);
    var rpc_epoch_ctx_service = sig.adapter.RpcEpochContextService
        .init(allocator, .from(app_base.logger), &epoch_context_manager, rpc_client);
    const rpc_epoch_ctx_service_thread = try std.Thread.spawn(
        .{},
        sig.adapter.RpcEpochContextService.run,
        .{ &rpc_epoch_ctx_service, app_base.exit },
    );

    var ledger = try Ledger.init(
        allocator,
        .from(app_base.logger),
        sig.VALIDATOR_DIR ++ "ledger",
        app_base.metrics_registry,
    );
    defer ledger.deinit();
    const ledger_cleanup_service = try std.Thread.spawn(.{}, sig.ledger.cleanup_service.run, .{
        sig.ledger.cleanup_service.Logger.from(app_base.logger),
        &ledger,
        cfg.max_shreds,
        app_base.exit,
    });

    var prng = std.Random.DefaultPrng.init(@bitCast(std.time.timestamp()));

    const my_contact_info =
        sig.gossip.data.ThreadSafeContactInfo.fromContactInfo(gossip_service.my_contact_info);

    // shred networking
    var shred_network_manager = try sig.shred_network.start(shred_network_conf, .{
        .allocator = allocator,
        .logger = .from(app_base.logger),
        .registry = app_base.metrics_registry,
        .random = prng.random(),
        .ledger = &ledger,
        .my_keypair = &app_base.my_keypair,
        .exit = app_base.exit,
        .gossip_table_rw = &gossip_service.gossip_table_rw,
        .my_shred_version = &gossip_service.my_shred_version,
        .epoch_context_mgr = &epoch_context_manager,
        .my_contact_info = my_contact_info,
        .n_retransmit_threads = cfg.turbine.num_retransmit_threads,
        .overwrite_turbine_stake_for_testing = cfg.turbine.overwrite_stake_for_testing,
    });
    defer shred_network_manager.deinit();

    rpc_epoch_ctx_service_thread.join();
    gossip_service.service_manager.join();
    shred_network_manager.join();
    ledger_cleanup_service.join();
}

fn printManifest(allocator: std.mem.Allocator, cfg: config.Cmd) !void {
    var app_base = try AppBase.init(allocator, cfg);
    defer {
        app_base.shutdown();
        app_base.deinit();
    }

    const snapshot_dir_str = cfg.accounts_db.snapshot_dir;
    var snapshot_dir = try std.fs.cwd().makeOpenPath(snapshot_dir_str, .{});
    defer snapshot_dir.close();

    const snapshot_file_info = try SnapshotFiles.find(allocator, snapshot_dir);

    var snapshots = try FullAndIncrementalManifest.fromFiles(
        allocator,
        .from(app_base.logger),
        snapshot_dir,
        snapshot_file_info,
    );
    defer snapshots.deinit(allocator);

    _ = try snapshots.collapse(allocator);

    // TODO: support better inspection of snapshots (maybe dump to a file as json?)
    std.debug.print("full snapshots: {any}\n", .{snapshots.full.bank_fields});
}

// fn createSnapshot(allocator: std.mem.Allocator, cfg: config.Cmd) !void {
//     var app_base = try AppBase.init(allocator, cfg);
//     defer {
//         app_base.shutdown();
//         app_base.deinit();
//     }

//     const snapshot_dir_str = cfg.accounts_db.snapshot_dir;
//     var snapshot_dir = try std.fs.cwd().makeOpenPath(snapshot_dir_str, .{});
//     defer snapshot_dir.close();

//     var loaded_snapshot = try loadSnapshot(
//         allocator,
//         cfg.accounts_db,
//         try cfg.genesisFilePath() orelse return error.GenesisPathNotProvided,
//         .from(app_base.logger),
//         .{
//             .gossip_service = null,
//             .geyser_writer = null,
//             .validate_snapshot = false,
//             .metadata_only = false,
//         },
//     );
//     defer loaded_snapshot.deinit();

//     var accounts_db = loaded_snapshot.accounts_db;
//     const slot = loaded_snapshot.combined_manifest.full.bank_fields.slot;

//     var n_accounts_indexed: u64 = 0;
//     for (accounts_db.account_index.pubkey_ref_map.shards) |*shard_rw| {
//         const shard, var lock = shard_rw.readWithLock();
//         defer lock.unlock();
//         n_accounts_indexed += shard.count();
//     }
//     app_base.logger.info().logf("accountsdb: indexed {d} accounts", .{n_accounts_indexed});

//     const output_dir_name = "alt_" ++ sig.VALIDATOR_DIR; // TODO: pull out to cli arg
//     var output_dir = try std.fs.cwd().makeOpenPath(output_dir_name, .{});
//     defer output_dir.close();

//     app_base.logger.info().logf(
//         "accountsdb[manager]: generating full snapshot for slot {d}",
//         .{slot},
//     );
//     _ = try accounts_db.generateFullSnapshot(.{
//         .target_slot = slot,
//         .bank_fields = &loaded_snapshot.combined_manifest.full.bank_fields,
//         .lamports_per_signature = lps: {
//             var prng = std.Random.DefaultPrng.init(1234);
//             break :lps prng.random().int(u64);
//         },
//         .old_snapshot_action = .delete_old,
//     });
// }

fn validateSnapshot(allocator: std.mem.Allocator, cfg: config.Cmd) !void {
    var app_base = try AppBase.init(allocator, cfg);
    defer {
        app_base.shutdown();
        app_base.deinit();
    }

    const snapshot_dir_str = cfg.accounts_db.snapshot_dir;
    var snapshot_dir = try std.fs.cwd().makeOpenPath(snapshot_dir_str, .{});
    defer snapshot_dir.close();

    const geyser_writer: ?*GeyserWriter = if (!cfg.geyser.enable)
        null
    else
        try createGeyserWriter(
            allocator,
            cfg.geyser.pipe_path,
            cfg.geyser.writer_fba_bytes,
        );
    defer if (geyser_writer) |geyser| {
        geyser.deinit();
        allocator.destroy(geyser.exit);
        allocator.destroy(geyser);
    };
    var loaded_snapshot = try loadSnapshot(
        allocator,
        cfg.accounts_db,
        try cfg.genesisFilePath() orelse return error.GenesisPathNotProvided,
        .from(app_base.logger),
        .{
            .gossip_service = null,
            .geyser_writer = geyser_writer,
            .validate_snapshot = true,
            .metadata_only = false,
        },
    );
    defer loaded_snapshot.deinit();
}

/// entrypoint to print the leader schedule and then exit
fn printLeaderSchedule(allocator: std.mem.Allocator, cfg: config.Cmd) !void {
    var app_base = try AppBase.init(allocator, cfg);
    defer {
        app_base.shutdown();
        app_base.deinit();
    }

    const root_slot, //
    const leader_schedule //
    = try getLeaderScheduleFromCli(allocator, cfg) orelse b: {
        app_base.logger.info().log("Downloading a snapshot to calculate the leader schedule.");

        var loaded_snapshot = loadSnapshot(
            allocator,
            cfg.accounts_db,
            try cfg.genesisFilePath() orelse return error.GenesisPathNotProvided,
            .from(app_base.logger),
            .{
                .gossip_service = null,
                .geyser_writer = null,
                .validate_snapshot = true,
                .metadata_only = false,
            },
        ) catch |err| {
            if (err == error.SnapshotsNotFoundAndNoGossipService) {
                app_base.logger.err().log(
                    \\\ No snapshot found and no gossip service to download a snapshot from.
                    \\\ Download using the `snapshot-download` command.
                );
            }
            return err;
        };
        defer loaded_snapshot.deinit();

        const bank_fields = &loaded_snapshot.collapsed_manifest.bank_fields;
        _, const slot_index = bank_fields.epoch_schedule.getEpochAndSlotIndex(bank_fields.slot);
        break :b .{
            bank_fields.slot - slot_index,
            try loaded_snapshot.collapsed_manifest.leaderSchedule(allocator, null),
        };
    };

    var stdout = std.io.bufferedWriter(std.io.getStdOut().writer());
    try leader_schedule.write(stdout.writer(), root_slot);
    try stdout.flush();
}

fn getLeaderScheduleFromCli(
    allocator: std.mem.Allocator,
    cfg: config.Cmd,
) !?struct { Slot, LeaderSchedule } {
    return if (cfg.leader_schedule_path) |path|
        if (std.mem.eql(u8, "--", path))
            try LeaderSchedule.read(allocator, std.io.getStdIn().reader())
        else
            try LeaderSchedule.read(allocator, (try std.fs.cwd().openFile(path, .{})).reader())
    else
        null;
}

fn testTransactionSenderService(
    allocator: std.mem.Allocator,
    gossip_value_allocator: std.mem.Allocator,
    cfg: config.Cmd,
) !void {
    var app_base = try AppBase.init(allocator, cfg);
    defer {
        if (!app_base.closed) app_base.shutdown(); // we have this incase an error occurs
        app_base.deinit();
    }

    // read genesis (used for leader schedule)
    const genesis_file_path = try cfg.genesisFilePath() orelse
        @panic("No genesis file path found: use -g or -n");
    const genesis_config = try GenesisConfig.init(allocator, genesis_file_path);

    // start gossip (used to get TPU ports of leaders)
    const gossip_service = try startGossip(allocator, gossip_value_allocator, cfg, &app_base, &.{});
    defer {
        gossip_service.deinit();
        allocator.destroy(gossip_service);
    }

    // define cluster of where to land transactions
    const rpc_cluster: ClusterType = if (try cfg.gossip.getCluster()) |n| switch (n) {
        .mainnet => .MainnetBeta,
        .devnet => .Devnet,
        .testnet => .Testnet,
        .localnet => .LocalHost,
    } else {
        @panic("cluster option (-c) not provided");
    };
    app_base.logger.warn().logf(
        "Starting transaction sender service on {s}...",
        .{@tagName(rpc_cluster)},
    );

    // setup channel for communication to the tx-sender service
    const transaction_channel =
        try sig.sync.Channel(sig.transaction_sender.TransactionInfo).create(allocator);
    defer transaction_channel.destroy();

    // this handles transactions and forwards them to leaders TPU ports
    var transaction_sender_service = try sig.transaction_sender.Service.init(
        allocator,
        .from(app_base.logger),
        .{ .cluster = rpc_cluster, .socket = SocketAddr.init(app_base.my_ip, 0) },
        transaction_channel,
        &gossip_service.gossip_table_rw,
        genesis_config.epoch_schedule,
        app_base.exit,
    );
    const transaction_sender_handle = try std.Thread.spawn(
        .{},
        sig.transaction_sender.Service.run,
        .{&transaction_sender_service},
    );

    // rpc is used to get blockhashes and other balance information
    var rpc_client = try sig.rpc.Client.init(allocator, rpc_cluster, .{
        .logger = .from(app_base.logger),
    });
    defer rpc_client.deinit();

    // this sends mock txs to the transaction sender
    var mock_transfer_service = try sig.transaction_sender.MockTransferService.init(
        allocator,
        transaction_channel,
        rpc_client,
        app_base.exit,
        .from(app_base.logger),
    );
    // send and confirm mock transactions
    try mock_transfer_service.run(
        cfg.test_transaction_sender.n_transactions,
        cfg.test_transaction_sender.n_lamports_per_transaction,
    );

    gossip_service.shutdown();
    app_base.shutdown();
    transaction_sender_handle.join();
}

fn mockRpcServer(allocator: std.mem.Allocator, cfg: config.Cmd) !void {
    const logger: sig.trace.Logger("mock rpc") = .{ .direct_print = .{ .max_level = .trace } };

    var snapshot_dir = try std.fs.cwd().makeOpenPath(cfg.accounts_db.snapshot_dir, .{
        .iterate = true,
    });
    defer snapshot_dir.close();

    const snap_files = try sig.accounts_db.db.findAndUnpackSnapshotFilePair(
        allocator,
        std.Thread.getCpuCount() catch 1,
        snapshot_dir,
        snapshot_dir,
    );

    var accountsdb = try sig.accounts_db.AccountsDB.init(.{
        .allocator = allocator,
        .logger = .noop,
        .snapshot_dir = snapshot_dir,
        .geyser_writer = null,
        .gossip_view = null,
        .index_allocation = .ram,
        .number_of_index_shards = 1,
    });
    defer accountsdb.deinit();

    {
        const all_snap_fields = try FullAndIncrementalManifest.fromFiles(
            allocator,
            .from(logger),
            snapshot_dir,
            snap_files,
        );
        defer all_snap_fields.deinit(allocator);

        const manifest =
            try accountsdb.loadWithDefaults(allocator, all_snap_fields, 1, true, 1500);
        defer manifest.deinit(allocator);
    }

    var rpc_hooks = sig.rpc.Hooks{};
    defer rpc_hooks.deinit(allocator);
    try accountsdb.registerRPCHooks(&rpc_hooks);

    var server_ctx = try sig.rpc.server.Context.init(.{
        .allocator = allocator,
        .logger = .from(logger),
        .rpc_hooks = &rpc_hooks,

        .read_buffer_size = sig.rpc.server.MIN_READ_BUFFER_SIZE,
        .socket_addr = std.net.Address.initIp4(.{ 0, 0, 0, 0 }, 8899),
        .reuse_address = true,
    });
    defer server_ctx.joinDeinit();

    // var maybe_liou = try sig.rpc.server.LinuxIoUring.init(&server_ctx);
    // defer if (maybe_liou) |*liou| liou.deinit();

    var exit = std.atomic.Value(bool).init(false);
    try sig.rpc.server.serve(
        &exit,
        &server_ctx,
        .basic, // if (maybe_liou != null) .{ .linux_io_uring = &maybe_liou.? } else .basic,
    );
}

/// State that typically needs to be initialized at the start of the app,
/// and deinitialized only when the app exits.
const AppBase = struct {
    allocator: std.mem.Allocator,
    logger: Logger,
    log_file: ?std.fs.File,
    metrics_registry: *sig.prometheus.Registry(.{}),
    metrics_thread: std.Thread,

    rpc_hooks: sig.rpc.Hooks,

    my_keypair: sig.identity.KeyPair,
    entrypoints: []SocketAddr,
    shred_version: u16,
    my_ip: IpAddr,
    my_port: u16,

    exit: *std.atomic.Value(bool),
    closed: bool,

    fn init(allocator: std.mem.Allocator, cfg: config.Cmd) !AppBase {
        const maybe_file, const logger = try spawnLogger(allocator, cfg);
        errdefer if (maybe_file) |file| file.close();
        errdefer logger.deinit();

        const exit = try allocator.create(std.atomic.Value(bool));
        errdefer allocator.destroy(exit);
        exit.* = std.atomic.Value(bool).init(false);

        const metrics_registry = globalRegistry();
        const metrics_thread = try sig.utils.service_manager.spawnService( //
            .from(logger), exit, "metrics endpoint", .{}, //
            servePrometheus, .{ allocator, metrics_registry, cfg.metrics_port });
        errdefer metrics_thread.detach();

        const my_keypair = try sig.identity.getOrInit(allocator, .from(logger));
        const my_pubkey = Pubkey.fromPublicKey(&my_keypair.public_key);

        const entrypoints = try cfg.gossip.getEntrypointAddrs(allocator);

        const echo_data = try getShredAndIPFromEchoServer(.from(logger), entrypoints);

        const my_shred_version =
            cfg.shred_version orelse
            echo_data.shred_version orelse
            0;

        const config_host = cfg.gossip.getHost() catch null;
        const my_ip = config_host orelse echo_data.ip orelse IpAddr.newIpv4(127, 0, 0, 1);

        const my_port = cfg.gossip.port;

        logger.info()
            .field("metrics_port", cfg.metrics_port)
            .field("identity", my_pubkey)
            .field("entrypoints", entrypoints)
            .field("shred_version", my_shred_version)
            .log("app setup");

        return .{
            .allocator = allocator,
            .logger = logger,
            .log_file = maybe_file,
            .metrics_registry = metrics_registry,
            .metrics_thread = metrics_thread,
            .rpc_hooks = .{},
            .my_keypair = my_keypair,
            .entrypoints = entrypoints,
            .shred_version = my_shred_version,
            .my_ip = my_ip,
            .my_port = my_port,
            .exit = exit,
            .closed = false,
        };
    }

    pub fn spawnService(
        self: *const AppBase,
        name: []const u8,
        run_config: sig.utils.service_manager.RunConfig,
        function: anytype,
        args: anytype,
    ) std.Thread.SpawnError!std.Thread {
        return try sig.utils.service_manager
            .spawnService(.from(self.logger), self.exit, name, run_config, function, args);
    }

    /// Signals the shutdown, however it does not block.
    pub fn shutdown(self: *AppBase) void {
        std.debug.assert(!self.closed);
        defer self.closed = true;
        self.exit.store(true, .release);
    }

    pub fn deinit(self: *AppBase) void {
        std.debug.assert(self.closed); // call `self.shutdown()` first
        self.allocator.free(self.entrypoints);
        self.rpc_hooks.deinit(self.allocator);
        self.metrics_thread.detach();
        self.logger.deinit();
        if (self.log_file) |file| file.close();
        self.allocator.destroy(self.exit);
    }
};

fn startGossip(
    allocator: std.mem.Allocator,
    gossip_value_allocator: std.mem.Allocator,
    cfg: config.Cmd,
    app_base: *AppBase,
    /// Extra sockets to publish in gossip, other than the gossip socket
    extra_sockets: []const struct { tag: SocketTag, port: u16 },
) !*GossipService {
    const zone = tracy.Zone.init(@src(), .{ .name = "cmd startGossip" });
    defer zone.deinit();

    app_base.logger.info()
        .field("host", app_base.my_ip)
        .field("port", app_base.my_port)
        .log("gossip setup");

    // setup contact info
    const my_pubkey = Pubkey.fromPublicKey(&app_base.my_keypair.public_key);

    var contact_info = ContactInfo.init(allocator, my_pubkey, getWallclockMs(), 0);
    errdefer contact_info.deinit();

    try contact_info.setSocket(.gossip, SocketAddr.init(app_base.my_ip, app_base.my_port));
    for (extra_sockets) |s| {
        try contact_info.setSocket(s.tag, SocketAddr.init(app_base.my_ip, s.port));
    }
    contact_info.shred_version = app_base.shred_version;

    const service = try GossipService.create(
        allocator,
        gossip_value_allocator,
        contact_info,
        app_base.my_keypair, // TODO: consider security implication of passing keypair by value
        app_base.entrypoints,
        .from(app_base.logger),
    );

    try service.start(.{
        .spy_node = cfg.gossip.spy_node,
        .dump = cfg.gossip.dump,
    });

    try app_base.rpc_hooks.set(allocator, struct {
        info: ContactInfo,

        pub fn getHealth(
            _: @This(),
            _: std.mem.Allocator,
            _: anytype,
        ) !sig.rpc.methods.GetHealth.Response {
            // TODO: more intricate
            return .ok;
        }

        pub fn getIdentity(
            self: @This(),
            _: std.mem.Allocator,
            _: anytype,
        ) !sig.rpc.methods.GetIdentity.Response {
            return .{ .identity = self.info.pubkey };
        }

        pub fn getVersion(
            self: @This(),
            allocator_: std.mem.Allocator,
            _: anytype,
        ) !sig.rpc.methods.GetVersion.Response {
            const client_version = self.info.version;
            const solana_version = try std.fmt.allocPrint(allocator_, "{}.{}.{}", .{
                client_version.major,
                client_version.minor,
                client_version.patch,
            });

            return .{
                .solana_core = solana_version,
                .feature_set = client_version.feature_set,
            };
        }
    }{ .info = contact_info });

    return service;
}

const ReplayAndConsensusServiceState = struct {
    replay_state: replay.service.ReplayState,
    tower_consensus: replay.TowerConsensus,
    senders: replay.TowerConsensus.Senders,
    receivers: replay.TowerConsensus.Receivers,
    metrics: replay.service.Metrics,

    fn deinit(self: *ReplayAndConsensusServiceState, allocator: std.mem.Allocator) void {
        self.replay_state.deinit();
        self.tower_consensus.deinit(allocator);
        self.senders.destroy();
        self.receivers.destroy();
    }

    /// Helper for initializing replay state from relevant data.
    fn init(
        allocator: std.mem.Allocator,
        params: struct {
            app_base: *const AppBase,
            loaded_snapshot: *sig.accounts_db.snapshot.LoadedSnapshot,
            ledger: *Ledger,
            epoch_context_manager: *sig.adapter.EpochContextManager,
            replay_threads: u32,
            disable_consensus: bool,
            voting_enabled: bool,
        },
    ) !ReplayAndConsensusServiceState {
        var replay_state: replay.service.ReplayState = replay_state: {
            const account_store = params.loaded_snapshot.accounts_db.accountStore();
            const manifest = &params.loaded_snapshot.collapsed_manifest;
            const bank_fields = &manifest.bank_fields;
            const epoch = bank_fields.epoch;

            const epoch_stakes_map = &manifest.bank_extra.versioned_epoch_stakes;
            const epoch_stakes = epoch_stakes_map.get(epoch) orelse
                return error.EpochStakesMissingFromSnapshot;

            const feature_set = try sig.replay.service.getActiveFeatures(
                allocator,
                account_store.reader().forSlot(&bank_fields.ancestors),
                bank_fields.slot,
            );

            const root_slot_constants: sig.core.SlotConstants =
                try .fromBankFields(allocator, bank_fields, feature_set);
            errdefer root_slot_constants.deinit(allocator);

<<<<<<< HEAD
    const lt_hash = collapsed_manifest.bank_extra.accounts_lt_hash;
    const account_reader = account_store.reader().forSlot(&bank_fields.ancestors);
    var root_slot_state = try sig.core.SlotState.fromBankFields(
        allocator,
        bank_fields,
        lt_hash,
        account_reader,
    );
    errdefer root_slot_state.deinit(allocator);
=======
            const lt_hash = manifest.bank_extra.accounts_lt_hash;
>>>>>>> 19a35de8

            var root_slot_state: sig.core.SlotState =
                try .fromBankFields(allocator, bank_fields, lt_hash);
            errdefer root_slot_state.deinit(allocator);

            const hard_forks = try bank_fields.hard_forks.clone(allocator);
            errdefer hard_forks.deinit(allocator);

<<<<<<< HEAD
    const next_epoch = epoch + 1;
    const next_epoch_stakes = epoch_stakes_map.get(next_epoch) orelse
        return error.EpochStakesMissingFromSnapshot;
    const next_epoch_constants: sig.core.EpochConstants = try .fromBankFields(
        bank_fields,
        try next_epoch_stakes.current.convert(allocator, .delegation),
    );
    errdefer next_epoch_constants.deinit(allocator);

    return .{
        .allocator = allocator,
        .logger = .from(app_base.logger),
        .identity = .{
            .validator = .fromPublicKey(&app_base.my_keypair.public_key),
            .vote_account = .fromPublicKey(&app_base.my_keypair.public_key),
        },
        .signing = .{
            .node = app_base.my_keypair,
            .authorized_voters = if (voting_enabled)
                // TODO: Parse authorized voter keypairs from CLI args (--authorized-voter)
                // For now, default to using the node keypair as the authorized voter
                // (same as Agave's default behavior when no --authorized-voter is specified)
                // ref https://github.com/anza-xyz/agave/blob/67a1cc9ef4222187820818d95325a0c8e700312f/validator/src/commands/run/execute.rs#L136-L138
                &.{app_base.my_keypair}
            else
                &.{},
        },
        .exit = app_base.exit,
        .account_store = account_store,
        .ledger = ledger,
        .epoch_schedule = bank_fields.epoch_schedule,
        .slot_leaders = epoch_context_manager.slotLeaders(),
        .root = .{
            .slot = bank_fields.slot,
            .constants = .init(root_slot_constants),
            .state = .init(root_slot_state),
        },
        .current_epoch = epoch,
        .current_epoch_constants = .init(current_epoch_constants),
        .next_epoch = next_epoch,
        .next_epoch_constants = .init(next_epoch_constants),
        .hard_forks = .init(hard_forks),
    };
}
=======
            const current_epoch_constants: sig.core.EpochConstants = try .fromBankFields(
                bank_fields,
                try epoch_stakes.current.convert(allocator, .delegation),
            );
            errdefer current_epoch_constants.deinit(allocator);

            break :replay_state try .init(.{
                .allocator = allocator,
                .logger = .from(params.app_base.logger),
                .identity = .{
                    .validator = .fromPublicKey(&params.app_base.my_keypair.public_key),
                    .vote_account = .fromPublicKey(&params.app_base.my_keypair.public_key),
                },
                .signing = .{
                    .node = params.app_base.my_keypair,
                    .authorized_voters = if (params.voting_enabled)
                        // TODO: Parse authorized voter keypairs from CLI args (--authorized-voter)
                        // For now, default to using the node keypair as the authorized voter
                        // (same as Agave's default behavior when no --authorized-voter is specified)
                        // ref https://github.com/anza-xyz/agave/blob/67a1cc9ef4222187820818d95325a0c8e700312f/validator/src/commands/run/execute.rs#L136-L138
                        &.{params.app_base.my_keypair}
                    else
                        &.{},
                },
                .account_store = account_store,
                .ledger = params.ledger,
                .epoch_schedule = bank_fields.epoch_schedule,
                .slot_leaders = params.epoch_context_manager.slotLeaders(),
                .root = .{
                    .slot = bank_fields.slot,
                    .constants = root_slot_constants,
                    .state = root_slot_state,
                },
                .current_epoch = epoch,
                .current_epoch_constants = current_epoch_constants,
                .hard_forks = hard_forks,
                .replay_threads = params.replay_threads,
            });
        };
        errdefer replay_state.deinit();

        var tower_consensus: replay.TowerConsensus = try .init(allocator, .{
            .logger = .from(replay_state.logger),
            .identity = replay_state.identity,
            .signing = replay_state.signing,
            .account_reader = replay_state.account_store.reader(),
            .ledger = replay_state.ledger,
            .slot_tracker = &replay_state.slot_tracker,
            .now = .now(),
            .registry = params.app_base.metrics_registry,
        });
        errdefer tower_consensus.deinit(allocator);
>>>>>>> 19a35de8

        const senders: replay.TowerConsensus.Senders = try .create(allocator);
        errdefer senders.destroy();

        const receivers: replay.TowerConsensus.Receivers = try .create(allocator);
        errdefer receivers.destroy();

        const metrics = try params.app_base.metrics_registry.initStruct(replay.service.Metrics);

        return .{
            .replay_state = replay_state,
            .tower_consensus = tower_consensus,
            .senders = senders,
            .receivers = receivers,
            .metrics = metrics,
        };
    }

    /// Run `replay.service.advanceReplay` in a loop as a service.
    fn spawnService(
        self: *ReplayAndConsensusServiceState,
        app_base: *const AppBase,
        vote_sockets: ?*const replay.consensus.core.VoteSockets,
        gossip_table: ?*sig.sync.RwMux(sig.gossip.GossipTable),
        cfg: config.Cmd,
    ) !std.Thread {
        return try app_base.spawnService(
            "replay",
            .loop,
            replay.service.advanceReplay,
            .{
                &self.replay_state,
                self.metrics,
                if (cfg.disable_consensus) null else replay.service.AvanceReplayConsensusParams{
                    .tower = &self.tower_consensus,
                    .gossip_table = gossip_table,
                    .senders = self.senders,
                    .receivers = self.receivers,
                    .vote_sockets = vote_sockets,
                },
            },
        );
    }
};

fn spawnLogger(
    allocator: std.mem.Allocator,
    cfg: config.Cmd,
) !struct { ?std.fs.File, Logger } {
    const file, const writer = if (cfg.log_file) |path| blk: {
        const file = std.fs.cwd().openFile(path, .{ .mode = .write_only }) catch |e| switch (e) {
            error.FileNotFound => try std.fs.cwd().createFile(path, .{}),
            else => return e,
        };
        try file.seekFromEnd(0);
        break :blk .{ file, file.writer() };
    } else .{ null, null };

    var std_logger = try ChannelPrintLogger.init(.{
        .allocator = allocator,
        .max_level = cfg.log_level,
        .max_buffer = 1 << 20,
        .write_stderr = cfg.tee_logs or cfg.log_file == null,
    }, writer);

    return .{ file, .from(std_logger.logger("spawnLogger")) };
}

/// entrypoint to download snapshot
fn downloadSnapshot(
    allocator: std.mem.Allocator,
    gossip_value_allocator: std.mem.Allocator,
    cfg: config.Cmd,
) !void {
    var app_base = try AppBase.init(allocator, cfg);
    errdefer {
        app_base.shutdown();
        app_base.deinit();
    }

    if (app_base.entrypoints.len == 0) {
        @panic("cannot download a snapshot with no entrypoints");
    }
    const gossip_service = try startGossip(
        allocator,
        gossip_value_allocator,
        cfg,
        &app_base,
        &.{},
    );
    defer {
        gossip_service.shutdown();
        gossip_service.deinit();
        allocator.destroy(gossip_service);
    }

    const trusted_validators = try getTrustedValidators(allocator, cfg);
    defer if (trusted_validators) |*tvs| tvs.deinit();

    const snapshot_dir_str = cfg.accounts_db.snapshot_dir;
    const min_mb_per_sec = cfg.accounts_db.min_snapshot_download_speed_mbs;

    var snapshot_dir = try std.fs.cwd().makeOpenPath(snapshot_dir_str, .{});
    defer snapshot_dir.close();

    const full_file, const maybe_inc_file = try downloadSnapshotsFromGossip(
        allocator,
        .from(app_base.logger),
        if (trusted_validators) |trusted| trusted.items else null,
        gossip_service,
        snapshot_dir,
        @intCast(min_mb_per_sec),
        cfg.accounts_db.max_number_of_snapshot_download_attempts,
        null,
    );
    defer full_file.close();
    defer if (maybe_inc_file) |inc_file| inc_file.close();
}

fn getTrustedValidators(allocator: std.mem.Allocator, cfg: config.Cmd) !?std.ArrayList(Pubkey) {
    var trusted_validators: ?std.ArrayList(Pubkey) = null;
    if (cfg.gossip.trusted_validators.len > 0) {
        trusted_validators = try std.ArrayList(Pubkey).initCapacity(
            allocator,
            cfg.gossip.trusted_validators.len,
        );
        for (cfg.gossip.trusted_validators) |trusted_validator| {
            trusted_validators.?.appendAssumeCapacity(try Pubkey.parseRuntime(trusted_validator));
        }
    }
    return trusted_validators;
}

pub const panic = std.debug.FullPanic(loggingPanic);

fn loggingPanic(message: []const u8, first_trace_addr: ?usize) noreturn {
    std.debug.lockStdErr();
    defer std.debug.unlockStdErr();
    const writer = std.io.getStdErr().writer();
    sig.trace.logfmt.writeLog(writer, "panic", .err, .{}, "{s}", .{message}) catch {};
    std.debug.defaultPanic(message, first_trace_addr);
}<|MERGE_RESOLUTION|>--- conflicted
+++ resolved
@@ -2088,73 +2088,16 @@
                 try .fromBankFields(allocator, bank_fields, feature_set);
             errdefer root_slot_constants.deinit(allocator);
 
-<<<<<<< HEAD
-    const lt_hash = collapsed_manifest.bank_extra.accounts_lt_hash;
-    const account_reader = account_store.reader().forSlot(&bank_fields.ancestors);
-    var root_slot_state = try sig.core.SlotState.fromBankFields(
-        allocator,
-        bank_fields,
-        lt_hash,
-        account_reader,
-    );
-    errdefer root_slot_state.deinit(allocator);
-=======
             const lt_hash = manifest.bank_extra.accounts_lt_hash;
->>>>>>> 19a35de8
-
+
+            const account_reader = account_store.reader().forSlot(&bank_fields.ancestors);
             var root_slot_state: sig.core.SlotState =
-                try .fromBankFields(allocator, bank_fields, lt_hash);
+                try .fromBankFields(allocator, bank_fields, lt_hash, account_reader);
             errdefer root_slot_state.deinit(allocator);
 
             const hard_forks = try bank_fields.hard_forks.clone(allocator);
             errdefer hard_forks.deinit(allocator);
 
-<<<<<<< HEAD
-    const next_epoch = epoch + 1;
-    const next_epoch_stakes = epoch_stakes_map.get(next_epoch) orelse
-        return error.EpochStakesMissingFromSnapshot;
-    const next_epoch_constants: sig.core.EpochConstants = try .fromBankFields(
-        bank_fields,
-        try next_epoch_stakes.current.convert(allocator, .delegation),
-    );
-    errdefer next_epoch_constants.deinit(allocator);
-
-    return .{
-        .allocator = allocator,
-        .logger = .from(app_base.logger),
-        .identity = .{
-            .validator = .fromPublicKey(&app_base.my_keypair.public_key),
-            .vote_account = .fromPublicKey(&app_base.my_keypair.public_key),
-        },
-        .signing = .{
-            .node = app_base.my_keypair,
-            .authorized_voters = if (voting_enabled)
-                // TODO: Parse authorized voter keypairs from CLI args (--authorized-voter)
-                // For now, default to using the node keypair as the authorized voter
-                // (same as Agave's default behavior when no --authorized-voter is specified)
-                // ref https://github.com/anza-xyz/agave/blob/67a1cc9ef4222187820818d95325a0c8e700312f/validator/src/commands/run/execute.rs#L136-L138
-                &.{app_base.my_keypair}
-            else
-                &.{},
-        },
-        .exit = app_base.exit,
-        .account_store = account_store,
-        .ledger = ledger,
-        .epoch_schedule = bank_fields.epoch_schedule,
-        .slot_leaders = epoch_context_manager.slotLeaders(),
-        .root = .{
-            .slot = bank_fields.slot,
-            .constants = .init(root_slot_constants),
-            .state = .init(root_slot_state),
-        },
-        .current_epoch = epoch,
-        .current_epoch_constants = .init(current_epoch_constants),
-        .next_epoch = next_epoch,
-        .next_epoch_constants = .init(next_epoch_constants),
-        .hard_forks = .init(hard_forks),
-    };
-}
-=======
             const current_epoch_constants: sig.core.EpochConstants = try .fromBankFields(
                 bank_fields,
                 try epoch_stakes.current.convert(allocator, .delegation),
@@ -2207,7 +2150,6 @@
             .registry = params.app_base.metrics_registry,
         });
         errdefer tower_consensus.deinit(allocator);
->>>>>>> 19a35de8
 
         const senders: replay.TowerConsensus.Senders = try .create(allocator);
         errdefer senders.destroy();
