--- conflicted
+++ resolved
@@ -1239,11 +1239,7 @@
         defer if (cfg.vote_account_path == null) allocator.free(vote_keypair_path);
 
         break :blk sig.identity.readBinaryKeypairPubkey(vote_keypair_path) catch |err| {
-<<<<<<< HEAD
-            app_base.logger.warn().logf(
-=======
             app_base.logger.err().logf(
->>>>>>> 2c733fa2
                 "vote-account: failed to read {s}: {}; voting will be disabled",
                 .{ vote_keypair_path, err },
             );
@@ -1267,11 +1263,7 @@
         .replay_threads = cfg.replay_threads,
         .disable_consensus = cfg.disable_consensus,
         .voting_enabled = voting_enabled,
-<<<<<<< HEAD
-        .vote_account_pubkey = maybe_vote_pubkey,
-=======
         .vote_account_address = maybe_vote_pubkey,
->>>>>>> 2c733fa2
     });
     defer replay_service_state.deinit(allocator);
 
@@ -1436,11 +1428,7 @@
         .replay_threads = cfg.replay_threads,
         .disable_consensus = cfg.disable_consensus,
         .voting_enabled = false,
-<<<<<<< HEAD
-        .vote_account_pubkey = Pubkey.ZEROES,
-=======
         .vote_account_address = Pubkey.ZEROES,
->>>>>>> 2c733fa2
     });
     defer replay_service_state.deinit(allocator);
 
@@ -2095,11 +2083,7 @@
             replay_threads: u32,
             disable_consensus: bool,
             voting_enabled: bool,
-<<<<<<< HEAD
-            vote_account_pubkey: ?Pubkey,
-=======
             vote_account_address: ?Pubkey,
->>>>>>> 2c733fa2
         },
     ) !ReplayAndConsensusServiceState {
         var replay_state: replay.service.ReplayState = replay_state: {
@@ -2142,11 +2126,7 @@
                 .logger = .from(params.app_base.logger),
                 .identity = .{
                     .validator = .fromPublicKey(&params.app_base.my_keypair.public_key),
-<<<<<<< HEAD
-                    .vote_account = params.vote_account_pubkey orelse Pubkey.ZEROES,
-=======
                     .vote_account = params.vote_account_address orelse Pubkey.ZEROES,
->>>>>>> 2c733fa2
                 },
                 .signing = .{
                     .node = params.app_base.my_keypair,
