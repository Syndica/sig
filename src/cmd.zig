--- conflicted
+++ resolved
@@ -1198,11 +1198,7 @@
         const epoch_stakes = epoch_stakes_map.get(epoch) orelse
             return error.EpochStakesMissingFromSnapshot;
 
-<<<<<<< HEAD
-        var feature_set = try sig.replay.service.getActiveFeatures(
-=======
         const feature_set = try sig.replay.service.getActiveFeatures(
->>>>>>> 80ab204b
             allocator,
             loaded_snapshot.accounts_db.accountReader().forSlot(&bank_fields.ancestors),
             bank_fields.slot,
