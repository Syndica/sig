--- conflicted
+++ resolved
@@ -1193,38 +1193,11 @@
     );
     defer shred_network_manager.deinit();
 
-<<<<<<< HEAD
-    const epoch_stakes_map = &collapsed_manifest.bank_extra.versioned_epoch_stakes;
-    const epoch_stakes = epoch_stakes_map.get(epoch) orelse
-        return error.EpochStakesMissingFromSnapshot;
-
-    // TODO: errdefers
-    const replay_thread = try app_base.spawnService(
-        "replay",
-        sig.replay.service.run,
-        .{sig.replay.service.ReplayDependencies{
-            .allocator = allocator,
-            .logger = app_base.logger.unscoped(),
-            .my_identity = .{ .data = app_base.my_keypair.public_key.bytes },
-            .exit = app_base.exit,
-            .blockstore_reader = blockstore_reader,
-            .ledger_result_writer = ledger_result_writer,
-            .accounts_db = &loaded_snapshot.accounts_db,
-            .epoch_schedule = bank_fields.epoch_schedule,
-            .slot_leaders = epoch_context_manager.slotLeaders(),
-            .root_slot = bank_fields.slot,
-            .root_slot_constants = try .fromBankFields(allocator, bank_fields, .empty),
-            .root_slot_state = try .fromBankFields(allocator, bank_fields),
-            .current_epoch = epoch,
-            .current_epoch_constants = try .fromBankFields(
-                bank_fields,
-                try epoch_stakes.current.convert(allocator, .delegation),
-            ),
-            .hard_forks = try bank_fields.hard_forks.clone(allocator),
-        }},
-    );
-=======
     const replay_thread = replay: {
+        const epoch_stakes_map = &collapsed_manifest.bank_extra.versioned_epoch_stakes;
+        const epoch_stakes = epoch_stakes_map.get(epoch) orelse
+            return error.EpochStakesMissingFromSnapshot;
+
         var feature_set = try sig.replay.service.getActiveFeatures(
             allocator,
             loaded_snapshot.accounts_db.accountStore(),
@@ -1252,15 +1225,21 @@
                 .blockstore_reader = blockstore_reader,
                 .ledger_result_writer = ledger_result_writer,
                 .account_store = loaded_snapshot.accounts_db.accountStore(),
+                .db_for_svm = &loaded_snapshot.accounts_db,
                 .epoch_schedule = bank_fields.epoch_schedule,
                 .slot_leaders = epoch_context_manager.slotLeaders(),
                 .root_slot = bank_fields.slot,
                 .root_slot_constants = root_slot_constants,
                 .root_slot_state = root_slot_state,
+                .current_epoch = epoch,
+                .current_epoch_constants = try .fromBankFields(
+                    bank_fields,
+                    try epoch_stakes.current.convert(allocator, .delegation),
+                ),
+                .hard_forks = try bank_fields.hard_forks.clone(allocator),
             }},
         );
     };
->>>>>>> d6ab367a
 
     replay_thread.join();
     rpc_epoch_ctx_service_thread.join();
