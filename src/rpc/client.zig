--- conflicted
+++ resolved
@@ -474,7 +474,6 @@
     _ = try response.result();
 }
 
-<<<<<<< HEAD
 // test "requestAirdrop" {
 //     const allocator = std.testing.allocator;
 //     var client = Client.init(allocator, .Devnet, .{});
@@ -488,8 +487,6 @@
 //     defer response.deinit();
 // }
 
-// TODO: test getEpochSchedule()
-=======
 test "getEpochSchedule" {
     const allocator = std.testing.allocator;
     var client = Client.init(allocator, .Testnet, .{});
@@ -499,7 +496,6 @@
     _ = try response.result();
 }
 
->>>>>>> fc846a33
 // TODO: test getFeeForMessage()
 // TODO: test getFirstAvailableBlock()
 // TODO: test getGenesisHash()
