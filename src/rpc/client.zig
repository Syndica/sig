--- conflicted
+++ resolved
@@ -10,12 +10,9 @@
 const Request = sig.rpc.Request;
 const Response = sig.rpc.Response;
 const Logger = sig.trace.log.Logger;
-<<<<<<< HEAD
 const ScopedLogger = sig.trace.log.ScopedLogger;
-=======
 const Transaction = sig.core.transaction.Transaction;
 const ClusterType = sig.rpc.ClusterType;
->>>>>>> b7db613f
 
 pub const Client = struct {
     http_endpoint: []const u8,
