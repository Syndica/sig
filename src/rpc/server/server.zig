//! RPC Server implementation.
//!
//! This file defines and exposes the relevant public API for
//! the RPC Server, as well as the internal API for backends
//! and any other internal code.

const std = @import("std");
const sig = @import("../../sig.zig");

pub const connection = @import("connection.zig");
pub const requests = @import("requests.zig");

pub const basic = @import("basic.zig");
// pub const LinuxIoUring = @import("linux_io_uring.zig").LinuxIoUring;

const Logger = sig.trace.Logger("rpc.server");

test {
    _ = connection;
    _ = requests;

    _ = basic;
    // _ = LinuxIoUring;
}

/// The minimum buffer read size.
pub const MIN_READ_BUFFER_SIZE = 4096;

/// The work pool is a tagged union, representing one of various possible backends.
/// It acts merely as a reference to a specific backend's state, or a tag for stateless
/// backends.
pub const WorkPool = union(enum) {
    basic,
    // linux_io_uring: noreturn,
};

/// The basic state required for the server to operate.
pub const Context = struct {
    allocator: std.mem.Allocator,
    logger: Logger,
    rpc_hooks: *sig.rpc.Hooks,

    /// Wait group for all currently running tasks, used to wait for
    /// all of them to finish before deinitializing.
    wait_group: std.Thread.WaitGroup,
    tcp: std.net.Server,
    /// Must not be mutated.
    read_buffer_size: u32,

    /// The returned result must be pinned to a memory location before calling any methods.
    pub fn init(params: struct {
        /// Must be a thread-safe allocator.
        allocator: std.mem.Allocator,
        logger: Logger,
        rpc_hooks: *sig.rpc.Hooks,

        /// The size for the read buffer allocated to every request.
        /// Clamped to be greater than or equal to `MIN_READ_BUFFER_SIZE`.
        read_buffer_size: u32,
        /// The socket address to listen on for incoming HTTP and/or RPC requests.
        socket_addr: std.net.Address,
        /// See `@FieldType(std.net.Address.ListenOptions, "reuse_address")`.
        reuse_address: bool = false,
    }) std.net.Address.ListenError!Context {
        var tcp_server = try params.socket_addr.listen(.{
            .force_nonblocking = true,
            .reuse_address = params.reuse_address,
        });
        errdefer tcp_server.deinit();

        return .{
            .allocator = params.allocator,
            .logger = params.logger,
            .rpc_hooks = params.rpc_hooks,

            .wait_group = .{},
            .read_buffer_size = @max(params.read_buffer_size, MIN_READ_BUFFER_SIZE),
            .tcp = tcp_server,
        };
    }

    /// Blocks until all tasks are completed, and then closes the server context.
    /// Does not force the server to exit.
    pub fn joinDeinit(self: *Context) void {
        self.wait_group.wait();
        self.tcp.deinit();
    }
};

/// Spawn `serve` as a separate thread.
pub fn serveSpawn(
    exit: *std.atomic.Value(bool),
    ctx: *Context,
    work_pool: WorkPool,
) std.Thread.SpawnError!std.Thread {
    return try std.Thread.spawn(.{}, serve, .{ exit, ctx, work_pool });
}

pub const ServeError =
    basic.AcceptAndServeConnectionError;
// LinuxIoUring.AcceptAndServeConnectionsError;

/// Until `exit.load(.acquire)`, accepts and serves connections in a loop.
pub fn serve(
    /// The exit condition.
    exit: *std.atomic.Value(bool),
    /// The context to operate with.
    ctx: *Context,
    /// The pool to dispatch work to.
    work_pool: WorkPool,
) ServeError!void {
    while (!exit.load(.acquire)) {
        switch (work_pool) {
            .basic => try basic.acceptAndServeConnection(ctx),
            // .linux_io_uring => |linux| try linux.acceptAndServeConnections(ctx),
        }
    }
}

test "serveSpawn hook missing" {
    const allocator = std.testing.allocator;

<<<<<<< HEAD
    const logger_unscoped: Logger = .noop;
    const logger = logger_unscoped.withScope(@src().fn_name);

    var rpc_hooks = sig.rpc.Hooks{};
    defer rpc_hooks.deinit(allocator);

    const sock_addr = std.net.Address.initIp4(.{ 0, 0, 0, 0 }, 0);
    var server_ctx = try Context.init(.{
        .allocator = allocator,
        .logger = .from(logger),
        .rpc_hooks = &rpc_hooks,
        .socket_addr = sock_addr,
        .read_buffer_size = 4096,
        .reuse_address = true,
    });
    defer server_ctx.joinDeinit();

    const resp_str, const resp_json = try testHttpRpcJsonRequest(
        allocator,
        &server_ctx,
        .basic,
        .getHealth,
        .{},
    );
    defer {
        resp_json.deinit();
        allocator.free(resp_str);
    }

    const rpc_err = resp_json.payload.err;
    try std.testing.expectEqual(rpc_err.code, .method_not_found);
}

test "serveSpawn hook alloc" {
    const allocator = std.testing.allocator;

    const logger_unscoped: Logger = .noop;
    const logger = logger_unscoped.withScope(@src().fn_name);

    var rpc_hooks = sig.rpc.Hooks{};
    defer rpc_hooks.deinit(allocator);

    try rpc_hooks.set(allocator, struct {
        pub fn getLeaderSchedule(
            _: anytype,
            gpa: std.mem.Allocator,
            _: anytype,
        ) !sig.rpc.methods.GetLeaderSchedule.Response {
            var resp: sig.rpc.methods.GetLeaderSchedule.Response = .{ .value = .{} };
            errdefer resp.value.deinit(gpa);

            const buf = try gpa.alloc(u64, 4);
            errdefer gpa.free(buf);
            @memset(buf, 42);

            try resp.value.put(gpa, sig.core.Pubkey.ZEROES, buf);
            return resp;
        }
    }{});

    const sock_addr = std.net.Address.initIp4(.{ 0, 0, 0, 0 }, 0);
    var server_ctx = try Context.init(.{
        .allocator = allocator,
        .logger = .from(logger),
        .rpc_hooks = &rpc_hooks,
        .socket_addr = sock_addr,
        .read_buffer_size = 4096,
        .reuse_address = true,
    });
    defer server_ctx.joinDeinit();

    const resp_str, const resp_json = try testHttpRpcJsonRequest(
        allocator,
        &server_ctx,
        .basic,
        .getLeaderSchedule,
        .{
            .slot = 0,
            .config = .{},
        },
    );
    defer {
        resp_json.deinit();
        allocator.free(resp_str);
    }

    const res = try resp_json.result();
    var it = res.value.iterator();
    const entry = it.next().?;
    try std.testing.expectEqual(entry.key_ptr.*, sig.core.Pubkey.ZEROES);
    try std.testing.expectEqualSlices(u64, entry.value_ptr.*, &[_]u64{ 42, 42, 42, 42 });
    try std.testing.expectEqual(it.next(), null);
}

test "serveSpawn getSnapshot" {
    // if (sig.build_options.no_network_tests) return error.SkipZigTest;
    const allocator = std.testing.allocator;
=======
    var prng = std.Random.DefaultPrng.init(std.testing.random_seed);
    const random = prng.random();
>>>>>>> 16cbd813

    const logger_unscoped: Logger = .noop;
    const logger = logger_unscoped.withScope(@src().fn_name);

    var tmp_dir_root = std.testing.tmpDir(.{});
    defer tmp_dir_root.cleanup();
    const tmp_dir = tmp_dir_root.dir;

    // the directory into which the snapshots will be unpacked and copied to.
    var unpacked_snap_dir = try tmp_dir.makeOpenPath("snapshot", .{});
    defer unpacked_snap_dir.close();

    var accountsdb = try sig.accounts_db.AccountsDB.init(.{
        .allocator = allocator,
        .logger = .from(logger),
        .snapshot_dir = unpacked_snap_dir,
        .geyser_writer = null,
        .gossip_view = null,
        .index_allocation = .ram,
        .number_of_index_shards = 1,
    });
    defer accountsdb.deinit();

    const snap_files = try sig.accounts_db.db.findAndUnpackTestSnapshots(
        std.Thread.getCpuCount() catch 1,
        unpacked_snap_dir,
    );

    {
        // the source from which `fundAndUnpackTestSnapshots` will unpack the snapshots.
        var test_data_dir = try std.fs.cwd().openDir(sig.TEST_DATA_DIR, .{ .iterate = true });
        defer test_data_dir.close();

        try test_data_dir.copyFile(
            snap_files.full.snapshotArchiveName().constSlice(),
            unpacked_snap_dir,
            snap_files.full.snapshotArchiveName().constSlice(),
            .{},
        );
        if (snap_files.incremental()) |incremental| {
            try test_data_dir.copyFile(
                incremental.snapshotArchiveName().constSlice(),
                unpacked_snap_dir,
                incremental.snapshotArchiveName().constSlice(),
                .{},
            );
        }
        const FullAndIncrementalManifest = sig.accounts_db.snapshot.data.FullAndIncrementalManifest;
        const full_inc_manifest = try FullAndIncrementalManifest.fromFiles(
            allocator,
            .from(logger),
            unpacked_snap_dir,
            snap_files,
        );
        defer full_inc_manifest.deinit(allocator);

        const man = try accountsdb.loadFromSnapshotAndValidate(.{
            .allocator = allocator,
            .full_inc_manifest = full_inc_manifest,
            .n_threads = 1,
            .accounts_per_file_estimate = 1_500,
        });
        defer man.deinit(allocator);
    }

    var rpc_hooks = sig.rpc.Hooks{};
    defer rpc_hooks.deinit(accountsdb.allocator);

    try accountsdb.registerRPCHooks(&rpc_hooks);

    const sock_addr = std.net.Address.initIp4(.{ 0, 0, 0, 0 }, 0);
    var server_ctx = try Context.init(.{
        .allocator = allocator,
        .logger = .from(logger),
        .rpc_hooks = &rpc_hooks,
        .socket_addr = sock_addr,
        .read_buffer_size = 4096,
        .reuse_address = true,
    });
    defer server_ctx.joinDeinit();

    // var maybe_liou = try LinuxIoUring.init(&server_ctx);
    // defer if (maybe_liou) |*liou| liou.deinit();

    for ([_]?WorkPool{
        .basic,
        // TODO: see above TODO about `if (a) |*b|` on `?noreturn`.
        // if (maybe_liou != null) .{ .linux_io_uring = &maybe_liou.? } else null,
    }) |maybe_work_pool| {
        const work_pool = maybe_work_pool orelse continue;
        logger.info().logf("Running with {s}", .{@tagName(work_pool)});

        var exit = std.atomic.Value(bool).init(false);
        const serve_thread = try serveSpawn(&exit, &server_ctx, work_pool);
        defer serve_thread.join();
        defer exit.store(true, .release);

        try testExpectSnapshotResponse(
            allocator,
            unpacked_snap_dir,
            server_ctx.tcp.listen_address.getPort(),
            .full,
            snap_files.full,
        );

        if (snap_files.incremental()) |inc| {
            try testExpectSnapshotResponse(
                allocator,
                unpacked_snap_dir,
                server_ctx.tcp.listen_address.getPort(),
                .incremental,
                inc,
            );
        }
    }
}

test "serveSpawn getSnapshot missing" {
    const allocator = std.testing.allocator;

    const logger_unscoped: Logger = .noop;
    const logger = logger_unscoped.withScope(@src().fn_name);

    var rpc_hooks = sig.rpc.Hooks{};
    defer rpc_hooks.deinit(allocator);

    try rpc_hooks.set(allocator, struct {
        pub fn getSnapshot(
            _: anytype,
            _: std.mem.Allocator,
            params: sig.rpc.methods.GetSnapshot,
        ) !sig.rpc.methods.GetSnapshot.Response {
            std.debug.assert(params.get == .size);
            std.debug.assert(std.mem.eql(u8, params.path, "test-snapshot"));
            return error.Missing;
        }
    }{});

    const sock_addr = std.net.Address.initIp4(.{ 0, 0, 0, 0 }, 0);
    var server_ctx = try Context.init(.{
        .allocator = allocator,
        .logger = .from(logger),
        .rpc_hooks = &rpc_hooks,
        .socket_addr = sock_addr,
        .read_buffer_size = 4096,
        .reuse_address = true,
    });
    defer server_ctx.joinDeinit();

    var exit = std.atomic.Value(bool).init(false);
    const serve_thread = try serveSpawn(&exit, &server_ctx, .basic);
    defer serve_thread.join();
    defer exit.store(true, .release);

    var client: std.http.Client = .{ .allocator = allocator };
    defer client.deinit();

    const localhost_url_bounded = sig.utils.fmt.boundedFmt(
        "http://localhost:{d}/test-snapshot",
        .{server_ctx.tcp.listen_address.getPort()},
    );
    const localhost_url = try std.Uri.parse(localhost_url_bounded.constSlice());

    var buffer: [4096]u8 = undefined;
    var request = try client.open(.HEAD, localhost_url, .{ .server_header_buffer = &buffer });
    defer request.deinit();

    try request.send();
    try request.finish();
    try request.wait();

    try std.testing.expectEqual(request.response.status, .service_unavailable);
}

test "serveSpawn getAccountInfo" {
    // if (sig.build_options.no_network_tests) return error.SkipZigTest;
    const allocator = std.testing.allocator;

    var prng = std.Random.DefaultPrng.init(std.testing.random_seed);
    const random = prng.random();

    // const logger_unscoped: Logger = .{ .direct_print = .{ .max_level = .trace } };
    const logger_unscoped: Logger = .noop;
    const logger = logger_unscoped.withScope(@src().fn_name);

    var tmp_dir_root = std.testing.tmpDir(.{});
    defer tmp_dir_root.cleanup();
    const tmp_dir = tmp_dir_root.dir;

    // the directory into which the snapshots will be unpacked.
    var unpacked_snap_dir = try tmp_dir.makeOpenPath("snapshot", .{});
    defer unpacked_snap_dir.close();

    var accountsdb = try sig.accounts_db.AccountsDB.init(.{
        .allocator = allocator,
        .logger = .from(logger),
        .snapshot_dir = unpacked_snap_dir,
        .geyser_writer = null,
        .gossip_view = null,
        .index_allocation = .ram,
        .number_of_index_shards = 1,
    });
    defer accountsdb.deinit();

    const expected_account = try sig.core.Account.initRandom(
        allocator,
        random,
        random.uintLessThan(usize, 16),
    );
    defer expected_account.deinit(allocator);

    const expected_pubkey = sig.core.Pubkey.initRandom(random);
    const expected_slot: sig.core.Slot = 200;

    try accountsdb.account_index.expandRefCapacity(1);
    try accountsdb.putAccountSlice(
        &.{expected_account},
        &.{expected_pubkey},
        expected_slot,
    );

    var rpc_hooks = sig.rpc.Hooks{};
    defer rpc_hooks.deinit(allocator);
    try accountsdb.registerRPCHooks(&rpc_hooks);

    const test_sock_addr = std.net.Address.initIp4(.{ 0, 0, 0, 0 }, 0);
    var server_ctx = try Context.init(.{
        .allocator = allocator,
        .logger = .from(logger),
        .rpc_hooks = &rpc_hooks,
        .socket_addr = test_sock_addr,
        .read_buffer_size = 4096,
        .reuse_address = true,
    });
    defer server_ctx.joinDeinit();

    // var maybe_liou = try LinuxIoUring.init(&server_ctx);
    // defer if (maybe_liou) |*liou| liou.deinit();

    for ([_]?WorkPool{
        .basic,
        // TODO: see above TODO about `if (a) |*b|` on `?noreturn`.
        // if (maybe_liou != null) .{ .linux_io_uring = &maybe_liou.? } else null,
    }) |maybe_work_pool| {
        const work_pool = maybe_work_pool orelse continue;
        logger.info().logf("Running with {s}", .{@tagName(work_pool)});

        const resp_str, const resp_json = try testHttpRpcJsonRequest(
            allocator,
            &server_ctx,
            work_pool,
            .getAccountInfo,
            .{
                .pubkey = expected_pubkey,
                .config = .{
                    .encoding = .base64,
                },
            },
        );
        defer {
            resp_json.deinit();
            allocator.free(resp_str);
        }

        const resp_value = try resp_json.result();
        try std.testing.expectEqual(expected_slot, resp_value.context.slot);
        try std.testing.expectEqualStrings("2.0.15", resp_value.context.apiVersion);

        const raw_data = try expected_account.data.readAllocate(
            allocator,
            0,
            expected_account.data.len(),
        );
        defer allocator.free(raw_data);

        const encoded_len = std.base64.standard.Encoder.calcSize(raw_data.len);
        const encoded_data_buf = try allocator.alloc(u8, encoded_len);
        defer allocator.free(encoded_data_buf);

        const expected_value: @TypeOf(resp_value.value) = .{
            .data = .{ .encoded = .{
                std.base64.standard.Encoder.encode(encoded_data_buf, raw_data),
                .base64,
            } },
            .executable = expected_account.executable,
            .lamports = expected_account.lamports,
            .owner = expected_account.owner,
            .rentEpoch = expected_account.rent_epoch,
            .space = expected_account.data.len(),
        };
        try std.testing.expectEqualDeep(expected_value, resp_value.value);
    }
}

fn testHttpRpcJsonRequest(
    allocator: std.mem.Allocator,
    server_ctx: *Context,
    work_pool: WorkPool,
    comptime method: sig.rpc.methods.MethodAndParams.Tag,
    method_param: sig.rpc.methods.Request(method),
) !struct { []const u8, sig.rpc.response.Response(sig.rpc.methods.Request(method).Response) } {
    var exit = std.atomic.Value(bool).init(false);
    const serve_thread = try serveSpawn(&exit, server_ctx, work_pool);
    defer serve_thread.join();
    defer exit.store(true, .release);

    const localhost_url_bounded = sig.utils.fmt.boundedFmt(
        "http://localhost:{d}/",
        .{server_ctx.tcp.listen_address.getPort()},
    );
    const localhost_url = try std.Uri.parse(localhost_url_bounded.constSlice());

    const request: sig.rpc.request.Request = .{
        .id = .null,
        .method = @unionInit(sig.rpc.methods.MethodAndParams, @tagName(method), method_param),
    };
    const request_str = try std.json.stringifyAlloc(allocator, request, .{});
    defer allocator.free(request_str);

    const resp_str = try testHttpFetchSelf(allocator, .POST, localhost_url, .{
        .body = request_str,
        .headers = .{
            .content_type = .{ .override = "application/json" },
        },
    });
    errdefer allocator.free(resp_str);

    const Response = sig.rpc.methods.Request(method).Response;
    const resp_json = try sig.rpc.response.Response(Response).fromJson(allocator, resp_str);
    return .{ resp_str, resp_json };
}

fn testExpectSnapshotResponse(
    allocator: std.mem.Allocator,
    snap_dir: std.fs.Dir,
    rpc_port: u16,
    comptime kind: enum { full, incremental },
    snap_info: switch (kind) {
        .full => sig.accounts_db.snapshot.data.FullSnapshotFileInfo,
        .incremental => sig.accounts_db.snapshot.data.IncrementalSnapshotFileInfo,
    },
) !void {
    const snap_name_bounded = snap_info.snapshotArchiveName();
    const snap_name = snap_name_bounded.constSlice();

    const expected_file = try snap_dir.openFile(snap_name, .{});
    defer expected_file.close();

    const expected_data: []align(std.heap.page_size_min) const u8 = try std.posix.mmap(
        null,
        try expected_file.getEndPos(),
        std.posix.PROT.READ,
        .{ .TYPE = .PRIVATE },
        expected_file.handle,
        0,
    );
    defer std.posix.munmap(expected_data);

    const snap_url_str_bounded = sig.utils.fmt.boundedFmt(
        "http://localhost:{d}/{s}",
        .{ rpc_port, sig.utils.fmt.boundedString(&snap_name_bounded) },
    );
    const snap_url = try std.Uri.parse(snap_url_str_bounded.constSlice());

    const content_length = try testHttpFetchSelf(allocator, .HEAD, snap_url, .{});

    const actual_data = try testHttpFetchSelf(allocator, .GET, snap_url, .{});
    defer allocator.free(actual_data);

    try std.testing.expectEqual(content_length, actual_data.len);
    try std.testing.expectEqualSlices(u8, expected_data, actual_data);
}

fn testHttpFetchSelf(
    allocator: std.mem.Allocator,
    comptime http_method: std.http.Method,
    uri: std.Uri,
    opts: struct {
        headers: std.http.Client.Request.Headers = .{},
        extra_headers: []const std.http.Header = &.{},
        privileged_headers: []const std.http.Header = &.{},
        body: ?[]const u8 = null,
    },
) !(switch (http_method) {
    .HEAD => u64,
    .GET, .POST => []const u8,
    else => unreachable,
}) {
    var client: std.http.Client = .{ .allocator = allocator };
    defer client.deinit();

    var server_header_buffer: [4096 * 16]u8 = undefined;
    var request = try client.open(http_method, uri, .{
        .server_header_buffer = &server_header_buffer,
        .headers = opts.headers,
        .extra_headers = opts.extra_headers,
        .privileged_headers = opts.privileged_headers,
    });
    defer request.deinit();

    if (opts.body) |body| request.transfer_encoding = .{ .content_length = body.len };
    try request.send();
    if (opts.body) |body| try request.writer().writeAll(body);
    try request.finish();

    try request.wait();

    if (comptime http_method == .HEAD) {
        return request.response.content_length.?;
    }

    const reader = request.reader();

    const response_content = try reader.readAllAlloc(allocator, 1 << 32);
    errdefer allocator.free(response_content);

    if (request.response.content_length) |content_len| {
        try std.testing.expectEqual(content_len, response_content.len);
    }

    return response_content;
}<|MERGE_RESOLUTION|>--- conflicted
+++ resolved
@@ -120,7 +120,6 @@
 test "serveSpawn hook missing" {
     const allocator = std.testing.allocator;
 
-<<<<<<< HEAD
     const logger_unscoped: Logger = .noop;
     const logger = logger_unscoped.withScope(@src().fn_name);
 
@@ -218,10 +217,6 @@
 test "serveSpawn getSnapshot" {
     // if (sig.build_options.no_network_tests) return error.SkipZigTest;
     const allocator = std.testing.allocator;
-=======
-    var prng = std.Random.DefaultPrng.init(std.testing.random_seed);
-    const random = prng.random();
->>>>>>> 16cbd813
 
     const logger_unscoped: Logger = .noop;
     const logger = logger_unscoped.withScope(@src().fn_name);
