--- conflicted
+++ resolved
@@ -1,9 +1,10 @@
 const std = @import("std");
 const zig_network = @import("zig-network");
+const sig = @import("../lib.zig");
+
 const Allocator = std.mem.Allocator;
-<<<<<<< HEAD
 const ArrayList = std.ArrayList;
-const Atomic = std.atomic.Atomic;
+const Atomic = std.atomic.Value;
 const KeyPair = std.crypto.sign.Ed25519.KeyPair;
 const Random = std.rand.Random;
 const Socket = zig_network.Socket;
@@ -27,28 +28,6 @@
 const RepairMessage = sig.tvu.RepairMessage;
 
 const serializeRepairRequest = sig.tvu.serializeRepairRequest;
-=======
-const Atomic = std.atomic.Value;
-const KeyPair = std.crypto.sign.Ed25519.KeyPair;
-const Random = std.rand.Random;
-const Socket = zig_network.Socket;
-const ContactInfo = @import("../gossip/data.zig").ContactInfo;
-const GossipTable = @import("../gossip/table.zig").GossipTable;
-const Logger = @import("../trace/log.zig").Logger;
-const LruCacheCustom = @import("../common/lru.zig").LruCacheCustom;
-const Nonce = @import("../core/shred.zig").Nonce;
-const Pubkey = @import("../core/pubkey.zig").Pubkey;
-const RwMux = @import("../sync/mux.zig").RwMux;
-const SocketAddr = @import("../net/net.zig").SocketAddr;
-const Slot = @import("../core/time.zig").Slot;
-const RepairRequest = @import("repair_message.zig").RepairRequest;
-const serializeRepairRequest = @import("repair_message.zig").serializeRepairRequest;
-const socket_tag = @import("../gossip/data.zig").socket_tag;
-const SignedGossipData = @import("../gossip/data.zig").SignedGossipData;
-const bincode = @import("../bincode/bincode.zig");
-const RepairMessage = @import("repair_message.zig").RepairMessage;
-const LowestSlot = @import("../gossip/data.zig").LowestSlot;
->>>>>>> 726b6fa5
 
 /// TODO: redundant?
 pub fn initRepair(
@@ -150,19 +129,10 @@
     pub fn run(self: *Self) !void {
         self.logger.info("starting repair service");
         defer self.logger.info("exiting repair service");
-<<<<<<< HEAD
         var timer = try std.time.Timer.start();
         while (!self.exit.load(.Unordered)) {
             try self.sendNecessaryRepairs();
             std.time.sleep(100 * std.time.ns_per_ms -| timer.lap());
-=======
-        while (!self.exit.load(.unordered)) {
-            if (try self.initialSnapshotRepair()) |request| {
-                try self.requester.sendRepairRequest(request);
-            }
-            // TODO repair logic
-            std.time.sleep(100_000_000);
->>>>>>> 726b6fa5
         }
     }
 
