const std = @import("std");
const sig = @import("../sig.zig");
const types = @import("../rpc/types.zig");

const Logger = sig.trace.Logger;
const ScopedLogger = sig.trace.ScopedLogger;
const AtomicBool = std.atomic.Value(bool);
const KeyPair = std.crypto.sign.Ed25519.KeyPair;
const Channel = sig.sync.Channel;

const Signature = sig.core.Signature;
const Hash = sig.core.Hash;
const Pubkey = sig.core.Pubkey;
const RpcClient = sig.rpc.Client;
const TransactionInfo = sig.transaction_sender.TransactionInfo;
const Duration = sig.time.Duration;

const TRANSFER_FEE_LAMPORTS: u64 = 5000;
const MAX_AIRDROP_LAMPORTS: u64 = 5e9;
const MIN_LAMPORTS_FOR_RENT: u64 = 1e6; // This is a nonsense number but works

const MAX_RPC_RETRIES: u64 = 5;
const MAX_RPC_WAIT_FOR_SIGNATURE_CONFIRMATION: Duration = Duration.fromSecs(30);

const MAX_SIG_RETRIES: u64 = 5;
const MAX_SIG_WAIT_FOR_SIGNATURE_CONFIRMATION: Duration = Duration.fromSecs(300);

pub const KeypairAndPubkey = struct {
    keypair: KeyPair,
    pubkey: Pubkey,

    pub fn init(keypair: KeyPair) KeypairAndPubkey {
        return .{
            .keypair = keypair,
            .pubkey = Pubkey.fromPublicKey(&keypair.public_key),
        };
    }
};

pub const MockAccounts = struct {
    bank: KeypairAndPubkey,
    alice: KeypairAndPubkey,

    pub const DEFAULT: MockAccounts = .{
        .bank = KeypairAndPubkey.init(.{
            .public_key = .{ .bytes = .{ 239, 10, 4, 236, 219, 237, 69, 197, 199, 60, 117, 184, 223, 215, 132, 73, 93, 248, 200, 254, 212, 239, 251, 120, 223, 25, 201, 196, 20, 58, 163, 62 } },
            .secret_key = .{ .bytes = .{ 208, 26, 255, 64, 164, 52, 99, 120, 92, 227, 25, 240, 222, 245, 70, 77, 171, 89, 129, 64, 110, 73, 159, 230, 38, 212, 150, 202, 57, 157, 151, 175, 239, 10, 4, 236, 219, 237, 69, 197, 199, 60, 117, 184, 223, 215, 132, 73, 93, 248, 200, 254, 212, 239, 251, 120, 223, 25, 201, 196, 20, 58, 163, 62 } },
        }),
        .alice = KeypairAndPubkey.init(.{
            .public_key = .{ .bytes = .{ 3, 140, 214, 34, 176, 145, 149, 13, 169, 145, 117, 3, 98, 140, 206, 183, 20, 52, 35, 97, 89, 82, 55, 162, 13, 26, 172, 9, 77, 242, 217, 211 } },
            .secret_key = .{ .bytes = .{ 28, 57, 92, 177, 192, 198, 0, 137, 66, 122, 128, 0, 112, 193, 184, 209, 72, 187, 109, 65, 115, 173, 181, 139, 194, 185, 253, 182, 173, 110, 184, 124, 3, 140, 214, 34, 176, 145, 149, 13, 169, 145, 117, 3, 98, 140, 206, 183, 20, 52, 35, 97, 89, 82, 55, 162, 13, 26, 172, 9, 77, 242, 217, 211 } },
        }),
    };
};

pub const MockTransferService = struct {
    allocator: std.mem.Allocator,
    sender: *Channel(TransactionInfo),
    rpc_client: RpcClient,
    exit: *AtomicBool,
    logger: ScopedLogger(@typeName(Self)),
    accounts: MockAccounts = MockAccounts.DEFAULT,

    const Self = @This();

    pub fn init(
        allocator: std.mem.Allocator,
        sender: *Channel(TransactionInfo),
        rpc_client: RpcClient,
        exit: *AtomicBool,
        logger: Logger,
    ) !MockTransferService {
        return .{
            .allocator = allocator,
            .sender = sender,
            .rpc_client = rpc_client,
            .exit = exit,
            .logger = logger.withScope(@typeName(Self)),
        };
    }

    /// Run the mock transfer service
    pub fn run(self: *MockTransferService, n_transactions: u64, n_lamports_per_tx: u64) !void {
        errdefer self.exit.store(true, .monotonic);

        var prng = std.Random.DefaultPrng.init(19);
        const random = prng.random();

        if (n_lamports_per_tx < MIN_LAMPORTS_FOR_RENT) {
            @panic("transaction amount is less than MIN_LAMPORTS_FOR_RENT");
        }

        self.logger.info().logf("accounts: bank={s}, alice={s}", .{
            self.accounts.bank.pubkey,
            self.accounts.alice.pubkey,
        });

        const required_bank_balance = n_transactions * (n_lamports_per_tx + TRANSFER_FEE_LAMPORTS);

        if (required_bank_balance > MAX_AIRDROP_LAMPORTS) {
            @panic("requested transfer amount exceeds MAX_AIRDROP_LAMPORTS");
        }

        const balances = try self.getBalances(null);
        if (balances.bank < required_bank_balance) {
            self.logger.debug().log("airdropping to bank");
            try self.airdrop(self.accounts.bank.pubkey, MAX_AIRDROP_LAMPORTS);
        }

        if (balances.alice > 0) {
            self.logger.debug().log("closing alice's account");
            try self.closeAccount(random, self.accounts.alice.keypair);
        }

        _ = try self.getBalances("initial balances");

        for (0..n_transactions) |tx_i| {
            self.logger.info().logf("transfering {} lamports from bank to alice ({}/{})", .{ n_lamports_per_tx, tx_i + 1, n_transactions });
            try self.sigTransferAndWait(
                random,
                self.accounts.bank.keypair,
                self.accounts.alice.pubkey,
                n_lamports_per_tx,
            );
            self.logger.info().logf("SUCCESS - transferred {} lamports from bank to alice ({}/{})", .{ n_lamports_per_tx, tx_i + 1, n_transactions });
        }

        _ = try self.getBalances("final balances");

        try self.closeAccount(random, self.accounts.alice.keypair);

        self.exit.store(false, .monotonic);
    }

    /// Wait for a signature to be confirmed, return true if confirmed, false if failed
    pub fn waitForSignatureConfirmation(self: *MockTransferService, signature: Signature, max_wait: Duration, log: bool) !bool {
        const start = sig.time.Instant.now();
        var log_timer = try sig.time.Timer.start();
        while (start.elapsed().asNanos() < max_wait.asNanos()) {
            if (log_timer.read().asSecs() > 10) {
                const time_remaining = max_wait.asSecs() - start.elapsed().asSecs();
                if (log) {
                    self.logger.info().logf("waiting for signature confirmation ({}s remaining): {s}", .{
                        time_remaining,
                        signature,
                    });
                }
                log_timer.reset();
            }
            const signature_statuses_response = try self.rpc_client.getSignatureStatuses(
                self.allocator,
                &[_]Signature{signature},
                .{},
            );
            defer signature_statuses_response.deinit();
            const signature_statuses = try signature_statuses_response.result();
            if (signature_statuses.value[0]) |signature_status| {
                if (signature_status.confirmations == null) return true;
                if (signature_status.err) |_| return false;
            }
            std.time.sleep(sig.time.Duration.fromSecs(1).asNanos());
        }
        return false;
    }

    /// Transfer lamports via rpc from one account to another, retries transaction 5 times
    pub fn rpcTransferAndWait(self: *MockTransferService, random: std.Random, from_keypair: KeyPair, to_pubkey: Pubkey, lamports: u64) !void {
        const from_pubkey = Pubkey.fromPublicKey(&from_keypair.public_key);
        for (0..MAX_RPC_RETRIES) |_| {
            self.logger.debug().logf(
                "rpc transfer: amount={} from_pubkey={s} to_pubkey={s}",
                .{ lamports, from_pubkey, to_pubkey },
            );

            const latest_blockhash, _ = blk: {
                const blockhash_response = try self.rpc_client.getLatestBlockhash(self.allocator, .{});
                defer blockhash_response.deinit();
                const blockhash = try blockhash_response.result();
                break :blk .{
                    try Hash.parseBase58String(blockhash.value.blockhash),
                    blockhash.value.lastValidBlockHeight,
                };
            };

            const transaction = try buildTransferTansaction(
                self.allocator,
                random,
                from_keypair,
                to_pubkey,
                lamports,
                latest_blockhash,
            );
            defer transaction.deinit(self.allocator);

            const signature = blk: {
                const response = try self.rpc_client.sendTransaction(self.allocator, transaction, .{});
                defer response.deinit();
                const signature_string = response.result() catch |err| {
                    self.logger.debug().logf("rpc transfer failed with: {}", .{err});
                    return error.RpcTransferFailed;
                };
                break :blk try Signature.parseBase58String(signature_string);
            };

            const signature_confirmed = try self.waitForSignatureConfirmation(
                signature,
                MAX_RPC_WAIT_FOR_SIGNATURE_CONFIRMATION,
                false,
            );
            if (signature_confirmed) return;
        }
        return error.RpcTransferFailedMaxRetries;
    }

    /// Transfer lamports via sig from one account to another, retries transaction max
    pub fn sigTransferAndWait(
        self: *MockTransferService,
        random: std.Random,
        from_keypair: KeyPair,
        to_pubkey: Pubkey,
        lamports: u64,
    ) !void {
        for (0..MAX_SIG_RETRIES) |_| {
            const block_height = blk: {
                const block_height_response = try self.rpc_client.getBlockHeight(self.allocator, .{});
                defer block_height_response.deinit();
                const block_height = try block_height_response.result();
                break :blk block_height;
            };

            const latest_blockhash, const last_valid_block_height = blk: {
                const blockhash_response = try self.rpc_client.getLatestBlockhash(self.allocator, .{});
                defer blockhash_response.deinit();
                const blockhash = try blockhash_response.result();
                break :blk .{
                    try Hash.parseBase58String(blockhash.value.blockhash),
                    blockhash.value.lastValidBlockHeight,
                };
            };

            const transaction = try buildTransferTansaction(
                self.allocator,
                random,
                from_keypair,
                to_pubkey,
                lamports,
                latest_blockhash,
            );
            defer transaction.deinit(self.allocator);

            const transaction_info = try TransactionInfo.init(
                transaction,
                last_valid_block_height,
                null,
                null,
            );
            try self.sender.send(transaction_info);
            self.logger.info().logf("sent transaction: {s}", .{transaction_info.signature});

            const signature_confirmed = try self.waitForSignatureConfirmation(
                transaction_info.signature,
                Duration.fromMillis(@min(
                    MAX_SIG_WAIT_FOR_SIGNATURE_CONFIRMATION.asMillis(),
                    (last_valid_block_height - block_height) * 400,
                )),
                false,
            );

            if (signature_confirmed) return;
        }
        return error.SigTransferFailedMaxRetries;
    }

    /// Transfer lamports via sig from one account to another, retries transaction max
    pub fn sigTransfer(self: *MockTransferService, random: std.Random, from_keypair: KeyPair, to_pubkey: Pubkey, lamports: u64) !void {
        const latest_blockhash, const last_valid_block_height = blk: {
            const blockhash_response = try self.rpc_client.getLatestBlockhash(self.allocator, .{});
            defer blockhash_response.deinit();
            const blockhash = try blockhash_response.result();
            break :blk .{
                try Hash.parseBase58String(blockhash.value.blockhash),
                blockhash.value.lastValidBlockHeight,
            };
        };

        const transaction = try buildTransferTansaction(
            self.allocator,
            random,
            from_keypair,
            to_pubkey,
            lamports,
            latest_blockhash,
        );
        defer transaction.deinit(self.allocator);

        const transaction_info = try TransactionInfo.init(
            transaction,
            last_valid_block_height,
            null,
            null,
        );

        try self.sender.send(transaction_info);
    }

    /// Closes an account by transferring all SOL to the bank (using rpc methods)
    pub fn closeAccount(self: *MockTransferService, random: std.Random, keypair: KeyPair) !void {
        const pubkey = Pubkey.fromPublicKey(&keypair.public_key);
        const balance = try self.getBalance(pubkey);
        if (balance == 0) return;

        self.logger.debug().logf(
            "closing account: transfering {} from {s} to {s}",
            .{ balance - TRANSFER_FEE_LAMPORTS, pubkey, self.accounts.bank.pubkey },
        );
        try self.rpcTransferAndWait(
            random,
            keypair,
            self.accounts.bank.pubkey,
            balance - TRANSFER_FEE_LAMPORTS,
        );

        const new_balance = try self.getBalance(pubkey);
        if (new_balance != 0) {
            self.logger.warn().logf("close account failed: account still has {d} lamports", .{new_balance});
            return error.CloseAccountFailed;
        }
    }

    /// Get the balance of a pubkey
    pub fn getBalance(self: *MockTransferService, pubkey: Pubkey) !u64 {
        const balance_response = try self.rpc_client.getBalance(self.allocator, pubkey, .{});
        defer balance_response.deinit();
        const balance = try balance_response.result();
        return balance.value;
    }

    /// Log account balances with a message
    ///
    /// When `maybe_log_prefix` is null, no log is emitted.
    pub fn getBalances(self: *MockTransferService, maybe_log_prefix: ?[]const u8) !struct {
        bank: u64,
        alice: u64,
    } {
        const bank_balance = try self.getBalance(self.accounts.bank.pubkey);
        const alice_balance = try self.getBalance(self.accounts.alice.pubkey);
        if (maybe_log_prefix) |message_prefix| {
            self.logger.info().logf("{s}: bank={}, alice={}", .{ message_prefix, bank_balance, alice_balance });
        }
        return .{ .bank = bank_balance, .alice = alice_balance };
    }

    /// airdrops SOL to the given pubkey (using rpc methods)
    pub fn airdrop(
        self: *MockTransferService,
        pubkey: Pubkey,
        lamports: u64,
    ) !void {
        for (0..MAX_RPC_RETRIES) |_| {
            const signature = blk: {
                const response = try self.rpc_client.requestAirDrop(self.allocator, pubkey, lamports, .{});
                defer response.deinit();
                const signature_string = try response.result();
                break :blk try Signature.parseBase58String(signature_string);
            };
            const signature_confirmed = try self.waitForSignatureConfirmation(
                signature,
                MAX_RPC_WAIT_FOR_SIGNATURE_CONFIRMATION,
                false,
            );
            if (signature_confirmed) {
                return;
            }
        }
        return error.AirdropFailed;
    }

    pub fn buildTransferTansaction(
        allocator: std.mem.Allocator,
        random: std.Random,
        from_keypair: KeyPair,
        to_pubkey: Pubkey,
        lamports: u64,
        recent_blockhash: Hash,
    ) !sig.core.Transaction {
        const from_pubkey = Pubkey.fromPublicKey(&from_keypair.public_key);

        const signatures = try allocator.alloc(Signature, 1);
        errdefer allocator.free(signatures);

        const addresses = try allocator.alloc(Pubkey, 3);
        errdefer allocator.free(addresses);
        addresses[0] = from_pubkey;
        addresses[1] = to_pubkey;
<<<<<<< HEAD
        addresses[2] = try Pubkey.fromString("11111111111111111111111111111111");
=======
        // TODO: replace with system_program_id once it's available
        addresses[2] = try Pubkey.parseBase58String("11111111111111111111111111111111");
>>>>>>> 6652b8a0

        const account_indexes = try allocator.alloc(u8, 2);
        errdefer allocator.free(account_indexes);
        account_indexes[0] = 0;
        account_indexes[1] = 1;

        var data = [_]u8{0} ** 12;
        var fbs = std.io.fixedBufferStream(&data);
        const writer = fbs.writer();
        try writer.writeInt(u32, 2, .little);
        try writer.writeInt(u64, lamports, .little);

<<<<<<< HEAD
        const instructions = try allocator.alloc(sig.core.Transaction.Instruction, 1);
=======
        const instructions = try allocator.alloc(sig.core.transaction.TransactionInstruction, 1);
>>>>>>> 6652b8a0
        errdefer allocator.free(instructions);
        instructions[0] = .{
            .program_index = 2,
            .account_indexes = account_indexes,
            .data = try allocator.dupe(u8, &data),
        };

        const transaction = sig.core.Transaction{
            .signatures = signatures,
<<<<<<< HEAD
            .version = .V0,
            .signature_count = 1,
=======
            .version = .legacy,
            .signature_count = signatures.len,
>>>>>>> 6652b8a0
            .readonly_signed_count = 0,
            .readonly_unsigned_count = 1,
            .account_keys = addresses,
            .recent_blockhash = recent_blockhash,
            .instructions = instructions,
        };

        var buffer = [_]u8{0} ** sig.core.Transaction.MAX_BYTES;
        const signable = try transaction.writeSignableToSlice(&buffer);
        var noise: [KeyPair.seed_length]u8 = undefined;
        random.bytes(noise[0..]);
<<<<<<< HEAD
        transaction.signatures[0] = Signature.init((try from_keypair.sign(signable, noise)).toBytes());
=======
        transaction.signatures[0] = .{ .data = (try from_keypair.sign(signable, noise)).toBytes() };
>>>>>>> 6652b8a0

        return transaction;
    }
};<|MERGE_RESOLUTION|>--- conflicted
+++ resolved
@@ -392,12 +392,8 @@
         errdefer allocator.free(addresses);
         addresses[0] = from_pubkey;
         addresses[1] = to_pubkey;
-<<<<<<< HEAD
-        addresses[2] = try Pubkey.fromString("11111111111111111111111111111111");
-=======
         // TODO: replace with system_program_id once it's available
         addresses[2] = try Pubkey.parseBase58String("11111111111111111111111111111111");
->>>>>>> 6652b8a0
 
         const account_indexes = try allocator.alloc(u8, 2);
         errdefer allocator.free(account_indexes);
@@ -410,11 +406,7 @@
         try writer.writeInt(u32, 2, .little);
         try writer.writeInt(u64, lamports, .little);
 
-<<<<<<< HEAD
-        const instructions = try allocator.alloc(sig.core.Transaction.Instruction, 1);
-=======
         const instructions = try allocator.alloc(sig.core.transaction.TransactionInstruction, 1);
->>>>>>> 6652b8a0
         errdefer allocator.free(instructions);
         instructions[0] = .{
             .program_index = 2,
@@ -424,13 +416,8 @@
 
         const transaction = sig.core.Transaction{
             .signatures = signatures,
-<<<<<<< HEAD
-            .version = .V0,
-            .signature_count = 1,
-=======
             .version = .legacy,
             .signature_count = signatures.len,
->>>>>>> 6652b8a0
             .readonly_signed_count = 0,
             .readonly_unsigned_count = 1,
             .account_keys = addresses,
@@ -442,11 +429,7 @@
         const signable = try transaction.writeSignableToSlice(&buffer);
         var noise: [KeyPair.seed_length]u8 = undefined;
         random.bytes(noise[0..]);
-<<<<<<< HEAD
-        transaction.signatures[0] = Signature.init((try from_keypair.sign(signable, noise)).toBytes());
-=======
         transaction.signatures[0] = .{ .data = (try from_keypair.sign(signable, noise)).toBytes() };
->>>>>>> 6652b8a0
 
         return transaction;
     }
