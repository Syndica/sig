const std = @import("std");
const sig = @import("../sig.zig");
const tracy = @import("tracy");

const Backoff = @import("backoff.zig").Backoff;
const Atomic = std.atomic.Value;
const Allocator = std.mem.Allocator;

const ExitCondition = sig.sync.ExitCondition;

pub fn Channel(T: type) type {
    return struct {
        head: Position,
        tail: Position,
        closed: Atomic(bool) = Atomic(bool).init(false),
        allocator: Allocator,
        event: std.Thread.ResetEvent = .{},
        send_hook: ?*SendHook = null,

        pub const SendHook = struct {
            /// Called after the channel has pushed the value.
            after_send: *const fn (*SendHook, *Self) void = defaultAfterSend,

            fn defaultAfterSend(_: *SendHook, _: *Self) void {}
        };

        const Self = @This();
        const BLOCK_CAP = 31;
        const SHIFT = 1;
        const LAP = 32;

        const WRITTEN_TO: usize = 0b01;
        const READ_FROM: usize = 0b10;
        const DESTROYED: usize = 0b100;

        const HAS_NEXT: usize = 0b01;

        const Position = struct {
            index: Atomic(usize),
            block: Atomic(?*Buffer),

            fn deinit(pos: *Position, allocator: Allocator) void {
                if (pos.block.load(.monotonic)) |block| {
                    block.deinit(allocator);
                    allocator.destroy(block);
                }
            }
        };

        const Buffer = struct {
            next: Atomic(?*Buffer),
            slots: [BLOCK_CAP]Slot,

            fn create(allocator: Allocator) !*Buffer {
                const new = try allocator.create(Buffer);
                @memset(&new.slots, Slot.uninit);
                new.next = Atomic(?*Buffer).init(null);
                return new;
            }

            fn destroy(block: *Buffer, start: usize, allocator: Allocator) void {
                for (start..BLOCK_CAP - 1) |i| {
                    const slot = &block.slots[i];

                    if (slot.state.load(.acquire) & READ_FROM == 0 and
                        slot.state.fetchOr(DESTROYED, .acq_rel) & READ_FROM == 0)
                    {
                        return;
                    }
                }

                allocator.destroy(block);
            }

            fn deinit(block: *Buffer, allocator: Allocator) void {
                if (block.next.load(.monotonic)) |n| {
                    n.deinit(allocator);
                    allocator.destroy(n);
                }
            }
        };

        const Slot = struct {
            value: T,
            state: Atomic(usize),

            const uninit: Slot = .{
                .value = undefined,
                .state = Atomic(usize).init(0),
            };
        };

        // NOTE: if we start seeing performance problems with the channel implementation in the future
        // note that it's possible to pre-allocate an initial capacity of blocks in order to speed it up.
        pub fn init(allocator: Allocator) !Self {
            const first_block = try Buffer.create(allocator);
            const first_position: Position = .{
                .index = Atomic(usize).init(0),
                .block = Atomic(?*Buffer).init(first_block),
            };
            return .{
                .head = first_position,
                .tail = first_position,
                .allocator = allocator,
            };
        }

        pub fn deinit(channel: *Self) void {
            var head = channel.head.index.raw;
            var tail = channel.tail.index.raw;
            var block = channel.head.block.raw;

            head &= ~((@as(usize, 1) << SHIFT) - 1);
            tail &= ~((@as(usize, 1) << SHIFT) - 1);

            while (head != tail) {
                const offset = (head >> SHIFT) % LAP;

                if (offset >= BLOCK_CAP) {
                    const next = block.?.next.raw;
                    channel.allocator.destroy(block.?);
                    block = next;
                }

                head +%= (1 << SHIFT);
            }

            if (block) |b| {
                channel.allocator.destroy(b);
            }
        }

        pub fn create(allocator: Allocator) !*Self {
            const channel = try allocator.create(Self);
            channel.* = try Self.init(allocator);
            return channel;
        }

        /// to deinit channels created with `create`
        pub fn destroy(channel: *Self) void {
            channel.deinit();
            channel.allocator.destroy(channel);
        }

        pub fn close(channel: *Self) void {
            channel.closed.store(true, .monotonic);
        }

        pub fn send(channel: *Self, value: T) !void {
            const zone = tracy.Zone.init(@src(), .{ .name = "Channel.send" });
            defer zone.deinit();

            if (channel.closed.load(.monotonic)) {
                return error.ChannelClosed;
            }

            const send_hook = channel.send_hook;

            var backoff: Backoff = .{};
            var tail = channel.tail.index.load(.acquire);
            var block = channel.tail.block.load(.acquire);
            var next_block: ?*Buffer = null;

            while (true) {
                const offset = (tail >> SHIFT) % LAP;
                if (offset == BLOCK_CAP) {
                    // Another block has incremented the tail index before us,
                    // we need to wait for the next block to be installed.
                    backoff.snooze();
                    tail = channel.tail.index.load(.acquire);
                    block = channel.tail.block.load(.acquire);
                    continue;
                }

                if (offset + 1 == BLOCK_CAP and next_block == null) {
                    next_block = try Buffer.create(channel.allocator);
                }

                const new_tail = tail + (1 << SHIFT);

                // Try to increment the tail index by one to block all future producers
                // until we install the next_block and next_index.
                if (channel.tail.index.cmpxchgWeak(tail, new_tail, .seq_cst, .acquire)) |t| {
                    // We failed the CAS, another thread has installed a new tail index.
                    tail = t;
                    block = channel.tail.block.load(.acquire);
                    backoff.spin();
                } else {
                    // We won the race, now we install the next_block and next_index for other threads
                    // to see and unblock.
                    if (offset + 1 == BLOCK_CAP) {
                        // We're now one over the block cap and the next slot we write to
                        // will be inside of the next block. Wrap the offset around the block,
                        // and shift to get the next index.
                        const next_index = new_tail +% (1 << SHIFT);
                        channel.tail.block.store(next_block, .release);
                        channel.tail.index.store(next_index, .release);
                        block.?.next.store(next_block, .release);
                    } else if (next_block) |b| {
                        // When you win the CAS the time other threads snooze is from the CAS to the tail.index store above.
                        // Moving allocation after the CAS increases the amount of time other threads must snooze.
                        // Moving the allocation before the CAS lowers it, but you need to handle the install
                        // failures by de-allocating the next_block.
                        channel.allocator.destroy(b);
                    }

                    const slot = &block.?.slots[offset];
                    slot.value = value;
                    // Release the exclusive lock on the slot's value, which allows a consumer
                    // to read the data we've just assigned.
                    _ = slot.state.fetchOr(WRITTEN_TO, .release);

                    channel.event.set();

                    if (send_hook) |hook| {
                        hook.after_send(hook, channel);
                    }

                    return;
                }
            }
        }

        // Blocks until an item is received or the exit condition has been set.
        pub fn receive(self: *Self, exit: ExitCondition) error{Exit}!T {
            while (true) {
                try self.waitToReceive(exit);
                if (self.tryReceive()) |item| {
                    return item;
                }
            }
        }

        /// Waits untli the channel potentially has items, periodically checking for the ExitCondition.
        /// Must be called by only one receiver thread at a time.
        pub fn waitToReceive(channel: *Self, exit: ExitCondition) error{Exit}!void {
            while (channel.isEmpty()) {
                channel.event.timedWait(10 * std.time.ns_per_ms) catch {};
                if (exit.shouldExit()) return error.Exit;
                if (channel.event.isSet()) return channel.event.reset();
            }
        }

        /// Attempt to receive an item, returning immediately.
        /// Returns null if the channel is empty.
        pub fn tryReceive(channel: *Self) ?T {
            var backoff: Backoff = .{};
            var head = channel.head.index.load(.acquire);
            var block = channel.head.block.load(.acquire);

            while (true) {
                // Shift away the meta-data bits and get the index into whichever block we're in.
                const offset = (head >> SHIFT) % LAP;

                // This means another thread has begun the process of installing a new head block and index,
                // we just need to wait until that's done.
                if (offset == BLOCK_CAP) {
                    backoff.snooze();
                    head = channel.head.index.load(.acquire);
                    block = channel.head.block.load(.acquire);
                    continue;
                }

                // After we consume this, this will be our next head.
                var new_head = head + (1 << SHIFT);

                // A bit confusing, but this checks if the current head *doesn't* have a next block linked.
                // It's encoded as a bit in order to be able to tell without dereferencing it.
                if (new_head & HAS_NEXT == 0) {
                    // NOTE: could also be tail.index.load(.acquire), but to be safe, seq_cst RMW load
                    const tail = channel.tail.index.fetchAdd(0, .seq_cst);

                    // If the indicies are the same, the channel is empty and there's nothing to receive.
                    if (head >> SHIFT == tail >> SHIFT) {
                        return null;
                    }

                    // The head index must always be less than or equal to the tail index.
                    // Using this invariance, we can prove that if the head is in a different block than
                    // the tail, it *must* be ahead of it and in a "next" block. Hence we set the "HAS_NEXT"
                    // bit in the index.
                    if ((head >> SHIFT) / LAP != (tail >> SHIFT) / LAP) {
                        new_head |= HAS_NEXT;
                    }
                }

                // Try to install a new head index.
                if (channel.head.index.cmpxchgWeak(head, new_head, .seq_cst, .acquire)) |h| {
                    // We lost the install race against something, the new head index is acquired,
                    // and we update the block as it could have changed due to a new block being installed.
                    head = h;
                    block = channel.head.block.load(.acquire);
                    backoff.spin();
                } else {
                    // There is a consumer on the other end that should be installing the next block right now.
                    if (offset + 1 == BLOCK_CAP) {
                        // Wait until it installs the next block and update the references.
                        const next = while (true) {
                            backoff.snooze();
                            const next = block.?.next.load(.acquire);
                            if (next != null) break next.?;
                        };
                        var next_index = (new_head & ~HAS_NEXT) +% (1 << SHIFT);

                        if (next.next.load(.monotonic) != null) {
                            next_index |= HAS_NEXT;
                        }

                        channel.head.block.store(next, .release);
                        channel.head.index.store(next_index, .release);
                    }

                    // Now we should have a stable reference to a slot. Loop if there's a producer
                    // currently writing to this slot.
                    const slot = &block.?.slots[offset];
                    while (slot.state.load(.acquire) & WRITTEN_TO == 0) {
                        backoff.snooze();
                    }
                    const value = slot.value;

                    // If this is the last block, we can just destroy it.
                    if (offset + 1 == BLOCK_CAP) {
                        block.?.destroy(0, channel.allocator);
                    } else
                    // Set the slot as READ_FROM, and if DESTROYED was set, destroy the block.
                    if (slot.state.fetchOr(READ_FROM, .acq_rel) & DESTROYED != 0) {
                        block.?.destroy(offset + 1, channel.allocator);
                    }

                    return value;
                }
            }
        }

        pub fn len(channel: *Self) usize {
            while (true) {
                var tail = channel.tail.index.load(.seq_cst);
                var head = channel.head.index.load(.seq_cst);

                // Make sure `tail` wasn't modified while we were loading `head`.
                if (channel.tail.index.load(.seq_cst) == tail) {
                    // Shift out the bottom bit, which is used to indicate whether
                    // there is a next link in the block.
                    tail &= ~((@as(usize, 1) << SHIFT) - 1);
                    head &= ~((@as(usize, 1) << SHIFT) - 1);

                    // We're waiting for another thread to install the next_block
                    // and next_index, so we "mock" increment our tail as if it was installed.
                    if ((tail >> SHIFT) % (LAP - 1) == (LAP - 1)) {
                        tail +%= (1 << SHIFT);
                    }
                    if ((head >> SHIFT) % (LAP - 1) == (LAP - 1)) {
                        head +%= (1 << SHIFT);
                    }

                    // Calculate on which block link we're on. Between 0-31 is block 1, 32-63 is block 2, etc.
                    const lap = (head >> SHIFT) / LAP;
                    // Rotates the indices to fall into the first slot.
                    // (lap * LAP) is the first index of the block we're in.
                    tail -%= (lap * LAP) << SHIFT;
                    head -%= (lap * LAP) << SHIFT;

                    // Remove the lower bits.
                    tail >>= SHIFT;
                    head >>= SHIFT;

                    // Return the difference minus the number of blocks between tail and head.
                    return tail - head - tail / LAP;
                }
            }
        }

        pub fn isEmpty(channel: *Self) bool {
            const head = channel.head.index.load(.seq_cst);
            const tail = channel.tail.index.load(.seq_cst);
            // The channel is empty if the indices are pointing at the same slot.
            return (head >> SHIFT) == (tail >> SHIFT);
        }
    };
}

const expect = std.testing.expect;

test "smoke" {
    var ch = try Channel(u32).init(std.testing.allocator);
    defer ch.deinit();

    try ch.send(7);
    try expect(ch.tryReceive() == 7);

    try ch.send(8);
    try expect(ch.tryReceive() == 8);
    try expect(ch.tryReceive() == null);
}

test "len_empty_full" {
    var ch = try Channel(u32).init(std.testing.allocator);
    defer ch.deinit();

    try expect(ch.len() == 0);
    try expect(ch.isEmpty());

    try ch.send(0);

    try expect(ch.len() == 1);
    try expect(!ch.isEmpty());

    _ = ch.tryReceive().?;

    try expect(ch.len() == 0);
    try expect(ch.isEmpty());
}

test "len" {
    var ch = try Channel(u64).init(std.testing.allocator);
    defer ch.deinit();

    try expect(ch.len() == 0);

    for (0..50) |i| {
        try ch.send(i);
        try expect(ch.len() == i + 1);
    }

    for (0..50) |i| {
        _ = ch.tryReceive().?;
        try expect(ch.len() == 50 - i - 1);
    }

    try expect(ch.len() == 0);
}

test "spsc" {
    const COUNT = 100;

    const S = struct {
        fn producer(ch: *Channel(u64)) !void {
            for (0..COUNT) |i| {
                try ch.send(i);
            }
        }

        fn consumer(ch: *Channel(u64)) void {
            for (0..COUNT) |i| {
                while (true) {
                    if (ch.tryReceive()) |x| {
                        std.debug.assert(x == i);
                        break;
                    }
                }
            }
        }
    };

    var ch = try Channel(u64).init(std.testing.allocator);
    defer ch.deinit();

    const consumer = try std.Thread.spawn(.{}, S.consumer, .{&ch});
    const producer = try std.Thread.spawn(.{}, S.producer, .{&ch});

    consumer.join();
    producer.join();
}

test "send-hook" {
    const Counter = struct {
        count: usize = 0,
        hook: Channel(u64).SendHook = .{ .after_send = afterSend },

        fn afterSend(hook: *Channel(u64).SendHook, channel: *Channel(u64)) void {
            const self: *@This() = @alignCast(@fieldParentPtr("hook", hook));
            self.count += 1;
            std.debug.assert(channel.len() == self.count);
        }
    };

    const Consumer = struct {
        collected: std.ArrayList(u64),
        hook: Channel(u64).SendHook = .{ .after_send = afterSend },

        fn afterSend(hook: *Channel(u64).SendHook, channel: *Channel(u64)) void {
            const self: *@This() = @alignCast(@fieldParentPtr("hook", hook));
            const value = channel.tryReceive() orelse @panic("empty channel after send");
            self.collected.append(value) catch @panic("oom");
        }
    };

    const to_send = 100;
    const allocator = std.testing.allocator;

    var ch = try Channel(u64).init(allocator);
    defer ch.deinit();

    // Check that afterSend counts sent channel items.
    var counter = Counter{};
    ch.send_hook = &counter.hook;

    for (0..to_send) |i| try ch.send(i);
    try expect(ch.len() == to_send);
    try expect(counter.count == to_send);

    // Check that afterSend consumes any sent values.
    var consumer = Consumer{ .collected = std.ArrayList(u64).init(allocator) };
    ch.send_hook = &consumer.hook;
    defer consumer.collected.deinit();

    while (ch.tryReceive()) |_| {} // drain before starting.
    for (0..to_send) |i| try ch.send(i);
    try expect(ch.isEmpty());
    try expect(consumer.collected.items.len == to_send);
}

test "mpmc" {
    const COUNT = 100;
    const THREADS = 4;

    const S = struct {
        fn producer(ch: *Channel(u64)) !void {
            for (0..COUNT) |i| {
                try ch.send(i);
            }
        }

        fn consumer(ch: *Channel(u64), v: *[COUNT]Atomic(usize)) void {
            for (0..COUNT) |_| {
                const n = while (true) {
                    if (ch.tryReceive()) |x| break x;
                };
                _ = v[n].fetchAdd(1, .seq_cst);
            }
        }
    };

    var v: [COUNT]Atomic(usize) = .{Atomic(usize).init(0)} ** COUNT;

    var ch = try Channel(u64).init(std.testing.allocator);
    defer ch.deinit();

    var c_threads: [THREADS]std.Thread = undefined;
    var p_threads: [THREADS]std.Thread = undefined;

    for (&c_threads) |*c_thread| {
        c_thread.* = try std.Thread.spawn(.{}, S.consumer, .{ &ch, &v });
    }

    for (&p_threads) |*p_thread| {
        p_thread.* = try std.Thread.spawn(.{}, S.producer, .{&ch});
    }

    for (c_threads, p_threads) |c_thread, p_thread| {
        c_thread.join();
        p_thread.join();
    }

    for (v) |c| try expect(c.load(.seq_cst) == THREADS);
}

const Block = struct {
    num: u32 = 333,
    valid: bool = true,
    data: [1024]u8 = undefined,
};

const logger = std.log.scoped(.sync_channel_tests);

fn testUsizeReceiver(chan: anytype, recv_count: usize) void {
    var count: usize = 0;
    while (count < recv_count) {
        if (chan.tryReceive()) |_| count += 1;
    }
}

fn testUsizeSender(chan: anytype, send_count: usize) void {
    var i: usize = 0;
    while (i < send_count) : (i += 1) {
        chan.send(i) catch |err| {
            std.debug.print("could not send on chan: {any}", .{err});
            @panic("could not send on channel!");
        };
    }
}

const Packet = @import("../net/packet.zig").Packet;

fn testPacketSender(chan: anytype, total_send: usize) void {
    var i: usize = 0;
    while (i < total_send) : (i += 1) {
        const packet = Packet.ANY_EMPTY;
        chan.send(packet) catch |err| {
            std.debug.print("could not send on chan: {any}", .{err});
            @panic("could not send on channel!");
        };
    }
}

fn testPacketReceiver(chan: anytype, total_recv: usize) void {
    var count: usize = 0;
    while (count < total_recv) {
        if (chan.tryReceive()) |_| count += 1;
    }
}

pub const BenchmarkChannel = struct {
    pub const min_iterations = 10;
    pub const max_iterations = 500;

    pub const BenchmarkArgs = struct {
        name: []const u8 = "",
        n_senders: ?usize,
        receives: bool,
        is_unit_test: bool = false,
    };

    pub const args = [_]BenchmarkArgs{
        .{
            .name = "1_senders-   1_receivers ",
            .n_senders = 1,
            .receives = true,
        },
        .{
            .name = "N_senders-   0_receivers ",
            .n_senders = null, // null = num_cpus
            .receives = false,
        },
        .{
            .name = "N_senders-   1_receivers ",
            .n_senders = null, // null = num_cpus
            .receives = true,
        },
    };

    const Context = struct {
        channel: Channel(Packet),
        start: std.Thread.ResetEvent = .{},
        stop: std.atomic.Value(bool) = std.atomic.Value(bool).init(false),
        popped: std.atomic.Value(usize) = std.atomic.Value(usize).init(0),
    };

    fn runSender(ctx: *Context) !void {
        ctx.start.wait();
        while (!ctx.stop.load(.monotonic)) {
            try ctx.channel.send(Packet.ANY_EMPTY);
        }
    }

    fn runReceiver(ctx: *Context) !void {
        ctx.start.wait();
        while (!ctx.stop.load(.monotonic)) {
            std.mem.doNotOptimizeAway(ctx.channel.tryReceive() orelse continue);
            // NOTE: should happen-after len() update from tryReceive().
            ctx.popped.store(ctx.popped.load(.monotonic) + 1, .release);
        }
    }

    pub fn benchmarkSimplePacketBetterChannel(argss: BenchmarkArgs) !sig.time.Duration {
        const num_cpus = @max(1, try std.Thread.getCpuCount());
        const allocator = if (@import("builtin").is_test)
            std.testing.allocator
        else
            std.heap.c_allocator;

        var ctx = Context{ .channel = try Channel(Packet).init(allocator) };
        defer ctx.channel.deinit();

        var threads = std.ArrayList(std.Thread).init(allocator);
        defer {
            ctx.stop.store(true, .monotonic);
            for (threads.items) |t| t.join();
            threads.deinit();
        }

        const num_senders = argss.n_senders orelse num_cpus;
        for (0..num_senders) |_| {
            try threads.append(try std.Thread.spawn(.{}, runSender, .{&ctx}));
        }

        if (argss.receives) {
            try threads.append(try std.Thread.spawn(.{}, runReceiver, .{&ctx}));
        }

        ctx.start.set();
<<<<<<< HEAD
        std.Thread.sleep(1 * std.time.ns_per_s);
=======
        std.time.sleep(if (!argss.is_unit_test) std.time.ns_per_s else 10 * std.time.ns_per_ms);
>>>>>>> ed26cb24

        const popped = ctx.popped.load(.acquire); // NOTE: should happen-before len() read.
        const total = popped + ctx.channel.len();
        return .{ .ns = std.time.ns_per_s / total };
    }
};

test "BenchmarkChannel.benchmarkSimplePacketBetterChannel" {
    _ = try BenchmarkChannel.benchmarkSimplePacketBetterChannel(.{
        .n_senders = 4,
        .receives = true,
        .is_unit_test = true,
    });
}<|MERGE_RESOLUTION|>--- conflicted
+++ resolved
@@ -679,11 +679,7 @@
         }
 
         ctx.start.set();
-<<<<<<< HEAD
-        std.Thread.sleep(1 * std.time.ns_per_s);
-=======
         std.time.sleep(if (!argss.is_unit_test) std.time.ns_per_s else 10 * std.time.ns_per_ms);
->>>>>>> ed26cb24
 
         const popped = ctx.popped.load(.acquire); // NOTE: should happen-before len() read.
         const total = popped + ctx.channel.len();
