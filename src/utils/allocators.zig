const std = @import("std");
const builtin = @import("builtin");
const sig = @import("../sig.zig");

/// very similar to RecycleFBA but with a few differences:
/// - this uses an explicit T type and only returns slices of that type (instead of a generic u8)
/// - additional memory blocks are supported (instead of using a fixed-buffer-allocator approach)
/// - record serialization is supported for fast loading this memory back
/// - the global index is also returned on allocation to help with additional book-keeping
<<<<<<< HEAD
/// NOTE: T needs to have a .DEFAULT field that is used to zero out the memory allocated in `append()`
///
/// when `alloc` returns error.AllocFailed the allocation failed and the caller should try again
/// (after some records/buffers have been free'd/recycle'd).
/// If the allocation size being too to be recycled after trying to collapse smaller records
=======
///
/// when `alloc` returns error.AllocFailed the allocation failed and the caller should try again
/// (after some records/buffers have been free'd/recycle'd).
/// If the allocation size is too big to be recycled after trying to collapse smaller records
>>>>>>> f58096ac
/// (config.max_collapse_tries times) then we panic (or return error.CollapseFailed in allocUnsafe).
pub fn RecycleBuffer(comptime T: type, default_init: T, config: struct {
    /// If enabled, all operations will require an exclusive lock.
    thread_safe: bool = !builtin.single_threaded,
    max_collapse_tries: u32 = 5,
    collapse_sleep_ms: u32 = 100,
    min_split_size: u64 = 128,
}) type {
    std.debug.assert(config.min_split_size > 0);

    return struct {
        // records are used to keep track of the memory blocks
        records: std.ArrayList(Record),
        // memory holds blocks of memory ([]T) that can be allocated/deallocated
        memory: std.ArrayList([]T),
        // allocator used to alloc the memory blocks
        memory_allocator: std.mem.Allocator,
        // total number of T elements we have in memory
        capacity: u64,
<<<<<<< HEAD
=======
        // the maximum contiguous capacity we have in memory
        // NOTE: since we support multiple memory slices, this tells us the max single alloc size
        max_continguous_capacity: u64,
>>>>>>> f58096ac
        // for thread safety
        mux: std.Thread.Mutex = .{},

        // NOTE: we use the global_index to support fast loading the state
        pub const Record = struct {
            is_free: bool,
            buf: []T,
            global_index: u64,
            len: u64,
            // NOTE: this is tracked for correct usage of collapse()
            memory_index: u64,

            /// NOTE: we dont want to re-write the buf memory (that exists in `memory` field) on save
            pub const @"!bincode-config:buf": sig.bincode.FieldConfig([]T) = .{
                .skip = true,
                .default_value = &.{},
            };
        };
        const Self = @This();

        const AllocatorConfig = struct {
            memory_allocator: std.mem.Allocator,
            records_allocator: std.mem.Allocator,
        };

        pub fn init(allocator_config: AllocatorConfig) Self {
            return .{
                .records = std.ArrayList(Record).init(allocator_config.records_allocator),
                .memory = std.ArrayList([]T).init(allocator_config.records_allocator),
                .memory_allocator = allocator_config.memory_allocator,
                .capacity = 0,
<<<<<<< HEAD
=======
                .max_continguous_capacity = 0,
>>>>>>> f58096ac
            };
        }

        pub fn create(allocator_config: AllocatorConfig) !*Self {
            const self = try allocator_config.records_allocator.create(Self);
            self.* = Self.init(allocator_config);
            return self;
        }

        pub fn deinit(self: *Self) void {
            if (config.thread_safe) self.mux.lock();
            defer if (config.thread_safe) self.mux.unlock();

            for (self.memory.items) |block| {
                self.memory_allocator.free(block);
            }
            self.memory.deinit();
            self.records.deinit();
        }

        /// append a block of N elements to the manager
<<<<<<< HEAD
        pub fn append(self: *Self, n: u64) std.mem.Allocator.Error!void {
=======
        pub fn expandCapacity(self: *Self, n: u64) std.mem.Allocator.Error!void {
>>>>>>> f58096ac
            if (n == 0) return;

            if (config.thread_safe) self.mux.lock();
            defer if (config.thread_safe) self.mux.unlock();

            try self.records.ensureUnusedCapacity(1);
            try self.memory.ensureUnusedCapacity(1);

            const buf = try self.memory_allocator.alloc(T, n);
            // NOTE: we do this here so bincode serialization can work correctly
            // otherwise, we run into undefined memory which breaks bincode
            @memset(buf, default_init);

            self.records.appendAssumeCapacity(.{
                .is_free = true,
                .buf = buf,
                .global_index = self.capacity,
                .len = buf.len,
                .memory_index = self.memory.items.len,
            });
            self.memory.appendAssumeCapacity(buf);
            self.capacity += buf.len;
<<<<<<< HEAD
=======
            self.max_continguous_capacity = @max(self.max_continguous_capacity, buf.len);
>>>>>>> f58096ac
        }

        const AllocError = error{
            AllocTooBig,
            AllocFailed,
            AttemptedZeroAlloc,
            // NOTE: even though this doesnt get hit on `alloc`, zig isnt smart enough to know that
            CollapseFailed,
        } || std.mem.Allocator.Error;

        pub fn alloc(self: *Self, n: u64) AllocError!struct { []T, u64 } {
            if (config.thread_safe) self.mux.lock();
            defer if (config.thread_safe) self.mux.unlock();

            if (n == 0) return error.AttemptedZeroAlloc;

            for (0..config.max_collapse_tries) |_| {
                return self.allocUnsafe(n) catch |err| {
                    switch (err) {
                        error.CollapseFailed => {
                            if (config.thread_safe) self.mux.unlock();
                            defer if (config.thread_safe) self.mux.lock();
<<<<<<< HEAD
                            std.time.sleep(std.time.ns_per_ms * config.collapse_sleep_ms);
                            // try again -- will hit collapse again
=======
                            // wait some time and try to collapse again.
                            std.time.sleep(std.time.ns_per_ms * config.collapse_sleep_ms);
                            // NOTE: this is because there may be new free records
                            // (which were free'd by some other consumer thread) which
                            // can be collapsed and the alloc call will then succeed.
>>>>>>> f58096ac
                            continue;
                        },
                        else => return err,
                    }
                };
            }
            // not enough memory to allocate and no possible recycles will be perma stuck.
            // though its possible to recover from this, its very unlikely, so we panic
            @panic("not enough memory and collapse failed max times");
        }

        pub fn allocUnsafe(self: *Self, n: u64) AllocError!struct { []T, u64 } {
            if (n == 0) return error.AttemptedZeroAlloc;
            // this would never succeed
<<<<<<< HEAD
            if (n > self.capacity) return error.AllocTooBig;
=======
            if (n > self.max_continguous_capacity) return error.AllocTooBig;
>>>>>>> f58096ac

            // this is used to index directly into the buffer's underlying data
            var global_index: u64 = 0;
            // check for a buf to recycle
            var is_possible_to_recycle = false;
            for (self.records.items) |*record| {
                if (record.buf.len >= n) { // allocation is possible
                    if (record.is_free) {
                        record.is_free = false;
                        const buf = record.buf[0..n]; // local copy because next line will likely change the record pointer
                        _ = self.tryRecycleUnusedSpaceWithRecordUnsafe(record, n);
                        return .{ buf, global_index };
                    } else {
                        is_possible_to_recycle = true;
                    }
                }
                global_index += record.buf.len;
            }

            if (is_possible_to_recycle) {
                // they can try again later since recycle is possible
                return error.AllocFailed;
            } else {
                // try to collapse small record chunks and allocate again
                self.collapseUnsafe();
                const collapse_succeed = self.isPossibleToAllocateUnsafe(n);
                if (collapse_succeed) {
                    // exit here
                    return self.allocUnsafe(n);
                } else {
                    // up to the caller but should sleep and try collapse/alloc again
                    return error.CollapseFailed;
                }
            }
        }

        pub fn free(self: *Self, buf_ptr: [*]T) void {
            if (config.thread_safe) self.mux.lock();
            defer if (config.thread_safe) self.mux.unlock();
<<<<<<< HEAD

=======
>>>>>>> f58096ac
            for (self.records.items) |*record| {
                if (record.buf.ptr == buf_ptr) {
                    record.is_free = true;
                    return;
                }
            }
            @panic("attempt to free invalid buf");
        }

        /// frees the unused space of a buf.
        /// this is useful when a buf is initially overallocated and then resized.
        pub fn tryRecycleUnusedSpace(self: *Self, buf_ptr: [*]T, used_len: u64) bool {
            if (config.thread_safe) self.mux.lock();
            defer if (config.thread_safe) self.mux.unlock();

            for (self.records.items) |*record| {
                if (record.buf.ptr == buf_ptr) {
                    return self.tryRecycleUnusedSpaceWithRecordUnsafe(record, used_len);
                }
            }
            @panic("attempt to recycle invalid buf");
        }

        fn tryRecycleUnusedSpaceWithRecordUnsafe(self: *Self, record: *Record, used_len: u64) bool {
            const unused_len = record.buf.len -| used_len;
            if (unused_len > config.min_split_size) {
                // update the state of the record
                const split_buf = record.buf[used_len..];
                // NOTE: this record ptr is updated before the append which could invalidate the record ptr
                record.buf = record.buf[0..used_len];
                record.len = used_len;
                // add new unused record to the list
                // NOTE: errors here are unreachable because if we hit OOM, were left in a bad state
                self.records.append(.{
                    .is_free = true,
                    .buf = split_buf,
                    .global_index = record.global_index + used_len,
                    .len = split_buf.len,
                    .memory_index = record.memory_index,
                }) catch unreachable;
                return true;
            } else {
                // dont try to split if its too small
                return false;
            }
        }

        /// collapses adjacent free records into a single record.
        /// we use the memory_index to ensure we dont collapse two separate buffers
        /// into one, which would result in a segfault.
        pub fn collapseUnsafe(self: *Self) void {
            const records = &self.records;
            var i: usize = 1;
            while (i < records.items.len) {
                const prev = records.items[i - 1];
                const curr = records.items[i];

                const both_free = prev.is_free and curr.is_free;
                const shared_memory_index = prev.memory_index == curr.memory_index;

                if (both_free and shared_memory_index) {
                    records.items[i - 1].buf.len += curr.buf.len;
                    _ = records.orderedRemove(i);
                } else {
                    i += 1;
                }
            }
        }

        pub fn isPossibleToAllocateUnsafe(self: *Self, n: u64) bool {
            for (self.records.items) |*record| {
                if (record.buf.len >= n) {
                    return true;
                }
            }
            return false;
        }
    };
}

pub fn RecycleFBA(config: struct {
    /// If enabled, all operations will require an exclusive lock.
    thread_safe: bool = !builtin.single_threaded,
}) type {
    return struct {
        // this allocates the underlying memory + dynamic expansions
        // (only used on init/deinit + arraylist expansion)
        bytes_allocator: std.mem.Allocator,
        // this does the data allocations (data is returned from alloc)
        fba_allocator: std.heap.FixedBufferAllocator,
        // recycling depot
        records: std.ArrayList(Record),
        // for thread safety
        mux: std.Thread.Mutex = .{},

        const Record = struct { is_free: bool, buf: [*]u8, len: u64 };
        const AllocatorConfig = struct {
            // used for the records array
            records_allocator: std.mem.Allocator,
            // used for the underlying memory for the allocations
            bytes_allocator: std.mem.Allocator,
        };
        const Self = @This();

        pub fn init(allocator_config: AllocatorConfig, n_bytes: u64) !Self {
            const buf = try allocator_config.bytes_allocator.alloc(u8, n_bytes);
            const fba_allocator = std.heap.FixedBufferAllocator.init(buf);
            const records = std.ArrayList(Record).init(allocator_config.records_allocator);

            return .{
                .bytes_allocator = allocator_config.bytes_allocator,
                .fba_allocator = fba_allocator,
                .records = records,
            };
        }

        pub fn deinit(self: *Self) void {
            self.bytes_allocator.free(self.fba_allocator.buffer);
            self.records.deinit();
        }

        pub fn allocator(self: *Self) std.mem.Allocator {
            return std.mem.Allocator{
                .ptr = self,
                .vtable = &.{
                    .alloc = alloc,
                    .resize = resize,
                    .free = free,
                },
            };
        }

        /// creates a new file with size aligned to page_size and returns a pointer to it
        pub fn alloc(ctx: *anyopaque, n: usize, log2_align: u8, return_address: usize) ?[*]u8 {
            const self: *Self = @ptrCast(@alignCast(ctx));

            if (config.thread_safe) self.mux.lock();
            defer if (config.thread_safe) self.mux.unlock();

            if (n > self.fba_allocator.buffer.len) {
                @panic("RecycleFBA.alloc: requested size too large, make the buffer larger");
            }

            // check for a buf to recycle
            var is_possible_to_recycle = false;
            for (self.records.items) |*item| {
                if (item.len >= n and
                    std.mem.isAlignedLog2(@intFromPtr(item.buf), log2_align))
                {
                    if (item.is_free) {
                        item.is_free = false;
                        return item.buf;
                    } else {
                        // additional saftey check
                        is_possible_to_recycle = true;
                    }
                }
            }

            // TODO(PERF, x19): allocate len+1 and store is_free at index 0, `free` could then be O(1)
            // otherwise, allocate a new one
            const buf = self.fba_allocator.allocator().rawAlloc(n, log2_align, return_address) orelse {
                if (!is_possible_to_recycle) {
                    // not enough memory to allocate and no possible recycles will be perma stuck
                    // TODO(x19): loop this and have a comptime limit?
                    self.tryCollapse();
                    if (!self.isPossibleToAllocate(n, log2_align)) {
                        @panic("RecycleFBA.alloc: no possible recycles and not enough memory to allocate");
                    }

                    // try again : TODO(x19): remove the extra lock/unlock
                    if (config.thread_safe) self.mux.unlock(); // no deadlock
                    defer if (config.thread_safe) self.mux.lock();
                    return alloc(ctx, n, log2_align, return_address);
                }
                return null;
            };

            self.records.append(.{ .is_free = false, .buf = buf, .len = n }) catch {
                // std.debug.print("RecycleFBA append error: {}\n", .{ err });
                return null;
            };

            return buf;
        }

        pub fn free(ctx: *anyopaque, buf: []u8, log2_align: u8, return_address: usize) void {
            _ = log2_align;
            _ = return_address;
            const self: *Self = @ptrCast(@alignCast(ctx));

            if (config.thread_safe) self.mux.lock();
            defer if (config.thread_safe) self.mux.unlock();

            for (self.records.items) |*item| {
                if (item.buf == buf.ptr) {
                    item.is_free = true;
                    return;
                }
            }
            @panic("RecycleFBA.free: could not find buf to free");
        }

        fn resize(
            ctx: *anyopaque,
            buf: []u8,
            log2_align: u8,
            new_size: usize,
            return_address: usize,
        ) bool {
            const self: *Self = @ptrCast(@alignCast(ctx));

            if (config.thread_safe) self.mux.lock();
            defer if (config.thread_safe) self.mux.unlock();

            for (self.records.items) |*item| {
                if (item.buf == buf.ptr) {
                    if (item.len >= new_size) {
                        return true;
                    } else {
                        return self.fba_allocator.allocator().rawResize(
                            buf,
                            log2_align,
                            new_size,
                            return_address,
                        );
                    }
                }
            }

            // not supported
            return false;
        }

        pub fn isPossibleToAllocate(self: *Self, n: u64, log2_align: u8) bool {
            // direct alloc check
            const fba_size_left = self.fba_allocator.buffer.len - self.fba_allocator.end_index;
            if (fba_size_left >= n) {
                return true;
            }

            // check for a buf to recycle
            for (self.records.items) |*item| {
                if (item.len >= n and
                    std.mem.isAlignedLog2(@intFromPtr(item.buf), log2_align))
                {
                    return true;
                }
            }

            return false;
        }

        /// collapses adjacent free records into a single record
        pub fn tryCollapse(self: *Self) void {
            var new_records = std.ArrayList(Record).init(self.bytes_allocator);
            var last_was_free = false;

            for (self.records.items) |record| {
                if (record.is_free) {
                    if (last_was_free) {
                        new_records.items[new_records.items.len - 1].len += record.len;
                    } else {
                        last_was_free = true;
                        new_records.append(record) catch {
                            @panic("RecycleFBA.tryCollapse: unable to append to new_records");
                        };
                    }
                } else {
                    new_records.append(record) catch {
                        @panic("RecycleFBA.tryCollapse: unable to append to new_records");
                    };
                    last_was_free = false;
                }
            }

            self.records.deinit();
            self.records = new_records;
        }
    };
}

/// thread safe disk memory allocator
pub const DiskMemoryAllocator = struct {
    dir: std.fs.Dir,
    logger: sig.trace.Logger,
    /// The amount of memory mmap'd for a particular allocation will be `file_size * mmap_ratio`.
    /// See `alignedFileSize` and its usages to understand the relationship between an allocation
    /// size, and the size of a file, and by extension, how this then relates to the allocated
    /// address space.
    mmap_ratio: MmapRatio = 1,
    count: std.atomic.Value(u32) = std.atomic.Value(u32).init(0),
    const Self = @This();

    pub const MmapRatio = u16;

    /// Metadata stored at the end of each allocation.
    const Metadata = extern struct {
        file_index: u32,
        mmap_size: usize align(4),
    };

    /// Returns the aligned size with enough space for `size` and `Metadata` at the end.
    inline fn alignedFileSize(size: usize) usize {
        return std.mem.alignForward(usize, size + @sizeOf(Metadata), std.mem.page_size);
    }

    inline fn alignedMmapSize(
        /// Must be `= alignedFileSize(size)`.
        aligned_file_size: usize,
        mmap_ratio: MmapRatio,
    ) usize {
        return aligned_file_size *| mmap_ratio;
    }

    pub inline fn allocator(self: *Self) std.mem.Allocator {
        return .{
            .ptr = self,
            .vtable = &.{
                .alloc = alloc,
                .resize = resize,
                .free = free,
            },
        };
    }

    /// creates a new file with size aligned to page_size and returns a pointer to it.
    ///
    /// mmaps at least enough memory to the file for `size`, the metadata, and optionally
    /// more based on the `mmap_ratio` field, in order to accommodate potential growth
    /// from `resize` calls.
    fn alloc(ctx: *anyopaque, size: usize, log2_align: u8, return_address: usize) ?[*]u8 {
        _ = return_address;
        const self: *Self = @ptrCast(@alignCast(ctx));
        std.debug.assert(self.mmap_ratio != 0);

        const alignment = @as(usize, 1) << @intCast(log2_align);
        // the allocator interface shouldn't allow this (aside from the *Raw methods).
        std.debug.assert(alignment <= std.mem.page_size);

        const file_aligned_size = alignedFileSize(size);
        const aligned_mmap_size = alignedMmapSize(file_aligned_size, self.mmap_ratio);

        const file_index = self.count.fetchAdd(1, .monotonic);
        const file_name_bounded = fileNameBounded(file_index);
        const file_name = file_name_bounded.constSlice();

        const file = self.dir.createFile(file_name, .{ .read = true, .truncate = true }) catch |err| {
            self.logFailure(err, file_name);
            return null;
        };
        defer file.close();

        // resize the file
        file.setEndPos(file_aligned_size) catch |err| {
            self.logFailure(err, file_name);
            return null;
        };

        const full_alloc = std.posix.mmap(
            null,
            aligned_mmap_size,
            std.posix.PROT.READ | std.posix.PROT.WRITE,
            std.posix.MAP{ .TYPE = .SHARED },
            file.handle,
            0,
        ) catch |err| {
            self.logFailure(err, file_name);
            return null;
        };

        std.debug.assert(size <= file_aligned_size - @sizeOf(Metadata)); // sanity check
        std.mem.bytesAsValue(Metadata, full_alloc[size..][0..@sizeOf(Metadata)]).* = .{
            .file_index = file_index,
            .mmap_size = aligned_mmap_size,
        };
        return full_alloc.ptr;
    }

    /// Resizes the allocation within the bounds of the mmap'd address space if possible.
    fn resize(
        ctx: *anyopaque,
        buf: []u8,
        log2_align: u8,
        new_size: usize,
        return_address: usize,
    ) bool {
        _ = return_address;
        const self: *Self = @ptrCast(@alignCast(ctx));
        std.debug.assert(self.mmap_ratio != 0);

        const alignment = @as(usize, 1) << @intCast(log2_align);
        // the allocator interface shouldn't allow this (aside from the *Raw methods).
        std.debug.assert(alignment <= std.mem.page_size);

        const old_file_aligned_size = alignedFileSize(buf.len);
        const new_file_aligned_size = alignedFileSize(new_size);

        if (new_file_aligned_size == old_file_aligned_size) {
            return true;
        }

        const buf_ptr: [*]align(std.mem.page_size) u8 = @alignCast(buf.ptr);
        const offset = old_file_aligned_size - @sizeOf(Metadata);
        const metadata: Metadata = @bitCast(buf_ptr[offset..][0..@sizeOf(Metadata)].*);

        if (new_file_aligned_size > metadata.mmap_size) {
            return false;
        }

        const file_name_bounded = fileNameBounded(metadata.file_index);
        const file_name = file_name_bounded.constSlice();

        const file = self.dir.openFile(file_name, .{ .mode = .read_write }) catch |err| {
            self.logFailure(err, file_name);
            return false;
        };
        defer file.close();

        file.setEndPos(new_file_aligned_size) catch return false;

        std.debug.assert(new_size <= new_file_aligned_size - @sizeOf(Metadata)); // sanity check
        std.mem.bytesAsValue(Metadata, buf_ptr[new_size..][0..@sizeOf(Metadata)]).* = metadata;

        return true;
    }

    /// unmaps the memory and deletes the associated file.
    fn free(ctx: *anyopaque, buf: []u8, log2_align: u8, return_address: usize) void {
        _ = return_address;
        const self: *Self = @ptrCast(@alignCast(ctx));
        std.debug.assert(self.mmap_ratio != 0);
        std.debug.assert(buf.len != 0); // should be ensured by the allocator interface

        const alignment = @as(usize, 1) << @intCast(log2_align);
        // the allocator interface shouldn't allow this (aside from the *Raw methods).
        std.debug.assert(alignment <= std.mem.page_size);

        const file_aligned_size = alignedFileSize(buf.len);
        const mmap_aligned_size = alignedMmapSize(file_aligned_size, self.mmap_ratio);

        const buf_ptr: [*]align(std.mem.page_size) u8 = @alignCast(buf.ptr);
        const metadata: Metadata = @bitCast(buf_ptr[buf.len..][0..@sizeOf(Metadata)].*);

        const file_name_bounded = fileNameBounded(metadata.file_index);
        const file_name = file_name_bounded.constSlice();

        std.posix.munmap(buf_ptr[0..mmap_aligned_size]);
        self.dir.deleteFile(file_name) catch |err| {
            self.logFailure(err, file_name);
        };
    }

    fn logFailure(self: Self, err: anyerror, file_name: []const u8) void {
        self.logger.err().logf("Disk Memory Allocator error: {s}, filepath: {s}", .{
            @errorName(err), sig.utils.fmt.tryRealPath(self.dir, file_name),
        });
    }

    const FileNameFmtSpec = sig.utils.fmt.BoundedSpec("bin_{d}");
    inline fn fileNameBounded(file_index: u32) FileNameFmtSpec.BoundedArray(struct { u32 }) {
        return FileNameFmtSpec.fmt(.{file_index});
    }
};

/// Namespace housing the different components for the stateless failing allocator.
/// This allows easily importing everything related therein.
/// NOTE: we represent it in this way instead of as a struct like GPA, because
/// the allocator doesn't have any meaningful state to point to, being much more
/// similar to allocators like `page_allocator`, `c_allocator`, etc, except
/// parameterized at compile time.
pub const failing = struct {
    pub const Config = struct {
        alloc: Mode = .noop_or_fail,
        resize: Mode = .noop_or_fail,
        free: Mode = .noop_or_fail,
    };

    pub const Mode = enum {
        /// alloc = return null
        /// resize = return false
        /// free = noop
        noop_or_fail,
        /// Panics with 'Unexpected call to <method>'.
        panics,
        /// Asserts the method is never reached with `unreachable`.
        assert,
    };

    /// Returns a comptime-known stateless allocator where each method fails in the specified manner.
    /// By default each method is a simple failure or noop, and can be escalated to a panic which is
    /// enabled in safe and unsafe modes, or to an assertion which triggers checked illegal behaviour.
    pub inline fn allocator(config: Config) std.mem.Allocator {
        const S = struct {
            fn alloc(_: *anyopaque, _: usize, _: u8, _: usize) ?[*]u8 {
                return switch (config.alloc) {
                    .noop_or_fail => null,
                    .panics => @panic("Unexpected call to alloc"),
                    .assert => unreachable,
                };
            }
            fn resize(_: *anyopaque, _: []u8, _: u8, _: usize, _: usize) bool {
                return switch (config.resize) {
                    .noop_or_fail => false,
                    .panics => @panic("Unexpected call to resize"),
                    .assert => unreachable,
                };
            }
            fn free(_: *anyopaque, _: []u8, _: u8, _: usize) void {
                return switch (config.free) {
                    .noop_or_fail => {},
                    .panics => @panic("Unexpected call to free"),
                    .assert => unreachable,
                };
            }
        };
        comptime return .{
            .ptr = undefined,
            .vtable = &.{
                .alloc = S.alloc,
                .resize = S.resize,
                .free = S.free,
            },
        };
    }
};

test "recycle buffer: save and load" {
    const backing_allocator = std.testing.allocator;
    const X = struct {
        a: u8,
        pub const DEFAULT = .{ .a = 0 };
    };

    var allocator = RecycleBuffer(X, X.DEFAULT, .{
        .min_split_size = 10,
    }).init(.{
        .records_allocator = backing_allocator,
        .memory_allocator = backing_allocator,
    });
    defer allocator.deinit();

    // create 100 references
<<<<<<< HEAD
    try allocator.append(100);
=======
    try allocator.expandCapacity(100);
>>>>>>> f58096ac
    // [0] assume flattened memory
    const references = allocator.memory.items[0];

    // this will create two records, one len 20 and one len 80
    _ = try allocator.alloc(20);

    // bincode write to slice
    const records_size = sig.bincode.sizeOf(allocator.records.items, .{});
    const records_memory = try backing_allocator.alloc(u8, records_size);
    defer backing_allocator.free(records_memory);
    _ = try sig.bincode.writeToSlice(records_memory, allocator.records.items, .{});

    // read from slice to records
    const records = try sig.bincode.readFromSlice(
        backing_allocator,
        @TypeOf(allocator.records),
        records_memory,
        .{},
    );
    defer records.deinit();

    for (records.items) |*record| {
        record.buf = references[record.global_index..][0..record.len];
    }

    try std.testing.expectEqual(2, records.items.len);
    for (records.items, allocator.records.items) |*record, *r| {
        try std.testing.expectEqual(r.buf, record.buf);
    }
}

test "recycle buffer: freeUnused" {
    const backing_allocator = std.testing.allocator;
    const X = struct {
        a: u8,
        pub const DEFAULT = .{ .a = 0 };
    };

    var allocator = RecycleBuffer(X, X.DEFAULT, .{
        .min_split_size = 10,
    }).init(.{
        .records_allocator = backing_allocator,
        .memory_allocator = backing_allocator,
    });
    defer allocator.deinit();

    // append some memory
<<<<<<< HEAD
    try allocator.append(100);
=======
    try allocator.expandCapacity(100);
>>>>>>> f58096ac

    // alloc a slice of 100 bytes
    const bytes, _ = try allocator.alloc(100);
    defer allocator.free(bytes.ptr);

    // free the unused space
    const did_recycle = allocator.tryRecycleUnusedSpace(bytes.ptr, 50);
    try std.testing.expectEqual(true, did_recycle);

    // this should be ok now
    const bytes2, _ = try allocator.alloc(50);
    defer allocator.free(bytes2.ptr);

    const expected_ptr: [*]X = @alignCast(@ptrCast(&bytes[50]));
    try std.testing.expectEqual(expected_ptr, bytes2.ptr);
}

test "recycle allocator: tryCollapse" {
    const bytes_allocator = std.testing.allocator;
    var allocator = try RecycleFBA(.{}).init(.{
        .records_allocator = bytes_allocator,
        .bytes_allocator = bytes_allocator,
    }, 200);
    defer allocator.deinit();

    // alloc a slice of 100 bytes
    const bytes = try allocator.allocator().alloc(u8, 100);
    // alloc a slice of 100 bytes
    const bytes2 = try allocator.allocator().alloc(u8, 100);

    // free both slices
    allocator.allocator().free(bytes);
    allocator.allocator().free(bytes2);

    allocator.tryCollapse();
    // this should be ok now
    const bytes3 = try allocator.allocator().alloc(u8, 150);
    allocator.allocator().free(bytes3);
}

test "recycle allocator" {
    const bytes_allocator = std.testing.allocator;
    var allocator = try RecycleFBA(.{}).init(.{
        .records_allocator = bytes_allocator,
        .bytes_allocator = bytes_allocator,
    }, 1024);
    defer allocator.deinit();

    // alloc a slice of 100 bytes
    const bytes = try allocator.allocator().alloc(u8, 100);
    const ptr = bytes.ptr;
    // free the slice
    allocator.allocator().free(bytes);

    // realloc should be the same (ie, recycled data)
    const bytes2 = try allocator.allocator().alloc(u8, 100);
    try std.testing.expectEqual(ptr, bytes2.ptr);
    allocator.allocator().free(bytes2);

    // same result with smaller slice
    const bytes3 = try allocator.allocator().alloc(u8, 50);
    try std.testing.expectEqual(ptr, bytes3.ptr);
    allocator.allocator().free(bytes3);

    // diff result with larger slice
    const bytes4 = try allocator.allocator().alloc(u8, 200);
    try std.testing.expect(ptr != bytes4.ptr);
    allocator.allocator().free(bytes4);
}

test "disk allocator stdlib test" {
    var tmp_dir_root = std.testing.tmpDir(.{});
    defer tmp_dir_root.cleanup();
    const tmp_dir = tmp_dir_root.dir;

    for ([_]DiskMemoryAllocator.MmapRatio{
        1,  2,  3,  4,  5,
        10, 11, 12, 13, 14,
        15, 20, 21, 22, 23,
        24, 25, 30, 31, 32,
        33, 34, 35, 40, 41,
        42, 43, 44, 45, 50,
        51, 52, 53, 54, 55,
    }) |ratio| {
        var dma_state: DiskMemoryAllocator = .{
            .dir = tmp_dir,
            .logger = .noop,
            .mmap_ratio = ratio,
        };
        const dma = dma_state.allocator();

        try std.heap.testAllocator(dma);
        try std.heap.testAllocatorAligned(dma);
        try std.heap.testAllocatorLargeAlignment(dma);
        try std.heap.testAllocatorAlignedShrink(dma);
    }
}

test "disk allocator on hashmaps" {
    var tmp_dir_root = std.testing.tmpDir(.{});
    defer tmp_dir_root.cleanup();
    const tmp_dir = tmp_dir_root.dir;

    var dma_state: DiskMemoryAllocator = .{
        .dir = tmp_dir,
        .logger = .noop,
    };
    const dma = dma_state.allocator();

    var refs = std.AutoHashMap(u8, u8).init(dma);
    defer refs.deinit();

    try refs.ensureTotalCapacity(100);

    try refs.put(10, 19);

    const r = refs.get(10) orelse return error.Unreachable;
    try std.testing.expectEqual(19, r);
}

test "disk allocator on arraylists" {
    var tmp_dir_root = std.testing.tmpDir(.{});
    defer tmp_dir_root.cleanup();
    const tmp_dir = tmp_dir_root.dir;

    var dma_state: DiskMemoryAllocator = .{
        .dir = tmp_dir,
        .logger = .noop,
    };
    const dma = dma_state.allocator();

    {
        try std.testing.expectError(error.FileNotFound, tmp_dir.access("bin_0", .{})); // this should not exist

        var disk_account_refs = try std.ArrayList(u8).initCapacity(dma, 1);
        defer disk_account_refs.deinit();

        disk_account_refs.appendAssumeCapacity(19);

        try std.testing.expectEqual(19, disk_account_refs.items[0]);

        try disk_account_refs.append(21);

        try std.testing.expectEqual(19, disk_account_refs.items[0]);
        try std.testing.expectEqual(21, disk_account_refs.items[1]);

        try tmp_dir.access("bin_0", .{}); // this should exist
        try std.testing.expectError(error.FileNotFound, tmp_dir.access("bin_1", .{})); // this should not exist

        const array_ptr = try dma.create([4096]u8);
        defer dma.destroy(array_ptr);
        @memset(array_ptr, 0);

        try tmp_dir.access("bin_1", .{}); // this should now exist
    }

    try std.testing.expectError(error.FileNotFound, tmp_dir.access("bin_0", .{}));
    try std.testing.expectError(error.FileNotFound, tmp_dir.access("bin_1", .{}));
}

test "disk allocator large realloc" {
    var tmp_dir_root = std.testing.tmpDir(.{});
    defer tmp_dir_root.cleanup();
    const tmp_dir = tmp_dir_root.dir;

    var dma_state: DiskMemoryAllocator = .{
        .dir = tmp_dir,
        .logger = .noop,
    };
    const dma = dma_state.allocator();

    var page1 = try dma.alloc(u8, std.mem.page_size);
    defer dma.free(page1);

    page1 = try dma.realloc(page1, std.mem.page_size * 15);

    page1[page1.len - 1] = 10;
}<|MERGE_RESOLUTION|>--- conflicted
+++ resolved
@@ -7,18 +7,10 @@
 /// - additional memory blocks are supported (instead of using a fixed-buffer-allocator approach)
 /// - record serialization is supported for fast loading this memory back
 /// - the global index is also returned on allocation to help with additional book-keeping
-<<<<<<< HEAD
-/// NOTE: T needs to have a .DEFAULT field that is used to zero out the memory allocated in `append()`
-///
-/// when `alloc` returns error.AllocFailed the allocation failed and the caller should try again
-/// (after some records/buffers have been free'd/recycle'd).
-/// If the allocation size being too to be recycled after trying to collapse smaller records
-=======
 ///
 /// when `alloc` returns error.AllocFailed the allocation failed and the caller should try again
 /// (after some records/buffers have been free'd/recycle'd).
 /// If the allocation size is too big to be recycled after trying to collapse smaller records
->>>>>>> f58096ac
 /// (config.max_collapse_tries times) then we panic (or return error.CollapseFailed in allocUnsafe).
 pub fn RecycleBuffer(comptime T: type, default_init: T, config: struct {
     /// If enabled, all operations will require an exclusive lock.
@@ -38,12 +30,9 @@
         memory_allocator: std.mem.Allocator,
         // total number of T elements we have in memory
         capacity: u64,
-<<<<<<< HEAD
-=======
         // the maximum contiguous capacity we have in memory
         // NOTE: since we support multiple memory slices, this tells us the max single alloc size
         max_continguous_capacity: u64,
->>>>>>> f58096ac
         // for thread safety
         mux: std.Thread.Mutex = .{},
 
@@ -75,10 +64,7 @@
                 .memory = std.ArrayList([]T).init(allocator_config.records_allocator),
                 .memory_allocator = allocator_config.memory_allocator,
                 .capacity = 0,
-<<<<<<< HEAD
-=======
                 .max_continguous_capacity = 0,
->>>>>>> f58096ac
             };
         }
 
@@ -100,11 +86,7 @@
         }
 
         /// append a block of N elements to the manager
-<<<<<<< HEAD
-        pub fn append(self: *Self, n: u64) std.mem.Allocator.Error!void {
-=======
         pub fn expandCapacity(self: *Self, n: u64) std.mem.Allocator.Error!void {
->>>>>>> f58096ac
             if (n == 0) return;
 
             if (config.thread_safe) self.mux.lock();
@@ -127,10 +109,7 @@
             });
             self.memory.appendAssumeCapacity(buf);
             self.capacity += buf.len;
-<<<<<<< HEAD
-=======
             self.max_continguous_capacity = @max(self.max_continguous_capacity, buf.len);
->>>>>>> f58096ac
         }
 
         const AllocError = error{
@@ -153,16 +132,11 @@
                         error.CollapseFailed => {
                             if (config.thread_safe) self.mux.unlock();
                             defer if (config.thread_safe) self.mux.lock();
-<<<<<<< HEAD
-                            std.time.sleep(std.time.ns_per_ms * config.collapse_sleep_ms);
-                            // try again -- will hit collapse again
-=======
                             // wait some time and try to collapse again.
                             std.time.sleep(std.time.ns_per_ms * config.collapse_sleep_ms);
                             // NOTE: this is because there may be new free records
                             // (which were free'd by some other consumer thread) which
                             // can be collapsed and the alloc call will then succeed.
->>>>>>> f58096ac
                             continue;
                         },
                         else => return err,
@@ -177,11 +151,7 @@
         pub fn allocUnsafe(self: *Self, n: u64) AllocError!struct { []T, u64 } {
             if (n == 0) return error.AttemptedZeroAlloc;
             // this would never succeed
-<<<<<<< HEAD
-            if (n > self.capacity) return error.AllocTooBig;
-=======
             if (n > self.max_continguous_capacity) return error.AllocTooBig;
->>>>>>> f58096ac
 
             // this is used to index directly into the buffer's underlying data
             var global_index: u64 = 0;
@@ -221,10 +191,7 @@
         pub fn free(self: *Self, buf_ptr: [*]T) void {
             if (config.thread_safe) self.mux.lock();
             defer if (config.thread_safe) self.mux.unlock();
-<<<<<<< HEAD
-
-=======
->>>>>>> f58096ac
+
             for (self.records.items) |*record| {
                 if (record.buf.ptr == buf_ptr) {
                     record.is_free = true;
@@ -768,11 +735,7 @@
     defer allocator.deinit();
 
     // create 100 references
-<<<<<<< HEAD
-    try allocator.append(100);
-=======
     try allocator.expandCapacity(100);
->>>>>>> f58096ac
     // [0] assume flattened memory
     const references = allocator.memory.items[0];
 
@@ -820,11 +783,7 @@
     defer allocator.deinit();
 
     // append some memory
-<<<<<<< HEAD
-    try allocator.append(100);
-=======
     try allocator.expandCapacity(100);
->>>>>>> f58096ac
 
     // alloc a slice of 100 bytes
     const bytes, _ = try allocator.alloc(100);
