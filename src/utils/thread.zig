--- conflicted
+++ resolved
@@ -46,16 +46,10 @@
 
 pub fn ThreadPoolTask(comptime Entry: type) type {
     return struct {
-<<<<<<< HEAD
         task: ThreadPool.Task,
-        entry: EntryType,
-        done: std.atomic.Value(bool) = std.atomic.Value(bool).init(true),
-=======
-        task: Task,
         entry: Entry,
         available: std.atomic.Value(bool) = std.atomic.Value(bool).init(true),
         result: CallbackError!void = {},
->>>>>>> c2e60fb7
         const Self = @This();
 
         const CallbackError = blk: {
