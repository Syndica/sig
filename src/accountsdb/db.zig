//! includes the main database struct `AccountsDB`

const std = @import("std");
const sig = @import("../sig.zig");
const builtin = @import("builtin");
const zstd = @import("zstd");
const tracy = @import("tracy");

const sysvar = sig.runtime.sysvar;
const snapgen = sig.accounts_db.snapshots.generate;

const BenchTimeUnit = @import("../benchmarks.zig").BenchTimeUnit;

const Allocator = std.mem.Allocator;
const ArrayList = std.ArrayList;
const ArrayListUnmanaged = std.ArrayListUnmanaged;
const Blake3 = std.crypto.hash.Blake3;
const KeyPair = std.crypto.sign.Ed25519.KeyPair;

const BankFields = sig.core.BankFields;

const AccountFile = sig.accounts_db.accounts_file.AccountFile;
const AccountInFile = sig.accounts_db.accounts_file.AccountInFile;
const FileId = sig.accounts_db.accounts_file.FileId;
const StatusCache = sig.accounts_db.StatusCache;

const AccountsDbFields = sig.accounts_db.snapshots.AccountsDbFields;
const BankHashStats = sig.accounts_db.snapshots.BankHashStats;
const BankIncrementalSnapshotPersistence =
    sig.accounts_db.snapshots.BankIncrementalSnapshotPersistence;
const FullAndIncrementalManifest = sig.accounts_db.snapshots.FullAndIncrementalManifest;
const FullSnapshotFileInfo = sig.accounts_db.snapshots.FullSnapshotFileInfo;
const IncrementalSnapshotFileInfo = sig.accounts_db.snapshots.IncrementalSnapshotFileInfo;
const SnapshotFiles = sig.accounts_db.snapshots.SnapshotFiles;
const SnapshotManifest = sig.accounts_db.snapshots.Manifest;

const AccountDataHandle = sig.accounts_db.buffer_pool.AccountDataHandle;
const AccountIndex = sig.accounts_db.index.AccountIndex;
const AccountRef = sig.accounts_db.index.AccountRef;
const BufferPool = sig.accounts_db.buffer_pool.BufferPool;
const PubkeyShardCalculator = sig.accounts_db.index.PubkeyShardCalculator;
const ShardedPubkeyRefMap = sig.accounts_db.index.ShardedPubkeyRefMap;

const Account = sig.core.Account;
const Hash = sig.core.Hash;
const Pubkey = sig.core.Pubkey;
const Slot = sig.core.Slot;

const NestedHashTree = sig.utils.merkle_tree.NestedHashTree;
const Logger = sig.trace.log.Logger;
const GeyserWriter = sig.geyser.GeyserWriter;

const Counter = sig.prometheus.counter.Counter;
const Gauge = sig.prometheus.Gauge;
const GetMetricError = sig.prometheus.registry.GetMetricError;
const Histogram = sig.prometheus.histogram.Histogram;

const WeightedAliasSampler = sig.rand.WeightedAliasSampler;

const RwMux = sig.sync.RwMux;

const parallelUnpackZstdTarBall = sig.accounts_db.snapshots.parallelUnpackZstdTarBall;
const spawnThreadTasks = sig.utils.thread.spawnThreadTasks;
const printTimeEstimate = sig.time.estimate.printTimeEstimate;
const globalRegistry = sig.prometheus.registry.globalRegistry;

const LOG_SCOPE = "accounts_db";
const ScopedLogger = sig.trace.log.ScopedLogger(LOG_SCOPE);

pub const DB_LOG_RATE = sig.time.Duration.fromSecs(5);

pub const MERKLE_FANOUT: usize = 16;
pub const ACCOUNT_INDEX_SHARDS: usize = 8192;
pub const DELETE_ACCOUNT_FILES_MIN = 100;

/// database for accounts
///
/// Analogous to [AccountsDb](https://github.com/anza-xyz/agave/blob/4c921ca276bbd5997f809dec1dd3937fb06463cc/accounts-db/src/accounts_db.rs#L1363)
pub const AccountsDB = struct {

    // injected dependencies
    allocator: std.mem.Allocator,
    metrics: AccountsDBMetrics,
    logger: ScopedLogger,

    /// Not closed by the `AccountsDB`, but must live at least as long as it.
    snapshot_dir: std.fs.Dir,
    geyser_writer: ?*GeyserWriter,
    gossip_view: ?GossipView,

    // some static data
    number_of_index_shards: usize,

    // internal structures & data

    /// maps pubkeys to account locations
    account_index: AccountIndex,

    /// per-slot map containing a list of pubkeys and accounts.
    /// This is tracked per-slot for purge/flush
    unrooted_accounts: RwMux(SlotPubkeyAccounts),

    /// NOTE: see accountsdb/readme.md for more details on how these are used
    file_map: RwMux(FileMap),
    /// `file_map_fd_rw` is used to ensure files in the file_map are not closed while its held as a read-lock.
    /// NOTE: see accountsdb/readme.md for more details on how these are used
    file_map_fd_rw: std.Thread.RwLock,

    buffer_pool: BufferPool,

    /// Tracks how many accounts (which we have stored) are dead for a specific slot.
    /// Used during clean to queue an AccountFile for shrink if it contains
    /// a large percentage of dead accounts, or deletion if the file contains only
    /// dead accounts.
    ///
    /// When a given counter reaches 0, it is to be removed (ie, if a slot does not exist
    /// in this map, then its safe to assume it has 0 dead accounts).
    /// When a counter is first added, it must be initialized to 0.
    dead_accounts_counter: RwMux(DeadAccountsCounter),

    /// Used for filenames when flushing accounts to disk.
    // TODO: do we need this? since flushed slots will be unique
    largest_file_id: FileId,
    // TODO: integrate these values into consensus
    /// Used for flushing/cleaning/purging/shrinking.
    largest_rooted_slot: std.atomic.Value(Slot),
    /// Represents the largest slot for which all account data has been flushed to disk.
    /// Always `<= largest_rooted_slot`.
    largest_flushed_slot: std.atomic.Value(Slot),

    /// The snapshot info from which this instance was loaded from and validated against (null if that didn't happen).
    /// Used to potentially skip the first `computeAccountHashesAndLamports`.
    first_snapshot_load_info: RwMux(?SnapshotGenerationInfo),
    /// Represents the largest slot info used to generate a full snapshot, and optionally an incremental snapshot relative to it, which currently exists.
    /// It also protects access to the snapshot archive files it refers to - as in, the caller who has a lock on this has a lock on the snapshot archives.
    latest_snapshot_gen_info: RwMux(?SnapshotGenerationInfo),

    // TODO: populate this during snapshot load
    // TODO: move to Bank struct
    bank_hash_stats: RwMux(BankHashStatsMap),

    const PubkeyAndAccount = struct { pubkey: Pubkey, account: Account };

    pub const PubkeysAndAccounts = std.MultiArrayList(PubkeyAndAccount);
    pub const SlotPubkeyAccounts = std.AutoHashMap(Slot, PubkeysAndAccounts);
    pub const DeadAccountsCounter = std.AutoArrayHashMap(Slot, u64);
    pub const BankHashStatsMap = std.AutoArrayHashMapUnmanaged(Slot, BankHashStats);
    pub const FileMap = std.AutoArrayHashMapUnmanaged(FileId, AccountFile);

    pub const GossipView = struct {
        /// Used to initialize snapshot hashes to be sent to gossip.
        my_pubkey: Pubkey,
        /// Reference to the gossip service's message push queue, used to push updates to snapshot info.
        push_msg_queue: *sig.gossip.GossipService.PushMessageQueue,

        // TODO/NOTE: this will be more useful/nicer to use as a decl literal
        pub fn fromService(gossip_service: *sig.gossip.GossipService) !GossipView {
            return .{
                .my_pubkey = gossip_service.my_pubkey,
                .push_msg_queue = &gossip_service.push_msg_queue_mux,
            };
        }
    };

    pub const InitParams = struct {
        pub const Index = union(AccountIndex.AllocatorConfig.Tag) {
            ram,
            disk,
            parent: *sig.accounts_db.index.ReferenceAllocator,
        };
        allocator: std.mem.Allocator,
        logger: Logger,
        snapshot_dir: std.fs.Dir,
        geyser_writer: ?*GeyserWriter,
        gossip_view: ?GossipView,
        index_allocation: Index,
        number_of_index_shards: usize,
        /// Amount of BufferPool frames, used for cached reads. Default = 1GiB.
        buffer_pool_frames: u32 = 2 * 1024 * 1024,
    };

    pub fn init(params: InitParams) !AccountsDB {
        const zone = tracy.initZone(@src(), .{ .name = "accountsdb init" });
        defer zone.deinit();

        // init index
        const index_config: AccountIndex.AllocatorConfig = switch (params.index_allocation) {
            .disk => .{ .disk = .{ .accountsdb_dir = params.snapshot_dir } },
            .ram => .{ .ram = .{ .allocator = params.allocator } },
            .parent => |parent| .{ .parent = parent },
        };

        var account_index = try AccountIndex.init(
            params.allocator,
            params.logger,
            index_config,
            params.number_of_index_shards,
        );
        errdefer account_index.deinit();

        const metrics = try AccountsDBMetrics.init();

        // NOTE: we need the accounts directory to exist to create new account files correctly
        params.snapshot_dir.makePath("accounts") catch |err| switch (err) {
            error.PathAlreadyExists => {},
            else => |e| return e,
        };

        const buffer_pool = try BufferPool.init(params.allocator, params.buffer_pool_frames);
        errdefer buffer_pool.deinit(params.allocator);

        const unrooted_accounts = SlotPubkeyAccounts.init(params.allocator);
        const dead_accounts_counter = DeadAccountsCounter.init(params.allocator);

        return .{
            .allocator = params.allocator,
            .metrics = metrics,
            .logger = params.logger.withScope(LOG_SCOPE),
            .snapshot_dir = params.snapshot_dir,
            .geyser_writer = params.geyser_writer,
            .gossip_view = params.gossip_view,

            .number_of_index_shards = params.number_of_index_shards,

            .account_index = account_index,
            .unrooted_accounts = RwMux(SlotPubkeyAccounts).init(unrooted_accounts),
            .file_map = RwMux(FileMap).init(.{}),
            .file_map_fd_rw = .{},
            .buffer_pool = buffer_pool,
            .dead_accounts_counter = RwMux(DeadAccountsCounter).init(dead_accounts_counter),

            .largest_file_id = FileId.fromInt(0),
            .largest_rooted_slot = std.atomic.Value(Slot).init(0),
            .largest_flushed_slot = std.atomic.Value(Slot).init(0),

            .first_snapshot_load_info = RwMux(?SnapshotGenerationInfo).init(null),
            .latest_snapshot_gen_info = RwMux(?SnapshotGenerationInfo).init(null),

            .bank_hash_stats = RwMux(BankHashStatsMap).init(.{}),
        };
    }

    pub fn deinit(self: *AccountsDB) void {
        const zone = tracy.initZone(@src(), .{ .name = "accountsdb deinit" });
        defer zone.deinit();

        self.account_index.deinit();
        self.buffer_pool.deinit(self.allocator);

        {
            const unrooted_accounts, var unrooted_accounts_lg =
                self.unrooted_accounts.writeWithLock();
            defer unrooted_accounts_lg.unlock();
            var iter = unrooted_accounts.valueIterator();
            while (iter.next()) |pubkeys_and_accounts| {
                for (pubkeys_and_accounts.items(.account)) |account| account.deinit(self.allocator);
                pubkeys_and_accounts.deinit(self.allocator);
            }
            unrooted_accounts.deinit();
        }
        {
            const file_map, var file_map_lg = self.file_map.writeWithLock();
            defer file_map_lg.unlock();
            for (file_map.values()) |v| v.deinit();
            file_map.deinit(self.allocator);
        }
        {
            const dead_accounts_counter, var dead_accounts_counter_lg =
                self.dead_accounts_counter.writeWithLock();
            defer dead_accounts_counter_lg.unlock();
            dead_accounts_counter.deinit();
        }

        {
            const bank_hash_stats, var bank_hash_stats_lg =
                self.bank_hash_stats.writeWithLock();
            defer bank_hash_stats_lg.unlock();
            bank_hash_stats.deinit(self.allocator);
        }
    }

    /// easier to use load function
    pub fn loadWithDefaults(
        self: *AccountsDB,
        /// needs to be a thread-safe allocator
        allocator: std.mem.Allocator,
        /// Must have been allocated with `self.allocator`.
        full_inc_manifest: FullAndIncrementalManifest,
        n_threads: u32,
        validate: bool,
        accounts_per_file_estimate: u64,
        should_fastload: bool,
        save_index: bool,
    ) !SnapshotManifest {
        const zone = tracy.initZone(@src(), .{ .name = "accountsdb loadWithDefaults" });
        defer zone.deinit();

        const collapsed_manifest = try full_inc_manifest.collapse(self.allocator);
        errdefer collapsed_manifest.deinit(self.allocator);

        if (should_fastload) {
            var timer = try sig.time.Timer.start();
            var fastload_dir = try self.snapshot_dir.makeOpenPath("fastload_state", .{});
            defer fastload_dir.close();
            try self.fastload(fastload_dir, collapsed_manifest.accounts_db_fields);
            self.logger.info().logf("fastload: total time: {s}", .{timer.read()});
        } else {
            var load_timer = try sig.time.Timer.start();
            try self.loadFromSnapshot(
                collapsed_manifest.accounts_db_fields,
                n_threads,
                allocator,
                accounts_per_file_estimate,
            );
            self.logger.info().logf("loadFromSnapshot: total time: {s}", .{load_timer.read()});
        }

        // no need to re-save if we just loaded from a fastload
        if (save_index and !should_fastload) {
            var timer = try sig.time.Timer.start();
            _ = try self.saveStateForFastload();
            self.logger.info().logf("saveStateForFastload: total time: {s}", .{timer.read()});
        }

        if (validate) {
            const full_man = full_inc_manifest.full;
            const maybe_inc_persistence = if (full_inc_manifest.incremental) |inc|
                inc.bank_extra.snapshot_persistence
            else
                null;

            var validate_timer = try sig.time.Timer.start();
            try self.validateLoadFromSnapshot(.{
                .full_slot = full_man.bank_fields.slot,
                .expected_full = .{
                    .accounts_hash = full_man.accounts_db_fields.bank_hash_info.accounts_hash,
                    .capitalization = full_man.bank_fields.capitalization,
                },
                .expected_incremental = if (maybe_inc_persistence) |inc_persistence| .{
                    .accounts_hash = inc_persistence.incremental_hash,
                    .capitalization = inc_persistence.incremental_capitalization,
                } else null,
            });
            self.logger.info().logf(
                "validateLoadFromSnapshot: total time: {s}",
                .{validate_timer.read()},
            );
        }

        return collapsed_manifest;
    }

    /// easier to use load function
    pub fn loadFromSnapshotAndValidate(
        self: *AccountsDB,
        params: struct {
            /// needs to be a thread-safe allocator
            allocator: std.mem.Allocator,
            /// Must have been allocated with `self.allocator`.
            full_inc_manifest: FullAndIncrementalManifest,
            n_threads: u32,
            accounts_per_file_estimate: u64,
        },
    ) !SnapshotManifest {
        const allocator = params.allocator;
        const full_inc_manifest = params.full_inc_manifest;
        const n_threads = params.n_threads;
        const accounts_per_file_estimate = params.accounts_per_file_estimate;

        const collapsed_manifest = try full_inc_manifest.collapse(self.allocator);
        errdefer collapsed_manifest.deinit(self.allocator);

        {
            var load_timer = try sig.time.Timer.start();
            try self.loadFromSnapshot(
                collapsed_manifest.accounts_db_fields,
                n_threads,
                allocator,
                accounts_per_file_estimate,
            );
            self.logger.info().logf("loadFromSnapshot: total time: {s}", .{load_timer.read()});
        }

        {
            const full_man = full_inc_manifest.full;
            const maybe_inc_persistence = if (full_inc_manifest.incremental) |inc|
                inc.bank_extra.snapshot_persistence
            else
                null;

            var validate_timer = try sig.time.Timer.start();
            try self.validateLoadFromSnapshot(.{
                .full_slot = full_man.bank_fields.slot,
                .expected_full = .{
                    .accounts_hash = full_man.accounts_db_fields.bank_hash_info.accounts_hash,
                    .capitalization = full_man.bank_fields.capitalization,
                },
                .expected_incremental = if (maybe_inc_persistence) |inc_persistence| .{
                    .accounts_hash = inc_persistence.incremental_hash,
                    .capitalization = inc_persistence.incremental_capitalization,
                } else null,
            });
            self.logger.info().logf(
                "validateLoadFromSnapshot: total time: {s}",
                .{validate_timer.read()},
            );
        }

        return collapsed_manifest;
    }

    pub fn saveStateForFastload(
        self: *AccountsDB,
    ) !void {
        const zone = tracy.initZone(@src(), .{ .name = "accountsdb fastsaveStateForFastloadload" });
        defer zone.deinit();

        self.logger.info().log("running saveStateForFastload...");
        var fastload_dir = try self.snapshot_dir.makeOpenPath("fastload_state", .{});
        defer fastload_dir.close();
        try self.account_index.saveToDisk(fastload_dir);
    }

    pub fn fastload(
        self: *AccountsDB,
        dir: std.fs.Dir,
        snapshot_manifest: AccountsDbFields,
    ) !void {
        const zone = tracy.initZone(@src(), .{ .name = "accountsdb fastload" });
        defer zone.deinit();

        self.logger.info().log("running fastload...");

        var accounts_dir = try self.snapshot_dir.openDir("accounts", .{});
        defer accounts_dir.close();

        const n_account_files = snapshot_manifest.file_map.count();
        self.logger.info().logf("found {d} account files", .{n_account_files});
        std.debug.assert(n_account_files > 0);

        const file_map, var file_map_lg = self.file_map.writeWithLock();
        defer file_map_lg.unlock();
        try file_map.ensureTotalCapacity(self.allocator, n_account_files);

        self.logger.info().log("loading account files");
        const file_info_map = snapshot_manifest.file_map;
        for (file_info_map.keys(), file_info_map.values()) |slot, file_info| {
            // read accounts file
            var accounts_file = blk: {
                const file_name_bounded = sig.utils.fmt.boundedFmt(
                    "{d}.{d}",
                    .{ slot, file_info.id.toInt() },
                );
                const file_name = file_name_bounded.constSlice();
                const accounts_file = accounts_dir.openFile(file_name, .{
                    .mode = .read_write,
                }) catch |err| {
                    self.logger.err().logf(
                        "Failed to open accounts/{s}: {s}",
                        .{ file_name, @errorName(err) },
                    );
                    return err;
                };
                errdefer accounts_file.close();

                break :blk AccountFile.init(accounts_file, file_info, slot) catch |err| {
                    self.logger.err().logf(
                        "failed to *open* AccountsFile {s}: {s}\n",
                        .{ file_name, @errorName(err) },
                    );
                    return err;
                };
            };
            errdefer accounts_file.deinit();

            // NOTE: no need to validate since we are fast loading

            // track file
            const file_id = file_info.id;
            file_map.putAssumeCapacityNoClobber(file_id, accounts_file);
            self.largest_file_id = FileId.max(self.largest_file_id, file_id);
            _ = self.largest_rooted_slot.fetchMax(slot, .release);
            self.largest_flushed_slot.store(self.largest_rooted_slot.load(.acquire), .release);
        }

        // NOTE: index loading was the most expensive part which we fastload here
        try self.account_index.loadFromDisk(dir);
    }

    /// loads the account files and generates the account index from a snapshot
    pub fn loadFromSnapshot(
        self: *AccountsDB,
        /// Account file info map from the snapshot manifest.
        snapshot_manifest: AccountsDbFields,
        n_threads: u32,
        /// needs to be a thread-safe allocator
        per_thread_allocator: std.mem.Allocator,
        accounts_per_file_estimate: u64,
    ) !void {
        const zone = tracy.initZone(@src(), .{ .name = "accountsdb loadFromSnapshot" });
        defer zone.deinit();

        self.logger.info().log("running loadFromSnapshot...");

        // used to read account files
        const n_parse_threads = n_threads;
        // used to merge thread results
        const n_combine_threads = n_threads;

        var accounts_dir = try self.snapshot_dir.openDir("accounts", .{});
        defer accounts_dir.close();

        const n_account_files = snapshot_manifest.file_map.count();
        self.logger.info().logf("found {d} account files", .{n_account_files});
        std.debug.assert(n_account_files > 0);

        // prealloc the references
        const n_accounts_estimate = n_account_files * accounts_per_file_estimate;
        try self.account_index.expandRefCapacity(n_accounts_estimate);

        {
            const bhs, var bhs_lg = try self.getOrInitBankHashStats(snapshot_manifest.slot);
            defer bhs_lg.unlock();
            bhs.accumulate(snapshot_manifest.bank_hash_info.stats);
        }

        // setup the parallel indexing
        const loading_threads = try self.allocator.alloc(AccountsDB, n_parse_threads);
        defer self.allocator.free(loading_threads);

        try initLoadingThreads(per_thread_allocator, loading_threads, self);
        defer deinitLoadingThreads(per_thread_allocator, loading_threads);

        self.logger.info().logf(
            "[{d} threads]: running loadAndVerifyAccountsFiles...",
            .{n_parse_threads},
        );
        try spawnThreadTasks(
            self.allocator,
            loadAndVerifyAccountsFilesMultiThread,
            .{
                .data_len = n_account_files,
                .max_threads = n_parse_threads,
                .params = .{
                    loading_threads,
                    accounts_dir,
                    snapshot_manifest.file_map,
                    accounts_per_file_estimate,
                },
            },
        );

        // if geyser, send end of data signal
        if (self.geyser_writer) |geyser_writer| {
            const end_of_snapshot: sig.geyser.core.VersionedAccountPayload = .EndOfSnapshotLoading;
            try geyser_writer.writePayloadToPipe(end_of_snapshot);
        }

        var merge_timer = try sig.time.Timer.start();
        try self.mergeMultipleDBs(loading_threads, n_combine_threads);
        self.logger.debug().logf("mergeMultipleDBs: total time: {}", .{merge_timer.read()});
    }

    /// Initializes a slice of children `AccountsDB`s, used to divide the work of loading from a snapshot.
    ///
    /// If successful, the caller is responsible for calling `deinitLoadingThreads(per_thread_allocator, loading_threads)`.
    ///
    /// On error, all resources which were allocated before encountering the error are freed, and the caller
    /// is to assume `loaoding_threads` points to undefined memory.
    fn initLoadingThreads(
        per_thread_allocator: std.mem.Allocator,
        /// Entirely overwritten, the caller should not assume retention of any information.
        loading_threads: []AccountsDB,
        parent: *AccountsDB,
    ) !void {
        const zone = tracy.initZone(@src(), .{ .name = "accountsdb initLoadingThreads" });
        defer zone.deinit();

        @memset(loading_threads, undefined);

        for (loading_threads, 0..) |*loading_thread, init_count| {
            errdefer deinitLoadingThreads(per_thread_allocator, loading_threads[0..init_count]);
            loading_thread.* = try AccountsDB.init(.{
                .allocator = per_thread_allocator,
                .snapshot_dir = parent.snapshot_dir,
                .geyser_writer = parent.geyser_writer,
                .number_of_index_shards = parent.number_of_index_shards,

                // dont spam the logs with init information (we set it after)
                .logger = .noop,
                // loading threads would never need to generate a snapshot, therefore it doesn't need a view into gossip.
                .gossip_view = null,
                // we set this to use the disk reference allocator if we already have one (ram allocator doesn't allocate on init)
                .index_allocation = .{ .parent = &parent.account_index.reference_allocator },
            });

            loading_thread.logger = parent.logger;
            // 1) delete the old ptr so we dont leak
            per_thread_allocator.destroy(loading_thread.account_index.reference_manager);
            // 2) set the new ptr to the main index
            loading_thread.account_index.reference_manager = parent.account_index.reference_manager;
        }
    }

    /// At this point, there will be three groups of resources we care about per loading thread:
    /// 1) The `AccountRef`s themselves.
    /// 2) The ref hashmaps (`Map(Pubkey, *AccountRef)`).
    /// 3) The account file maps (`Map(FileId, AccountFile)`).
    ///
    /// What happens:
    /// 2) and 3) will be copied into the main index so we can deinit them, while 1) will
    /// continue to exist on the heap and its ownership is given to the main index
    fn deinitLoadingThreads(
        per_thread_allocator: std.mem.Allocator,
        loading_threads: []AccountsDB,
    ) void {
        const zone = tracy.initZone(@src(), .{ .name = "accountsdb deinitLoadingThreads" });
        defer zone.deinit();

        for (loading_threads) |*loading_thread| {
            // NOTE: deinit hashmap, dont close the files
            const file_map, var file_map_lg = loading_thread.file_map.writeWithLock();
            defer file_map_lg.unlock();
            file_map.deinit(per_thread_allocator);

            loading_thread.account_index.deinitLoadingThread();
            loading_thread.buffer_pool.deinit(per_thread_allocator);
        }
    }

    /// multithread entrypoint into loadAndVerifyAccountsFiles.
    pub fn loadAndVerifyAccountsFilesMultiThread(
        loading_threads: []AccountsDB,
        accounts_dir: std.fs.Dir,
        file_info_map: AccountsDbFields.FileMap,
        accounts_per_file_estimate: u64,
        task: sig.utils.thread.TaskParams,
    ) !void {
        const zone = tracy.initZone(@src(), .{
            .name = "accountsdb loadAndVerifyAccountsFilesMultiThread",
        });
        defer zone.deinit();

        const thread_db = &loading_threads[task.thread_id];
        try thread_db.loadAndVerifyAccountsFiles(
            accounts_dir,
            accounts_per_file_estimate,
            file_info_map,
            task.start_index,
            task.end_index,
            task.thread_id == 0,
        );
    }

    /// loads and verifies the account files into the threads file map
    /// and stores the accounts into the threads index
    pub fn loadAndVerifyAccountsFiles(
        self: *AccountsDB,
        accounts_dir: std.fs.Dir,
        accounts_per_file_est: usize,
        file_info_map: AccountsDbFields.FileMap,
        file_map_start_index: usize,
        file_map_end_index: usize,
        // when we multithread this function we only want to print on the first thread
        print_progress: bool,
    ) !void {
        const zone = tracy.initZone(@src(), .{ .name = "accountsdb loadAndVerifyAccountsFiles" });
        defer zone.deinit();

        // NOTE: we can hold this lock for the entire function
        // because nothing else should be access the filemap
        // while loading from a snapshot
        const file_map, var file_map_lg = self.file_map.writeWithLock();
        defer file_map_lg.unlock();

        const n_account_files = file_map_end_index - file_map_start_index;
        try file_map.ensureTotalCapacity(self.allocator, n_account_files);

        const n_shards = self.account_index.pubkey_ref_map.numberOfShards();
        const shard_counts = try self.allocator.alloc(usize, n_shards);
        defer self.allocator.free(shard_counts);
        @memset(shard_counts, 0);

        // allocate all the references in one shot with a wrapper allocator
        // without this large allocation, snapshot loading is very slow
        const n_accounts_estimate = n_account_files * accounts_per_file_est;
        const reference_manager = self.account_index.reference_manager;

        var reference_bufs = try ArrayList([]AccountRef).initCapacity(
            self.allocator,
            n_account_files,
        );
        defer reference_bufs.deinit();
        var global_indices = try ArrayList(u64).initCapacity(self.allocator, n_account_files);
        defer global_indices.deinit();

        try reference_manager.expandCapacity(n_accounts_estimate);

        var timer = try sig.time.Timer.start();
        var progress_timer = try sig.time.Timer.start();

        if (n_account_files > std.math.maxInt(AccountIndex.SlotRefMap.Size)) {
            return error.FileMapTooBig;
        }
        // its ok to hold this lock for the entire function because nothing else
        // should be accessing the account index while loading from a snapshot
        const slot_reference_map, var slot_reference_map_lg =
            self.account_index.slot_reference_map.writeWithLock();
        defer slot_reference_map_lg.unlock();
        try slot_reference_map.ensureTotalCapacity(@intCast(n_account_files));

        // init storage which holds temporary account data per slot
        // which is eventually written to geyser
        var geyser_slot_storage: ?*GeyserTmpStorage = null;
        const geyser_is_enabled = self.geyser_writer != null;
        if (geyser_is_enabled) {
            geyser_slot_storage =
                try self.allocator.create(GeyserTmpStorage);
            geyser_slot_storage.?.* =
                try GeyserTmpStorage.init(self.allocator, n_accounts_estimate);
        }
        defer {
            if (geyser_slot_storage) |storage| {
                storage.deinit(self.allocator);
                self.allocator.destroy(storage);
            }
        }

        var n_accounts_total: u64 = 0;
        for (
            file_info_map.keys()[file_map_start_index..file_map_end_index],
            file_info_map.values()[file_map_start_index..file_map_end_index],
            1..,
        ) |slot, file_info, file_count| {
            // read accounts file
            var accounts_file = blk: {
                const file_name_bounded = sig.utils.fmt.boundedFmt(
                    "{d}.{d}",
                    .{ slot, file_info.id.toInt() },
                );
                const file_name = file_name_bounded.constSlice();

                const accounts_file = accounts_dir.openFile(file_name, .{
                    .mode = .read_write,
                }) catch |err| {
                    self.logger.err().logf("Failed to open {s}: {s}", .{
                        try accounts_dir.realpathAlloc(self.allocator, file_name),
                        @errorName(err),
                    });
                    return err;
                };
                errdefer accounts_file.close();

                break :blk AccountFile.init(accounts_file, file_info, slot) catch |err| {
                    self.logger.err().logf("failed to *open* AccountsFile {s}: {s}\n", .{
                        file_name,
                        @errorName(err),
                    });
                    return err;
                };
            };
            var accounts_file_moved_to_filemap = false;
            defer if (!accounts_file_moved_to_filemap) accounts_file.deinit();

            const n_accounts_this_slot = blk: {
                var n_accounts: usize = 0;

                var iter = accounts_file.iterator(self.allocator, &self.buffer_pool);
                while (try iter.nextNoData()) |account| {
                    n_accounts += 1;
                    _ = account;
                }
                break :blk n_accounts;
            };

            if (n_accounts_this_slot == 0) continue;

            const references_buf, const ref_global_index =
                try reference_manager.alloc(n_accounts_this_slot);

            try reference_bufs.append(references_buf);
            try global_indices.append(ref_global_index);

            // index the account file
            var slot_references = std.ArrayListUnmanaged(AccountRef).initBuffer(references_buf);

            indexAndValidateAccountFile(
                self.allocator,
                &self.buffer_pool,
                &accounts_file,
                self.account_index.pubkey_ref_map.shard_calculator,
                shard_counts,
                &slot_references,
                // ! we collect the accounts and pubkeys into geyser storage here
                geyser_slot_storage,
            ) catch |err| {
                if (err == ValidateAccountFileError.OutOfReferenceMemory) {
                    // NOTE: is this even possible now?
                    std.debug.panic(
                        "accounts-per-file-estimate too small ({d}), " ++
                            "increase (using flag '-a') and try again...",
                        .{accounts_per_file_est},
                    );
                } else {
                    self.logger.err().logf(
                        "failed to *validate/index* AccountsFile: {d}.{d}: {s}\n",
                        .{ accounts_file.slot, accounts_file.id.toInt(), @errorName(err) },
                    );
                }
            };

            const file_id = file_info.id;
            file_map.putAssumeCapacityNoClobber(file_id, accounts_file);
            accounts_file_moved_to_filemap = true;

            // track slice of references per slot
            n_accounts_total += n_accounts_this_slot;
            slot_reference_map.putAssumeCapacityNoClobber(
                slot,
                slot_references,
            );

            // write to geyser
            if (geyser_is_enabled) {
                // SAFE: will always be set if geyser_is_enabled
                var geyser_storage = geyser_slot_storage.?;

                // SAFE: will always be set if geyser_is_enabled
                const geyser_writer = self.geyser_writer.?;

                // ! reset memory for the next slot
                defer geyser_storage.reset(self.allocator);

                const data_versioned: sig.geyser.core.VersionedAccountPayload = .{
                    .AccountPayloadV1 = .{
                        .accounts = geyser_storage.accounts.items,
                        .pubkeys = geyser_storage.pubkeys.items,
                        .slot = slot,
                    },
                };
                try geyser_writer.writePayloadToPipe(data_versioned);
            }

            self.largest_file_id = FileId.max(self.largest_file_id, file_id);
            _ = self.largest_rooted_slot.fetchMax(slot, .release);
            self.largest_flushed_slot.store(self.largest_rooted_slot.load(.acquire), .release);

            if (print_progress and progress_timer.read().asNanos() > DB_LOG_RATE.asNanos()) {
                printTimeEstimate(
                    self.logger,
                    &timer,
                    n_account_files,
                    file_count,
                    "loading account files",
                    "thread0",
                );
                progress_timer.reset();
            }
        }

        // NOTE: this is good for debugging what to set `accounts_per_file_est` to
        if (print_progress) {
            self.logger.info().logf("accounts_per_file: actual vs estimated: {d} vs {d}", .{
                n_accounts_total / n_account_files,
                accounts_per_file_est,
            });
        }

        {
            const pubkey_ref_map_zone = tracy.initZone(@src(), .{
                .name = "accountsdb loadAndVerifyAccountsFiles pubkey_ref_map.ensureTotalCapacity",
            });
            defer pubkey_ref_map_zone.deinit();

            // allocate enough memory
            try self.account_index.pubkey_ref_map.ensureTotalCapacity(shard_counts);
        }

        // PERF: can probs be faster if you sort the pubkeys first, and then you know
        // it will always be a search for a free spot, and not search for a match

        {
            const index_build_zone = tracy.initZone(@src(), .{
                .name = "accountsdb loadAndVerifyAccountsFiles building index",
            });
            defer index_build_zone.deinit();

            timer.reset();

            for (
                0..,
                reference_bufs.items,
                global_indices.items,
            ) |i_ref_buf, reference_buf, global_index| {
                for (0.., reference_buf) |i, *ref| {
                    _ = self.account_index.indexRefIfNotDuplicateSlotAssumeCapacity(
                        ref,
                        global_index + i,
                    );

                    if (print_progress and
                        progress_timer.read().asNanos() > DB_LOG_RATE.asNanos())
                    {
                        printTimeEstimate(
                            self.logger,
                            &timer,
                            reference_bufs.items.len,
                            i_ref_buf,
                            "building index",
                            "thread0",
                        );
                        progress_timer.reset();
                    }
                }
            }
        }
    }

    /// merges multiple thread accounts-dbs into self.
    /// index merging happens in parallel using `n_threads`.
    pub fn mergeMultipleDBs(
        self: *AccountsDB,
        thread_dbs: []AccountsDB,
        n_threads: usize,
    ) !void {
        const zone = tracy.initZone(@src(), .{ .name = "accountsdb mergeMultipleDBs" });
        defer zone.deinit();

        self.logger.info().logf("[{d} threads]: running mergeMultipleDBs...", .{n_threads});

        try spawnThreadTasks(self.allocator, mergeThreadIndexesMultiThread, .{
            .data_len = self.account_index.pubkey_ref_map.numberOfShards(),
            .max_threads = n_threads,
            .params = .{
                self.logger,
                &self.account_index,
                thread_dbs,
            },
        });

        // ensure enough capacity
        var ref_mem_capacity: u32 = 0;
        for (thread_dbs) |*thread_db| {
            const thread_ref_memory, var thread_ref_memory_lg =
                thread_db.account_index.slot_reference_map.readWithLock();
            defer thread_ref_memory_lg.unlock();
            ref_mem_capacity += thread_ref_memory.count();
        }

        // NOTE: its ok to hold this lock while we merge because
        // nothing else should be accessing the account index while loading from a snapshot
        const slot_reference_map, var slot_reference_map_lg =
            self.account_index.slot_reference_map.writeWithLock();
        defer slot_reference_map_lg.unlock();
        try slot_reference_map.ensureTotalCapacity(ref_mem_capacity);

        // NOTE: nothing else should try to access the file_map
        // while we are merging so this long hold is ok.
        const file_map, var file_map_lg = self.file_map.writeWithLock();
        defer file_map_lg.unlock();

        for (thread_dbs) |*thread_db| {
            // combine file maps
            {
                thread_db.file_map_fd_rw.lockShared();
                defer thread_db.file_map_fd_rw.unlockShared();

                const thread_file_map, var thread_file_map_lg = thread_db.file_map.readWithLock();
                defer thread_file_map_lg.unlock();

                try file_map.ensureUnusedCapacity(self.allocator, thread_file_map.count());
                for (
                    thread_file_map.keys(),
                    thread_file_map.values(),
                ) |file_id, account_file| {
                    file_map.putAssumeCapacityNoClobber(file_id, account_file);
                }
            }
            self.largest_file_id = FileId.max(self.largest_file_id, thread_db.largest_file_id);
            _ = self.largest_rooted_slot.fetchMax(
                thread_db.largest_rooted_slot.load(.acquire),
                .monotonic,
            );
            self.largest_flushed_slot.store(self.largest_rooted_slot.load(.monotonic), .monotonic);

            // combine underlying memory
            const thread_slot_reference_map, var thread_slot_reference_map_lg =
                thread_db.account_index.slot_reference_map.readWithLock();
            defer thread_slot_reference_map_lg.unlock();

            var thread_ref_iter = thread_slot_reference_map.iterator();
            while (thread_ref_iter.next()) |thread_entry| {
                slot_reference_map.putAssumeCapacityNoClobber(
                    thread_entry.key_ptr.*,
                    thread_entry.value_ptr.*,
                );
            }
        }
    }

    /// combines multiple thread indexes into the given index.
    /// each bin is also sorted by pubkey.
    pub fn mergeThreadIndexesMultiThread(
        logger: ScopedLogger,
        index: *AccountIndex,
        thread_dbs: []const AccountsDB,
        task: sig.utils.thread.TaskParams,
    ) !void {
        const zone = tracy.initZone(@src(), .{
            .name = "accountsdb mergeThreadIndexesMultiThread",
        });
        defer zone.deinit();

        const shard_start_index = task.start_index;
        const shard_end_index = task.end_index;

        const total_shards = shard_end_index - shard_start_index;
        var timer = try sig.time.Timer.start();
        var progress_timer = try std.time.Timer.start();
        const print_progress = task.thread_id == 0;

        for (shard_start_index..shard_end_index, 1..) |shard_index, iteration_count| {
            // sum size across threads
            var shard_n_accounts: usize = 0;
            for (thread_dbs) |*thread_db| {
                const pubkey_ref_map = &thread_db.account_index.pubkey_ref_map;
                shard_n_accounts += pubkey_ref_map.getShardCount(shard_index);
            }

            // prealloc
            if (shard_n_accounts > 0) {
                const shard_map, var shard_map_lg =
                    index.pubkey_ref_map.getShardFromIndex(shard_index).writeWithLock();
                defer shard_map_lg.unlock();
                try shard_map.ensureTotalCapacity(shard_n_accounts);
            }

            for (thread_dbs) |*thread_db| {
                const pubkey_ref_map = &thread_db.account_index.pubkey_ref_map;

                const shard_map, var shard_map_lg =
                    pubkey_ref_map.getShardFromIndex(shard_index).readWithLock();
                defer shard_map_lg.unlock();

                // insert all of the thread entries into the main index
                var iter = shard_map.iterator();
                while (iter.next()) |thread_entry| {
                    const thread_head_ref = thread_entry.value_ptr.*;

                    // NOTE: we dont have to check for duplicates because the duplicate
                    // slots have already been handled in the prev step
                    index.indexRefAssumeCapacity(
                        thread_head_ref.ref_ptr,
                        thread_head_ref.ref_index,
                    );
                }
            }

            if (print_progress and progress_timer.read() > DB_LOG_RATE.asNanos()) {
                printTimeEstimate(
                    logger,
                    &timer,
                    total_shards,
                    iteration_count,
                    "merging thread indexes",
                    "thread0",
                );
                progress_timer.reset();
            }
        }
    }

    pub const AccountHashesConfig = union(enum) {
        /// compute hash from `(min_slot?, max_slot]`
        FullAccountHash: struct {
            min_slot: ?Slot = null,
            max_slot: Slot,
        },
        /// compute hash from `(min_slot, max_slot?]`
        IncrementalAccountHash: struct {
            min_slot: Slot,
            max_slot: ?Slot = null,
        },
    };

    pub const ComputeAccountHashesAndLamportsError =
        std.mem.Allocator.Error ||
        std.time.Timer.Error ||
        std.Thread.CpuCountError ||
        std.Thread.SpawnError ||
        error{DivisionByZero} ||
        error{EmptyHashList};

    /// Computes a hash across all accounts in the db, and total lamports of those accounts
    /// using index data. depending on the config, this can compute either full or incremental
    /// snapshot values.
    /// Returns `.{ accounts_hash, total_lamports }`.
    /// NOTE: acquires a shared/read lock on `file_map_fd_rw` and `file_map` - those fields
    /// must not be under exclusive/write locks before calling this function on the same
    /// thread, or else this will dead lock.
    pub fn computeAccountHashesAndLamports(
        self: *AccountsDB,
        config: AccountHashesConfig,
    ) !struct { Hash, u64 } {
        const zone = tracy.initZone(@src(), .{
            .name = "accountsdb computeAccountHashesAndLamports",
        });
        defer zone.deinit();

        var timer = try sig.time.Timer.start();
        // TODO: make cli arg
        const n_threads = @as(u32, @truncate(try std.Thread.getCpuCount()));
        // const n_threads = 4;

        // alloc the result
        const hashes = try self.allocator.alloc(std.ArrayListUnmanaged(Hash), n_threads);
        defer {
            for (hashes) |*h| h.deinit(self.allocator);
            self.allocator.free(hashes);
        }
        @memset(hashes, .{});

        const lamports = try self.allocator.alloc(u64, n_threads);
        defer self.allocator.free(lamports);
        @memset(lamports, 0);

        // split processing the bins over muliple threads
        self.logger.info().logf(
            "[{} threads] collecting hashes from accounts",
            .{n_threads},
        );
        try spawnThreadTasks(self.allocator, getHashesFromIndexMultiThread, .{
            .data_len = self.account_index.pubkey_ref_map.numberOfShards(),
            .max_threads = n_threads,
            .params = .{
                self,
                config,
                self.allocator,
                hashes,
                lamports,
            },
        });
        self.logger.debug().logf("collecting hashes from accounts took: {s}", .{timer.read()});
        timer.reset();

        self.logger.info().logf("computing the merkle root over accounts...", .{});
        const nested_hashes = try self.allocator.alloc([]Hash, n_threads);
        defer self.allocator.free(nested_hashes);
        for (nested_hashes, 0..) |*h, i| {
            h.* = hashes[i].items;
        }
        const hash_tree = NestedHashTree{ .items = nested_hashes };
        const accounts_hash =
            try sig.utils.merkle_tree.computeMerkleRoot(&hash_tree, MERKLE_FANOUT);
        self.logger.debug().logf(
            "computing the merkle root over accounts took {s}",
            .{timer.read()},
        );
        timer.reset();

        var total_lamports: u64 = 0;
        for (lamports) |lamport| {
            total_lamports += lamport;
        }

        return .{
            accounts_hash.*,
            total_lamports,
        };
    }

    pub fn deltaHash(
        self: *const AccountsDB,
        allocator: Allocator,
        slot: Slot,
    ) void {
        const hashes = try self.slotAccountHashes(allocator, slot);
        _ = hashes; // autofix
        // TODO
    }

    /// Returns the hash of every account that was modified in the slot.
    ///
    /// Analogous to [get_pubkey_hash_for_slot](https://github.com/anza-xyz/agave/blob/b948b97d2a08850f56146074c0be9727202ceeff/accounts-db/src/accounts_db.rs#L6871)
    fn slotAccountHashes(
        self: *const AccountsDB,
        allocator: Allocator,
        slot: Slot,
    ) ![]const struct { Pubkey, Hash } {
        const slot_ref_map = self.account_index.slot_reference_map.read();
        defer slot_ref_map.unlock();

        const slot_references = slot_ref_map.get().get(slot) orelse return &.{};

        const pubkey_hashes = try allocator.alloc(struct { Pubkey, Hash }, slot_references.len);

        for (slot_references, pubkey_hashes) |account_ref, pubkey_hash| {
            const account = try self.getAccountFromRef(account_ref);
            pubkey_hash.* = .{ account_ref.pubkey, account.hash(account_ref.pubkey) };
        }

        return pubkey_hashes;
    }

    pub const ValidateLoadFromSnapshotParams = struct {
        /// used to verify the full snapshot.
        full_slot: Slot,
        /// The expected full snapshot values to verify against.
        expected_full: ExpectedSnapInfo,
        /// The optionally expected incremental snapshot values to verify against.
        expected_incremental: ?ExpectedSnapInfo,

        pub const ExpectedSnapInfo = struct {
            accounts_hash: Hash,
            capitalization: u64,
        };
    };

    pub const ValidateLoadFromSnapshotError = error{
        IncorrectAccountsHash,
        IncorrectTotalLamports,
        IncorrectIncrementalLamports,
        IncorrectAccountsDeltaHash,
    };

    /// Validates accountsdb against some snapshot info - if used, it must
    /// be after loading the snapshot(s) whose information is supplied,
    /// and before mutating accountsdb.
    pub fn validateLoadFromSnapshot(
        self: *AccountsDB,
        params: ValidateLoadFromSnapshotParams,
    ) !void {
        const zone = tracy.initZone(@src(), .{ .name = "accountsdb validateLoadFromSnapshot" });
        defer zone.deinit();

        const maybe_latest_snapshot_info: *?SnapshotGenerationInfo, //
        var latest_snapshot_info_lg //
        = self.latest_snapshot_gen_info.writeWithLock();
        defer latest_snapshot_info_lg.unlock();

        const maybe_first_snapshot_info: *?SnapshotGenerationInfo, //
        var first_snapshot_info_lg //
        = self.first_snapshot_load_info.writeWithLock();
        defer first_snapshot_info_lg.unlock();

        if (maybe_first_snapshot_info.*) |first| {
            std.debug.assert( // already validated against a different set of snapshot info
                first.full.slot == params.full_slot);
        }

        // validate the full snapshot
        self.logger.info().logf("validating the full snapshot", .{});
        const accounts_hash, const total_lamports = try self.computeAccountHashesAndLamports(.{
            .FullAccountHash = .{
                .max_slot = params.full_slot,
            },
        });

        if (params.expected_full.accounts_hash.order(&accounts_hash) != .eq) {
            self.logger.err().logf(
                "incorrect accounts hash: expected vs calculated: {d} vs {d}",
                .{ params.expected_full.accounts_hash, accounts_hash },
            );
            return error.IncorrectAccountsHash;
        }

        if (params.expected_full.capitalization != total_lamports) {
            self.logger.err().logf(
                "incorrect total lamports: expected vs calculated: {d} vs {d}",
                .{ params.expected_full.capitalization, total_lamports },
            );
            return error.IncorrectTotalLamports;
        }

        if (maybe_latest_snapshot_info.*) |latest_snapshot_info| {
            // ASSERTION: nothing has changed if we previously successfully
            // verified a load from the snapshot; ie, calling this function
            // after calling it once should not produce any mutations.
            // The assertion may also trip if any mutations to accountsdb
            // have occurred since the first call to this function.
            std.debug.assert(latest_snapshot_info.full.slot == params.full_slot);
            std.debug.assert(latest_snapshot_info.full.hash.eql(accounts_hash));
            std.debug.assert(latest_snapshot_info.full.capitalization == total_lamports);
        }
        maybe_first_snapshot_info.* = .{
            .full = .{
                .slot = params.full_slot,
                .hash = accounts_hash,
                .capitalization = total_lamports,
            },
            .inc = null,
        };
        const p_maybe_first_inc = &maybe_first_snapshot_info.*.?.inc;

        // validate the incremental snapshot
        if (params.expected_incremental) |expected_incremental| {
            self.logger.info().logf("validating the incremental snapshot", .{});

            const inc_slot = self.largest_rooted_slot.load(.acquire);

            const accounts_delta_hash, //
            const incremental_lamports //
            = try self.computeAccountHashesAndLamports(.{
                .IncrementalAccountHash = .{
                    .min_slot = params.full_slot,
                    .max_slot = inc_slot,
                },
            });

            if (expected_incremental.capitalization != incremental_lamports) {
                self.logger.err().logf(
                    "incorrect incremental lamports: expected vs calculated: {d} vs {d}",
                    .{ expected_incremental.capitalization, incremental_lamports },
                );
                return error.IncorrectIncrementalLamports;
            }

            if (expected_incremental.accounts_hash.order(&accounts_delta_hash) != .eq) {
                self.logger.err().logf(
                    "incorrect accounts delta hash: expected vs calculated: {d} vs {d}",
                    .{ expected_incremental.accounts_hash, accounts_delta_hash },
                );
                return error.IncorrectAccountsDeltaHash;
            }

            // ASSERTION: same idea as the previous assertion, but applied to
            // the incremental snapshot info.
            if (p_maybe_first_inc.*) |first_inc| {
                std.debug.assert(first_inc.slot == inc_slot);
                std.debug.assert(first_inc.hash.eql(accounts_delta_hash));
                std.debug.assert(first_inc.capitalization == incremental_lamports);
            }
            p_maybe_first_inc.* = .{
                .slot = inc_slot,
                .hash = accounts_delta_hash,
                .capitalization = incremental_lamports,
            };
        }

        maybe_latest_snapshot_info.* = maybe_first_snapshot_info.*;
    }

    /// multithread entrypoint for getHashesFromIndex
    pub fn getHashesFromIndexMultiThread(
        self: *AccountsDB,
        config: AccountsDB.AccountHashesConfig,
        /// Allocator shared by all the arraylists in `hashes`.
        hashes_allocator: std.mem.Allocator,
        hashes: []std.ArrayListUnmanaged(Hash),
        total_lamports: []u64,
        task: sig.utils.thread.TaskParams,
    ) !void {
        const zone = tracy.initZone(@src(), .{
            .name = "accountsdb getHashesFromIndexMultiThread",
        });
        defer zone.deinit();

        try getHashesFromIndex(
            self,
            config,
            self.account_index.pubkey_ref_map.shards[task.start_index..task.end_index],
            hashes_allocator,
            &hashes[task.thread_id],
            &total_lamports[task.thread_id],
            task.thread_id == 0,
        );
    }

    /// populates the account hashes and total lamports across a given shard slice
    pub fn getHashesFromIndex(
        self: *AccountsDB,
        config: AccountsDB.AccountHashesConfig,
        shards: []ShardedPubkeyRefMap.RwPubkeyRefMap,
        hashes_allocator: std.mem.Allocator,
        hashes: *std.ArrayListUnmanaged(Hash),
        total_lamports: *u64,
        // when we multithread this function we only want to print on the first thread
        print_progress: bool,
    ) !void {
        const zone = tracy.initZone(@src(), .{ .name = "accountsdb getHashesFromIndex" });
        defer zone.deinit();

        var total_n_pubkeys: usize = 0;
        for (shards) |*shard_rw| {
            const shard, var shard_lg = shard_rw.readWithLock();
            defer shard_lg.unlock();

            total_n_pubkeys += shard.count();
        }
        try hashes.ensureTotalCapacity(hashes_allocator, total_n_pubkeys);

        var keys_buf = try std.ArrayList(Pubkey).initCapacity(self.allocator, 1000);
        defer keys_buf.deinit();

        var local_total_lamports: u64 = 0;
        var timer = try sig.time.Timer.start();
        var progress_timer = try std.time.Timer.start();
        for (shards, 1..) |*shard_rw, count| {
            // get and sort pubkeys inshardn
            // PERF: may be holding this lock for too long
            const shard, var shard_lg = shard_rw.readWithLock();
            defer shard_lg.unlock();

            const n_pubkeys_in_shard = shard.count();
            if (n_pubkeys_in_shard == 0) continue;

            try keys_buf.ensureTotalCapacity(n_pubkeys_in_shard);
            keys_buf.clearRetainingCapacity();

            const shard_pubkeys: []Pubkey = blk: {
                var key_iter = shard.iterator();
                while (key_iter.next()) |entry| {
                    keys_buf.appendAssumeCapacity(entry.key_ptr.*);
                }
                break :blk keys_buf.items;
            };

            std.mem.sort(Pubkey, shard_pubkeys, {}, struct {
                fn lessThan(_: void, lhs: Pubkey, rhs: Pubkey) bool {
                    return std.mem.lessThan(u8, &lhs.data, &rhs.data);
                }
            }.lessThan);

            // get the hashes
            for (shard_pubkeys) |key| {
                const ref_head = shard.getPtr(key).?;

                // get the most recent state of the account
                const ref_ptr = ref_head.ref_ptr;
                const max_slot_ref = switch (config) {
                    inline //
                    .FullAccountHash,
                    .IncrementalAccountHash,
                    => |config_pl| slotListMaxWithinBounds(
                        ref_ptr,
                        config_pl.min_slot,
                        config_pl.max_slot,
                    ),
                } orelse continue;

                // read the account state
                var account_hash, const lamports =
                    try self.getAccountHashAndLamportsFromRef(max_slot_ref.location);

                // modify its hash, if needed
                if (lamports == 0) {
                    switch (config) {
                        // for full snapshots, only include non-zero lamport accounts
                        .FullAccountHash => continue,
                        // zero-lamport accounts for incrementals = hash(pubkey)
                        .IncrementalAccountHash => Blake3.hash(&key.data, &account_hash.data, .{}),
                    }
                } else {
                    // hashes aren't always stored correctly in snapshots
                    if (account_hash.eql(Hash.ZEROES)) {
                        const account, var account_lg =
                            try self.getAccountFromRefWithReadLock(max_slot_ref);
                        defer {
                            account_lg.unlock();
                            switch (account) {
                                .file => |in_file_account| in_file_account.deinit(self.allocator),
                                .unrooted_map => {},
                            }
                        }

                        account_hash = switch (account) {
                            .file => |in_file_account| blk: {
                                var iter = in_file_account.data.iterator();
                                break :blk sig.core.account.hashAccount(
                                    in_file_account.lamports().*,
                                    &iter,
                                    &in_file_account.owner().data,
                                    in_file_account.executable().*,
                                    in_file_account.rent_epoch().*,
                                    &in_file_account.pubkey().data,
                                );
                            },
                            .unrooted_map => |unrooted_account| unrooted_account.hash(&key),
                        };
                    }
                }

                hashes.appendAssumeCapacity(account_hash);
                local_total_lamports += lamports;
            }

            if (print_progress and progress_timer.read() > DB_LOG_RATE.asNanos()) {
                printTimeEstimate(
                    self.logger,
                    &timer,
                    shards.len,
                    count,
                    "gathering account hashes",
                    "thread0",
                );
                progress_timer.reset();
            }
        }
        total_lamports.* = local_total_lamports;
    }

    /// creates a unique accounts file associated with a slot. uses the
    /// largest_file_id field to ensure its a unique file
    pub fn createAccountFile(self: *AccountsDB, size: usize, slot: Slot) !struct {
        std.fs.File,
        FileId,
    } {
        self.largest_file_id = self.largest_file_id.increment();
        const file_id = self.largest_file_id;

        const file_path_bounded = sig.utils.fmt.boundedFmt(
            "accounts/{d}.{d}",
            .{ slot, file_id.toInt() },
        );
        const file = try self.snapshot_dir.createFile(file_path_bounded.constSlice(), .{
            .read = true,
        });
        errdefer file.close();

        // resize the file
        const file_size = (try file.stat()).size;
        if (file_size < size) {
            try file.seekTo(size - 1);
            _ = try file.write(&[_]u8{1});
            try file.seekTo(0);
        }

        return .{ file, file_id };
    }

    const GetFileFromRefError = GetAccountInFileError ||
        std.mem.Allocator.Error ||
        error{SlotNotFound};

    // NOTE: we need to acquire locks which requires `self: *Self` but we never modify any data
    pub fn getAccountFromRef(
        self: *AccountsDB,
        account_ref: *const AccountRef,
    ) GetFileFromRefError!Account {
        switch (account_ref.location) {
            .File => |ref_info| {
                const account = try self.getAccountInFile(
                    self.allocator,
                    ref_info.file_id,
                    ref_info.offset,
                );
                errdefer account.deinit(self.allocator);

                return account;
            },
            .UnrootedMap => |ref_info| {
                const unrooted_accounts, var unrooted_accounts_lg =
                    self.unrooted_accounts.readWithLock();
                defer unrooted_accounts_lg.unlock();

                const accounts = (unrooted_accounts.get(account_ref.slot) orelse
                    return error.SlotNotFound).items(.account);
                const account = accounts[ref_info.index];

                return try account.cloneOwned(self.allocator);
            },
        }
    }

    pub const AccountInCacheOrFileTag = enum {
        file,
        unrooted_map,
    };
    pub const AccountInCacheOrFile = union(AccountInCacheOrFileTag) {
        file: AccountInFile,
        unrooted_map: Account,
    };
    pub const AccountInCacheOrFileLock = union(AccountInCacheOrFileTag) {
        file: *std.Thread.RwLock,
        unrooted_map: RwMux(SlotPubkeyAccounts).RLockGuard,

        pub fn unlock(lock: *AccountInCacheOrFileLock) void {
            switch (lock.*) {
                .file => |rwlock| rwlock.unlockShared(),
                .unrooted_map => |*lg| lg.unlock(),
            }
        }
    };

    pub const GetAccountFromRefError = GetAccountInFileError || error{SlotNotFound};
    pub fn getAccountFromRefWithReadLock(
        self: *AccountsDB,
        account_ref: *const AccountRef,
    ) GetAccountFromRefError!struct { AccountInCacheOrFile, AccountInCacheOrFileLock } {
        switch (account_ref.location) {
            .File => |ref_info| {
                const account = try self.getAccountInFileAndLock(
                    self.allocator,
                    &self.buffer_pool,
                    ref_info.file_id,
                    ref_info.offset,
                );
                return .{
                    .{ .file = account },
                    .{ .file = &self.file_map_fd_rw },
                };
            },
            .UnrootedMap => |ref_info| {
                const unrooted_accounts, var unrooted_accounts_lg =
                    self.unrooted_accounts.readWithLock();
                errdefer unrooted_accounts_lg.unlock();

                const accounts = (unrooted_accounts.get(account_ref.slot) orelse
                    return error.SlotNotFound).items(.account);
                return .{
                    .{ .unrooted_map = accounts[ref_info.index] },
                    .{ .unrooted_map = unrooted_accounts_lg },
                };
            },
        }
    }

    pub const GetAccountInFileError = error{ FileIdNotFound, InvalidOffset };

    /// Gets an account given an file_id and offset value.
    /// Locks the account file entries, and then unlocks
    /// them, after returning the clone of the account.
    pub fn getAccountInFile(
        self: *AccountsDB,
        account_allocator: std.mem.Allocator,
        file_id: FileId,
        offset: usize,
    ) (GetAccountInFileError || std.mem.Allocator.Error)!Account {
        const account_in_file = try self.getAccountInFileAndLock(
            self.allocator,
            &self.buffer_pool,
            file_id,
            offset,
        );
        defer account_in_file.deinit(account_allocator);
        defer self.file_map_fd_rw.unlockShared();
        return try account_in_file.dupeCachedAccount(account_allocator);
    }

    /// Gets an account given an file_id and offset value.
    /// Locks the account file entries, and returns the account.
    /// Must call `self.file_map_fd_rw.unlockShared()`
    /// when done with the account.
    pub fn getAccountInFileAndLock(
        self: *AccountsDB,
        metadata_allocator: std.mem.Allocator,
        buffer_pool: *BufferPool,
        file_id: FileId,
        offset: usize,
    ) GetAccountInFileError!AccountInFile {
        self.file_map_fd_rw.lockShared();
        errdefer self.file_map_fd_rw.unlockShared();
        return try self.getAccountInFileAssumeLock(
            metadata_allocator,
            buffer_pool,
            file_id,
            offset,
        );
    }

    /// Gets an account given a file_id and an offset value.
    /// Assumes `self.file_map_fd_rw` is at least
    /// locked for reading (shared).
    pub fn getAccountInFileAssumeLock(
        self: *AccountsDB,
        metadata_allocator: std.mem.Allocator,
        buffer_pool: *BufferPool,
        file_id: FileId,
        offset: usize,
    ) GetAccountInFileError!AccountInFile {
        const account_file: AccountFile = blk: {
            const file_map, var file_map_lg = self.file_map.readWithLock();
            defer file_map_lg.unlock();
            break :blk file_map.get(file_id) orelse return error.FileIdNotFound;
        };
        return account_file.readAccount(
            metadata_allocator,
            buffer_pool,
            offset,
        ) catch error.InvalidOffset;
    }

    pub fn getAccountHashAndLamportsFromRef(
        self: *AccountsDB,
        location: AccountRef.AccountLocation,
    ) GetAccountInFileError!struct { Hash, u64 } {
        switch (location) {
            .File => |ref_info| {
                self.file_map_fd_rw.lockShared();
                defer self.file_map_fd_rw.unlockShared();

                const account_file = blk: {
                    const file_map, var file_map_lg = self.file_map.readWithLock();
                    defer file_map_lg.unlock();
                    break :blk file_map.get(ref_info.file_id) orelse return error.FileIdNotFound;
                };

                const result = account_file.getAccountHashAndLamports(
                    self.allocator,
                    &self.buffer_pool,
                    ref_info.offset,
                ) catch return error.InvalidOffset;

                return .{
                    result.hash,
                    result.lamports,
                };
            },
            // we dont use this method for cache
            .UnrootedMap => @panic(
                "getAccountHashAndLamportsFromRef is not implemented on UnrootedMap references",
            ),
        }
    }

    /// gets an account given an associated pubkey. mut ref is required for locks.
    pub fn getAccount(
        self: *AccountsDB,
        pubkey: *const Pubkey,
    ) GetAccountError!?Account {
        const head_ref, var lock = self.account_index.pubkey_ref_map.getRead(pubkey) orelse
            return null;
        defer lock.unlock();

        // NOTE: this will always be a safe unwrap since both bounds are null
        const max_ref = slotListMaxWithinBounds(head_ref.ref_ptr, null, null).?;
        const account = try self.getAccountFromRef(max_ref);

        return account;
    }

    pub const GetAccountError = GetFileFromRefError || error{PubkeyNotInIndex};

    /// DEPRECATED: use getAccount and handle null at call site.
    pub fn getAccountDeprecated(
        self: *AccountsDB,
        pubkey: *const Pubkey,
    ) GetAccountError!Account {
        const head_ref, var lock = self.account_index.pubkey_ref_map.getRead(pubkey) orelse
            return error.PubkeyNotInIndex;
        defer lock.unlock();

        // NOTE: this will always be a safe unwrap since both bounds are null
        const max_ref = slotListMaxWithinBounds(head_ref.ref_ptr, null, null).?;
        const account = try self.getAccountFromRef(max_ref);

        return account;
    }

    /// gets an account given an associated pubkey. mut ref is required for locks.
    /// Will only find rooted accounts, or unrooted accounts from a slot in ancestors.
    pub fn getAccountWithAncestors(
        self: *AccountsDB,
        pubkey: *const Pubkey,
        ancestors: *const sig.core.Ancestors,
    ) GetFileFromRefError!?Account {
        const head_ref, var lock = self.account_index.pubkey_ref_map.getRead(pubkey) orelse
            return null;
        defer lock.unlock();

        const max_ref = greatestInAncestors(
            head_ref.ref_ptr,
            ancestors,
            self.largest_flushed_slot.load(.monotonic),
        ) orelse return null;

        return try self.getAccountFromRef(max_ref);
    }

    pub fn getAccountAndReference(
        self: *AccountsDB,
        pubkey: *const Pubkey,
    ) !struct { Account, AccountRef } {
        const head_ref, var head_ref_lg =
            self.account_index.pubkey_ref_map.getRead(pubkey) orelse return error.PubkeyNotInIndex;
        defer head_ref_lg.unlock();

        // NOTE: this will always be a safe unwrap since both bounds are null
        const max_ref = slotListMaxWithinBounds(head_ref.ref_ptr, null, null).?;
        const account = try self.getAccountFromRef(max_ref);

        return .{ account, max_ref.* };
    }

    pub const GetAccountWithReadLockError = GetAccountFromRefError || error{PubkeyNotInIndex};

    pub fn getAccountWithReadLock(
        self: *AccountsDB,
        pubkey: *const Pubkey,
    ) GetAccountWithReadLockError!struct { AccountInCacheOrFile, AccountInCacheOrFileLock } {
        const head_ref, var head_ref_lg =
            self.account_index.pubkey_ref_map.getRead(pubkey) orelse return error.PubkeyNotInIndex;
        defer head_ref_lg.unlock();

        // NOTE: this will always be a safe unwrap since both bounds are null
        const max_ref = slotListMaxWithinBounds(head_ref.ref_ptr, null, null).?;
        return try self.getAccountFromRefWithReadLock(max_ref);
    }

    pub fn getSlotAndAccountInSlotRangeWithReadLock(
        self: *AccountsDB,
        pubkey: *const Pubkey,
        min_slot: ?Slot,
        max_slot: ?Slot,
    ) GetAccountWithReadLockError!?struct { AccountInCacheOrFile, Slot, AccountInCacheOrFileLock } {
        const head_ref, var lock = self.account_index.pubkey_ref_map.getRead(pubkey) orelse
            return error.PubkeyNotInIndex;
        defer lock.unlock();

        const max_ref = slotListMaxWithinBounds(head_ref.ref_ptr, min_slot, max_slot) orelse
            return null;
        const account, const account_lg = try self.getAccountFromRefWithReadLock(max_ref);
        return .{ account, max_ref.slot, account_lg };
    }

    pub const GetTypeFromAccountError = GetAccountWithReadLockError || error{DeserializationError};

    pub fn getTypeFromAccount(
        self: *AccountsDB,
        allocator: std.mem.Allocator,
        comptime T: type,
        pubkey: *const Pubkey,
    ) GetTypeFromAccountError!T {
        const account, var lock_guard = try self.getAccountWithReadLock(pubkey);
        // NOTE: bincode will copy heap memory so its safe to unlock at the end of the function
        defer {
            switch (account) {
                .file => |file| file.deinit(allocator),
                .unrooted_map => {},
            }
            lock_guard.unlock();
        }

        const file_data: AccountDataHandle = switch (account) {
            .file => |in_file_account| in_file_account.data,
            .unrooted_map => |unrooted_map_account| unrooted_map_account.data,
        };

        var iter = file_data.iterator();
        const t = sig.bincode.read(allocator, T, iter.reader(), .{}) catch {
            return error.DeserializationError;
        };
        return t;
    }

    pub fn getSlotHistory(self: *AccountsDB, allocator: std.mem.Allocator) !sysvar.SlotHistory {
        return try self.getTypeFromAccount(
            allocator,
            sysvar.SlotHistory,
            &sysvar.SlotHistory.ID,
        );
    }

    /// index and validate an account file.
    /// NOTE: should only be called in tests/benchmarks
    pub fn putAccountFile(
        self: *AccountsDB,
        account_file: *AccountFile,
        n_accounts: usize,
    ) !void {
        const shard_counts =
            try self.allocator.alloc(usize, self.account_index.pubkey_ref_map.numberOfShards());
        defer self.allocator.free(shard_counts);
        @memset(shard_counts, 0);

        const reference_buf, const ref_global_index = try self.account_index
            .reference_manager.allocOrExpand(n_accounts);
        var references = std.ArrayListUnmanaged(AccountRef).initBuffer(reference_buf);

        try indexAndValidateAccountFile(
            self.allocator,
            &self.buffer_pool,
            account_file,
            self.account_index.pubkey_ref_map.shard_calculator,
            shard_counts,
            &references,
            // NOTE: this method should only be called in tests/benchmarks so we dont need
            // to support geyser
            null,
        );

        // track the slot's references
        {
            const slot_ref_map, var lock = self.account_index.slot_reference_map.writeWithLock();
            defer lock.unlock();
            try slot_ref_map.putNoClobber(account_file.slot, references);
        }

        {
            const file_map, var file_map_lg = self.file_map.writeWithLock();
            defer file_map_lg.unlock();

            try file_map.put(self.allocator, account_file.id, account_file.*);

            var buffer_pool_frame_buf: [BufferPool.MAX_READ_BYTES_ALLOCATED]u8 = undefined;
            var fba = std.heap.FixedBufferAllocator.init(&buffer_pool_frame_buf);
            const frame_allocator = fba.allocator();

            // we update the bank hash stats while locking the file map to avoid
            // reading accounts from the file map and getting inaccurate/stale
            // bank hash stats.
            var account_iter = account_file.iterator(
                frame_allocator,
                &self.buffer_pool,
            );
            while (try account_iter.next()) |account_in_file| {
                defer {
                    account_in_file.deinit(frame_allocator);
                    fba.reset();
                }

                const bhs, var bhs_lg = try self.getOrInitBankHashStats(account_file.slot);
                defer bhs_lg.unlock();
                bhs.update(.{
                    .lamports = account_in_file.lamports().*,
                    .data_len = account_in_file.data.len(),
                    .executable = account_in_file.executable().*,
                });
            }
        }

        // allocate enough memory here
        try self.account_index.pubkey_ref_map.ensureTotalAdditionalCapacity(shard_counts);

        // compute how many account_references for each pubkey
        var accounts_dead_count: u64 = 0;
        for (references.items, 0..) |*ref, ref_count| {
            const was_inserted = self.account_index.indexRefIfNotDuplicateSlotAssumeCapacity(
                ref,
                ref_global_index + ref_count,
            );
            if (!was_inserted) {
                accounts_dead_count += 1;
                self.logger.warn().logf(
                    "account was not referenced because its slot was a duplicate: {any}",
                    .{.{
                        .slot = ref.slot,
                        .pubkey = ref.pubkey,
                    }},
                );
            }
        }

        if (accounts_dead_count != 0) {
            const dead_accounts, var dead_accounts_lg = self.dead_accounts_counter.writeWithLock();
            defer dead_accounts_lg.unlock();
            try dead_accounts.putNoClobber(account_file.slot, accounts_dead_count);
        }
    }

    /// writes one account to storage
    /// intended for use from runtime
    pub fn putAccount(
        self: *AccountsDB,
        slot: Slot,
        pubkey: Pubkey,
        account: sig.runtime.AccountSharedData,
    ) !void {
        const duplicated = Account{
            .data = .{
                .owned_allocation = try self.allocator.dupe(u8, account.data),
            },
            .executable = account.executable,
            .lamports = account.lamports,
            .owner = account.owner,
            .rent_epoch = account.rent_epoch,
        };
        var inserted_duplicate: bool = false;
        defer {
            if (!inserted_duplicate) duplicated.deinit(self.allocator);
        }

        if (self.geyser_writer) |geyser_writer| {
            const data_versioned = sig.geyser.core.VersionedAccountPayload{
                .AccountPayloadV1 = .{
                    .accounts = &.{duplicated},
                    .pubkeys = &.{pubkey},
                    .slot = slot,
                },
            };
            try geyser_writer.writePayloadToPipe(data_versioned);
        }

        {
            const bhs, var bhs_lg = try self.getOrInitBankHashStats(slot);
            defer bhs_lg.unlock();
            bhs.update(.{
                .lamports = account.lamports,
                .data_len = account.data.len,
                .executable = account.executable,
            });
        }

        {
            const unrooted_accounts, var unrooted_accounts_lg =
                self.unrooted_accounts.writeWithLock();
            defer unrooted_accounts_lg.unlock();

            const entry = try unrooted_accounts.getOrPut(slot);

            if (!entry.found_existing) entry.value_ptr.* = .{};
            try entry.value_ptr.append(
                self.allocator,
                .{ .account = duplicated, .pubkey = pubkey },
            );
            inserted_duplicate = true;
        }

        // prealloc the ref map space
        {
            const shard_map_rw = self.account_index.pubkey_ref_map.getShard(&pubkey);
            const shard_map, var shard_map_lg = shard_map_rw.writeWithLock();
            defer shard_map_lg.unlock();

            try shard_map.ensureTotalCapacity(1 + shard_map.count());
        }

        // update index
        try self.expandSlotRefsAndInsert(slot, &.{pubkey});
    }

    fn expandSlotRefsAndInsert(self: *AccountsDB, slot: Slot, pubkeys: []const Pubkey) !void {
        const slot_ref_map, var lock = self.account_index.slot_reference_map.writeWithLock();
        defer lock.unlock();

        const slot_entry = try slot_ref_map.getOrPut(slot);
        if (!slot_entry.found_existing) slot_entry.value_ptr.* = .{};

        if (slot_entry.value_ptr.unusedCapacitySlice().len < pubkeys.len) {
            // not enough space, need to realloc
            const new_len = slot_entry.value_ptr.items.len + pubkeys.len;

            // round up the size a little, so we don't realloc every time
            const new_capacity = std.math.ceilPowerOfTwo(usize, new_len) catch new_len;

            const reference_buf, const global_ref_index = try self.account_index
                .reference_manager.allocOrExpand(new_capacity);

            @memset(reference_buf, .DEFAULT);
            for (0.., reference_buf[0..new_len]) |i, *ref| {
                if (i < slot_entry.value_ptr.items.len) {
                    ref.* = slot_entry.value_ptr.items[i];

                    // go back to prev & rewrite its next to make it valid again (we're moving these accountrefs)
                    if (ref.prev_ptr) |prev| {
                        prev.next_ptr = ref;
                        prev.next_index = global_ref_index + i;
                    }
                } else {
                    // new ref
                    ref.* = AccountRef{
                        .pubkey = pubkeys[i - slot_entry.value_ptr.items.len],
                        .slot = slot,
                        .location = .{ .UnrootedMap = .{ .index = i } },
                    };
                }
            }

            // fix up any copied references' heads
            {
                for (0.., reference_buf[0..slot_entry.value_ptr.items.len]) |i, *ref| {
                    const shard_map: *ShardedPubkeyRefMap.PubkeyRefMap, var shard_map_lg =
                        self.account_index.pubkey_ref_map.getShard(&ref.pubkey).writeWithLock();
                    defer shard_map_lg.unlock();

                    // if we just moved an accountref which is the head, fix up the head
                    if (shard_map.getPtr(ref.pubkey)) |head| {
                        if (head.ref_ptr.slot == ref.slot and
                            head.ref_ptr.pubkey.equals(&ref.pubkey))
                        {
                            head.ref_index = global_ref_index + i;
                            head.ref_ptr = ref;
                        }
                    }

                    const head = shard_map.getPtr(ref.pubkey) orelse continue;
                    if (head.ref_ptr.slot == ref.slot and head.ref_ptr.pubkey.equals(&ref.pubkey)) {
                        head.ref_index = global_ref_index + i;
                        head.ref_ptr = ref;
                    }
                }
            }

            // insert + check if inserted
            var accounts_dead_count: u64 = 0;
            for (0.., reference_buf[0..new_len]) |i, *ref| {
                if (i < slot_entry.value_ptr.items.len) continue;

                const was_inserted = self.account_index.indexRefIfNotDuplicateSlotAssumeCapacity(
                    ref,
                    global_ref_index + i,
                );
                if (!was_inserted) {
                    accounts_dead_count += 1;
                    self.logger.warn().logf(
                        "account was not referenced because its slot was a duplicate: {any}",
                        .{.{ .slot = ref.slot, .pubkey = ref.pubkey }},
                    );
                }

                std.debug.assert(self.account_index.exists(&pubkeys[i - slot_entry.value_ptr.items.len], slot));
            }

            if (accounts_dead_count != 0) {
                const dead_accounts, var dead_accounts_lg =
                    self.dead_accounts_counter.writeWithLock();
                defer dead_accounts_lg.unlock();

                const entry = try dead_accounts.getOrPut(slot);
                if (!entry.found_existing) entry.value_ptr.* = 0;
                entry.value_ptr.* += accounts_dead_count;
            }

            // free old ref
            if (slot_entry.found_existing) {
                self.account_index.reference_manager.free(slot_entry.value_ptr.items.ptr);
            }
            slot_entry.value_ptr.* = .{
                .capacity = new_capacity,
                .items = reference_buf[0..new_len],
            };
        }
    }

    /// writes a batch of accounts to storage and updates the index
    /// NOTE: only currently used in benchmarks and tests
    pub fn putAccountSlice(
        self: *AccountsDB,
        accounts: []const Account,
        pubkeys: []const Pubkey,
        slot: Slot,
    ) !void {
        std.debug.assert(accounts.len == pubkeys.len);
        if (accounts.len == 0) return;

        if (self.geyser_writer) |geyser_writer| {
            const data_versioned = sig.geyser.core.VersionedAccountPayload{
                .AccountPayloadV1 = .{
                    .accounts = accounts,
                    .pubkeys = pubkeys,
                    .slot = slot,
                },
            };
            try geyser_writer.writePayloadToPipe(data_versioned);
        }

        {
            const accounts_duped = try self.allocator.alloc(Account, accounts.len);
            defer self.allocator.free(accounts_duped);

            for (accounts_duped, accounts, 0..) |*account, original, i| {
                errdefer for (accounts_duped[0..i]) |prev| prev.deinit(self.allocator);
                account.* = try original.cloneOwned(self.allocator);

                const bhs, var bhs_lg = try self.getOrInitBankHashStats(slot);
                defer bhs_lg.unlock();
                bhs.update(.{
                    .lamports = account.lamports,
                    .data_len = account.data.len(),
                    .executable = account.executable,
                });
            }

            const unrooted_accounts, var unrooted_accounts_lg =
                self.unrooted_accounts.writeWithLock();
            defer unrooted_accounts_lg.unlock();

            const entry = try unrooted_accounts.getOrPut(slot);
            if (!entry.found_existing) entry.value_ptr.* = .{};
            try entry.value_ptr.ensureUnusedCapacity(self.allocator, pubkeys.len);
            for (pubkeys, accounts_duped) |pubkey, account| {
                entry.value_ptr.appendAssumeCapacity(.{ .account = account, .pubkey = pubkey });
            }
        }

        // prealloc the ref map space
        const shard_counts =
            try self.allocator.alloc(usize, self.account_index.pubkey_ref_map.numberOfShards());
        defer self.allocator.free(shard_counts);
        @memset(shard_counts, 0);

        const index_shard_calc = self.account_index.pubkey_ref_map.shard_calculator;
        for (pubkeys) |*pubkey| {
            shard_counts[index_shard_calc.index(pubkey)] += 1;
        }
        try self.account_index.pubkey_ref_map.ensureTotalAdditionalCapacity(shard_counts);

        try self.expandSlotRefsAndInsert(slot, pubkeys);
    }

    /// Returns a pointer to the bank hash stats for the given slot, and a lock guard on the
    /// bank hash stats map, which should be unlocked after mutating the bank hash stats.
    fn getOrInitBankHashStats(
        self: *AccountsDB,
        slot: Slot,
    ) !struct { *BankHashStats, RwMux(BankHashStatsMap).WLockGuard } {
        const zone = tracy.initZone(@src(), .{ .name = "accountsdb getOrInitBankHashStats" });
        defer zone.deinit();

        const bank_hash_stats, var bank_hash_stats_lg = self.bank_hash_stats.writeWithLock();
        errdefer bank_hash_stats_lg.unlock();

        const gop = try bank_hash_stats.getOrPut(self.allocator, slot);
        if (!gop.found_existing) gop.value_ptr.* = BankHashStats.zero_init;
        return .{ gop.value_ptr, bank_hash_stats_lg };
    }

    /// first searches for the highest slot in ancestors. if none are found,
    /// then searches for the highest rooted slot that has been flushed.
    ///
    /// we need to filter by flushed slots here because if you just filter by
    /// rooted, you might catch some accounts from another branch before
    /// flushing should remove items from the cache.
    fn greatestInAncestors(
        ref_ptr: *AccountRef,
        ancestors: *const sig.core.Ancestors,
        largest_flushed_slot: Slot,
    ) ?*AccountRef {
        var biggest: ?*AccountRef = null;

        var curr: ?*AccountRef = ref_ptr;
        while (curr) |ref| : (curr = ref.next_ptr) {
            if (ancestors.containsSlot(ref.slot)) {
                const new_biggest = if (biggest) |big| ref.slot > big.slot else true;
                if (new_biggest) biggest = ref;
            }
        }

        if (biggest == null) {
            curr = ref_ptr;
            while (curr) |ref| : (curr = ref.next_ptr) {
                if (ref.slot < largest_flushed_slot) {
                    const new_biggest = if (biggest) |big| ref.slot > big.slot else true;
                    if (new_biggest) biggest = ref;
                }
            }
        }

        return biggest;
    }

    inline fn slotListMaxWithinBounds(
        ref_ptr: *AccountRef,
        min_slot: ?Slot,
        max_slot: ?Slot,
    ) ?*AccountRef {
        var biggest: ?*AccountRef = null;
        if (slotInRange(ref_ptr.slot, min_slot, max_slot)) {
            biggest = ref_ptr;
        }

        var curr = ref_ptr;
        while (curr.next_ptr) |ref| {
            if (slotInRange(ref.slot, min_slot, max_slot) and
                (biggest == null or ref.slot > biggest.?.slot) //
            ) biggest = ref;
            curr = ref;
        }
        return biggest;
    }

    pub const OldSnapshotAction = enum {
        /// Ignore the previous snapshot.
        ignore_old,
        /// Delete the previous snapshot.
        delete_old,
    };

    pub const SnapshotGenerationInfo = struct {
        full: Full,
        inc: ?Incremental,

        pub const Full = struct {
            /// The full slot.
            slot: Slot,
            /// The full accounts hash.
            hash: Hash,
            /// The total lamports at the full slot.
            capitalization: u64,
        };

        pub const Incremental = struct {
            /// The incremental slot relative to the base slot (.full.slot).
            slot: Slot,
            /// The incremental accounts delta hash, including zero-lamport accounts.
            hash: Hash,
            /// The capitalization from the base slot to the incremental slot.
            capitalization: u64,
        };
    };

    pub const FullSnapshotGenParams = struct {
        /// The slot to generate a snapshot for.
        /// Must be a flushed slot (`<= self.largest_flushed_slot.load(...)`).
        /// Must be greater than the most recently generated full snapshot.
        /// Must exist explicitly in the database.
        target_slot: Slot,
        /// Mutated (without re-allocation) to be valid for the target slot.
        bank_fields: *BankFields,
        lamports_per_signature: u64,
        old_snapshot_action: OldSnapshotAction,

        /// For tests against older snapshots. Should just be 0 during normal operation.
        deprecated_stored_meta_write_version: u64 = 0,
    };

    pub const GenerateFullSnapshotResult = struct {
        hash: Hash,
        capitalization: u64,
    };

    pub fn generateFullSnapshot(
        self: *AccountsDB,
        params: FullSnapshotGenParams,
    ) !GenerateFullSnapshotResult {
        const zstd_compressor = try zstd.Compressor.init(.{});
        defer zstd_compressor.deinit();

        var zstd_sfba_state = std.heap.stackFallback(4096 * 4, self.allocator);
        const zstd_sfba = zstd_sfba_state.get();
        const zstd_buffer = try zstd_sfba.alloc(u8, zstd.Compressor.recommOutSize());
        defer zstd_sfba.free(zstd_buffer);

        return self.generateFullSnapshotWithCompressor(zstd_compressor, zstd_buffer, params);
    }

    pub fn generateFullSnapshotWithCompressor(
        self: *AccountsDB,
        zstd_compressor: zstd.Compressor,
        zstd_buffer: []u8,
        params: FullSnapshotGenParams,
    ) !GenerateFullSnapshotResult {
        // NOTE: we hold the lock for the rest of the duration of the procedure to ensure
        // flush and clean do not create files while generating a snapshot.
        self.file_map_fd_rw.lockShared();
        defer self.file_map_fd_rw.unlockShared();

        const file_map, var file_map_lg = self.file_map.readWithLock();
        defer file_map_lg.unlock();

        // lock this now such that, if under any circumstance this method was invoked twice in parallel
        // on separate threads, there wouldn't be any overlapping work being done.
        const maybe_latest_snapshot_info: *?SnapshotGenerationInfo, //
        var latest_snapshot_info_lg //
        = self.latest_snapshot_gen_info.writeWithLock();
        defer latest_snapshot_info_lg.unlock();

        std.debug.assert(zstd_buffer.len != 0);
        std.debug.assert(params.target_slot <= self.largest_flushed_slot.load(.monotonic));

        const full_hash, const full_capitalization = compute: {
            check_first: {
                const maybe_first_snapshot_info, var first_snapshot_info_lg =
                    self.first_snapshot_load_info.readWithLock();
                defer first_snapshot_info_lg.unlock();

                const first = maybe_first_snapshot_info.* orelse break :check_first;
                if (first.full.slot != params.target_slot) break :check_first;

                break :compute .{ first.full.hash, first.full.capitalization };
            }

            break :compute try self.computeAccountHashesAndLamports(.{
                .FullAccountHash = .{
                    .max_slot = params.target_slot,
                },
            });
        };

        // TODO: this is a temporary value
        const delta_hash = Hash.ZEROES;

        const archive_file = blk: {
            const archive_info: FullSnapshotFileInfo = .{
                .slot = params.target_slot,
                .hash = full_hash,
            };
            const archive_file_name_bounded = archive_info.snapshotArchiveName();
            const archive_file_name = archive_file_name_bounded.constSlice();
            self.logger.info().logf("Generating full snapshot '{s}' (full path: {1s}/{0s}).", .{
                archive_file_name, sig.utils.fmt.tryRealPath(self.snapshot_dir, "."),
            });
            break :blk try self.snapshot_dir.createFile(archive_file_name, .{ .read = true });
        };
        defer archive_file.close();

        const SerializableFileMap = AccountsDbFields.FileMap;

        var serializable_file_map: SerializableFileMap = .{};
        defer serializable_file_map.deinit(self.allocator);
        var bank_hash_stats = BankHashStats.zero_init;

        // collect account files into serializable_file_map and compute bank_hash_stats
        try serializable_file_map.ensureTotalCapacity(self.allocator, file_map.count());
        for (file_map.values()) |account_file| {
            if (account_file.slot > params.target_slot) continue;

            const bank_hash_stats_map, var bank_hash_stats_map_lg =
                self.bank_hash_stats.readWithLock();
            defer bank_hash_stats_map_lg.unlock();

            if (bank_hash_stats_map.get(account_file.slot)) |other_stats| {
                bank_hash_stats.accumulate(other_stats);
            }

            serializable_file_map.putAssumeCapacityNoClobber(account_file.slot, .{
                .id = account_file.id,
                .length = account_file.length,
            });
        }

        params.bank_fields.slot = params.target_slot; // !
        params.bank_fields.capitalization = full_capitalization; // !

        const manifest: SnapshotManifest = .{
            .bank_fields = params.bank_fields.*,
            .accounts_db_fields = .{
                .file_map = serializable_file_map,
                .stored_meta_write_version = params.deprecated_stored_meta_write_version,
                .slot = params.target_slot,
                .bank_hash_info = .{
                    .accounts_delta_hash = delta_hash,
                    .accounts_hash = full_hash,
                    .stats = bank_hash_stats,
                },
                .rooted_slots = &.{},
                .rooted_slot_hashes = &.{},
            },
            .bank_extra = .{
                .lamports_per_signature = params.lamports_per_signature,
                // default to null for full snapshot,
                .snapshot_persistence = null,
                .epoch_accounts_hash = null,
                .versioned_epoch_stakes = .{},
                .accounts_lt_hash = null,
            },
        };

        // main snapshot writing logic
        // writer() data flow: tar -> zstd -> archive_file
        const zstd_write_ctx = zstd.writerCtx(archive_file.writer(), &zstd_compressor, zstd_buffer);
        try writeSnapshotTarWithFields(
            zstd_write_ctx.writer(),
            sig.version.CURRENT_CLIENT_VERSION,
            StatusCache.EMPTY,
            &manifest,
            file_map,
        );
        try zstd_write_ctx.finish();

        if (self.gossip_view) |gossip_view| { // advertise new snapshot via gossip
            const push_msg_queue, var push_msg_queue_lg =
                gossip_view.push_msg_queue.writeWithLock();
            defer push_msg_queue_lg.unlock();

            try push_msg_queue.queue.append(.{
                .SnapshotHashes = .{
                    .from = gossip_view.my_pubkey,
                    .full = .{ .slot = params.target_slot, .hash = full_hash },
                    .incremental = sig.gossip.data.SnapshotHashes.IncrementalSnapshotsList.EMPTY,
                    .wallclock = 0, // the wallclock will be set when it's processed in the queue
                },
            });
        }

        // update tracking for new snapshot

        if (maybe_latest_snapshot_info.*) |old_snapshot_info| {
            std.debug.assert(old_snapshot_info.full.slot <= params.target_slot);

            switch (params.old_snapshot_action) {
                .ignore_old => {},
                .delete_old => {
                    const full = old_snapshot_info.full;
                    try self.deleteOldSnapshotFile(.full, .{
                        .slot = full.slot,
                        .hash = full.hash,
                    });
                    if (old_snapshot_info.inc) |inc| {
                        try self.deleteOldSnapshotFile(.incremental, .{
                            .base_slot = old_snapshot_info.full.slot,
                            .slot = inc.slot,
                            .hash = inc.hash,
                        });
                    }
                },
            }
        }

        maybe_latest_snapshot_info.* = .{
            .full = .{
                .slot = params.target_slot,
                .hash = full_hash,
                .capitalization = full_capitalization,
            },
            .inc = null,
        };

        return .{
            .hash = full_hash,
            .capitalization = full_capitalization,
        };
    }

    pub const IncSnapshotGenParams = struct {
        /// The slot to generate a snapshot for.
        /// Must be a flushed slot (`<= self.largest_flushed_slot.load(...)`).
        /// Must be greater than the most recently generated full snapshot.
        /// Must exist explicitly in the database.
        target_slot: Slot,
        /// Mutated (without re-allocation) to be valid for the target slot.
        bank_fields: *BankFields,
        lamports_per_signature: u64,
        old_snapshot_action: OldSnapshotAction,

        /// For tests against older snapshots. Should just be 0 during normal operation.
        deprecated_stored_meta_write_version: u64 = 0,
    };

    pub const GenerateIncSnapshotResult = BankIncrementalSnapshotPersistence;

    pub fn generateIncrementalSnapshot(
        self: *AccountsDB,
        params: IncSnapshotGenParams,
    ) !GenerateIncSnapshotResult {
        const zstd_compressor = try zstd.Compressor.init(.{});
        defer zstd_compressor.deinit();

        var zstd_sfba_state = std.heap.stackFallback(4096 * 4, self.allocator);
        const zstd_sfba = zstd_sfba_state.get();
        const zstd_buffer = try zstd_sfba.alloc(u8, zstd.Compressor.recommOutSize());
        defer zstd_sfba.free(zstd_buffer);

        return self.generateIncrementalSnapshotWithCompressor(zstd_compressor, zstd_buffer, params);
    }

    pub fn generateIncrementalSnapshotWithCompressor(
        self: *AccountsDB,
        zstd_compressor: zstd.Compressor,
        zstd_buffer: []u8,
        params: IncSnapshotGenParams,
    ) !GenerateIncSnapshotResult {
        // NOTE: we hold the lock for the rest of the duration of the procedure to ensure
        // flush and clean do not create files while generating a snapshot.
        self.file_map_fd_rw.lockShared();
        defer self.file_map_fd_rw.unlockShared();

        const file_map, var file_map_lg = self.file_map.readWithLock();
        defer file_map_lg.unlock();

        // we need to hold a lock on the full & incremental snapshot for the duration of the function
        // to ensure we could never race if this method was invoked in parallel on different threads.
        const latest_snapshot_info: *SnapshotGenerationInfo, //
        var latest_snapshot_info_lg //
        = blk: {
            const maybe_latest_snapshot_info, var latest_snapshot_info_lg =
                self.latest_snapshot_gen_info.writeWithLock();
            errdefer latest_snapshot_info_lg.unlock();
            const latest_snapshot_info: *SnapshotGenerationInfo =
                &(maybe_latest_snapshot_info.* orelse return error.NoFullSnapshotExists);
            break :blk .{ latest_snapshot_info, latest_snapshot_info_lg };
        };
        defer latest_snapshot_info_lg.unlock();

        const full_snapshot_info: SnapshotGenerationInfo.Full = latest_snapshot_info.full;

        const incremental_hash, //
        const incremental_capitalization //
        = compute: {
            check_first: {
                const maybe_first_snapshot_info, var first_snapshot_info_lg =
                    self.first_snapshot_load_info.readWithLock();
                defer first_snapshot_info_lg.unlock();

                const first = maybe_first_snapshot_info.* orelse break :check_first;
                const first_inc = first.inc orelse break :check_first;
                if (first.full.slot != full_snapshot_info.slot) break :check_first;
                if (first_inc.slot != params.target_slot) break :check_first;

                break :compute .{ first_inc.hash, first_inc.capitalization };
            }

            break :compute try self.computeAccountHashesAndLamports(.{
                .IncrementalAccountHash = .{
                    .min_slot = full_snapshot_info.slot,
                    .max_slot = params.target_slot,
                },
            });
        };

        // TODO: compute the correct value during account writes
        const delta_hash = Hash.ZEROES;

        const archive_file = blk: {
            const archive_info: IncrementalSnapshotFileInfo = .{
                .base_slot = full_snapshot_info.slot,
                .slot = params.target_slot,
                .hash = incremental_hash,
            };
            const archive_file_name_bounded = archive_info.snapshotArchiveName();
            const archive_file_name = archive_file_name_bounded.constSlice();
            self.logger.info().logf(
                "Generating incremental snapshot '{0s}' (full path: {1s}/{0s}).",
                .{
                    archive_file_name,
                    sig.utils.fmt.tryRealPath(self.snapshot_dir, "."),
                },
            );
            break :blk try self.snapshot_dir.createFile(archive_file_name, .{ .read = true });
        };
        defer archive_file.close();

        const SerializableFileMap = AccountsDbFields.FileMap;

        var serializable_file_map: SerializableFileMap, //
        const bank_hash_stats: BankHashStats //
        = blk: {
            var serializable_file_map: SerializableFileMap = .{};
            errdefer serializable_file_map.deinit(self.allocator);
            try serializable_file_map.ensureTotalCapacity(self.allocator, file_map.count());

            var bank_hash_stats = BankHashStats.zero_init;
            for (file_map.values()) |account_file| {
                if (account_file.slot <= full_snapshot_info.slot) continue;
                if (account_file.slot > params.target_slot) continue;

                const bank_hash_stats_map, var bank_hash_stats_map_lg =
                    self.bank_hash_stats.readWithLock();
                defer bank_hash_stats_map_lg.unlock();

                if (bank_hash_stats_map.get(account_file.slot)) |other_stats| {
                    bank_hash_stats.accumulate(other_stats);
                }

                serializable_file_map.putAssumeCapacityNoClobber(account_file.slot, .{
                    .id = account_file.id,
                    .length = account_file.length,
                });
            }

            break :blk .{ serializable_file_map, bank_hash_stats };
        };
        defer serializable_file_map.deinit(self.allocator);

        const snap_persistence: BankIncrementalSnapshotPersistence = .{
            .full_slot = full_snapshot_info.slot,
            .full_hash = full_snapshot_info.hash,
            .full_capitalization = full_snapshot_info.capitalization,
            .incremental_hash = incremental_hash,
            .incremental_capitalization = incremental_capitalization,
        };

        params.bank_fields.slot = params.target_slot; // !

        const manifest: SnapshotManifest = .{
            .bank_fields = params.bank_fields.*,
            .accounts_db_fields = .{
                .file_map = serializable_file_map,
                .stored_meta_write_version = params.deprecated_stored_meta_write_version,
                .slot = params.target_slot,
                .bank_hash_info = .{
                    .accounts_delta_hash = delta_hash,
                    .accounts_hash = Hash.ZEROES,
                    .stats = bank_hash_stats,
                },
                .rooted_slots = &.{},
                .rooted_slot_hashes = &.{},
            },
            .bank_extra = .{
                .lamports_per_signature = params.lamports_per_signature,
                .snapshot_persistence = snap_persistence,
                // TODO: the other fields default to empty/null, but this may not always be correct.
                .epoch_accounts_hash = null,
                .versioned_epoch_stakes = .{},
                .accounts_lt_hash = null,
            },
        };

        // main snapshot writing logic
        // writer() data flow: tar -> zstd -> archive_file
        const zstd_write_ctx = zstd.writerCtx(archive_file.writer(), &zstd_compressor, zstd_buffer);
        try writeSnapshotTarWithFields(
            zstd_write_ctx.writer(),
            sig.version.CURRENT_CLIENT_VERSION,
            StatusCache.EMPTY,
            &manifest,
            file_map,
        );
        try zstd_write_ctx.finish();

        if (self.gossip_view) |gossip_view| { // advertise new snapshot via gossip
            const push_msg_queue, var push_msg_queue_lg =
                gossip_view.push_msg_queue.writeWithLock();
            defer push_msg_queue_lg.unlock();

            const IncrementalSnapshotsList =
                sig.gossip.data.SnapshotHashes.IncrementalSnapshotsList;
            const incremental = IncrementalSnapshotsList.initSingle(.{
                .slot = params.target_slot,
                .hash = incremental_hash,
            });
            try push_msg_queue.queue.append(.{
                .SnapshotHashes = .{
                    .from = gossip_view.my_pubkey,
                    .full = .{ .slot = full_snapshot_info.slot, .hash = full_snapshot_info.hash },
                    .incremental = incremental,
                    .wallclock = 0, // the wallclock will be set when it's processed in the queue
                },
            });
        }

        // update tracking for new snapshot

        if (latest_snapshot_info.inc) |old_inc_snapshot_info| {
            std.debug.assert(old_inc_snapshot_info.slot <= params.target_slot);

            switch (params.old_snapshot_action) {
                .ignore_old => {},
                .delete_old => try self.deleteOldSnapshotFile(.incremental, .{
                    .base_slot = full_snapshot_info.slot,
                    .slot = old_inc_snapshot_info.slot,
                    .hash = old_inc_snapshot_info.hash,
                }),
            }
        }

        latest_snapshot_info.inc = .{
            .slot = params.target_slot,
            .hash = incremental_hash,
            .capitalization = incremental_capitalization,
        };

        return snap_persistence;
    }

    /// If this is being called using the `latest_snapshot_info`, it is assumed the caller
    /// has a write lock in order to do so.
    fn deleteOldSnapshotFile(
        self: *AccountsDB,
        comptime kind: enum { full, incremental },
        snapshot_name_info: switch (kind) {
            .full => sig.accounts_db.snapshots.FullSnapshotFileInfo,
            .incremental => sig.accounts_db.snapshots.IncrementalSnapshotFileInfo,
        },
    ) std.fs.Dir.DeleteFileError!void {
        const file_name_bounded = snapshot_name_info.snapshotArchiveName();
        const file_name = file_name_bounded.constSlice();
        self.logger.info().logf(
            "deleting old {s} snapshot archive: {s}",
            .{ @tagName(kind), file_name },
        );
        try self.snapshot_dir.deleteFile(file_name);
    }

    inline fn slotSatisfiesMax(
        slot: Slot,
        max_slot: ?Slot,
    ) bool {
        if (max_slot) |max| return slot <= max;
        return true;
    }

    inline fn slotSatisfiesMin(
        slot: Slot,
        min_slot: ?Slot,
    ) bool {
        if (min_slot) |min| return slot > min;
        return true;
    }

    inline fn slotInRange(
        slot: Slot,
        min_slot: ?Slot,
        max_slot: ?Slot,
    ) bool {
        return slotSatisfiesMax(slot, max_slot) and slotSatisfiesMin(slot, min_slot);
    }
};

pub const AccountsDBMetrics = struct {
    number_files_flushed: *Counter,
    number_files_cleaned: *Counter,
    number_files_shrunk: *Counter,
    number_files_deleted: *Counter,

    time_flush: *Histogram,
    time_clean: *Histogram,
    time_shrink: *Histogram,
    time_purge: *Histogram,

    flush_account_file_size: *Histogram,
    flush_accounts_written: *Counter,

    clean_references_deleted: *Gauge(u64),
    clean_files_queued_deletion: *Gauge(u64),
    clean_files_queued_shrink: *Gauge(u64),
    clean_slot_old_state: *Gauge(u64),
    clean_slot_zero_lamports: *Gauge(u64),

    shrink_file_shrunk_by: *Histogram,
    shrink_alive_accounts: *Histogram,
    shrink_dead_accounts: *Histogram,

    const Self = @This();

    pub fn init() GetMetricError!Self {
        return globalRegistry().initStruct(Self);
    }

    pub fn histogramBucketsForField(comptime field_name: []const u8) []const f64 {
        const HistogramKind = enum {
            flush_account_file_size,
            shrink_file_shrunk_by,
            shrink_alive_accounts,
            shrink_dead_accounts,
            time_flush,
            time_clean,
            time_shrink,
            time_purge,
        };

        const account_size_buckets = &.{
            // 10 bytes -> 10MB (solana max account size)
            10, 100, 1_000, 10_000, 100_000, 1_000_000, 10_000_000,
        };
        const account_count_buckets = &.{ 1, 5, 10, 50, 100, 500, 1_000, 10_000 };
        const nanosecond_buckets = &.{
            // 0.01ms -> 10ms
            1_000,      10_000,      100_000,     1_000_000,   10_000_000,
            // 50ms -> 1000ms
            50_000_000, 100_000_000, 200_000_000, 400_000_000, 1_000_000_000,
        };

        return switch (@field(HistogramKind, field_name)) {
            .flush_account_file_size, .shrink_file_shrunk_by => account_size_buckets,
            .shrink_alive_accounts, .shrink_dead_accounts => account_count_buckets,
            .time_flush, .time_clean, .time_shrink, .time_purge => nanosecond_buckets,
        };
    }
};

/// this is used when loading from a snapshot. it uses a fixed buffer allocator
/// to allocate memory which is used to clone account data slices of account files.
/// the memory is serialized into bincode and sent through the pipe.
/// after this, the memory is freed and re-used for the next account file/slot's data.
pub const GeyserTmpStorage = struct {
    accounts: ArrayList(Account),
    pubkeys: ArrayList(Pubkey),

    const Self = @This();

    pub const Error = error{
        OutOfGeyserFBAMemory,
        OutOfGeyserArrayMemory,
        OutOfMemory, // feels odd adding this, but unfamiliar with geyser - sebastian
    };

    pub fn init(allocator: std.mem.Allocator, n_accounts_estimate: usize) !Self {
        return .{
            .accounts = try ArrayList(Account).initCapacity(allocator, n_accounts_estimate),
            .pubkeys = try ArrayList(Pubkey).initCapacity(allocator, n_accounts_estimate),
        };
    }

    pub fn deinit(
        self: *Self,
        allocator: std.mem.Allocator,
    ) void {
        for (self.accounts.items) |account| account.deinit(allocator);
        self.accounts.deinit();
        self.pubkeys.deinit();
    }

    pub fn reset(
        self: *Self,
        allocator: std.mem.Allocator,
    ) void {
        for (self.accounts.items) |account| account.deinit(allocator);
        self.accounts.clearRetainingCapacity();
        self.pubkeys.clearRetainingCapacity();
    }

    pub fn cloneAndTrack(
        self: *Self,
        allocator: std.mem.Allocator,
        account_in_file: AccountInFile,
    ) Error!void {
        const account = try account_in_file.dupeCachedAccount(allocator);
        errdefer account.deinit(allocator);
        self.accounts.append(account) catch return Error.OutOfGeyserArrayMemory;
        errdefer _ = self.accounts.pop();
        self.pubkeys.append(account_in_file.pubkey().*) catch return Error.OutOfGeyserArrayMemory;
    }
};

pub const ValidateAccountFileError = error{
    ShardCountMismatch,
    InvalidAccountFileLength,
    OutOfMemory,
    OutOfReferenceMemory,
} || AccountInFile.ValidateError || GeyserTmpStorage.Error || BufferPool.ReadError;

pub fn indexAndValidateAccountFile(
    allocator: std.mem.Allocator,
    buffer_pool: *BufferPool,
    accounts_file: *AccountFile,
    shard_calculator: PubkeyShardCalculator,
    shard_counts: []usize,
    account_refs: *ArrayListUnmanaged(AccountRef),
    geyser_storage: ?*GeyserTmpStorage,
) ValidateAccountFileError!void {
    const zone = tracy.initZone(@src(), .{
        .name = "accountsdb AccountIndex.indexAndValidateAccountFile",
    });
    defer zone.deinit();

    var offset: usize = 0;
    var number_of_accounts: usize = 0;

    if (shard_counts.len != shard_calculator.n_shards) {
        return error.ShardCountMismatch;
    }

    var buffer_pool_frame_buf: [BufferPool.MAX_READ_BYTES_ALLOCATED]u8 = undefined;
    var fba = std.heap.FixedBufferAllocator.init(&buffer_pool_frame_buf);
    const frame_allocator = fba.allocator();

    while (true) {
        const account = accounts_file.readAccount(
            frame_allocator,
            buffer_pool,
            offset,
        ) catch |err| switch (err) {
            error.EOF => break,
            else => |e| return e,
        };

        defer {
            account.deinit(frame_allocator);
            fba.reset();
        }

        try account.validate();

        if (geyser_storage) |storage| {
            try storage.cloneAndTrack(allocator, account);
        }

        if (account_refs.capacity == account_refs.items.len) {
            return error.OutOfReferenceMemory;
        }
        account_refs.appendAssumeCapacity(.{
            .pubkey = account.store_info.pubkey,
            .slot = accounts_file.slot,
            .location = .{
                .File = .{
                    .file_id = accounts_file.id,
                    .offset = offset,
                },
            },
        });

        const pubkey = &account.store_info.pubkey;
        shard_counts[shard_calculator.index(pubkey)] += 1;
        offset = offset + account.len;
        number_of_accounts += 1;
    }

    const aligned_length = std.mem.alignForward(usize, accounts_file.length, @sizeOf(u64));
    if (offset != aligned_length) {
        return error.InvalidAccountFileLength;
    }

    accounts_file.number_of_accounts = number_of_accounts;
}

pub fn getAccountPerFileEstimateFromCluster(
    cluster: sig.core.Cluster,
) error{NotImplementedYet}!u64 {
    return switch (cluster) {
        .testnet => 500,
        else => error.NotImplementedYet,
    };
}

/// All entries in `manifest.accounts_db_fields.file_map` must correspond to an entry in `file_map`,
/// with the association defined by the file id (a field of the value of the former, the key of the latter).
pub fn writeSnapshotTarWithFields(
    archive_writer: anytype,
    version: sig.version.ClientVersion,
    status_cache: StatusCache,
    manifest: *const SnapshotManifest,
    file_map: *const AccountsDB.FileMap,
) !void {
    var counting_state = if (std.debug.runtime_safety) std.io.countingWriter(archive_writer);
    const archive_writer_counted = if (std.debug.runtime_safety)
        counting_state.writer()
    else
        archive_writer;

    try snapgen.writeMetadataFiles(archive_writer_counted, version, status_cache, manifest);

    try snapgen.writeAccountsDirHeader(archive_writer_counted);
    const file_info_map = manifest.accounts_db_fields.file_map;
    for (file_info_map.keys(), file_info_map.values()) |file_slot, file_info| {
        const account_file = file_map.getPtr(file_info.id).?;
        std.debug.assert(account_file.id == file_info.id);
        std.debug.assert(account_file.length == file_info.length);

        try snapgen.writeAccountFileHeader(archive_writer_counted, file_slot, file_info);

        try account_file.file.seekTo(0);
        var fifo = std.fifo.LinearFifo(u8, .{ .Static = std.heap.page_size_min }).init();
        try fifo.pump(account_file.file.reader(), archive_writer_counted);

        try snapgen.writeAccountFilePadding(archive_writer_counted, account_file.file_size);
    }

    try archive_writer_counted.writeAll(&sig.utils.tar.sentinel_blocks);
    if (std.debug.runtime_safety) {
        std.debug.assert(counting_state.bytes_written % 512 == 0);
    }
}

fn testWriteSnapshotFull(
    allocator: std.mem.Allocator,
    accounts_db: *AccountsDB,
    slot: Slot,
    maybe_expected_hash: ?Hash,
) !void {
    const snapshot_dir = accounts_db.snapshot_dir;

    const manifest_path_bounded = sig.utils.fmt.boundedFmt("snapshots/{0}/{0}", .{slot});
    const manifest_file = try snapshot_dir.openFile(manifest_path_bounded.constSlice(), .{});
    defer manifest_file.close();

    var snap_fields = try SnapshotManifest.decodeFromBincode(allocator, manifest_file.reader());
    defer snap_fields.deinit(allocator);

    try accounts_db.loadFromSnapshot(snap_fields.accounts_db_fields, 1, allocator, 500);

    const deprecated_stored_meta_write_version =
        snap_fields.accounts_db_fields.stored_meta_write_version;
    const snapshot_gen_info = try accounts_db.generateFullSnapshot(.{
        .target_slot = slot,
        .bank_fields = &snap_fields.bank_fields,
        .lamports_per_signature = snap_fields.bank_extra.lamports_per_signature,
        .old_snapshot_action = .ignore_old,
        .deprecated_stored_meta_write_version = deprecated_stored_meta_write_version,
    });

    if (maybe_expected_hash) |expected_hash| {
        try std.testing.expectEqual(expected_hash, snapshot_gen_info.hash);
    }

    try accounts_db.validateLoadFromSnapshot(.{
        .full_slot = slot,
        .expected_full = .{
            .capitalization = snapshot_gen_info.capitalization,
            .accounts_hash = snapshot_gen_info.hash,
        },
        .expected_incremental = null,
    });
}

fn testWriteSnapshotIncremental(
    allocator: std.mem.Allocator,
    accounts_db: *AccountsDB,
    slot: Slot,
    maybe_expected_incremental_hash: ?Hash,
) !void {
    const snapshot_dir = accounts_db.snapshot_dir;

    const manifest_path_bounded = sig.utils.fmt.boundedFmt("snapshots/{0}/{0}", .{slot});
    const manifest_file = try snapshot_dir.openFile(manifest_path_bounded.constSlice(), .{});
    defer manifest_file.close();

    var snap_fields = try SnapshotManifest.decodeFromBincode(allocator, manifest_file.reader());
    defer snap_fields.deinit(allocator);

    try accounts_db.loadFromSnapshot(snap_fields.accounts_db_fields, 1, allocator, 500);
    const deprecated_stored_meta_write_version =
        snap_fields.accounts_db_fields.stored_meta_write_version;
    const snapshot_gen_info = try accounts_db.generateIncrementalSnapshot(.{
        .target_slot = slot,
        .bank_fields = &snap_fields.bank_fields,
        .lamports_per_signature = snap_fields.bank_extra.lamports_per_signature,
        .old_snapshot_action = .delete_old,
        .deprecated_stored_meta_write_version = deprecated_stored_meta_write_version,
    });

    if (maybe_expected_incremental_hash) |expected_hash| {
        try std.testing.expectEqual(expected_hash, snapshot_gen_info.incremental_hash);
    }

    try accounts_db.validateLoadFromSnapshot(.{
        .full_slot = snapshot_gen_info.full_slot,
        .expected_full = .{
            .capitalization = snapshot_gen_info.full_capitalization,
            .accounts_hash = snapshot_gen_info.full_hash,
        },
        .expected_incremental = .{
            .accounts_hash = snapshot_gen_info.incremental_hash,
            .capitalization = snapshot_gen_info.incremental_capitalization,
        },
    });
}

test "testWriteSnapshot" {
    // TODO: loading once from the full snapshot, and then a second time from the incremental snapshot,
    // as is done in this test, isn't properly accounted for in the snapshot loading logic, since the
    // way loading actually is handled in the validator is collapsing the full and incremental snapshots
    // before loading.
    // Either this test must be updated to test using the conventional loading method, or we must add
    // a way to load from a full and then an incremental snapshot separately.
    if (true) return error.SkipZigTest;

    const allocator = std.testing.allocator;
    var test_data_dir = try std.fs.cwd().openDir(sig.TEST_DATA_DIR, .{ .iterate = true });
    defer test_data_dir.close();

    const snap_files = try SnapshotFiles.find(allocator, test_data_dir);

    var tmp_dir_root = std.testing.tmpDir(.{});
    defer tmp_dir_root.cleanup();
    const snapshot_dir = tmp_dir_root.dir;

    {
        const archive_file_path_bounded = snap_files.full.snapshotArchiveName();
        const archive_file_path = archive_file_path_bounded.constSlice();
        const archive_file = try test_data_dir.openFile(archive_file_path, .{});
        defer archive_file.close();
        try parallelUnpackZstdTarBall(allocator, .noop, archive_file, snapshot_dir, 4, true);
    }

    if (snap_files.incremental()) |inc_snap| {
        const archive_file_path_bounded = inc_snap.snapshotArchiveName();
        const archive_file_path = archive_file_path_bounded.constSlice();
        const archive_file = try test_data_dir.openFile(archive_file_path, .{});
        defer archive_file.close();
        try parallelUnpackZstdTarBall(allocator, .noop, archive_file, snapshot_dir, 4, false);
    }

    var accounts_db = try AccountsDB.init(.{
        .allocator = allocator,
        .logger = .noop,
        .snapshot_dir = snapshot_dir,
        .geyser_writer = null,
        .gossip_view = null,
        .index_allocation = .ram,
        .number_of_index_shards = ACCOUNT_INDEX_SHARDS,
    });
    defer accounts_db.deinit();

    try testWriteSnapshotFull(
        allocator,
        &accounts_db,
        snap_files.full_snapshot.slot,
        snap_files.full_snapshot.hash,
    );
    try testWriteSnapshotIncremental(
        allocator,
        &accounts_db,
        snap_files.incremental_info.?.slot,
        snap_files.incremental_info.?.hash,
    );
}

/// Unpacks the snapshots from `sig.TEST_DATA_DIR`.
pub fn findAndUnpackTestSnapshots(
    n_threads: usize,
    /// The directory into which the snapshots are unpacked.
    /// Useful in tandem with the returned `SnapshotFiles` for loading
    /// from a different directory to where the source snapshot archives
    /// are located.
    output_dir: std.fs.Dir,
) !SnapshotFiles {
    comptime std.debug.assert(builtin.is_test); // should only be used in tests
    const allocator = std.testing.allocator;
    var test_data_dir = try std.fs.cwd().openDir(sig.TEST_DATA_DIR, .{ .iterate = true });
    defer test_data_dir.close();
    return try findAndUnpackSnapshotFilePair(allocator, n_threads, output_dir, test_data_dir);
}

pub fn findAndUnpackSnapshotFilePair(
    allocator: std.mem.Allocator,
    n_threads: usize,
    dst_dir: std.fs.Dir,
    /// Must be iterable.
    src_dir: std.fs.Dir,
) !SnapshotFiles {
    const snapshot_files = try SnapshotFiles.find(allocator, src_dir);
    try unpackSnapshotFilePair(allocator, n_threads, dst_dir, src_dir, snapshot_files);
    return snapshot_files;
}

/// Unpacks the identified snapshot files in `src_dir` into `dst_dir`.
pub fn unpackSnapshotFilePair(
    allocator: std.mem.Allocator,
    n_threads: usize,
    dst_dir: std.fs.Dir,
    src_dir: std.fs.Dir,
    /// `= try SnapshotFiles.find(allocator, src_dir)`
    snapshot_files: SnapshotFiles,
) !void {
    {
        const full = snapshot_files.full;
        const full_name_bounded = full.snapshotArchiveName();
        const full_name = full_name_bounded.constSlice();
        const full_archive_file = try src_dir.openFile(full_name, .{});
        defer full_archive_file.close();
        try parallelUnpackZstdTarBall(
            allocator,
            .noop,
            full_archive_file,
            dst_dir,
            n_threads,
            true,
        );
    }

    if (snapshot_files.incremental()) |inc| {
        const inc_name_bounded = inc.snapshotArchiveName();
        const inc_name = inc_name_bounded.constSlice();
        const inc_archive_file = try src_dir.openFile(inc_name, .{});
        defer inc_archive_file.close();
        try parallelUnpackZstdTarBall(
            allocator,
            .noop,
            inc_archive_file,
            dst_dir,
            n_threads,
            false,
        );
    }
}

<<<<<<< HEAD
=======
pub fn loadTestAccountsDbEmpty(
    allocator: std.mem.Allocator,
    use_disk: bool,
    logger: Logger,
    /// The directory into which the snapshots are unpacked, and
    /// the `snapshots_dir` for the returned `AccountsDB`.
    snapshot_dir: std.fs.Dir,
) !AccountsDB {
    var accounts_db = try AccountsDB.init(.{
        .allocator = allocator,
        .logger = logger,
        .snapshot_dir = snapshot_dir,
        .geyser_writer = null,
        .gossip_view = null,
        .index_allocation = if (use_disk) .disk else .ram,
        .number_of_index_shards = 4,
    });
    errdefer accounts_db.deinit();

    return accounts_db;
}

>>>>>>> 74f98e81
pub fn loadTestAccountsDB(
    allocator: std.mem.Allocator,
    use_disk: bool,
    n_threads: u32,
    logger: Logger,
    /// The directory into which the snapshots are unpacked, and
    /// the `snapshots_dir` for the returned `AccountsDB`.
    snapshot_dir: std.fs.Dir,
) !struct { AccountsDB, FullAndIncrementalManifest } {
    comptime std.debug.assert(builtin.is_test); // should only be used in tests

    const snapshot_files = try findAndUnpackTestSnapshots(n_threads, snapshot_dir);

    const full_inc_manifest =
        try FullAndIncrementalManifest.fromFiles(allocator, logger, snapshot_dir, snapshot_files);
    errdefer full_inc_manifest.deinit(allocator);

    const manifest = try full_inc_manifest.collapse(allocator);
    defer manifest.deinit(allocator);

    var accounts_db = try AccountsDB.init(.{
        .allocator = allocator,
        .logger = logger,
        .snapshot_dir = snapshot_dir,
        .geyser_writer = null,
        .gossip_view = null,
        .index_allocation = if (use_disk) .disk else .ram,
        .number_of_index_shards = 4,
    });
    errdefer accounts_db.deinit();

    try accounts_db.loadFromSnapshot(
        manifest.accounts_db_fields,
        n_threads,
        allocator,
        500,
    );

    return .{ accounts_db, full_inc_manifest };
}

// NOTE: this is a memory leak test - geyser correctness is tested in the geyser tests
test "geyser stream on load" {
    const allocator = std.testing.allocator;
    const logger: Logger = .noop;

    var tmp_dir_root = std.testing.tmpDir(.{});
    defer tmp_dir_root.cleanup();
    const snapshot_dir = tmp_dir_root.dir;

    const snapshot_files = try findAndUnpackTestSnapshots(2, snapshot_dir);

    const full_inc_manifest =
        try FullAndIncrementalManifest.fromFiles(allocator, logger, snapshot_dir, snapshot_files);
    defer full_inc_manifest.deinit(allocator);

    var geyser_exit = std.atomic.Value(bool).init(false);

    const geyser_writer: *GeyserWriter = try allocator.create(GeyserWriter);
    defer allocator.destroy(geyser_writer);

    const geyser_pipe_path = sig.TEST_DATA_DIR ++ "geyser.pipe";
    geyser_writer.* = try GeyserWriter.init(
        allocator,
        geyser_pipe_path,
        &geyser_exit,
        1 << 21,
    );
    defer geyser_writer.deinit();

    // start the geyser writer
    try geyser_writer.spawnIOLoop();

    var reader = try sig.geyser.GeyserReader.init(
        allocator,
        geyser_pipe_path,
        &geyser_exit,
        .{},
    );
    defer reader.deinit();

    const reader_handle = try std.Thread.spawn(.{}, sig.geyser.core.streamReader, .{
        &reader,
        .noop,
        &geyser_exit,
        null,
    });
    defer reader_handle.join();

    defer geyser_exit.store(true, .release);

    const snapshot = try full_inc_manifest.collapse(allocator);
    defer snapshot.deinit(allocator);

    var accounts_db = try AccountsDB.init(.{
        .allocator = allocator,
        .logger = logger,
        .snapshot_dir = snapshot_dir,
        .geyser_writer = geyser_writer,
        .gossip_view = null,
        .index_allocation = .ram,
        .number_of_index_shards = 4,
    });
    defer accounts_db.deinit();

    try accounts_db.loadFromSnapshot(
        snapshot.accounts_db_fields,
        1,
        allocator,
        500,
    );
}

test "write and read an account" {
    const allocator = std.testing.allocator;

    var tmp_dir_root = std.testing.tmpDir(.{});
    defer tmp_dir_root.cleanup();
    const snapshot_dir = tmp_dir_root.dir;

    var accounts_db, const full_inc_manifest =
        try loadTestAccountsDB(allocator, false, 1, .noop, snapshot_dir);
    defer accounts_db.deinit();
    defer full_inc_manifest.deinit(allocator);

    var prng = std.Random.DefaultPrng.init(0);
    const pubkey = Pubkey.initRandom(prng.random());
    var data = [_]u8{ 1, 2, 3 };
    const test_account = Account{
        .data = AccountDataHandle.initAllocated(&data),
        .executable = false,
        .lamports = 100,
        .owner = Pubkey.ZEROES,
        .rent_epoch = 0,
    };

    // initial account
    var accounts = [_]Account{test_account};
    var pubkeys = [_]Pubkey{pubkey};
    try accounts_db.putAccountSlice(&accounts, &pubkeys, 19);

    var account = try accounts_db.getAccountDeprecated(&pubkey);
    defer account.deinit(allocator);
    try std.testing.expect(test_account.equals(&account));

    // new account
    accounts[0].lamports = 20;
    try accounts_db.putAccountSlice(&accounts, &pubkeys, 28);
    var account_2 = try accounts_db.getAccountDeprecated(&pubkey);
    defer account_2.deinit(allocator);
    try std.testing.expect(accounts[0].equals(&account_2));
}

test "write and read an account (write single + read with ancestors)" {
    const allocator = std.testing.allocator;

    var tmp_dir_root = std.testing.tmpDir(.{});
    defer tmp_dir_root.cleanup();
    const snapshot_dir = tmp_dir_root.dir;

    var accounts_db, const full_inc_manifest =
        try loadTestAccountsDB(allocator, false, 1, .noop, snapshot_dir);
    defer accounts_db.deinit();
    defer full_inc_manifest.deinit(allocator);

    var prng = std.Random.DefaultPrng.init(0);
    const pubkey = Pubkey.initRandom(prng.random());

    var data = [_]u8{ 1, 2, 3 };

    const test_account = Account{
        .data = AccountDataHandle.initAllocated(&data),
        .executable = false,
        .lamports = 100,
        .owner = Pubkey.ZEROES,
        .rent_epoch = 0,
    };
    const test_account_shared = sig.runtime.AccountSharedData{
        .data = &data,
        .executable = false,
        .lamports = 100,
        .owner = Pubkey.ZEROES,
        .rent_epoch = 0,
    };

    try accounts_db.putAccount(5083, pubkey, test_account_shared);

    // normal get
    {
        var account = (try accounts_db.getAccount(&pubkey)).?;
        defer account.deinit(allocator);
        try std.testing.expect(test_account.equals(&account));
    }

    // assume we've progessed past the need for ancestors
    {
        accounts_db.largest_flushed_slot.store(10_000, .monotonic);
        var account = (try accounts_db.getAccountWithAncestors(&pubkey, &.{})).?;
        accounts_db.largest_flushed_slot.store(0, .monotonic);
        defer account.deinit(allocator);
        try std.testing.expect(test_account.equals(&account));
    }

    // slot is in ancestors
    {
        var ancestors = sig.core.Ancestors{};
        defer ancestors.deinit(allocator);
        try ancestors.ancestors.put(allocator, 5083, {});

        var account = (try accounts_db.getAccountWithAncestors(&pubkey, &ancestors)).?;
        defer account.deinit(allocator);
        try std.testing.expect(test_account.equals(&account));
    }

    // slot is not in ancestors
    try std.testing.expectEqual(null, accounts_db.getAccountWithAncestors(&pubkey, &.{}));

    // write account to the same pubkey in the next slot (!)
    {
        var data_2 = [_]u8{ 0, 1, 0, 1 };

        const test_account_2 = Account{
            .data = AccountDataHandle.initAllocated(&data_2),
            .executable = true,
            .lamports = 1000,
            .owner = Pubkey.ZEROES,
            .rent_epoch = 1,
        };

        const test_account_2_shared = sig.runtime.AccountSharedData{
            .data = &data_2,
            .executable = true,
            .lamports = 1000,
            .owner = Pubkey.ZEROES,
            .rent_epoch = 1,
        };

        try accounts_db.putAccount(5084, pubkey, test_account_2_shared);

        // prev slot, get prev account
        {
            var ancestors = sig.core.Ancestors{};
            defer ancestors.deinit(allocator);
            try ancestors.ancestors.put(allocator, 5083, {});

            var account = (try accounts_db.getAccountWithAncestors(&pubkey, &ancestors)).?;
            defer account.deinit(allocator);
            try std.testing.expect(test_account.equals(&account));
        }

        // new slot, get new account
        {
            var ancestors = sig.core.Ancestors{};
            defer ancestors.deinit(allocator);
            try ancestors.ancestors.put(allocator, 5084, {});

            var account = (try accounts_db.getAccountWithAncestors(&pubkey, &ancestors)).?;
            defer account.deinit(allocator);
            try std.testing.expect(test_account_2.equals(&account));
        }
    }
}

test "load and validate BankFields from test snapshot" {
    const allocator = std.testing.allocator;

    var test_data_dir = try std.fs.cwd().openDir(sig.TEST_DATA_DIR, .{});
    defer test_data_dir.close();

    var tmp_dir_root = std.testing.tmpDir(.{});
    defer tmp_dir_root.cleanup();
    const snapdir = tmp_dir_root.dir;

    const snapshot_files = try sig.accounts_db.db.findAndUnpackTestSnapshots(1, snapdir);

    const boundedFmt = sig.utils.fmt.boundedFmt;
    const full_manifest_path = boundedFmt("snapshots/{0}/{0}", .{snapshot_files.full.slot});
    const full_manifest_file = try snapdir.openFile(full_manifest_path.constSlice(), .{});
    defer full_manifest_file.close();

    const full_manifest = try SnapshotManifest.readFromFile(allocator, full_manifest_file);
    defer full_manifest.deinit(allocator);

    // use the genesis to verify loading
    const genesis_path = sig.TEST_DATA_DIR ++ "genesis.bin";
    const genesis_config = try sig.core.GenesisConfig.init(allocator, genesis_path);
    defer genesis_config.deinit(allocator);

    try full_manifest.bank_fields.validate(&genesis_config);
}

test "load and validate from test snapshot" {
    const allocator = std.testing.allocator;

    var tmp_dir_root = std.testing.tmpDir(.{});
    defer tmp_dir_root.cleanup();
    const snapshot_dir = tmp_dir_root.dir;

    var accounts_db, const full_inc_manifest =
        try loadTestAccountsDB(allocator, false, 1, .noop, snapshot_dir);
    defer {
        accounts_db.deinit();
        full_inc_manifest.deinit(allocator);
    }

    const maybe_inc_persistence = full_inc_manifest.incremental.?.bank_extra.snapshot_persistence;
    try accounts_db.validateLoadFromSnapshot(.{
        .full_slot = full_inc_manifest.full.bank_fields.slot,
        .expected_full = .{
            .accounts_hash = full_inc_manifest.full.accounts_db_fields.bank_hash_info.accounts_hash,
            .capitalization = full_inc_manifest.full.bank_fields.capitalization,
        },
        .expected_incremental = if (maybe_inc_persistence) |inc_persistence| .{
            .accounts_hash = inc_persistence.incremental_hash,
            .capitalization = inc_persistence.incremental_capitalization,
        } else null,
    });
}

test "load and validate from test snapshot using disk index" {
    const allocator = std.testing.allocator;

    var tmp_dir_root = std.testing.tmpDir(.{});
    defer tmp_dir_root.cleanup();
    const snapshot_dir = tmp_dir_root.dir;

    var accounts_db, const full_inc_manifest =
        try loadTestAccountsDB(allocator, false, 1, .noop, snapshot_dir);
    defer {
        accounts_db.deinit();
        full_inc_manifest.deinit(allocator);
    }

    const maybe_inc_persistence = full_inc_manifest.incremental.?.bank_extra.snapshot_persistence;
    try accounts_db.validateLoadFromSnapshot(.{
        .full_slot = full_inc_manifest.full.bank_fields.slot,
        .expected_full = .{
            .accounts_hash = full_inc_manifest.full.accounts_db_fields.bank_hash_info.accounts_hash,
            .capitalization = full_inc_manifest.full.bank_fields.capitalization,
        },
        .expected_incremental = if (maybe_inc_persistence) |inc_persistence| .{
            .accounts_hash = inc_persistence.incremental_hash,
            .capitalization = inc_persistence.incremental_capitalization,
        } else null,
    });
}

test "load and validate from test snapshot parallel" {
    const allocator = std.testing.allocator;

    var tmp_dir_root = std.testing.tmpDir(.{});
    defer tmp_dir_root.cleanup();
    const snapshot_dir = tmp_dir_root.dir;

    var accounts_db, const full_inc_manifest =
        try loadTestAccountsDB(allocator, false, 2, .noop, snapshot_dir);
    defer {
        accounts_db.deinit();
        full_inc_manifest.deinit(allocator);
    }

    const maybe_inc_persistence = full_inc_manifest.incremental.?.bank_extra.snapshot_persistence;
    try accounts_db.validateLoadFromSnapshot(.{
        .full_slot = full_inc_manifest.full.bank_fields.slot,
        .expected_full = .{
            .accounts_hash = full_inc_manifest.full.accounts_db_fields.bank_hash_info.accounts_hash,
            .capitalization = full_inc_manifest.full.bank_fields.capitalization,
        },
        .expected_incremental = if (maybe_inc_persistence) |inc_persistence| .{
            .accounts_hash = inc_persistence.incremental_hash,
            .capitalization = inc_persistence.incremental_capitalization,
        } else null,
    });
}

test "load clock sysvar" {
    const allocator = std.testing.allocator;

    var tmp_dir_root = std.testing.tmpDir(.{});
    defer tmp_dir_root.cleanup();
    const snapshot_dir = tmp_dir_root.dir;

    var accounts_db, const full_inc_manifest =
        try loadTestAccountsDB(allocator, false, 1, .noop, snapshot_dir);
    defer {
        accounts_db.deinit();
        full_inc_manifest.deinit(allocator);
    }

    const full = full_inc_manifest.full;
    const inc = full_inc_manifest.incremental;
    const expected_clock: sysvar.Clock = .{
        .slot = (inc orelse full).bank_fields.slot,
        .epoch_start_timestamp = 1733349736,
        .epoch = (inc orelse full).bank_fields.epoch,
        .leader_schedule_epoch = 1,
        .unix_timestamp = 1733350255,
    };
    try std.testing.expectEqual(
        expected_clock,
        try accounts_db.getTypeFromAccount(allocator, sysvar.Clock, &sysvar.Clock.ID),
    );
}

test "load other sysvars" {
    var gpa_state: std.heap.DebugAllocator(.{ .stack_trace_frames = 64 }) = .init;
    defer _ = gpa_state.deinit();
    const allocator = gpa_state.allocator();

    var tmp_dir_root = std.testing.tmpDir(.{});
    defer tmp_dir_root.cleanup();
    const snapshot_dir = tmp_dir_root.dir;

    var accounts_db, const full_inc_manifest =
        try loadTestAccountsDB(allocator, false, 1, .noop, snapshot_dir);
    defer {
        accounts_db.deinit();
        full_inc_manifest.deinit(allocator);
    }

    const SlotAndHash = sig.core.hash.SlotAndHash;
    _ = try accounts_db.getTypeFromAccount(
        allocator,
        sig.core.EpochSchedule,
        &sig.core.EpochSchedule.ID,
    );
    _ = try accounts_db.getTypeFromAccount(
        allocator,
        sysvar.Rent,
        &sysvar.Rent.ID,
    );
    _ = try accounts_db.getTypeFromAccount(
        allocator,
        SlotAndHash,
        &sysvar.SlotHashes.ID,
    );

    const stake_history = try accounts_db.getTypeFromAccount(
        allocator,
        sysvar.StakeHistory,
        &sysvar.StakeHistory.ID,
    );
    defer sig.bincode.free(allocator, stake_history);

    const slot_history = try accounts_db.getTypeFromAccount(
        allocator,
        sysvar.SlotHistory,
        &sysvar.SlotHistory.ID,
    );
    defer sig.bincode.free(allocator, slot_history);

    // // not always included in local snapshot
    // _ = try accounts_db.getTypeFromAccount(allocator, sysvars.LastRestartSlot, &sysvars.LastRestartSlot.ID);
    // _ = try accounts_db.getTypeFromAccount(allocator, sysvars.EpochRewards, &sysvars.EpochRewards.ID);
}

test "generate snapshot & update gossip snapshot hashes" {
    const SnapshotHashes = sig.gossip.data.SnapshotHashes;

    const allocator = std.testing.allocator;

    var prng = std.Random.DefaultPrng.init(123); // TODO: use `std.testing.random_seed` when we update
    const random = prng.random();

    var tmp_dir_root = std.testing.tmpDir(.{});
    defer tmp_dir_root.cleanup();
    const snapshot_dir = tmp_dir_root.dir;

    const snap_files = try findAndUnpackTestSnapshots(1, snapshot_dir);

    const full_inc_manifest =
        try FullAndIncrementalManifest.fromFiles(allocator, .noop, snapshot_dir, snap_files);
    defer full_inc_manifest.deinit(allocator);

    // mock gossip service
    var push_msg_queue_mux = sig.gossip.GossipService.PushMessageQueue.init(.{
        .queue = std.ArrayList(sig.gossip.data.GossipData).init(allocator),
        .data_allocator = allocator,
    });
    defer push_msg_queue_mux.private.v.queue.deinit();
    const my_keypair = KeyPair.generate();

    var accounts_db = try AccountsDB.init(.{
        .allocator = allocator,
        .logger = .noop,
        .snapshot_dir = snapshot_dir,
        .gossip_view = .{
            .my_pubkey = Pubkey.fromPublicKey(&my_keypair.public_key),
            .push_msg_queue = &push_msg_queue_mux,
        },
        .geyser_writer = null,
        .index_allocation = .ram,
        .number_of_index_shards = ACCOUNT_INDEX_SHARDS,
    });
    defer accounts_db.deinit();

    (try accounts_db.loadWithDefaults(
        allocator,
        full_inc_manifest,
        1,
        true,
        300,
        false,
        false,
    )).deinit(allocator);

    var bank_fields = try BankFields.initRandom(allocator, random, 128);
    defer bank_fields.deinit(allocator);

    const full_slot = full_inc_manifest.full.accounts_db_fields.slot;
    const full_gen_result = try accounts_db.generateFullSnapshot(.{
        .target_slot = full_slot,
        .bank_fields = &bank_fields,
        .lamports_per_signature = random.int(u64),
        // make sure we don't delete anything in `sig.TEST_DATA_DIR`
        .old_snapshot_action = .ignore_old,
        .deprecated_stored_meta_write_version = blk: {
            const accounts_db_fields = full_inc_manifest.full.accounts_db_fields;
            break :blk accounts_db_fields.stored_meta_write_version;
        },
    });
    const full_hash = full_gen_result.hash;

    try std.testing.expectEqual(
        full_inc_manifest.full.accounts_db_fields.bank_hash_info.accounts_hash,
        full_gen_result.hash,
    );
    try std.testing.expectEqual(
        full_inc_manifest.full.bank_fields.capitalization,
        full_gen_result.capitalization,
    );

    {
        const queue, var queue_lg = push_msg_queue_mux.readWithLock();
        defer queue_lg.unlock();

        try std.testing.expectEqual(1, queue.queue.items.len);
        const queue_item_0 = queue.queue.items[0]; // should be from the full generation
        try std.testing.expectEqual(.SnapshotHashes, std.meta.activeTag(queue_item_0));

        try std.testing.expectEqualDeep(
            SnapshotHashes{
                .from = Pubkey.fromPublicKey(&my_keypair.public_key),
                .full = .{ .slot = full_slot, .hash = full_hash },
                .incremental = SnapshotHashes.IncrementalSnapshotsList.EMPTY,
                // set to zero when pushed to the queue, because it would be set in `drainPushQueueToGossipTable`.
                .wallclock = 0,
            },
            queue_item_0.SnapshotHashes,
        );
    }

    if (full_inc_manifest.incremental) |inc_manifest| {
        const inc_slot = inc_manifest.accounts_db_fields.slot;
        const inc_gen_result = try accounts_db.generateIncrementalSnapshot(.{
            .target_slot = inc_slot,
            .bank_fields = &bank_fields,
            .lamports_per_signature = random.int(u64),
            // make sure we don't delete anything in `sig.TEST_DATA_DIR`
            .old_snapshot_action = .ignore_old,
            .deprecated_stored_meta_write_version = inc_manifest
                .accounts_db_fields.stored_meta_write_version,
        });
        const inc_hash = inc_gen_result.incremental_hash;

        try std.testing.expectEqual(
            inc_manifest.bank_extra.snapshot_persistence,
            inc_gen_result,
        );
        try std.testing.expectEqual(
            full_slot,
            inc_gen_result.full_slot,
        );
        try std.testing.expectEqual(
            full_gen_result.hash,
            inc_gen_result.full_hash,
        );
        try std.testing.expectEqual(
            full_gen_result.capitalization,
            inc_gen_result.full_capitalization,
        );

        {
            const queue, var queue_lg = push_msg_queue_mux.readWithLock();
            defer queue_lg.unlock();

            try std.testing.expectEqual(2, queue.queue.items.len);
            const queue_item_1 = queue.queue.items[1]; // should be from the incremental generation
            try std.testing.expectEqual(.SnapshotHashes, std.meta.activeTag(queue_item_1));

            try std.testing.expectEqualDeep(
                SnapshotHashes{
                    .from = Pubkey.fromPublicKey(&my_keypair.public_key),
                    .full = .{ .slot = full_slot, .hash = full_hash },
                    .incremental = SnapshotHashes.IncrementalSnapshotsList.initSingle(.{
                        .slot = inc_slot,
                        .hash = inc_hash,
                    }),
                    // set to zero when pushed to the queue, because it would be set in `drainPushQueueToGossipTable`.
                    .wallclock = 0,
                },
                queue_item_1.SnapshotHashes,
            );
        }
    }
}

pub const BenchmarkAccountsDBSnapshotLoad = struct {
    pub const min_iterations = 1;
    pub const max_iterations = 1;

    pub const SNAPSHOT_DIR_PATH = sig.TEST_DATA_DIR ++ "bench_snapshot/";

    pub const BenchArgs = struct {
        use_disk: bool,
        n_threads: u32,
        name: []const u8,
        cluster: sig.core.Cluster,
        // TODO: support fastloading checks
    };

    pub const args = [_]BenchArgs{
        BenchArgs{
            .name = "testnet - ram index - 4 threads",
            .use_disk = false,
            .n_threads = 4,
            .cluster = .testnet,
        },
    };

    pub fn loadAndVerifySnapshot(units: BenchTimeUnit, bench_args: BenchArgs) !struct {
        load_time: u64,
        validate_time: u64,
        fastload_save_time: u64,
        fastload_time: u64,
    } {
        const allocator = std.heap.c_allocator;
        var print_logger = sig.trace.DirectPrintLogger.init(allocator, .debug);
        const logger = print_logger.logger();

        // unpack the snapshot
        var snapshot_dir = std.fs.cwd().openDir(
            SNAPSHOT_DIR_PATH,
            .{ .iterate = true },
        ) catch {
            // not snapshot -> early exit
            std.debug.print(
                "need to setup a snapshot in {s} for this benchmark...\n",
                .{SNAPSHOT_DIR_PATH},
            );
            const zero_duration = sig.time.Duration.fromNanos(0);
            return .{
                .load_time = zero_duration.asNanos(),
                .validate_time = zero_duration.asNanos(),
                .fastload_save_time = zero_duration.asNanos(),
                .fastload_time = zero_duration.asNanos(),
            };
        };
        defer snapshot_dir.close();

        const snapshot_files = try SnapshotFiles.find(allocator, snapshot_dir);
        const full_inc_manifest = try FullAndIncrementalManifest.fromFiles(
            allocator,
            logger,
            snapshot_dir,
            snapshot_files,
        );
        defer full_inc_manifest.deinit(allocator);
        const collapsed_manifest = try full_inc_manifest.collapse(allocator);

        const loading_duration, //
        const fastload_save_duration, //
        const validate_duration //
        = duration_blk: {
            var accounts_db = try AccountsDB.init(.{
                .allocator = allocator,
                .logger = logger,
                .snapshot_dir = snapshot_dir,
                .geyser_writer = null,
                .gossip_view = null,
                .index_allocation = if (bench_args.use_disk) .disk else .ram,
                .number_of_index_shards = 32,
            });
            defer accounts_db.deinit();

            var load_timer = try sig.time.Timer.start();
            try accounts_db.loadFromSnapshot(
                collapsed_manifest.accounts_db_fields,
                bench_args.n_threads,
                allocator,
                try getAccountPerFileEstimateFromCluster(bench_args.cluster),
            );
            const loading_duration = load_timer.read();

            const fastload_save_duration = blk: {
                var timer = try sig.time.Timer.start();
                try accounts_db.saveStateForFastload();
                break :blk timer.read();
            };

            const full_manifest = full_inc_manifest.full;
            const maybe_inc_persistence = if (full_inc_manifest.incremental) |inc|
                inc.bank_extra.snapshot_persistence
            else
                null;

            var validate_timer = try sig.time.Timer.start();
            try accounts_db.validateLoadFromSnapshot(.{
                .full_slot = full_manifest.bank_fields.slot,
                .expected_full = .{
                    .accounts_hash = full_manifest.accounts_db_fields.bank_hash_info.accounts_hash,
                    .capitalization = full_manifest.bank_fields.capitalization,
                },
                .expected_incremental = if (maybe_inc_persistence) |inc_persistence| .{
                    .accounts_hash = inc_persistence.incremental_hash,
                    .capitalization = inc_persistence.incremental_capitalization,
                } else null,
            });
            const validate_duration = validate_timer.read();

            break :duration_blk .{ loading_duration, fastload_save_duration, validate_duration };
        };

        const fastload_duration = blk: {
            var fastload_accounts_db = try AccountsDB.init(.{
                .allocator = allocator,
                .logger = logger,
                .snapshot_dir = snapshot_dir,
                .geyser_writer = null,
                .gossip_view = null,
                .index_allocation = if (bench_args.use_disk) .disk else .ram,
                .number_of_index_shards = 32,
            });
            defer fastload_accounts_db.deinit();

            var fastload_dir = try snapshot_dir.makeOpenPath("fastload_state", .{});
            defer fastload_dir.close();

            var fastload_timer = try sig.time.Timer.start();
            try fastload_accounts_db.fastload(fastload_dir, collapsed_manifest.accounts_db_fields);
            break :blk fastload_timer.read();
        };

        return .{
            .load_time = units.convertDuration(loading_duration),
            .validate_time = units.convertDuration(validate_duration),
            .fastload_save_time = units.convertDuration(fastload_save_duration),
            .fastload_time = units.convertDuration(fastload_duration),
        };
    }
};

pub const BenchmarkAccountsDB = struct {
    pub const min_iterations = 3;
    pub const max_iterations = 10;

    pub const MemoryType = AccountIndex.AllocatorConfig.Tag;

    pub const BenchArgs = struct {
        /// the number of accounts to store in the database (for each slot)
        n_accounts: usize,
        /// the number of slots to store (each slot is one batch write)
        slot_list_len: usize,
        /// the accounts memory type (ram (as a ArrayList) or disk (as a file))
        accounts: MemoryType,
        /// the index memory type (ram or disk (disk-memory allocator))
        index: MemoryType,
        /// the number of accounts to prepopulate the index with as a multiple of n_accounts
        /// ie, if n_accounts = 100 and n_accounts_multiple = 10, then the index will have 10x100=1000 accounts prepopulated
        n_accounts_multiple: usize = 0,
        /// the name of the benchmark
        name: []const u8 = "",
    };

    pub const args = [_]BenchArgs{
        // BenchArgs{
        //     .n_accounts = 100_000,
        //     .slot_list_len = 1,
        //     .accounts = .ram,
        //     .index = .ram,
        //     .name = "100k accounts (1_slot - ram index - ram accounts - lru disabled)",
        // },
        // BenchArgs{
        //     .n_accounts = 100_000,
        //     .slot_list_len = 1,
        //     .accounts = .ram,
        //     .index = .disk,
        //     .name = "100k accounts (1_slot - disk index - ram accounts - lru disabled)",
        // },
        // BenchArgs{
        //     .n_accounts = 100_000,
        //     .slot_list_len = 1,
        //     .accounts = .disk,
        //     .index = .disk,
        //     .name = "100k accounts (1_slot - disk index - disk accounts - lru disabled)",
        // },

        // BenchArgs{
        //     .n_accounts = 100_000,
        //     .slot_list_len = 1,
        //     .accounts = .disk,
        //     .index = .ram,
        //     .name = "100k accounts (1_slot - ram index - disk accounts - lru disabled)",
        // },

        // BenchArgs{
        //     .n_accounts = 100_000,
        //     .slot_list_len = 1,
        //     .accounts = .disk,
        //     .index = .ram,
        //     .name = "100k accounts (1_slot - ram index - disk accounts)",
        // },
        // BenchArgs{
        //     .n_accounts = 100_000,
        //     .slot_list_len = 1,
        //     .accounts = .disk,
        //     .index = .ram,
        //     .name = "100k accounts (1_slot - ram index - disk accounts)",
        // },

        // BenchArgs{
        //     .n_accounts = 100_000,
        //     .slot_list_len = 1,
        //     .accounts = .disk,
        //     .index = .ram,
        //     .name = "100k accounts (1_slot - ram index - disk accounts)",
        // },

        // // test accounts in ram
        // BenchArgs{
        //     .n_accounts = 100_000,
        //     .slot_list_len = 1,
        //     .accounts = .ram,
        //     .index = .ram,
        //     .name = "100k accounts (1_slot - ram index - ram accounts)",
        // },
        // BenchArgs{
        //     .n_accounts = 10_000,
        //     .slot_list_len = 10,
        //     .accounts = .ram,
        //     .index = .ram,
        //     .name = "10k accounts (10_slots - ram index - ram accounts)",
        // },

        // tests large number of accounts on disk
        // NOTE: the other tests are useful for understanding performance for but CI,
        // these are the most useful as they are the most similar to production
        BenchArgs{
            .n_accounts = 10_000,
            .slot_list_len = 10,
            .accounts = .disk,
            .index = .ram,
            .name = "10k accounts (10_slots - ram index - disk accounts)",
        },
        BenchArgs{
            .n_accounts = 500_000,
            .slot_list_len = 1,
            .accounts = .disk,
            .index = .ram,
            .name = "500k accounts (1_slot - ram index - disk accounts)",
        },

        // BenchArgs{
        //     .n_accounts = 500_000,
        //     .slot_list_len = 3,
        //     .accounts = .disk,
        //     .index = .ram,
        //     .name = "500k accounts (3_slot - ram index - disk accounts)",
        // },
        // BenchArgs{
        //     .n_accounts = 3_000_000,
        //     .slot_list_len = 1,
        //     .accounts = .disk,
        //     .index = .ram,
        //     .name = "3M accounts (1_slot - ram index - disk accounts)",
        // },
        // BenchArgs{
        //     .n_accounts = 3_000_000,
        //     .slot_list_len = 3,
        //     .accounts = .disk,
        //     .index = .ram,
        //     .name = "3M accounts (3_slot - ram index - disk accounts)",
        // },
        // BenchArgs{
        //     .n_accounts = 500_000,
        //     .slot_list_len = 1,
        //     .accounts = .disk,
        //     .n_accounts_multiple = 2, // 1 mill accounts init
        //     .index = .ram,
        //     .name = "3M accounts (3_slot - ram index - disk accounts - 1million init)",
        // },

        // // testing disk indexes
        // BenchArgs{
        //     .n_accounts = 500_000,
        //     .slot_list_len = 1,
        //     .accounts = .disk,
        //     .index = .disk,
        //     .name = "500k accounts (1_slot - disk index - disk accounts)",
        // },
        // BenchArgs{
        //     .n_accounts = 3_000_000,
        //     .slot_list_len = 1,
        //     .accounts = .disk,
        //     .index = .disk,
        //     .name = "3m accounts (1_slot - disk index - disk accounts)",
        // },
        // BenchArgs{
        //     .n_accounts = 500_000,
        //     .slot_list_len = 1,
        //     .accounts = .disk,
        //     .index = .disk,
        //     .n_accounts_multiple = 2,
        //     .name = "500k accounts (1_slot - disk index - disk accounts)",
        // },
    };

    pub fn readWriteAccounts(
        units: BenchTimeUnit,
        bench_args: BenchArgs,
    ) !struct { read_time: u64, write_time: u64 } {
        const n_accounts = bench_args.n_accounts;
        const slot_list_len = bench_args.slot_list_len;
        const total_n_accounts = n_accounts * slot_list_len;

        // make sure theres no leaks
        const allocator = if (builtin.is_test) std.testing.allocator else std.heap.c_allocator;
        var disk_dir = std.testing.tmpDir(.{});
        defer disk_dir.cleanup();

        var snapshot_dir = try std.fs.cwd().makeOpenPath(sig.VALIDATOR_DIR ++ "accounts_db", .{});
        defer snapshot_dir.close();

        const index_type: AccountsDB.InitParams.Index = switch (bench_args.index) {
            .disk => .disk,
            .ram => .ram,
            .parent => @panic("invalid benchmark argument"),
        };

        const logger = .noop;
        var accounts_db: AccountsDB = try AccountsDB.init(.{
            .allocator = allocator,
            .logger = logger,
            .snapshot_dir = snapshot_dir,
            .geyser_writer = null,
            .gossip_view = null,
            .index_allocation = index_type,
            .number_of_index_shards = 32,
        });
        defer accounts_db.deinit();

        try accounts_db.account_index.expandRefCapacity(
            std.math.ceilPowerOfTwo(usize, total_n_accounts) catch total_n_accounts,
        );

        var prng = std.Random.DefaultPrng.init(19);
        const random = prng.random();

        var pubkeys = try allocator.alloc(Pubkey, n_accounts);
        defer allocator.free(pubkeys);
        for (0..n_accounts) |i| {
            pubkeys[i] = Pubkey.initRandom(random);
        }

        var all_filenames: ArrayListUnmanaged([]const u8) = .{};
        defer all_filenames.deinit(allocator);
        defer for (all_filenames.items) |filepath| {
            disk_dir.dir.deleteFile(filepath) catch {
                std.debug.print("failed to delete file: {s}\n", .{filepath});
            };
            allocator.free(filepath);
        };
        try all_filenames.ensureTotalCapacityPrecise(
            allocator,
            slot_list_len + bench_args.n_accounts_multiple,
        );

        const write_time = timer_blk: {
            switch (bench_args.accounts) {
                .parent => @panic("invalid bench arg"),
                .ram => {
                    const n_accounts_init = bench_args.n_accounts_multiple * bench_args.n_accounts;
                    const accounts =
                        try allocator.alloc(Account, (total_n_accounts + n_accounts_init));
                    defer {
                        for (accounts[0..total_n_accounts]) |account| account.deinit(allocator);
                        allocator.free(accounts);
                    }
                    for (0..(total_n_accounts + n_accounts_init)) |i| {
                        accounts[i] = try Account.initRandom(allocator, random, i % 1_000);
                    }

                    if (n_accounts_init > 0) {
                        try accounts_db.putAccountSlice(
                            accounts[total_n_accounts..(total_n_accounts + n_accounts_init)],
                            pubkeys,
                            @as(u64, @intCast(0)),
                        );
                    }

                    var timer = try sig.time.Timer.start();
                    for (0..slot_list_len) |i| {
                        const start_index = i * n_accounts;
                        const end_index = start_index + n_accounts;
                        try accounts_db.putAccountSlice(
                            accounts[start_index..end_index],
                            pubkeys,
                            @as(u64, @intCast(i)),
                        );
                    }
                    break :timer_blk timer.read();
                },
                .disk => {
                    var account_files: ArrayListUnmanaged(AccountFile) = .{};
                    defer {
                        // don't deinit each account_file here - they are taken by putAccountFile
                        account_files.deinit(allocator);
                    }
                    try account_files.ensureTotalCapacityPrecise(
                        allocator,
                        slot_list_len,
                    );

                    for (0..(slot_list_len + bench_args.n_accounts_multiple)) |s| {
                        var size: usize = 0;
                        for (0..total_n_accounts) |i| {
                            const data_len = i % 1_000;
                            size += std.mem.alignForward(
                                usize,
                                AccountInFile.STATIC_SIZE + data_len,
                                @sizeOf(u64),
                            );
                        }
                        const aligned_size =
                            std.mem.alignForward(usize, size, std.heap.page_size_min);

                        const filepath_bounded = sig.utils.fmt.boundedFmt("slot{d}.bin", .{s});
                        const filepath = filepath_bounded.constSlice();

                        var account_file = blk: {
                            var file = try disk_dir.dir.createFile(filepath, .{ .read = true });
                            errdefer file.close();

                            // resize the file
                            const file_size = (try file.stat()).size;
                            if (file_size < aligned_size) {
                                try file.seekTo(aligned_size - 1);
                                _ = try file.write(&[_]u8{1});
                                try file.seekTo(0);
                            }

                            const buf = try allocator.alloc(u8, aligned_size);
                            defer allocator.free(buf);

                            var offset: usize = 0;
                            for (0..n_accounts) |i| {
                                const account =
                                    try Account.initRandom(allocator, random, i % 1_000);
                                defer account.deinit(allocator);
                                var pubkey = pubkeys[i % n_accounts];
                                offset += account.writeToBuf(&pubkey, buf[offset..]);
                            }

                            try file.writeAll(buf);

                            break :blk try AccountFile.init(file, .{
                                .id = FileId.fromInt(@intCast(s)),
                                .length = offset,
                            }, s);
                        };

                        if (s < bench_args.n_accounts_multiple) {
                            try accounts_db.putAccountFile(&account_file, n_accounts);
                        } else {
                            // to be indexed later (and timed)
                            account_files.appendAssumeCapacity(account_file);
                        }
                        all_filenames.appendAssumeCapacity(try allocator.dupe(u8, filepath));
                    }

                    var timer = try sig.time.Timer.start();
                    for (account_files.items) |*account_file| {
                        try accounts_db.putAccountFile(account_file, n_accounts);
                    }
                    break :timer_blk timer.read();
                },
            }
        };

        // set up a WeightedAliasSampler to give our accounts normally distributed access probabilities.
        // this models how some accounts are far more commonly read than others.
        // TODO: is this distribution accurate? Probably not, but I don't have the data.
        const pubkeys_read_weighting = try allocator.alloc(f32, n_accounts);
        defer allocator.free(pubkeys_read_weighting);
        for (pubkeys_read_weighting) |*read_probability| read_probability.* = random.floatNorm(f32);
        var indexer = try WeightedAliasSampler.init(allocator, random, pubkeys_read_weighting);
        defer indexer.deinit(allocator);

        // "warm up" accounts cache
        {
            var i: usize = 0;
            while (i < n_accounts) : (i += 1) {
                const pubkey_idx = indexer.sample();
                const account = try accounts_db.getAccountDeprecated(&pubkeys[pubkey_idx]);
                account.deinit(allocator);
            }
        }

        var timer = try sig.time.Timer.start();

        const do_read_count = n_accounts;
        var i: usize = 0;
        while (i < do_read_count) : (i += 1) {
            const pubkey_idx = indexer.sample();
            const account = try accounts_db.getAccountDeprecated(&pubkeys[pubkey_idx]);
            defer account.deinit(allocator);
            if (account.data.len() != (pubkey_idx % 1_000)) std.debug.panic(
                "account data len dnm {}: {} != {}",
                .{ pubkey_idx, account.data.len(), pubkey_idx % 1_000 },
            );
        }
        const read_time = timer.read();

        return .{
            .read_time = units.convertDuration(read_time),
            .write_time = units.convertDuration(write_time),
        };
    }
};

test "read/write benchmark ram" {
    _ = try BenchmarkAccountsDB.readWriteAccounts(.nanos, .{
        .n_accounts = 10,
        .slot_list_len = 1,
        .accounts = .ram,
        .index = .ram,
    });
}

test "read/write benchmark disk" {
    _ = try BenchmarkAccountsDB.readWriteAccounts(.nanos, .{
        .n_accounts = 10,
        .slot_list_len = 1,
        .accounts = .disk,
        .index = .disk,
    });
}<|MERGE_RESOLUTION|>--- conflicted
+++ resolved
@@ -3235,8 +3235,6 @@
     }
 }
 
-<<<<<<< HEAD
-=======
 pub fn loadTestAccountsDbEmpty(
     allocator: std.mem.Allocator,
     use_disk: bool,
@@ -3259,7 +3257,6 @@
     return accounts_db;
 }
 
->>>>>>> 74f98e81
 pub fn loadTestAccountsDB(
     allocator: std.mem.Allocator,
     use_disk: bool,
