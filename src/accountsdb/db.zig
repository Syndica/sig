--- conflicted
+++ resolved
@@ -3759,14 +3759,10 @@
         .leader_schedule_epoch = 1,
         .unix_timestamp = 1733350255,
     };
-<<<<<<< HEAD
-    try std.testing.expectEqual(expected_clock, try accounts_db.getTypeFromAccount(allocator, sysvar.Clock, &sysvar.Clock.ID));
-=======
-
-    const found_clock = try accounts_db.getTypeFromAccount(allocator, sysvars.Clock, &sysvars.IDS.clock);
-
-    try std.testing.expectEqual(expected_clock, found_clock);
->>>>>>> 7c394063
+    try std.testing.expectEqual(
+        expected_clock,
+        try accounts_db.getTypeFromAccount(allocator, sysvar.Clock, &sysvar.Clock.ID),
+    );
 }
 
 test "load other sysvars" {
@@ -3786,15 +3782,9 @@
     }
 
     const SlotAndHash = sig.core.hash.SlotAndHash;
-<<<<<<< HEAD
-    _ = try accounts_db.getTypeFromAccount(panic_allocator, sysvar.EpochSchedule, &sysvar.EpochSchedule.ID);
-    _ = try accounts_db.getTypeFromAccount(panic_allocator, sysvar.Rent, &sysvar.Rent.ID);
-    _ = try accounts_db.getTypeFromAccount(panic_allocator, SlotAndHash, &sysvar.SlotHashes.ID);
-=======
-    _ = try accounts_db.getTypeFromAccount(allocator, sysvars.EpochSchedule, &sysvars.IDS.epoch_schedule);
-    _ = try accounts_db.getTypeFromAccount(allocator, sysvars.Rent, &sysvars.IDS.rent);
-    _ = try accounts_db.getTypeFromAccount(allocator, SlotAndHash, &sysvars.IDS.slot_hashes);
->>>>>>> 7c394063
+    _ = try accounts_db.getTypeFromAccount(allocator, sysvar.EpochSchedule, &sysvar.EpochSchedule.ID);
+    _ = try accounts_db.getTypeFromAccount(allocator, sysvar.Rent, &sysvar.Rent.ID);
+    _ = try accounts_db.getTypeFromAccount(allocator, SlotAndHash, &sysvar.SlotHashes.ID);
 
     const stake_history = try accounts_db.getTypeFromAccount(allocator, sysvar.StakeHistory, &sysvar.StakeHistory.ID);
     defer sig.bincode.free(allocator, stake_history);
@@ -3803,13 +3793,8 @@
     defer sig.bincode.free(allocator, slot_history);
 
     // // not always included in local snapshot
-<<<<<<< HEAD
-    // _ = try accounts_db.getTypeFromAccount(panic_allocator, sysvars.LastRestartSlot, &sysvars.LastRestartSlot.ID);
-    // _ = try accounts_db.getTypeFromAccount(panic_allocator, sysvars.EpochRewards, &sysvars.EpochRewards.ID);
-=======
-    // _ = try accounts_db.getTypeFromAccount(allocator, sysvars.LastRestartSlot, &sysvars.IDS.last_restart_slot);
-    // _ = try accounts_db.getTypeFromAccount(allocator, sysvars.EpochRewards, &sysvars.IDS.epoch_rewards);
->>>>>>> 7c394063
+    // _ = try accounts_db.getTypeFromAccount(allocator, sysvars.LastRestartSlot, &sysvars.LastRestartSlot.ID);
+    // _ = try accounts_db.getTypeFromAccount(allocator, sysvars.EpochRewards, &sysvars.EpochRewards.ID);
 }
 
 test "flushing slots works" {
