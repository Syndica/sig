//! includes the main database struct `AccountsDB`

const std = @import("std");
const sig = @import("../sig.zig");
const builtin = @import("builtin");
const zstd = @import("zstd");
const bincode = sig.bincode;
const sysvars = sig.accounts_db.sysvars;

const ArrayList = std.ArrayList;
const ArrayListUnmanaged = std.ArrayListUnmanaged;
const Blake3 = std.crypto.hash.Blake3;

const Account = sig.core.Account;
const Hash = sig.core.hash.Hash;
const Slot = sig.core.time.Slot;
const Pubkey = sig.core.pubkey.Pubkey;

const AccountsDbFields = sig.accounts_db.snapshots.AccountsDbFields;
const AccountFileInfo = sig.accounts_db.snapshots.AccountFileInfo;
const AccountFile = sig.accounts_db.accounts_file.AccountFile;
const FileId = sig.accounts_db.accounts_file.FileId;
const AccountInFile = sig.accounts_db.accounts_file.AccountInFile;
const SnapshotFields = sig.accounts_db.snapshots.SnapshotFields;
const BankIncrementalSnapshotPersistence = sig.accounts_db.snapshots.BankIncrementalSnapshotPersistence;
const AllSnapshotFields = sig.accounts_db.snapshots.AllSnapshotFields;
const SnapshotFiles = sig.accounts_db.snapshots.SnapshotFiles;
const AccountIndex = sig.accounts_db.index.AccountIndex;
const AccountRef = sig.accounts_db.index.AccountRef;
const DiskMemoryAllocator = sig.utils.allocators.DiskMemoryAllocator;
const RwMux = sig.sync.RwMux;
const Logger = sig.trace.log.Logger;
const StandardErrLogger = sig.trace.log.StandardErrLogger;
const Level = sig.trace.level.Level;
const NestedHashTree = sig.common.merkle_tree.NestedHashTree;
const GetMetricError = sig.prometheus.registry.GetMetricError;
const Counter = sig.prometheus.counter.Counter;
const Histogram = sig.prometheus.histogram.Histogram;
const ClientVersion = sig.version.ClientVersion;
const StatusCache = sig.accounts_db.StatusCache;
const BankFields = sig.accounts_db.snapshots.BankFields;
const BankHashInfo = sig.accounts_db.snapshots.BankHashInfo;
const BankHashStats = sig.accounts_db.snapshots.BankHashStats;
const PubkeyBinCalculator = sig.accounts_db.index.PubkeyBinCalculator;
const GeyserWriter = sig.geyser.GeyserWriter;

const parallelUnpackZstdTarBall = sig.accounts_db.snapshots.parallelUnpackZstdTarBall;
const spawnThreadTasks = sig.utils.thread.spawnThreadTasks;
const printTimeEstimate = sig.time.estimate.printTimeEstimate;
const globalRegistry = sig.prometheus.registry.globalRegistry;

pub const DB_LOG_RATE = sig.time.Duration.fromSecs(5);
pub const DB_MANAGER_LOOP_MIN = sig.time.Duration.fromSecs(5);

pub const MERKLE_FANOUT: usize = 16;
pub const ACCOUNT_INDEX_BINS: usize = 8192;
pub const ACCOUNT_FILE_SHRINK_THRESHOLD = 70; // shrink account files with more than X% dead bytes
pub const DELETE_ACCOUNT_FILES_MIN = 100;

pub const AccountsDBStats = struct {
    const HistogramKind = enum {
        flush_account_file_size,
        shrink_file_shrunk_by,
        shrink_alive_accounts,
        shrink_dead_accounts,
        time_flush,
        time_clean,
        time_shrink,
        time_purge,

        fn buckets(self: HistogramKind) []const f64 {
            const account_size_buckets = &.{
                // 10 bytes -> 10MB (solana max account size)
                10, 100, 1_000, 10_000, 100_000, 1_000_000, 10_000_000,
            };
            const account_count_buckets = &.{ 1, 5, 10, 50, 100, 500, 1_000, 10_000 };
            const nanosecond_buckets = &.{
                // 0.01ms -> 10ms
                1_000,      10_000,      100_000,     1_000_000,   10_000_000,
                // 50ms -> 1000ms
                50_000_000, 100_000_000, 200_000_000, 400_000_000, 1_000_000_000,
            };

            return switch (self) {
                .flush_account_file_size, .shrink_file_shrunk_by => account_size_buckets,
                .shrink_alive_accounts, .shrink_dead_accounts => account_count_buckets,
                .time_flush, .time_clean, .time_shrink, .time_purge => nanosecond_buckets,
            };
        }
    };

    number_files_flushed: *Counter,
    number_files_cleaned: *Counter,
    number_files_shrunk: *Counter,
    number_files_deleted: *Counter,

    time_flush: *Histogram,
    time_clean: *Histogram,
    time_shrink: *Histogram,
    time_purge: *Histogram,

    flush_account_file_size: *Histogram,
    flush_accounts_written: *Counter,

    clean_references_deleted: *Counter,
    clean_files_queued_deletion: *Counter,
    clean_files_queued_shrink: *Counter,
    clean_slot_old_state: *Counter,
    clean_slot_zero_lamports: *Counter,

    shrink_file_shrunk_by: *Histogram,
    shrink_alive_accounts: *Histogram,
    shrink_dead_accounts: *Histogram,

    const Self = @This();

    pub fn init() GetMetricError!Self {
        var self: Self = undefined;
        const registry = globalRegistry();
        const stats_struct_info = @typeInfo(Self).Struct;
        inline for (stats_struct_info.fields) |field| {
            @field(self, field.name) = switch (field.type) {
                *Counter => try registry.getOrCreateCounter(field.name),
                *Histogram => blk: {
                    @setEvalBranchQuota(2000); // stringToEnum requires a little more than default
                    const histogram_kind = comptime std.meta.stringToEnum(
                        HistogramKind,
                        field.name,
                    ) orelse @compileError("no matching HistogramKind for AccountsDBStats *Histogram field");

                    break :blk try registry.getOrCreateHistogram(field.name, histogram_kind.buckets());
                },
                else => @compileError("Unsupported field type"),
            };
        }
        return self;
    }
};

/// database for accounts
///
/// Analogous to [AccountsDb](https://github.com/anza-xyz/agave/blob/4c921ca276bbd5997f809dec1dd3937fb06463cc/accounts-db/src/accounts_db.rs#L1363)
pub const AccountsDB = struct {
    allocator: std.mem.Allocator,

    /// maps a pubkey to the account location
    account_index: AccountIndex,
    disk_allocator_ptr: ?*DiskMemoryAllocator = null,

    /// track per-slot for purge/flush
    account_cache: RwMux(AccountCache),

    /// NOTE: see accountsdb/readme.md for more details on how these are used
    file_map: RwMux(FileMap) = RwMux(FileMap).init(.{}),
    /// `file_map_fd_rw` is used to ensure files in the file_map are not closed while its held as a read-lock.
    /// NOTE: see accountsdb/readme.md for more details on how these are used
    file_map_fd_rw: std.Thread.RwLock = .{},

    geyser_writer: ?*GeyserWriter,

    /// Tracks how many accounts (which we have stored) are dead for a specific slot.
    /// Used during clean to queue an AccountFile for shrink if it contains
    /// a large percentage of dead accounts, or deletion if the file contains only
    /// dead accounts.
    ///
    /// When a given counter reaches 0, it is to be removed (ie, if a slot does not exist
    /// in this map, then its safe to assume it has 0 dead accounts).
    /// When a counter is first added, it must be initialized to 0.
    dead_accounts_counter: RwMux(DeadAccountsCounter),

    /// Used for filenames when flushing accounts to disk.
    // TODO: do we need this? since flushed slots will be unique
    largest_file_id: FileId = FileId.fromInt(0),

    // TODO: integrate these values into consensus
    /// Used for flushing/cleaning/purging/shrinking.
    largest_rooted_slot: std.atomic.Value(Slot) = std.atomic.Value(Slot).init(0),
    /// Represents the largest slot for which all account data has been flushed to disk.
    /// Always `<= largest_rooted_slot`.
    largest_flushed_slot: std.atomic.Value(Slot) = std.atomic.Value(Slot).init(0),
    /// Represents the largest slot info used to generate a full snapshot, which currently exists.
    /// Always `.slot <= largest_flushed_slot`.
    latest_full_snapshot_info: RwMux(?FullSnapshotGenerationInfo) = RwMux(?FullSnapshotGenerationInfo).init(null),
    latest_incremental_snapshot_info: RwMux(?IncSnapshotGenerationInfo) = RwMux(?IncSnapshotGenerationInfo).init(null),

    /// Not closed by the `AccountsDB`, but must live at least as long as it.
    snapshot_dir: std.fs.Dir,

    // TODO: populate this during snapshot load
    // TODO: move to Bank struct
    bank_hash_stats: RwMux(BankHashStatsMap) = RwMux(BankHashStatsMap).init(.{}),

    stats: AccountsDBStats,
    logger: Logger,
    config: InitConfig,

    const Self = @This();

    pub const PubkeysAndAccounts = struct { []const Pubkey, []const Account };
    pub const AccountCache = std.AutoHashMap(Slot, PubkeysAndAccounts);
    pub const DeadAccountsCounter = std.AutoArrayHashMap(Slot, u64);
    pub const BankHashStatsMap = std.AutoArrayHashMapUnmanaged(Slot, BankHashStats);
    pub const FileMap = std.AutoArrayHashMapUnmanaged(FileId, AccountFile);

    pub const InitConfig = struct {
        number_of_index_bins: usize,
        use_disk_index: bool,
    };

    pub fn init(
        allocator: std.mem.Allocator,
        logger: Logger,
        snapshot_dir: std.fs.Dir,
        config: InitConfig,
        geyser_writer: ?*GeyserWriter,
    ) !Self {
        const maybe_disk_allocator_ptr: ?*DiskMemoryAllocator, //
        const reference_allocator: std.mem.Allocator //
        = blk: {
            if (config.use_disk_index) {
                var index_bin_dir = try snapshot_dir.makeOpenPath("index", .{});
                errdefer index_bin_dir.close();

<<<<<<< HEAD
                const disk_file_suffix = try index_bin_dir.realpathAlloc(allocator, ".");
                errdefer allocator.free(disk_file_suffix);
                logger.info().logf("using disk index in {s}", .{disk_file_suffix});
=======
                logger.infof("using disk index in {s}", .{sig.utils.fmt.tryRealPath(index_bin_dir, ".")});
>>>>>>> 0f045860

                const ptr = try allocator.create(DiskMemoryAllocator);
                ptr.* = .{
                    .dir = index_bin_dir,
                    .logger = logger,
                };

                break :blk .{ ptr, ptr.allocator() };
            } else {
<<<<<<< HEAD
                logger.info().logf("using ram index", .{});
                break :blk .{ null, std.heap.page_allocator };
=======
                logger.infof("using ram index", .{});
                break :blk .{ null, allocator };
>>>>>>> 0f045860
            }
        };
        errdefer if (maybe_disk_allocator_ptr) |ptr| {
            ptr.dir.close();
            allocator.destroy(ptr);
        };

        // ensure accounts/ exists
        snapshot_dir.makePath("accounts") catch |err| switch (err) {
            error.PathAlreadyExists => {},
            else => |e| return e,
        };

        var account_index = try AccountIndex.init(
            allocator,
            reference_allocator,
            config.number_of_index_bins,
        );
        errdefer account_index.deinit(true);

        const stats = try AccountsDBStats.init();

        return .{
            .allocator = allocator,
            .disk_allocator_ptr = maybe_disk_allocator_ptr,
            .account_index = account_index,
            .logger = logger,
            .config = config,
            .account_cache = RwMux(AccountCache).init(AccountCache.init(allocator)),
            .snapshot_dir = snapshot_dir,
            .dead_accounts_counter = RwMux(DeadAccountsCounter).init(DeadAccountsCounter.init(allocator)),
            .stats = stats,
            .geyser_writer = geyser_writer,
        };
    }

    pub fn deinit(self: *Self) void {
        self.account_index.deinit(true);
        if (self.disk_allocator_ptr) |ptr| {
            ptr.dir.close();
            self.allocator.destroy(ptr);
        }

        {
            const account_cache, var account_cache_lg = self.account_cache.writeWithLock();
            defer account_cache_lg.unlock();
            var iter = account_cache.valueIterator();
            while (iter.next()) |pubkeys_and_accounts| {
                const pubkeys, const accounts = pubkeys_and_accounts.*;
                for (accounts) |account| account.deinit(self.allocator);
                self.allocator.free(pubkeys);
                self.allocator.free(accounts);
            }
            account_cache.deinit();
        }
        {
            const file_map, var file_map_lg = self.file_map.writeWithLock();
            defer file_map_lg.unlock();
            file_map.deinit(self.allocator);
        }
        {
            const dead_accounts_counter, var dead_accounts_counter_lg = self.dead_accounts_counter.writeWithLock();
            defer dead_accounts_counter_lg.unlock();
            dead_accounts_counter.deinit();
        }

        {
            const bank_hash_stats, var bank_hash_stats_lg = self.bank_hash_stats.writeWithLock();
            defer bank_hash_stats_lg.unlock();
            bank_hash_stats.deinit(self.allocator);
        }
    }

    /// easier to use load function
    pub fn loadWithDefaults(
        self: *Self,
        /// needs to be a thread-safe allocator
        allocator: std.mem.Allocator,
        snapshot_fields_and_paths: *AllSnapshotFields,
        n_threads: u32,
        validate: bool,
        accounts_per_file_estimate: u64,
    ) !SnapshotFields {
        const snapshot_fields = try snapshot_fields_and_paths.collapse();

        const load_duration = try self.loadFromSnapshot(
            snapshot_fields.accounts_db_fields,
            n_threads,
            allocator,
            accounts_per_file_estimate,
        );
        self.logger.info().logf("loaded from snapshot in {s}", .{load_duration});

        if (validate) {
            const full_snapshot = snapshot_fields_and_paths.full;
            const validate_duration = try self.validateLoadFromSnapshot(
                snapshot_fields.bank_fields_inc.snapshot_persistence,
                full_snapshot.bank_fields.slot,
                full_snapshot.bank_fields.capitalization,
                snapshot_fields.accounts_db_fields.bank_hash_info.accounts_hash,
            );
            self.logger.info().logf("validated from snapshot in {s}", .{validate_duration});
        }

        return snapshot_fields;
    }

    /// loads the account files and gernates the account index from a snapshot
    pub fn loadFromSnapshot(
        self: *Self,
        /// Account file info map from the snapshot manifest.
        snapshot_manifest: AccountsDbFields,
        n_threads: u32,
        /// needs to be a thread-safe allocator
        per_thread_allocator: std.mem.Allocator,
        accounts_per_file_estimate: u64,
    ) !sig.time.Duration {
        self.logger.info().log("loading from snapshot...");

        // used to read account files
        const n_parse_threads = n_threads;
        // used to merge thread results
        const n_combine_threads = n_threads;

        var accounts_dir = try self.snapshot_dir.openDir("accounts", .{});
        defer accounts_dir.close();

        var timer = try sig.time.Timer.start();

        const n_account_files = snapshot_manifest.file_map.count();
        self.logger.info().logf("found {d} account files", .{n_account_files});

        std.debug.assert(n_account_files > 0);

        {
            const bhs, var bhs_lg = try self.getOrInitBankHashStats(snapshot_manifest.slot);
            defer bhs_lg.unlock();
            bhs.accumulate(snapshot_manifest.bank_hash_info.stats);
        }

        // short path
        if (n_threads == 1) {
            try self.loadAndVerifyAccountsFiles(
                accounts_dir,
                accounts_per_file_estimate,
                snapshot_manifest.file_map,
                0,
                n_account_files,
                true,
            );

            return timer.read();
        }

        // setup the parallel indexing
        const use_disk_index = self.config.use_disk_index;
        var loading_threads = try ArrayList(AccountsDB).initCapacity(
            self.allocator,
            n_parse_threads,
        );
        for (0..n_parse_threads) |_| {
            var thread_db = loading_threads.addOneAssumeCapacity();
            thread_db.* = try AccountsDB.init(
                per_thread_allocator,
                Logger{ .noop = {} }, // dont spam the logs with init information (we set it after)
                self.snapshot_dir,
                self.config,
                self.geyser_writer,
            );
            thread_db.logger = self.logger;

            // set the disk allocator after init() doesnt create a new one
            if (use_disk_index) {
                thread_db.disk_allocator_ptr = self.disk_allocator_ptr;
                thread_db.account_index.reference_allocator = thread_db.disk_allocator_ptr.?.allocator();
            }
        }
        defer {
            // at this defer point, there are three memory components we care about
            // 1) the account references (AccountRef)
            // 2) the hashmap of refs (Map(Pubkey, *AccountRef))
            // and 3) the file maps Map(FileId, AccountFile)
            // each loading thread will have its own copy of these
            // what happens:
            // 2) and 3) will be copied into the main index thread and so we can deinit them
            // 1) will continue to exist on the heap and its ownership is given
            // the the main accounts-db index
            for (loading_threads.items) |*loading_thread| {
                // NOTE: deinit hashmap, dont close the files
                const file_map, var file_map_lg = loading_thread.file_map.writeWithLock();
                defer file_map_lg.unlock();
                file_map.deinit(per_thread_allocator);

                // NOTE: important `false` (ie, 1)
                loading_thread.account_index.deinit(false);
            }
            loading_threads.deinit();
        }

        self.logger.info().logf("reading and indexing accounts...", .{});
        {
            var handles = std.ArrayList(std.Thread).init(self.allocator);
            defer {
                for (handles.items) |*h| h.join();
                handles.deinit();
            }

            try spawnThreadTasks(
                &handles,
                loadAndVerifyAccountsFilesMultiThread,
                .{
                    loading_threads.items,
                    accounts_dir,
                    snapshot_manifest.file_map,
                    accounts_per_file_estimate,
                },
                n_account_files,
                n_parse_threads,
            );
        }

        self.logger.info().logf("total time: {s}", .{timer.read()});

        self.logger.info().logf("combining thread accounts...", .{});
        var merge_timer = try sig.time.Timer.start();
        try self.mergeMultipleDBs(loading_threads.items, n_combine_threads);
        self.logger.debug().logf("combining thread indexes took: {s}", .{merge_timer.read()});

        return timer.read();
    }

    /// multithread entrypoint into loadAndVerifyAccountsFiles.
    pub fn loadAndVerifyAccountsFilesMultiThread(
        loading_threads: []AccountsDB,
        accounts_dir: std.fs.Dir,
        file_info_map: AccountsDbFields.FileMap,
        accounts_per_file_estimate: u64,
        // task specific
        start_index: usize,
        end_index: usize,
        thread_id: usize,
    ) !void {
        const thread_db = &loading_threads[thread_id];

        try thread_db.loadAndVerifyAccountsFiles(
            accounts_dir,
            accounts_per_file_estimate,
            file_info_map,
            start_index,
            end_index,
            thread_id == 0,
        );
    }

    /// loads and verifies the account files into the threads file map
    /// and stores the accounts into the threads index
    pub fn loadAndVerifyAccountsFiles(
        self: *Self,
        accounts_dir: std.fs.Dir,
        accounts_per_file_est: usize,
        file_info_map: AccountsDbFields.FileMap,
        file_map_start_index: usize,
        file_map_end_index: usize,
        // when we multithread this function we only want to print on the first thread
        print_progress: bool,
    ) !void {
        // NOTE: we can hold this lock for the entire function
        // because nothing else should be access the filemap
        // while loading from a snapshot
        const file_map, var file_map_lg = self.file_map.writeWithLock();
        defer file_map_lg.unlock();

        const n_account_files = file_map_end_index - file_map_start_index;
        try file_map.ensureTotalCapacity(self.allocator, n_account_files);

        const bin_counts = try self.allocator.alloc(usize, self.account_index.numberOfBins());
        defer self.allocator.free(bin_counts);
        @memset(bin_counts, 0);

        // allocate all the references in one shot with a wrapper allocator
        // without this large allocation, snapshot loading is very slow
        const n_accounts_estimate = n_account_files * accounts_per_file_est;
        var references = try ArrayList(AccountRef).initCapacity(
            self.account_index.reference_allocator,
            n_accounts_estimate,
        );

        const references_ptr = references.items.ptr;

        const counting_alloc = try FreeCounterAllocator.init(self.allocator, references);
        defer counting_alloc.deinitIfSafe();

        var timer = try sig.time.Timer.start();
        var progress_timer = try sig.time.Timer.start();

        if (n_account_files > std.math.maxInt(AccountIndex.ReferenceMemory.Size)) {
            return error.FileMapTooBig;
        }
        // its ok to hold this lock for the entire function because nothing else
        // should be accessing the account index while loading from a snapshot
        const reference_memory, var reference_memory_lg = self.account_index.reference_memory.writeWithLock();
        defer reference_memory_lg.unlock();
        try reference_memory.ensureTotalCapacity(@intCast(n_account_files));

        // init storage which holds temporary account data per slot
        // which is eventually written to geyser
        var geyser_slot_storage: ?*GeyserTmpStorage = null;
        const geyser_is_enabled = self.geyser_writer != null;
        if (geyser_is_enabled) {
            geyser_slot_storage = try self.allocator.create(GeyserTmpStorage);
            geyser_slot_storage.?.* = try GeyserTmpStorage.init(self.allocator, n_accounts_estimate);
        }
        defer {
            if (geyser_slot_storage) |storage| {
                storage.deinit();
                self.allocator.destroy(storage);
            }
        }

        for (
            file_info_map.keys()[file_map_start_index..file_map_end_index],
            file_info_map.values()[file_map_start_index..file_map_end_index],
            1..,
        ) |slot, file_info, file_count| {
            // read accounts file
            var accounts_file = blk: {
                const file_name_bounded = sig.utils.fmt.boundedFmt("{d}.{d}", .{ slot, file_info.id.toInt() });

                const accounts_file_file = accounts_dir.openFile(file_name_bounded.constSlice(), .{ .mode = .read_write }) catch |err| {
                    self.logger.err().logf("Failed to open accounts/{s}: {s}", .{ file_name_bounded.constSlice(), @errorName(err) });
                    return err;
                };
                errdefer accounts_file_file.close();

                break :blk AccountFile.init(accounts_file_file, file_info, slot) catch |err| {
                    self.logger.err().logf("failed to *open* AccountsFile {s}: {s}\n", .{ file_name_bounded.constSlice(), @errorName(err) });
                    return err;
                };
            };
            errdefer accounts_file.deinit();

            indexAndValidateAccountFile(
                &accounts_file,
                self.account_index.pubkey_bin_calculator,
                bin_counts,
                &references,
                geyser_slot_storage,
            ) catch |err| {
                self.logger.err().logf("failed to *validate/index* AccountsFile: {d}.{d}: {s}\n", .{
                    accounts_file.slot,
                    accounts_file.id.toInt(),
                    @errorName(err),
                });
                return err;
            };

            // NOTE: rn we dont support resizing because it invalidates pointers
            // - something went wrong if we resized
            if (references.items.ptr != references_ptr) {
                std.debug.panic("accounts-per-file-estimate too small ({d}), increase (using flag '-a') and try again...", .{accounts_per_file_est});
            }

            if (geyser_is_enabled) {
                var geyser_storage = geyser_slot_storage.?; // SAFE: will always be set if geyser_is_enabled
                const geyser_writer = self.geyser_writer.?; // SAFE: will always be set if geyser_is_enabled

                // ! reset memory for the next slot
                defer geyser_storage.reset();

                const data_versioned = sig.geyser.core.VersionedAccountPayload{
                    .AccountPayloadV1 = .{
                        .accounts = geyser_storage.accounts.items,
                        .pubkeys = geyser_storage.pubkeys.items,
                        .slot = slot,
                    },
                };
                try geyser_writer.writePayloadToPipe(data_versioned);
            }

            if (accounts_file.number_of_accounts > 0) {
                // the last `number_of_accounts` is associated with this file
                const start_index = references.items.len - accounts_file.number_of_accounts;
                const end_index = references.items.len;
                const ref_slice = references.items[start_index..end_index];
                const ref_list = ArrayList(AccountRef).fromOwnedSlice(
                    // deinit allocator uses the counting allocator
                    counting_alloc.allocator(),
                    ref_slice,
                );
                counting_alloc.count += 1;
                reference_memory.putAssumeCapacityNoClobber(slot, ref_list);
            }

            const file_id = file_info.id;

            file_map.putAssumeCapacityNoClobber(file_id, accounts_file);
            self.largest_file_id = FileId.max(self.largest_file_id, file_id);
            _ = self.largest_rooted_slot.fetchMax(slot, .release);
            self.largest_flushed_slot.store(self.largest_rooted_slot.load(.acquire), .release);

            if (print_progress and progress_timer.read().asNanos() > DB_LOG_RATE.asNanos()) {
                printTimeEstimate(
                    self.logger,
                    &timer,
                    n_account_files,
                    file_count,
                    "loading account files",
                    "thread0",
                );
                progress_timer.reset();
            }
        }

        // allocate enough memory for the bins
        var total_accounts: usize = 0;
        for (bin_counts, 0..) |count, bin_index| {
            if (count > 0) {
                const bin_rw = self.account_index.getBin(bin_index);
                const bin, var bin_lg = bin_rw.writeWithLock();
                defer bin_lg.unlock();

                try bin.ensureTotalCapacity(count);
                total_accounts += count;
            }
        }

        // NOTE: this is good for debugging what to set `accounts_per_file_est` to
        if (print_progress) {
            self.logger.info().logf("accounts_per_file: actual vs estimated: {d} vs {d}", .{
                total_accounts / n_account_files,
                accounts_per_file_est,
            });
        }

        // PERF: can probs be faster if you sort the pubkeys first, and then you know
        // it will always be a search for a free spot, and not search for a match
        var ref_count: usize = 0;
        timer.reset();

        var slot_iter = reference_memory.keyIterator();
        while (slot_iter.next()) |slot| {
            const refs = reference_memory.get(slot.*).?;
            for (refs.items) |*ref| {
                _ = self.account_index.indexRefIfNotDuplicateSlotAssumeCapacity(ref);
                ref_count += 1;
            }

            if (print_progress and progress_timer.read().asNanos() > DB_LOG_RATE.asNanos()) {
                printTimeEstimate(
                    self.logger,
                    &timer,
                    total_accounts,
                    ref_count,
                    "building index",
                    "thread0",
                );
                progress_timer.reset();
            }
        }
    }

    /// merges multiple thread accounts-dbs into self.
    /// index merging happens in parallel using `n_threads`.
    pub fn mergeMultipleDBs(
        self: *Self,
        thread_dbs: []AccountsDB,
        n_threads: usize,
    ) !void {
        var handles = std.ArrayList(std.Thread).init(self.allocator);
        defer {
            for (handles.items) |*h| h.join();
            handles.deinit();
        }
        try spawnThreadTasks(
            &handles,
            combineThreadIndexesMultiThread,
            .{
                self.logger,
                &self.account_index,
                thread_dbs,
            },
            self.account_index.numberOfBins(),
            n_threads,
        );

        // ensure enough capacity
        var ref_mem_capacity: u32 = 0;
        for (thread_dbs) |*thread_db| {
            const thread_ref_memory, var thread_ref_memory_lg = thread_db.account_index.reference_memory.readWithLock();
            defer thread_ref_memory_lg.unlock();
            ref_mem_capacity += thread_ref_memory.count();
        }

        // NOTE: its ok to hold this lock while we merge because
        // nothing else should be accessing the account index while loading from a snapshot
        const reference_memory, var reference_memory_lg = self.account_index.reference_memory.writeWithLock();
        defer reference_memory_lg.unlock();
        try reference_memory.ensureTotalCapacity(ref_mem_capacity);

        // NOTE: nothing else should try to access the file_map
        // while we are merging so this long hold is ok.
        const file_map, var file_map_lg = self.file_map.writeWithLock();
        defer file_map_lg.unlock();

        for (thread_dbs) |*thread_db| {
            // combine file maps
            {
                thread_db.file_map_fd_rw.lockShared();
                defer thread_db.file_map_fd_rw.unlockShared();

                const thread_file_map, var thread_file_map_lg = thread_db.file_map.readWithLock();
                defer thread_file_map_lg.unlock();

                try file_map.ensureUnusedCapacity(self.allocator, thread_file_map.count());
                for (
                    thread_file_map.keys(),
                    thread_file_map.values(),
                ) |file_id, account_file| {
                    file_map.putAssumeCapacityNoClobber(file_id, account_file);
                }
            }
            self.largest_file_id = FileId.max(self.largest_file_id, thread_db.largest_file_id);
            _ = self.largest_rooted_slot.fetchMax(thread_db.largest_rooted_slot.load(.acquire), .monotonic);
            self.largest_flushed_slot.store(self.largest_rooted_slot.load(.monotonic), .monotonic);

            // combine underlying memory
            const thread_reference_memory, var thread_reference_memory_lg = thread_db.account_index.reference_memory.readWithLock();
            defer thread_reference_memory_lg.unlock();

            var thread_ref_iter = thread_reference_memory.iterator();
            while (thread_ref_iter.next()) |thread_entry| {
                reference_memory.putAssumeCapacityNoClobber(
                    thread_entry.key_ptr.*,
                    thread_entry.value_ptr.*,
                );
            }
        }
    }

    /// combines multiple thread indexes into the given index.
    /// each bin is also sorted by pubkey.
    pub fn combineThreadIndexesMultiThread(
        logger: Logger,
        index: *AccountIndex,
        thread_dbs: []const AccountsDB,
        // task specific
        bin_start_index: usize,
        bin_end_index: usize,
        thread_id: usize,
    ) !void {
        const total_bins = bin_end_index - bin_start_index;
        var timer = try sig.time.Timer.start();
        var progress_timer = try std.time.Timer.start();
        const print_progress = thread_id == 0;

        for (bin_start_index..bin_end_index, 1..) |bin_index, iteration_count| {
            // sum size across threads
            var bin_n_accounts: usize = 0;
            for (thread_dbs) |*thread_db| {
                const bin, var bin_lg = thread_db.account_index.getBin(bin_index).readWithLock();
                defer bin_lg.unlock();

                bin_n_accounts += bin.count();
            }
            // prealloc
            if (bin_n_accounts > 0) {
                const index_bin, var index_bin_lg = index.getBin(bin_index).writeWithLock();
                defer index_bin_lg.unlock();

                try index_bin.ensureTotalCapacity(bin_n_accounts);
            }

            for (thread_dbs) |*thread_db| {
                const bin, var bin_lg = thread_db.account_index.getBin(bin_index).readWithLock();
                defer bin_lg.unlock();

                // insert all of the thread entries into the main index
                var iter = bin.iterator();
                while (iter.next()) |thread_entry| {
                    const thread_head_ref = thread_entry.value_ptr.*;
                    // NOTE: we dont have to check for duplicates because the duplicate
                    // slots have already been handled in the prev step
                    index.indexRefAssumeCapacity(thread_head_ref.ref_ptr);
                }
            }

            if (print_progress and progress_timer.read() > DB_LOG_RATE.asNanos()) {
                printTimeEstimate(
                    logger,
                    &timer,
                    total_bins,
                    iteration_count,
                    "combining thread indexes",
                    "thread0",
                );
                progress_timer.reset();
            }
        }
    }

    pub const AccountHashesConfig = union(enum) {
        /// compute hash from `(min_slot?, max_slot]`
        FullAccountHash: struct {
            min_slot: ?Slot = null,
            max_slot: Slot,
        },
        /// compute hash from `(min_slot, max_slot?]`
        IncrementalAccountHash: struct {
            min_slot: Slot,
            max_slot: ?Slot = null,
        },
    };

    pub const ComputeAccountHashesAndLamportsError =
        std.mem.Allocator.Error ||
        std.time.Timer.Error ||
        std.Thread.CpuCountError ||
        std.Thread.SpawnError ||
        error{DivisionByZero} ||
        error{EmptyHashList};

    /// Computes a hash across all accounts in the db, and total lamports of those accounts
    /// using index data. depending on the config, this can compute either full or incremental
    /// snapshot values.
    /// Returns `.{ accounts_hash, total_lamports }`.
    pub fn computeAccountHashesAndLamports(
        self: *Self,
        config: AccountHashesConfig,
    ) ComputeAccountHashesAndLamportsError!struct { Hash, u64 } {
        var timer = try std.time.Timer.start();
        const n_threads = @as(u32, @truncate(try std.Thread.getCpuCount())) * 2;

        // alloc the result
        const hashes = try self.allocator.alloc(ArrayListUnmanaged(Hash), n_threads);
        defer self.allocator.free(hashes);

        @memset(hashes, .{});
        defer for (hashes) |*h| h.deinit(self.allocator);

        const lamports = try self.allocator.alloc(u64, n_threads);
        defer self.allocator.free(lamports);
        @memset(lamports, 0);

        // split processing the bins over muliple threads
        self.logger.info().logf("collecting hashes from accounts...", .{});

        {
            var handles = std.ArrayList(std.Thread).init(self.allocator);
            defer {
                for (handles.items) |*h| h.join();
                handles.deinit();
            }
            try spawnThreadTasks(
                &handles,
                getHashesFromIndexMultiThread,
                .{
                    self,
                    config,
                    self.allocator,
                    hashes,
                    lamports,
                },
                self.account_index.numberOfBins(),
                n_threads,
            );
        }

        self.logger.debug().logf("took: {s}", .{std.fmt.fmtDuration(timer.read())});
        timer.reset();

        self.logger.info().logf("computing the merkle root over accounts...", .{});
        var hash_tree = NestedHashTree{ .hashes = hashes };
        const accounts_hash = try hash_tree.computeMerkleRoot(MERKLE_FANOUT);
        self.logger.debug().logf("took {s}", .{std.fmt.fmtDuration(timer.read())});
        timer.reset();

        var total_lamports: u64 = 0;
        for (lamports) |lamport| {
            total_lamports += lamport;
        }

        return .{
            accounts_hash.*,
            total_lamports,
        };
    }

    /// validates the accounts_db which was loaded from a snapshot (
    /// including the accounts hash and total lamports matches the expected values)
    pub fn validateLoadFromSnapshot(
        self: *Self,
        // used to verify the incremental snapshot
        incremental_snapshot_persistence: ?BankIncrementalSnapshotPersistence,
        // used to verify the full snapshot
        full_snapshot_slot: Slot,
        expected_full_lamports: u64,
        expected_accounts_hash: Hash,
    ) !sig.time.Duration {
        var timer = try sig.time.Timer.start();

        // validate the full snapshot
        self.logger.info().logf("validating the full snapshot", .{});
        const accounts_hash, const total_lamports = try self.computeAccountHashesAndLamports(.{
            .FullAccountHash = .{
                .max_slot = full_snapshot_slot,
            },
        });

        if (expected_accounts_hash.order(&accounts_hash) != .eq) {
            self.logger.err().logf(
                \\ incorrect accounts hash
                \\ expected vs calculated: {d} vs {d}
            , .{ expected_accounts_hash, accounts_hash });
            return error.IncorrectAccountsHash;
        }
        if (expected_full_lamports != total_lamports) {
            self.logger.err().logf(
                \\ incorrect total lamports
                \\ expected vs calculated: {d} vs {d}
            , .{ expected_full_lamports, total_lamports });
            return error.IncorrectTotalLamports;
        }

        // validate the incremental snapshot
        if (incremental_snapshot_persistence == null) {
            return timer.read();
        }

        self.logger.info().logf("validating the incremental snapshot", .{});
        const expected_accounts_delta_hash = incremental_snapshot_persistence.?.incremental_hash;
        const expected_incremental_lamports = incremental_snapshot_persistence.?.incremental_capitalization;

        const accounts_delta_hash, const incremental_lamports = try self.computeAccountHashesAndLamports(.{
            .IncrementalAccountHash = .{
                .min_slot = full_snapshot_slot,
            },
        });

        if (expected_incremental_lamports != incremental_lamports) {
            self.logger.err().logf(
                \\ incorrect incremental lamports
                \\ expected vs calculated: {d} vs {d}
            , .{ expected_incremental_lamports, incremental_lamports });
            return error.IncorrectIncrementalLamports;
        }

        if (expected_accounts_delta_hash.order(&accounts_delta_hash) != .eq) {
            self.logger.err().logf(
                \\ incorrect accounts delta hash
                \\ expected vs calculated: {d} vs {d}
            , .{ expected_accounts_delta_hash, accounts_delta_hash });
            return error.IncorrectAccountsDeltaHash;
        }

        return timer.read();
    }

    /// multithread entrypoint for getHashesFromIndex
    pub fn getHashesFromIndexMultiThread(
        self: *AccountsDB,
        config: AccountsDB.AccountHashesConfig,
        /// Allocator shared by all the arraylists in `hashes`.
        hashes_allocator: std.mem.Allocator,
        hashes: []ArrayListUnmanaged(Hash),
        total_lamports: []u64,
        // spawing thread specific params
        bin_start_index: usize,
        bin_end_index: usize,
        thread_index: usize,
    ) !void {
        try getHashesFromIndex(
            self,
            config,
            self.account_index.bins[bin_start_index..bin_end_index],
            hashes_allocator,
            &hashes[thread_index],
            &total_lamports[thread_index],
            thread_index == 0,
        );
    }

    /// populates the account hashes and total lamports for a given bin range
    /// from bin_start_index to bin_end_index.
    pub fn getHashesFromIndex(
        self: *AccountsDB,
        config: AccountsDB.AccountHashesConfig,
        thread_bins: []RwMux(AccountIndex.RefMap),
        hashes_allocator: std.mem.Allocator,
        hashes: *ArrayListUnmanaged(Hash),
        total_lamports: *u64,
        // when we multithread this function we only want to print on the first thread
        print_progress: bool,
    ) !void {
        var total_n_pubkeys: usize = 0;
        for (thread_bins) |*bin_rw| {
            const bin, var bin_lg = bin_rw.readWithLock();
            defer bin_lg.unlock();

            total_n_pubkeys += bin.count();
        }
        try hashes.ensureTotalCapacity(hashes_allocator, total_n_pubkeys);

        var keys_buf = try std.ArrayList(Pubkey).initCapacity(self.allocator, 1000);
        defer keys_buf.deinit();

        var local_total_lamports: u64 = 0;
        var timer = try sig.time.Timer.start();
        var progress_timer = try std.time.Timer.start();
        for (thread_bins, 1..) |*bin_rw, count| {
            // get and sort pubkeys in bin
            // PERF: may be holding this lock for too long
            const bin, var bin_lg = bin_rw.readWithLock();
            defer bin_lg.unlock();

            const n_pubkeys_in_bin = bin.count();
            if (n_pubkeys_in_bin == 0) continue;

            try keys_buf.ensureTotalCapacity(n_pubkeys_in_bin);
            keys_buf.clearRetainingCapacity();

            const bin_pubkeys: []Pubkey = blk: {
                var key_iter = bin.iterator();
                while (key_iter.next()) |entry| {
                    keys_buf.appendAssumeCapacity(entry.key_ptr.*);
                }
                break :blk keys_buf.items;
            };

            std.mem.sort(Pubkey, bin_pubkeys, {}, struct {
                fn lessThan(_: void, lhs: Pubkey, rhs: Pubkey) bool {
                    return std.mem.lessThan(u8, &lhs.data, &rhs.data);
                }
            }.lessThan);

            // get the hashes
            for (bin_pubkeys) |key| {
                const ref_head = bin.getPtr(key).?;

                // get the most recent state of the account
                const ref_ptr = ref_head.ref_ptr;
                const max_slot_ref = switch (config) {
                    .FullAccountHash => |full_config| slotListMaxWithinBounds(ref_ptr, full_config.min_slot, full_config.max_slot),
                    .IncrementalAccountHash => |inc_config| slotListMaxWithinBounds(ref_ptr, inc_config.min_slot, inc_config.max_slot),
                } orelse continue;
                var account_hash, const lamports = try self.getAccountHashAndLamportsFromRef(max_slot_ref.location);
                if (lamports == 0) {
                    switch (config) {
                        // for full snapshots, only include non-zero lamport accounts
                        .FullAccountHash => continue,
                        // zero-lamport accounts for incrementals = hash(pubkey)
                        .IncrementalAccountHash => Blake3.hash(&key.data, &account_hash.data, .{}),
                    }
                } else {
                    // hashes arent always stored correctly in snapshots
                    if (account_hash.order(&Hash.default()) == .eq) {
                        const account, var lock_guard = try self.getAccountFromRefWithReadLock(max_slot_ref);
                        defer lock_guard.unlock();

                        account_hash = switch (account) {
                            .file => |in_file| sig.core.account.hashAccount(
                                in_file.lamports().*,
                                in_file.data,
                                &in_file.owner().data,
                                in_file.executable().*,
                                in_file.rent_epoch().*,
                                &in_file.pubkey().data,
                            ),
                            .cache => |cached| cached.hash(&key),
                        };
                    }
                }

                hashes.appendAssumeCapacity(account_hash);
                local_total_lamports += lamports;
            }

            if (print_progress and progress_timer.read() > DB_LOG_RATE.asNanos()) {
                printTimeEstimate(
                    self.logger,
                    &timer,
                    thread_bins.len,
                    count,
                    "gathering account hashes",
                    "thread0",
                );
                progress_timer.reset();
            }
        }
        total_lamports.* = local_total_lamports;
    }

    /// creates a unique accounts file associated with a slot. uses the
    /// largest_file_id field to ensure its a unique file
    pub fn createAccountFile(self: *Self, size: usize, slot: Slot) !struct {
        std.fs.File,
        FileId,
        []u8,
    } {
        self.largest_file_id = self.largest_file_id.increment();
        const file_id = self.largest_file_id;

        const file_path_bounded = sig.utils.fmt.boundedFmt("accounts/{d}.{d}", .{ slot, file_id.toInt() });
        const file = try self.snapshot_dir.createFile(file_path_bounded.constSlice(), .{ .read = true });
        errdefer file.close();

        // resize the file
        const file_size = (try file.stat()).size;
        if (file_size < size) {
            try file.seekTo(size - 1);
            _ = try file.write(&[_]u8{1});
            try file.seekTo(0);
        }

        const memory = try std.posix.mmap(
            null,
            size,
            std.posix.PROT.READ | std.posix.PROT.WRITE,
            std.posix.MAP{ .TYPE = .SHARED },
            file.handle,
            0,
        );

        return .{ file, file_id, memory };
    }

    pub const ManagerLoopConfig = struct {
        exit: *std.atomic.Value(bool),
        slots_per_full_snapshot: u64,
        slots_per_incremental_snapshot: u64,
    };

    /// periodically runs flush/clean/shrink, and generates snapshots.
    pub fn runManagerLoop(
        self: *Self,
        config: ManagerLoopConfig,
    ) !void {
        const exit = config.exit;
        const slots_per_full_snapshot = config.slots_per_full_snapshot;
        const slots_per_incremental_snapshot = config.slots_per_incremental_snapshot;

        var timer = try std.time.Timer.start();

        var flush_slots = ArrayList(Slot).init(self.allocator);
        defer flush_slots.deinit();

        // files which have been flushed but not cleaned yet (old-state or zero-lamport accounts)
        var unclean_account_files = std.ArrayList(FileId).init(self.allocator);
        defer unclean_account_files.deinit();

        // files which have a small number of accounts alive and should be shrunk
        var shrink_account_files = std.AutoArrayHashMap(FileId, void).init(self.allocator);
        defer shrink_account_files.deinit();

        // files which have zero accounts and should be deleted
        var delete_account_files = std.AutoArrayHashMap(FileId, void).init(self.allocator);
        defer delete_account_files.deinit();

        const zstd_compressor = try zstd.Compressor.init(.{});
        defer zstd_compressor.deinit();

        var zstd_sfba_state = std.heap.stackFallback(4096 * 4, self.allocator);
        const zstd_sfba = zstd_sfba_state.get();

        const zstd_buffer = try zstd_sfba.alloc(u8, zstd.Compressor.recommOutSize());
        defer zstd_sfba.free(zstd_buffer);

        // TODO: get rid of this once `makeFullSnapshotGenerationPackage` can actually
        // derive this data correctly by itself.
        var rand = std.Random.DefaultPrng.init(1234);
        var tmp_bank_fields = try BankFields.random(self.allocator, rand.random(), 128);
        defer tmp_bank_fields.deinit(self.allocator);

        while (!exit.load(.acquire)) {
            defer {
                const elapsed = timer.lap();
                if (elapsed < DB_MANAGER_LOOP_MIN.asNanos()) {
                    const delay = DB_MANAGER_LOOP_MIN.asNanos() - elapsed;
                    std.time.sleep(delay);
                }
            }

            {
                const account_cache, var account_cache_lg = self.account_cache.readWithLock();
                defer account_cache_lg.unlock();

                // we're careful to load this value only after acquiring a read lock on the
                // account cache, such as to avoid the edge case where:
                // * we load the largest rooted slot value.
                // * the account cache lock is acquired by a different thread.
                // * another thread increments the largest rooted slot value while
                //   we're waiting on the account cache lock.
                // * we eventually acquire the lock, but have already read a now-stale
                //   largest rooted slot value.
                const root_slot = self.largest_rooted_slot.load(.monotonic);

                // flush slots <= root slot
                var cache_slot_iter = account_cache.keyIterator();
                while (cache_slot_iter.next()) |cache_slot| {
                    if (cache_slot.* <= root_slot) {
                        // NOTE: need to flush all references <= root_slot before we call clean
                        // or things break by trying to clean cache references
                        // NOTE: this might be too much in production, not sure
                        try flush_slots.append(cache_slot.*);
                    }
                }
            }

            const must_flush_slots = flush_slots.items.len > 0;
            defer if (must_flush_slots) {
                flush_slots.clearRetainingCapacity();
                unclean_account_files.clearRetainingCapacity();
                shrink_account_files.clearRetainingCapacity();
            };

            if (must_flush_slots) {
                self.logger.debug().logf("flushing slots: min: {}...{}", std.mem.minMax(Slot, flush_slots.items));

                // flush the slots
                try unclean_account_files.ensureTotalCapacityPrecise(flush_slots.items.len);

                var largest_flushed_slot: Slot = 0;
                for (flush_slots.items) |flush_slot| {
                    const unclean_file_id = self.flushSlot(flush_slot) catch |err| {
                        // flush fail = loss of account data on slot -- should never happen
                        self.logger.err().logf("flushing slot {d} error: {s}", .{ flush_slot, @errorName(err) });
                        continue;
                    };
                    unclean_account_files.appendAssumeCapacity(unclean_file_id);
                    largest_flushed_slot = @max(largest_flushed_slot, flush_slot);
                }
                _ = self.largest_flushed_slot.fetchMax(largest_flushed_slot, .seq_cst);
            }

            const largest_flushed_slot = self.largest_flushed_slot.load(.seq_cst);

            const latest_full_snapshot_slot = blk: {
                const latest_full_snapshot_info, var latest_full_snapshot_info_lg = self.latest_full_snapshot_info.readWithLock();
                defer latest_full_snapshot_info_lg.unlock();
                break :blk if (latest_full_snapshot_info.*) |info| info.slot else 0;
            };
            if (largest_flushed_slot - latest_full_snapshot_slot >= slots_per_full_snapshot) {
                self.logger.info().logf("accountsdb[manager]: generating full snapshot for slot {d}", .{largest_flushed_slot});

                var snapshot_gen_pkg, const snapshot_gen_info = try self.makeFullSnapshotGenerationPackage(
                    largest_flushed_slot,
                    &tmp_bank_fields,
                    rand.random().int(u64),
                    0,
                );
                defer snapshot_gen_pkg.deinit();

                const archive_file_name_bounded = sig.accounts_db.snapshots.FullSnapshotFileInfo.snapshotNameStr(.{
                    .slot = snapshot_gen_info.slot,
                    .hash = snapshot_gen_info.hash,
                    .compression = .zstd,
                });
                const archive_file_name = archive_file_name_bounded.constSlice();
                const archive_file = try self.snapshot_dir.createFile(archive_file_name, .{ .read = true });
                defer archive_file.close();

                const zstd_write_ctx = zstd.writerCtx(archive_file.writer(), &zstd_compressor, zstd_buffer);

                try snapshot_gen_pkg.write(zstd_write_ctx.writer(), StatusCache.default());
                try zstd_write_ctx.finish();

                try self.commitFullSnapshotInfo(snapshot_gen_info, .delete_old);
            }

            const latest_incremental_snapshot_slot = blk: {
                const latest_incremental_snapshot_info, var latest_incremental_snapshot_info_lg = self.latest_incremental_snapshot_info.readWithLock();
                defer latest_incremental_snapshot_info_lg.unlock();
                break :blk if (latest_incremental_snapshot_info.*) |info| info.slot else 0;
            };
            if (largest_flushed_slot - latest_incremental_snapshot_slot >= slots_per_incremental_snapshot) inc_blk: {
                {
                    const latest_full_snapshot_info, var latest_full_snapshot_info_lg = self.latest_full_snapshot_info.readWithLock();
                    defer latest_full_snapshot_info_lg.unlock();
                    // no full snapshot, nothing to do
                    if (latest_full_snapshot_info.* == null) break :inc_blk;
                    // not enough new slots since last full snapshot, nothing to do
                    if (largest_flushed_slot < latest_full_snapshot_info.*.?.slot + slots_per_incremental_snapshot) break :inc_blk;
                }

                self.logger.info().logf("accountsdb[manager]: generating incremental snapshot from {d} to {d}", .{
                    latest_full_snapshot_slot,
                    largest_flushed_slot,
                });

                var inc_snapshot_pkg, const snapshot_gen_info = try self.makeIncrementalSnapshotGenerationPackage(
                    largest_flushed_slot,
                    &tmp_bank_fields,
                    rand.random().int(u64),
                    0,
                );
                defer inc_snapshot_pkg.deinit();

                const archive_file_name_bounded = sig.accounts_db.snapshots.IncrementalSnapshotFileInfo.snapshotNameStr(.{
                    .base_slot = snapshot_gen_info.base_slot,
                    .slot = snapshot_gen_info.slot,
                    .hash = snapshot_gen_info.hash,
                    .compression = .zstd,
                });
                const archive_file_name = archive_file_name_bounded.constSlice();
                const archive_file = try self.snapshot_dir.createFile(archive_file_name, .{ .read = true });
                errdefer archive_file.close();

                const zstd_write_ctx = zstd.writerCtx(archive_file.writer(), &zstd_compressor, zstd_buffer);

                try inc_snapshot_pkg.write(zstd_write_ctx.writer());
                try zstd_write_ctx.finish();

                try self.commitIncrementalSnapshotInfo(snapshot_gen_info, .delete_old);
            }

            if (must_flush_slots) {
                // clean the flushed slots account files
                const clean_result = try self.cleanAccountFiles(
                    latest_full_snapshot_slot,
                    unclean_account_files.items,
                    &shrink_account_files,
                    &delete_account_files,
                );
                _ = clean_result;
                // self.logger.debug().logf("clean_result: {any}", .{clean_result});

                // shrink any account files which have been cleaned
                const shrink_result = try self.shrinkAccountFiles(
                    shrink_account_files.keys(),
                    &delete_account_files,
                );
                _ = shrink_result;
                // self.logger.debug().logf("shrink_results: {any}", .{shrink_results});

                // delete any empty account files
                if (delete_account_files.count() > DELETE_ACCOUNT_FILES_MIN) {
                    defer delete_account_files.clearRetainingCapacity();
                    try self.deleteAccountFiles(delete_account_files.keys());
                }
            }
        }
    }

    pub fn buildFullSnapshot(
        self: *Self,
        slot: Slot,
        archive_dir: std.fs.Dir,
        bank_fields: *sig.accounts_db.snapshots.BankFields,
        status_cache: StatusCache,
    ) !void {
        var rand = std.Random.DefaultPrng.init(1234);

        // setup zstd
        const zstd_compressor = try zstd.Compressor.init(.{});
        defer zstd_compressor.deinit();
        var zstd_sfba_state = std.heap.stackFallback(4096 * 4, self.allocator);
        const zstd_sfba = zstd_sfba_state.get();
        const zstd_buffer = try zstd_sfba.alloc(u8, zstd.Compressor.recommOutSize());
        defer zstd_sfba.free(zstd_buffer);

        // generate the snapshot package
        var snapshot_gen_pkg, const snapshot_gen_info = try self.makeFullSnapshotGenerationPackage(
            slot,
            bank_fields,
            rand.random().int(u64),
            0,
        );
        defer snapshot_gen_pkg.deinit();

        // create the snapshot filename
        const archive_file_name_bounded = sig.accounts_db.snapshots.FullSnapshotFileInfo.snapshotNameStr(.{
            .slot = snapshot_gen_info.slot,
            .hash = snapshot_gen_info.hash,
            .compression = .zstd,
        });
        const archive_file_name = archive_file_name_bounded.constSlice();
        const archive_file = try archive_dir.createFile(archive_file_name, .{ .read = true });
        defer archive_file.close();

        const full_path = try archive_dir.realpathAlloc(self.allocator, archive_file_name);
        defer self.allocator.free(full_path);
        self.logger.info().logf("writing full snapshot to {s}", .{full_path});

        // write the snapshot to disk, compressed
        var timer = try sig.time.Timer.start();
        const zstd_write_ctx = zstd.writerCtx(archive_file.writer(), &zstd_compressor, zstd_buffer);
        try snapshot_gen_pkg.write(zstd_write_ctx.writer(), status_cache);
        try zstd_write_ctx.finish();
        self.logger.info().logf("writing full snapshot took {any}", .{timer.read()});

        // track new snapshot
        try self.commitFullSnapshotInfo(snapshot_gen_info, .ignore_old);
    }

    /// flushes a slot account data from the cache onto disk, and updates the index
    /// note: this deallocates the []account and []pubkey data from the cache, as well
    /// as the data field ([]u8) for each account.
    /// Returns the unclean file id.
    pub fn flushSlot(self: *Self, slot: Slot) !FileId {
        var timer = try sig.time.Timer.start();

        defer self.stats.number_files_flushed.inc();

        const pubkeys, const accounts: []const Account = blk: {
            // NOTE: flush should be the only function to delete/free cache slices of a flushed slot
            // -- purgeSlot removes slices but we should never purge rooted slots
            const account_cache, var account_cache_lg = self.account_cache.readWithLock();
            defer account_cache_lg.unlock();

            const pubkeys, const accounts = account_cache.get(slot) orelse return error.SlotNotFound;
            break :blk .{ pubkeys, accounts };
        };
        std.debug.assert(accounts.len == pubkeys.len);

        // create account file which is big enough
        var size: usize = 0;
        for (accounts) |*account| {
            const account_size_in_file = account.getSizeInFile();
            size += account_size_in_file;
            self.stats.flush_account_file_size.observe(@floatFromInt(account_size_in_file));
        }

        const file, const file_id, const memory = try self.createAccountFile(size, slot);

        const offsets = try self.allocator.alloc(u64, accounts.len);
        defer self.allocator.free(offsets);

        var current_offset: u64 = 0;
        for (offsets, accounts, pubkeys) |*offset, account, pubkey| {
            offset.* = current_offset;
            // write the account to the file
            current_offset += account.writeToBuf(&pubkey, memory[current_offset..]);
        }

        var account_file = try AccountFile.init(file, .{
            .id = file_id,
            .length = current_offset,
        }, slot);
        account_file.number_of_accounts = accounts.len;

        // update the file map
        {
            const file_map, var file_map_lg = self.file_map.writeWithLock();
            defer file_map_lg.unlock();
            try file_map.putNoClobber(self.allocator, file_id, account_file);
        }

        self.stats.flush_accounts_written.add(account_file.number_of_accounts);

        // update the reference AFTER the data exists
        for (pubkeys, offsets) |pubkey, offset| {
            const head_ref, var head_reference_lg = self.account_index.getReferenceHeadWrite(&pubkey) orelse return error.PubkeyNotFound;
            defer head_reference_lg.unlock();

            // find the slot in the reference list
            var curr_ref: ?*AccountRef = head_ref.ref_ptr;
            const did_update = while (curr_ref) |ref| : (curr_ref = ref.next_ptr) {
                if (ref.slot == slot) {
                    ref.location = .{ .File = .{ .file_id = file_id, .offset = offset } };
                    // NOTE: we break here because we dont allow multiple account states per slot
                    // NOTE: if there are multiple states, then it will likely break during clean
                    // trying to access a .File location which is actually still .Cache (bc it
                    // was never updated)
                    break true;
                }
            } else false;
            std.debug.assert(did_update);
        }

        self.logger.debug().logf("flushed {} accounts, totalling size {}", .{ account_file.number_of_accounts, size });

        // remove old references
        {
            const account_cache, var account_cache_lg = self.account_cache.writeWithLock();
            defer account_cache_lg.unlock();

            // remove from cache map
            const did_remove = account_cache.remove(slot);
            std.debug.assert(did_remove);

            // free slices
            for (accounts) |account| {
                self.allocator.free(account.data);
            }
            self.allocator.free(accounts);
            self.allocator.free(pubkeys);
        }

        self.stats.time_flush.observe(@floatFromInt(timer.read().asNanos()));

        // return to queue for cleaning
        return file_id;
    }

    /// removes stale accounts and zero-lamport accounts from disk
    /// including removing the account from the index and updating the account files
    /// dead bytes. this also queues accounts for shrink or deletion if they contain
    /// a small number of 'alive' accounts.
    ///
    /// note: this method should not be called in parallel to shrink or delete.
    pub fn cleanAccountFiles(
        self: *Self,
        rooted_slot_max: Slot,
        unclean_account_files: []const FileId,
        shrink_account_files: *std.AutoArrayHashMap(FileId, void),
        delete_account_files: *std.AutoArrayHashMap(FileId, void),
    ) !struct {
        num_zero_lamports: usize,
        num_old_states: usize,
    } {
        var timer = try sig.time.Timer.start();

        defer {
            const number_of_files = unclean_account_files.len;
            self.stats.number_files_cleaned.add(number_of_files);
        }

        var num_zero_lamports: usize = 0;
        var num_old_states: usize = 0;

        // TODO: move this out into a CleanState struct to reduce allocations
        // track then delete all to avoid deleting while iterating
        var references_to_delete = std.ArrayList(struct { pubkey: Pubkey, slot: Slot }).init(self.allocator);
        defer references_to_delete.deinit();

        // track so we dont double delete
        var cleaned_pubkeys = std.AutoArrayHashMap(Pubkey, void).init(self.allocator);
        defer cleaned_pubkeys.deinit();

        for (unclean_account_files) |file_id| {
            // NOTE: this read-lock is held for a while but
            // is not expensive since writes only happen
            // during delete, which doesn't happen in parallel
            // to this function.
            self.file_map_fd_rw.lockShared();
            defer self.file_map_fd_rw.unlockShared();

            const account_file = blk: {
                const file_map, var file_map_lg = self.file_map.readWithLock();
                defer file_map_lg.unlock();
                break :blk file_map.get(file_id).?;
            };

            var account_iter = account_file.iterator();
            while (account_iter.next()) |account| {
                const pubkey = account.pubkey().*;

                // check if already cleaned
                if (try cleaned_pubkeys.fetchPut(pubkey, {}) != null) continue;

                const head_ref, var head_ref_lg = self.account_index.getReferenceHeadRead(&pubkey).?; // SAFE: this should always succeed or something is wrong
                defer head_ref_lg.unlock();

                // get the highest slot <= highest_rooted_slot
                const rooted_ref_count, const ref_slot_max = head_ref.highestRootedSlot(rooted_slot_max);

                // short exit because nothing else to do
                if (rooted_ref_count == 0) continue;

                // if there are extra references, remove them
                var curr: ?*AccountRef = head_ref.ref_ptr;
                while (curr) |ref| : (curr = ref.next_ptr) {
                    const is_not_rooted = ref.slot > rooted_slot_max;
                    if (is_not_rooted) continue;

                    const is_old_state = ref.slot < ref_slot_max;

                    // the only reason to delete the highest ref is if it is zero-lamports
                    var is_largest_root_zero_lamports = false;
                    if (ref.slot == ref_slot_max) {
                        // check if account is zero-lamports
                        _, const lamports = try self.getAccountHashAndLamportsFromRef(ref.location);
                        is_largest_root_zero_lamports = lamports == 0;
                    }

                    if (is_old_state) num_old_states += 1;
                    if (is_largest_root_zero_lamports) num_zero_lamports += 1;

                    const should_delete_ref = is_largest_root_zero_lamports or is_old_state;
                    if (should_delete_ref) {
                        // queue for deletion
                        try references_to_delete.append(.{
                            .pubkey = ref.pubkey,
                            .slot = ref.slot,
                        });

                        // NOTE: we should never clean non-rooted references (ie, should always be in a file)
                        const ref_file_id = ref.location.File.file_id;
                        const ref_slot = ref.slot;

                        const accounts_total_count, const accounts_dead_count = blk: {
                            const dead_accounts_counter, var dead_accounts_counter_lg = self.dead_accounts_counter.writeWithLock();
                            defer dead_accounts_counter_lg.unlock();

                            // NOTE: if there is no counter for this slot, it may have been removed after reaching 0 dead accounts
                            // previously. it is added back as needed.
                            const number_dead_accounts_ptr = (try dead_accounts_counter.getOrPutValue(ref_slot, 0)).value_ptr;
                            number_dead_accounts_ptr.* += 1;
                            const accounts_dead_count = number_dead_accounts_ptr.*;

                            if (ref_file_id == file_id) {
                                // read from the currently locked file
                                break :blk .{ account_file.number_of_accounts, accounts_dead_count };
                            } else {
                                // read number of accounts from another file
                                const ref_account_file = ref_blk: {
                                    const file_map, var file_map_lg = self.file_map.readWithLock();
                                    defer file_map_lg.unlock();
                                    break :ref_blk file_map.get(ref_file_id).?; // we are holding a lock on `file_map_fd_rw`.
                                };
                                break :blk .{ ref_account_file.number_of_accounts, accounts_dead_count };
                            }
                        };
                        std.debug.assert(accounts_dead_count <= accounts_total_count);

                        const dead_percentage = 100 * accounts_dead_count / accounts_total_count;
                        if (dead_percentage == 100) {
                            // if its queued for shrink, remove it and queue it for deletion
                            _ = shrink_account_files.swapRemove(ref_file_id);
                            try delete_account_files.put(ref_file_id, {});
                        } else if (dead_percentage >= ACCOUNT_FILE_SHRINK_THRESHOLD) {
                            // queue for shrink
                            try shrink_account_files.put(ref_file_id, {});
                        }
                    }
                }
            }

            // remove from index
            for (references_to_delete.items) |ref| {
                try self.account_index.removeReference(&ref.pubkey, ref.slot);
                // sanity check
                if (builtin.mode == .Debug) {
                    std.debug.assert(!self.account_index.exists(&ref.pubkey, ref.slot));
                }
            }
            references_to_delete.clearRetainingCapacity();
            self.stats.clean_references_deleted.set(references_to_delete.items.len);
            self.logger.debug().logf(
                "cleaned slot {} - old_state: {}, zero_lamports: {}",
                .{ account_file.slot, num_old_states, num_zero_lamports },
            );
        }

        self.stats.clean_files_queued_deletion.set(delete_account_files.count());
        self.stats.clean_files_queued_shrink.set(delete_account_files.count());
        self.stats.clean_slot_old_state.set(num_old_states);
        self.stats.clean_slot_zero_lamports.set(num_zero_lamports);

        self.stats.time_clean.observe(@floatFromInt(timer.read().asNanos()));
        return .{
            .num_zero_lamports = num_zero_lamports,
            .num_old_states = num_old_states,
        };
    }

    /// should only be called when all the accounts are dead (ie, no longer
    /// exist in the index).
    pub fn deleteAccountFiles(
        self: *Self,
        delete_account_files: []const FileId,
    ) !void {
        const number_of_files = delete_account_files.len;
        defer {
            self.stats.number_files_deleted.add(number_of_files);
        }

        var delete_queue = try std.ArrayList(AccountFile).initCapacity(
            self.allocator,
            number_of_files,
        );
        defer delete_queue.deinit();

        {
            // we acquire this lock to ensure no account files are being accessed
            self.file_map_fd_rw.lock();
            defer self.file_map_fd_rw.unlock();

            // we acquire this lock to saftely remove file_id's from the file_map
            const file_map, var file_map_lg = self.file_map.writeWithLock();
            defer file_map_lg.unlock();

            for (delete_account_files) |file_id| {
                const account_file = file_map.get(file_id).?;

                // remove from file map
                const did_remove = file_map.swapRemove(file_id);
                std.debug.assert(did_remove);

                // NOTE: we can queue the actual removal of the account file without the lock because
                // because we know 1) no account files are being accessed and 2) no files are reading
                // from the file_map, so its no possible to access the file after this block returns.
                delete_queue.appendAssumeCapacity(account_file);
            }
        }

        for (delete_queue.items) |account_file| {
            const slot = account_file.slot;
            self.logger.info().logf("deleting slot: {}...", .{slot});
            account_file.deinit();

            // delete file from disk
            self.deleteAccountFile(slot, account_file.id) catch |err| {
                // NOTE: this should always succeed or something is wrong
                self.logger.err().logf(
                    "failed to delete account file slot.file_id: {d}.{d}: {s}",
                    .{ slot, account_file.id, @errorName(err) },
                );
            };
        }

        {
            const dead_accounts_counter, var dead_accounts_counter_lg = self.dead_accounts_counter.writeWithLock();
            defer dead_accounts_counter_lg.unlock();

            for (delete_queue.items) |account_file| {
                const slot = account_file.slot;
                // there are two cases for an account file being queued for deletion from cleaning:
                // 1) it was queued for shrink, and this is the *old* accountFile: dead_count == 0 and the slot DNE in the map (shrink removed it)
                // 2) it contains 100% dead accounts (in which dead_count > 0 and we can remove it from the map)
                _ = dead_accounts_counter.swapRemove(slot);
            }
        }
    }

    pub fn deleteAccountFile(
        self: *const Self,
        slot: Slot,
        file_id: FileId,
    ) !void {
        const file_path_bounded = sig.utils.fmt.boundedFmt("accounts/{d}.{d}", .{ slot, file_id.toInt() });
        self.snapshot_dir.deleteFile(file_path_bounded.constSlice()) catch |err| switch (err) {
            error.FileNotFound => {
                self.logger.warn().logf("trying to delete accounts file which does not exist: {s}", .{sig.utils.fmt.tryRealPath(self.snapshot_dir, file_path_bounded.constSlice())});
                return error.InvalidAccountFile;
            },
            else => |e| return e,
        };
    }

    /// resizes account files to reduce disk usage and remove dead accounts.
    pub fn shrinkAccountFiles(
        self: *Self,
        shrink_account_files: []const FileId,
        delete_account_files: *std.AutoArrayHashMap(FileId, void),
    ) !struct { num_accounts_deleted: usize } {
        var timer = try sig.time.Timer.start();

        defer {
            const number_of_files = shrink_account_files.len;
            self.stats.number_files_shrunk.add(number_of_files);
        }

        var alive_pubkeys = std.AutoArrayHashMap(Pubkey, void).init(self.allocator);
        defer alive_pubkeys.deinit();

        try delete_account_files.ensureUnusedCapacity(shrink_account_files.len);

        var total_accounts_deleted: u64 = 0;
        for (shrink_account_files) |shrink_file_id| {
            self.file_map_fd_rw.lockShared();
            defer self.file_map_fd_rw.unlockShared();

            const shrink_account_file = blk: {
                const file_map, var file_map_lg = self.file_map.readWithLock();
                defer file_map_lg.unlock();
                break :blk file_map.get(shrink_file_id).?;
            };

            const slot = shrink_account_file.slot;
            self.logger.debug().logf("shrinking slot: {}...", .{slot});

            // compute size of alive accounts (read)
            var is_alive_flags = try std.ArrayList(bool).initCapacity(
                self.allocator,
                shrink_account_file.number_of_accounts,
            );
            defer is_alive_flags.deinit();

            var accounts_dead_count: u64 = 0;
            var accounts_alive_count: u64 = 0;

            alive_pubkeys.clearRetainingCapacity();
            try alive_pubkeys.ensureTotalCapacity(shrink_account_file.number_of_accounts);

            var accounts_alive_size: u64 = 0;
            var accounts_dead_size: u64 = 0;
            var account_iter = shrink_account_file.iterator();
            while (account_iter.next()) |*account_in_file| {
                const pubkey = account_in_file.pubkey();
                // account is dead if it is not in the index; dead accounts
                // are removed from the index during cleaning
                const is_alive = self.account_index.exists(pubkey, shrink_account_file.slot);
                // NOTE: there may be duplicate state in account files which we must account for
                const is_not_duplicate = !alive_pubkeys.contains(pubkey.*);
                if (is_alive and is_not_duplicate) {
                    accounts_alive_size += account_in_file.getSizeInFile();
                    accounts_alive_count += 1;
                    is_alive_flags.appendAssumeCapacity(true);
                    alive_pubkeys.putAssumeCapacity(pubkey.*, {});
                } else {
                    accounts_dead_size += account_in_file.getSizeInFile();
                    accounts_dead_count += 1;
                    is_alive_flags.appendAssumeCapacity(false);
                }
            }
            // if there are no alive accounts, it should have been queued for deletion
            std.debug.assert(accounts_alive_count > 0);
            // if there are no dead accounts, it should have not been queued for shrink
            std.debug.assert(accounts_dead_count > 0);
            total_accounts_deleted += accounts_dead_count;

            self.stats.shrink_alive_accounts.observe(@floatFromInt(accounts_alive_count));
            self.stats.shrink_dead_accounts.observe(@floatFromInt(accounts_dead_count));
            self.stats.shrink_file_shrunk_by.observe(@floatFromInt(accounts_dead_size));

            self.logger.debug().logf("n alive accounts: {}", .{accounts_alive_count});
            self.logger.debug().logf("n dead accounts: {}", .{accounts_dead_count});
            self.logger.debug().logf("shrunk by: {}", .{accounts_dead_size});

            // alloc account file for accounts
            const new_file, const new_file_id, const new_memory = try self.createAccountFile(
                accounts_alive_size,
                slot,
            );

            // write the alive accounts
            var offsets = try std.ArrayList(u64).initCapacity(self.allocator, accounts_alive_count);
            defer offsets.deinit();

            account_iter.reset();
            var offset: usize = 0;
            for (is_alive_flags.items) |is_alive| {
                // SAFE: we know is_alive_flags is the same length as the account_iter
                const account = account_iter.next().?;
                if (is_alive) {
                    offsets.appendAssumeCapacity(offset);
                    offset += account.writeToBuf(new_memory[offset..]);
                }
            }

            {
                // add file to map
                const file_map, var file_map_lg = self.file_map.writeWithLock();
                defer file_map_lg.unlock();
                try file_map.ensureUnusedCapacity(self.allocator, 1);

                var new_account_file = try AccountFile.init(
                    new_file,
                    .{ .id = new_file_id, .length = offset },
                    slot,
                );
                new_account_file.number_of_accounts = accounts_alive_count;

                file_map.putAssumeCapacityNoClobber(new_file_id, new_account_file);
            }

            // update the references
            var new_reference_block = try ArrayList(AccountRef).initCapacity(
                self.account_index.reference_allocator,
                accounts_alive_count,
            );

            account_iter.reset();
            var offset_index: u64 = 0;
            for (is_alive_flags.items) |is_alive| {
                // SAFE: we know is_alive_flags is the same length as the account_iter
                const account = account_iter.next().?;
                if (is_alive) {
                    // find the slot in the reference list
                    const pubkey = account.pubkey();

                    const ref_parent, var ref_lg = self.account_index.getReferenceParent(pubkey, slot) catch |err| switch (err) {
                        // SAFE: we know the pubkey exists in the index because its alive
                        error.SlotNotFound, error.PubkeyNotFound => unreachable,
                    };
                    defer ref_lg.unlock();
                    const ptr_to_ref_field = switch (ref_parent) {
                        .head => |head| &head.ref_ptr,
                        .parent => |parent| &parent.next_ptr.?,
                    };

                    // copy + update the values
                    const new_ref_ptr = new_reference_block.addOneAssumeCapacity();
                    new_ref_ptr.* = ptr_to_ref_field.*.*;
                    new_ref_ptr.location.File = .{
                        .offset = offsets.items[offset_index],
                        .file_id = new_file_id,
                    };
                    offset_index += 1;
                    ptr_to_ref_field.* = new_ref_ptr;
                }
            }

            // update slot's reference memory
            {
                const reference_memory, var reference_memory_lg = self.account_index.reference_memory.writeWithLock();
                defer reference_memory_lg.unlock();

                const reference_memory_entry = reference_memory.getEntry(slot) orelse {
                    std.debug.panic("missing corresponding reference memory for slot {d}\n", .{slot});
                };
                // NOTE: this is ok because nothing points to this old reference memory
                // deinit old block of reference memory
                reference_memory_entry.value_ptr.deinit();
                // point to new block
                reference_memory_entry.value_ptr.* = new_reference_block;
            }

            // queue the old account_file for deletion
            delete_account_files.putAssumeCapacityNoClobber(shrink_file_id, {});

            {
                // remove the dead accounts counter entry, since there
                // are no longer any dead accounts at this slot for now.
                // there has to be a counter for it at this point, since
                // cleanAccounts would only have added this file_id to
                // the queue if it deleted any accounts refs.
                const dead_accounts_counter, var dead_accounts_counter_lg = self.dead_accounts_counter.writeWithLock();
                defer dead_accounts_counter_lg.unlock();
                const removed = dead_accounts_counter.fetchSwapRemove(slot) orelse unreachable;
                std.debug.assert(removed.value == accounts_dead_count);
            }
        }

        self.stats.time_shrink.observe(@floatFromInt(timer.read().asNanos()));

        return .{
            .num_accounts_deleted = total_accounts_deleted,
        };
    }

    /// remove all accounts and associated reference memory.
    /// note: should only be called on non-rooted slots (ie, slots which
    /// only exist in the cache, and not on disk). this is mainly used for dropping
    /// forks.
    pub fn purgeSlot(self: *Self, slot: Slot) void {
        var timer = sig.time.Timer.start() catch @panic("Timer unsupported");

        const pubkeys: []const Pubkey, //
        const accounts: []const Account //
        = blk: {
            const account_cache, var account_cache_lg = self.account_cache.writeWithLock();
            defer account_cache_lg.unlock();

            const removed_entry = account_cache.fetchRemove(slot) orelse {
                // the way it works right now, account files only exist for rooted slots
                // rooted slots should never need to be purged so we should never get here
                @panic("purging an account file not supported");
            };
            break :blk removed_entry.value;
        };

        // remove the references
        for (pubkeys) |*pubkey| {
            self.account_index.removeReference(pubkey, slot) catch |err| switch (err) {
                error.PubkeyNotFound => std.debug.panic("pubkey not found in index while purging: {any}", .{pubkey}),
                error.SlotNotFound => std.debug.panic("pubkey @ slot not found in index while purging: {any} @ {d}", .{ pubkey, slot }),
            };
        }

        // free the reference memory
        self.account_index.freeReferenceBlock(slot) catch |err| switch (err) {
            error.MemoryNotFound => std.debug.panic("memory block @ slot not found: {d}", .{slot}),
        };

        // free the account memory
        for (accounts) |account| {
            account.deinit(self.allocator);
        }
        self.allocator.free(accounts);
        self.allocator.free(pubkeys);

        self.stats.time_purge.observe(@floatFromInt(timer.read().asNanos()));
    }

    // NOTE: we need to acquire locks which requires `self: *Self` but we never modify any data
    pub fn getAccountFromRef(self: *Self, account_ref: *const AccountRef) !Account {
        switch (account_ref.location) {
            .File => |ref_info| {
                return try self.getAccountInFile(
                    self.allocator,
                    ref_info.file_id,
                    ref_info.offset,
                );
            },
            .Cache => |ref_info| {
                const account_cache, var account_cache_lg = self.account_cache.readWithLock();
                defer account_cache_lg.unlock();

                _, const accounts = account_cache.get(account_ref.slot) orelse return error.SlotNotFound;
                const account = accounts[ref_info.index];

                return account.clone(self.allocator);
            },
        }
    }

    pub const AccountInCacheOrFileTag = enum { file, cache };
    pub const AccountInCacheOrFile = union(AccountInCacheOrFileTag) {
        file: AccountInFile,
        cache: Account,
    };
    pub const AccountInCacheOrFileLock = union(AccountInCacheOrFileTag) {
        file: *std.Thread.RwLock,
        cache: RwMux(AccountCache).RLockGuard,

        pub fn unlock(lock: *AccountInCacheOrFileLock) void {
            switch (lock.*) {
                .file => |rwlock| rwlock.unlockShared(),
                .cache => |*lg| lg.unlock(),
            }
        }
    };

    pub const GetAccountFromRefError = GetAccountInFileError || error{SlotNotFound};
    pub fn getAccountFromRefWithReadLock(
        self: *Self,
        account_ref: *const AccountRef,
    ) GetAccountFromRefError!struct { AccountInCacheOrFile, AccountInCacheOrFileLock } {
        switch (account_ref.location) {
            .File => |ref_info| {
                const account = try self.getAccountInFileAndLock(
                    ref_info.file_id,
                    ref_info.offset,
                );
                return .{
                    .{ .file = account },
                    .{ .file = &self.file_map_fd_rw },
                };
            },
            .Cache => |ref_info| {
                const account_cache, var account_cache_lg = self.account_cache.readWithLock();
                errdefer account_cache_lg.unlock();

                _, const accounts = account_cache.get(account_ref.slot) orelse return error.SlotNotFound;
                return .{
                    .{ .cache = accounts[ref_info.index] },
                    .{ .cache = account_cache_lg },
                };
            },
        }
    }

    pub const GetAccountInFileError = error{ FileIdNotFound, InvalidOffset };

    /// Gets an account given an file_id and offset value.
    /// Locks the account file entries, and then unlocks
    /// them, after returning the clone of the account.
    pub fn getAccountInFile(
        self: *Self,
        account_allocator: std.mem.Allocator,
        file_id: FileId,
        offset: usize,
    ) (GetAccountInFileError || std.mem.Allocator.Error)!Account {
        const account_in_file = try self.getAccountInFileAndLock(file_id, offset);
        defer self.file_map_fd_rw.unlockShared();
        return try account_in_file.toOwnedAccount(account_allocator);
    }

    /// Gets an account given an file_id and offset value.
    /// Locks the account file entries, and returns the account.
    /// Must call `self.file_map_fd_rw.unlockShared()`
    /// when done with the account.
    pub fn getAccountInFileAndLock(
        self: *Self,
        file_id: FileId,
        offset: usize,
    ) GetAccountInFileError!AccountInFile {
        self.file_map_fd_rw.lockShared();
        errdefer self.file_map_fd_rw.unlockShared();
        return try self.getAccountInFileAssumeLock(file_id, offset);
    }

    /// Gets an account given a file_id and an offset value.
    /// Assumes `self.file_map_fd_rw` is at least
    /// locked for reading (shared).
    pub fn getAccountInFileAssumeLock(
        self: *Self,
        file_id: FileId,
        offset: usize,
    ) GetAccountInFileError!AccountInFile {
        const account_file: AccountFile = blk: {
            const file_map, var file_map_lg = self.file_map.readWithLock();
            defer file_map_lg.unlock();
            break :blk file_map.get(file_id) orelse return error.FileIdNotFound;
        };
        return account_file.readAccount(offset) catch error.InvalidOffset;
    }

    pub fn getAccountHashAndLamportsFromRef(
        self: *Self,
        location: AccountRef.AccountLocation,
    ) (GetAccountInFileError)!struct { Hash, u64 } {
        switch (location) {
            .File => |ref_info| {
                self.file_map_fd_rw.lockShared();
                defer self.file_map_fd_rw.unlockShared();

                const account_file = blk: {
                    const file_map, var file_map_lg = self.file_map.readWithLock();
                    defer file_map_lg.unlock();
                    break :blk file_map.get(ref_info.file_id) orelse return error.FileIdNotFound;
                };

                const result = account_file.getAccountHashAndLamports(
                    ref_info.offset,
                ) catch return error.InvalidOffset;

                return .{
                    result.hash.*,
                    result.lamports.*,
                };
            },
            // we dont use this method for cache
            .Cache => @panic("getAccountHashAndLamportsFromRef is not implemented on cache references"),
        }
    }

    /// gets an account given an associated pubkey. mut ref is required for locks.
    pub fn getAccount(self: *Self, pubkey: *const Pubkey) !Account {
        const head_ref, var head_ref_lg = self.account_index.getReferenceHeadRead(pubkey) orelse return error.PubkeyNotInIndex;
        defer head_ref_lg.unlock();

        // NOTE: this will always be a safe unwrap since both bounds are null
        const max_ref = slotListMaxWithinBounds(head_ref.ref_ptr, null, null).?;
        const account = try self.getAccountFromRef(max_ref);

        return account;
    }

    pub const GetAccountError = GetAccountFromRefError || error{PubkeyNotInIndex};
    pub fn getAccountWithReadLock(
        self: *Self,
        pubkey: *const Pubkey,
    ) GetAccountError!struct { AccountInCacheOrFile, AccountInCacheOrFileLock } {
        const head_ref, var head_ref_lg = self.account_index.getReferenceHeadRead(pubkey) orelse return error.PubkeyNotInIndex;
        defer head_ref_lg.unlock();

        // NOTE: this will always be a safe unwrap since both bounds are null
        const max_ref = slotListMaxWithinBounds(head_ref.ref_ptr, null, null).?;
        return try self.getAccountFromRefWithReadLock(max_ref);
    }

    pub const GetTypeFromAccountError = GetAccountError || error{DeserializationError};
    pub fn getTypeFromAccount(
        self: *Self,
        comptime T: type,
        pubkey: *const Pubkey,
    ) GetTypeFromAccountError!T {
        const account, var lock_guard = try self.getAccountWithReadLock(pubkey);
        // NOTE: bincode will copy heap memory so its safe to unlock at the end of the function
        defer lock_guard.unlock();

        const file_data: []const u8 = switch (account) {
            .file => |in_file| in_file.data,
            .cache => |cached| cached.data,
        };
        const t = bincode.readFromSlice(self.allocator, T, file_data, .{}) catch {
            return error.DeserializationError;
        };
        return t;
    }

    pub fn getSlotHistory(self: *Self) !sysvars.SlotHistory {
        return try self.getTypeFromAccount(
            sysvars.SlotHistory,
            &sysvars.IDS.slot_history,
        );
    }

    /// index and validate an account file.
    /// NOTE: should only be called in tests/benchmarks
    pub fn putAccountFile(
        self: *Self,
        account_file: *AccountFile,
        n_accounts: usize,
    ) !void {
        const bin_counts = try self.allocator.alloc(usize, self.account_index.numberOfBins());
        defer self.allocator.free(bin_counts);
        @memset(bin_counts, 0);

        var references = try ArrayList(AccountRef).initCapacity(
            self.account_index.reference_allocator,
            n_accounts,
        );

        try indexAndValidateAccountFile(
            account_file,
            self.account_index.pubkey_bin_calculator,
            bin_counts,
            &references,
            // NOTE: this method should only be called in tests/benchmarks so we dont need
            // to support geyser
            null,
        );
        try self.account_index.putReferenceBlock(account_file.slot, references);

        {
            const file_map, var file_map_lg = self.file_map.writeWithLock();
            defer file_map_lg.unlock();

            try file_map.put(self.allocator, account_file.id, account_file.*);

            // we update the bank hash stats while locking the file map to avoid
            // reading accounts from the file map and getting inaccurate/stale
            // bank hash stats.
            var account_iter = account_file.iterator();
            while (account_iter.next()) |account_in_file| {
                const bhs, var bhs_lg = try self.getOrInitBankHashStats(account_file.slot);
                defer bhs_lg.unlock();
                bhs.update(.{
                    .lamports = account_in_file.lamports().*,
                    .data_len = account_in_file.data.len,
                    .executable = account_in_file.executable().*,
                });
            }
        }

        // allocate enough memory here
        var total_accounts: usize = 0;
        for (bin_counts, 0..) |count, bin_index| {
            if (count > 0) {
                const bin_rw = self.account_index.getBin(bin_index);
                const bin, var bin_lg = bin_rw.writeWithLock();
                defer bin_lg.unlock();

                try bin.ensureTotalCapacity(bin.count() + count);
                total_accounts += count;
            }
        }

        // compute how many account_references for each pubkey
        var accounts_dead_count: u64 = 0;
        for (references.items) |*ref| {
            const was_inserted = self.account_index.indexRefIfNotDuplicateSlotAssumeCapacity(ref);
            if (!was_inserted) {
                accounts_dead_count += 1;
                self.logger.warn().logf(
                    "account was not referenced because its slot was a duplicate: {any}",
                    .{.{
                        .slot = ref.slot,
                        .pubkey = ref.pubkey,
                    }},
                );
            }
        }

        if (accounts_dead_count != 0) {
            const dead_accounts, var dead_accounts_lg = self.dead_accounts_counter.writeWithLock();
            defer dead_accounts_lg.unlock();
            try dead_accounts.putNoClobber(account_file.slot, accounts_dead_count);
        }
    }

    /// writes a batch of accounts to storage and updates the index
    pub fn putAccountSlice(
        self: *Self,
        accounts: []const Account,
        pubkeys: []const Pubkey,
        slot: Slot,
    ) !void {
        std.debug.assert(accounts.len == pubkeys.len);
        if (accounts.len == 0) return;

        if (self.geyser_writer) |geyser_writer| {
            const data_versioned = sig.geyser.core.VersionedAccountPayload{
                .AccountPayloadV1 = .{
                    .accounts = accounts,
                    .pubkeys = pubkeys,
                    .slot = slot,
                },
            };
            try geyser_writer.writePayloadToPipe(data_versioned);
        }

        {
            const accounts_duped = try self.allocator.alloc(Account, accounts.len);
            errdefer self.allocator.free(accounts_duped);

            for (accounts_duped, accounts, 0..) |*account, original, i| {
                errdefer for (accounts_duped[0..i]) |prev| prev.deinit(self.allocator);
                account.* = try original.clone(self.allocator);

                const bhs, var bhs_lg = try self.getOrInitBankHashStats(slot);
                defer bhs_lg.unlock();
                bhs.update(.{
                    .lamports = account.lamports,
                    .data_len = account.data.len,
                    .executable = account.executable,
                });
            }

            const pubkeys_duped = try self.allocator.dupe(Pubkey, pubkeys);
            errdefer self.allocator.free(pubkeys_duped);

            const account_cache, var account_cache_lg = self.account_cache.writeWithLock();
            defer account_cache_lg.unlock();
            // NOTE: there should only be a single state per slot
            try account_cache.putNoClobber(slot, .{ pubkeys_duped, accounts_duped });
        }

        // prealloc the bins
        const n_bins = self.account_index.numberOfBins();
        var bin_counts = try self.allocator.alloc(usize, n_bins);
        defer self.allocator.free(bin_counts);
        @memset(bin_counts, 0);

        for (pubkeys) |*pubkey| {
            const bin_index = self.account_index.getBinIndex(pubkey);
            bin_counts[bin_index] += 1;
        }

        for (0..n_bins) |bin_index| {
            const bin_rw = self.account_index.getBin(bin_index);
            const bin, var bin_lg = bin_rw.writeWithLock();
            defer bin_lg.unlock();

            const new_len = bin_counts[bin_index] + bin.count();
            if (new_len > 0) {
                try bin.ensureTotalCapacity(new_len);
            }
        }

        // update index
        var accounts_dead_count: u64 = 0;
        var references = try ArrayList(AccountRef).initCapacity(
            self.account_index.reference_allocator,
            accounts.len,
        );
        for (0..accounts.len) |i| {
            const ref_ptr = references.addOneAssumeCapacity();
            ref_ptr.* = AccountRef{
                .pubkey = pubkeys[i],
                .slot = slot,
                .location = .{ .Cache = .{ .index = i } },
            };

            const was_inserted = self.account_index.indexRefIfNotDuplicateSlotAssumeCapacity(ref_ptr);
            if (!was_inserted) {
                self.logger.warn().logf(
                    "duplicate reference not inserted: slot: {d} pubkey: {s}",
                    .{ ref_ptr.slot, ref_ptr.pubkey },
                );
                accounts_dead_count += 1;
            }

            std.debug.assert(self.account_index.exists(&pubkeys[i], slot));
        }

        if (accounts_dead_count != 0) {
            const dead_accounts, var dead_accounts_lg = self.dead_accounts_counter.writeWithLock();
            defer dead_accounts_lg.unlock();
            try dead_accounts.putNoClobber(slot, accounts_dead_count);
        }
        try self.account_index.putReferenceBlock(slot, references);
    }

    /// Returns a pointer to the bank hash stats for the given slot, and a lock guard on the
    /// bank hash stats map, which should be unlocked after mutating the bank hash stats.
    fn getOrInitBankHashStats(self: *Self, slot: Slot) !struct { *BankHashStats, RwMux(BankHashStatsMap).WLockGuard } {
        const bank_hash_stats, var bank_hash_stats_lg = self.bank_hash_stats.writeWithLock();
        errdefer bank_hash_stats_lg.unlock();

        const gop = try bank_hash_stats.getOrPut(self.allocator, slot);
        if (!gop.found_existing) gop.value_ptr.* = BankHashStats.zero_init;
        return .{ gop.value_ptr, bank_hash_stats_lg };
    }

    pub inline fn slotListMaxWithinBounds(
        ref_ptr: *AccountRef,
        min_slot: ?Slot,
        max_slot: ?Slot,
    ) ?*AccountRef {
        var biggest: ?*AccountRef = null;
        if (inBoundsIf(ref_ptr.slot, min_slot, max_slot)) {
            biggest = ref_ptr;
        }

        var curr = ref_ptr;
        while (curr.next_ptr) |ref| {
            if (inBoundsIf(ref.slot, min_slot, max_slot) and (biggest == null or ref.slot > biggest.?.slot)) {
                biggest = ref;
            }
            curr = ref;
        }
        return biggest;
    }

    pub const FullSnapshotGenerationInfo = struct {
        slot: Slot,
        hash: Hash,
        capitalization: u64,
    };

    pub const FullSnapshotGenerationPackage = struct {
        slot: Slot,
        lamports_per_signature: u64,
        bank_hash_info: BankHashInfo,
        bank_fields: BankFields,
        /// This is no longer a meaningful field, but it is useful for testing where you load a snapshot,
        /// write it back, and test that the generated output is equivalent to the original data.
        deprecated_stored_meta_write_version: u64,

        file_infos_map: std.AutoArrayHashMap(Slot, AccountFileInfo),
        file_map_rw: RwMux(FileMap).RLockGuard,

        /// Writes the snapshot in tar archive format to `archive_writer`.
        pub fn write(package: *const FullSnapshotGenerationPackage, archive_writer: anytype, status_cache: StatusCache) !void {
            const snapshot_fields: SnapshotFields = .{
                .bank_fields = package.bank_fields,
                .accounts_db_fields = .{
                    .file_map = package.file_infos_map,

                    .stored_meta_write_version = package.deprecated_stored_meta_write_version,

                    .slot = package.slot,
                    .bank_hash_info = package.bank_hash_info,

                    .rooted_slots = .{},
                    .rooted_slot_hashes = .{},
                },
                .lamports_per_signature = package.lamports_per_signature,
                .bank_fields_inc = .{}, // default to null for full snapshot,
            };

            try writeSnapshotTarWithFields(
                archive_writer,
                sig.version.CURRENT_CLIENT_VERSION,
                status_cache,
                snapshot_fields,
                package.file_map_rw.get(),
            );
        }

        /// Should be called after the snapshot archive has been written. Unlocks the file map.
        pub fn deinit(self: *FullSnapshotGenerationPackage) void {
            self.file_infos_map.deinit();
            self.file_map_rw.unlock();
        }
    };

    /// Locks the file map, generates the rest of the data required to write the archive, as
    /// well as the snapshot generation info (which can be used to generate the name).
    /// The file map will remain locked until the snapshot generation package `deinit`s.
    pub fn makeFullSnapshotGenerationPackage(
        /// Although this is a mutable pointer, this method performs no mutations;
        /// the mutable reference is simply needed in order to obtain a lock on some
        /// fields.
        self: *Self,
        /// The slot to generate a snapshot for.
        /// Must be a flushed slot (`<= self.largest_flushed_slot.load(...)`).
        /// Must be greater than the most recently generated full snapshot.
        /// Must exist explicitly in the database.
        target_slot: Slot,
        /// Temporary: See above TODO
        bank_fields: *BankFields,
        lamports_per_signature: u64,
        /// For tests against older snapshots. Should just be 0 during normal operation.
        deprecated_stored_meta_write_version: u64,
    ) !struct { FullSnapshotGenerationPackage, FullSnapshotGenerationInfo } {
        // NOTE: we hold the lock for the entire duration of the procedure to ensure
        // flush and clean do not create files while generating a snapshot.
        self.file_map_fd_rw.lockShared();
        defer self.file_map_fd_rw.unlockShared();

        var file_map_rw = self.file_map.read();
        errdefer file_map_rw.unlock();
        const file_map = file_map_rw.get();

        std.debug.assert(target_slot <= self.largest_flushed_slot.load(.monotonic));

        var serializable_file_map = std.AutoArrayHashMap(Slot, AccountFileInfo).init(self.allocator);
        errdefer serializable_file_map.deinit();
        try serializable_file_map.ensureTotalCapacity(file_map.count());

        var bank_hash_stats = BankHashStats.zero_init;

        for (file_map.values()) |account_file| {
            if (account_file.slot > target_slot) continue;

            const bank_hash_stats_map, var bank_hash_stats_map_lg = self.bank_hash_stats.readWithLock();
            defer bank_hash_stats_map_lg.unlock();

            if (bank_hash_stats_map.get(account_file.slot)) |other_stats| {
                bank_hash_stats.accumulate(other_stats);
            } else {
                self.logger.warn().logf("No bank hash stats for slot {}.", .{account_file.slot});
            }

            serializable_file_map.putAssumeCapacityNoClobber(account_file.slot, .{
                .id = account_file.id,
                .length = account_file.length,
            });
        }

        const full_hash, const full_capitalization = try self.computeAccountHashesAndLamports(.{
            .FullAccountHash = .{
                .max_slot = target_slot,
            },
        });

        // TODO: this is a temporary value
        const delta_hash = Hash.default();

        bank_fields.slot = target_slot; // !
        bank_fields.capitalization = full_capitalization; // !

        const package: FullSnapshotGenerationPackage = .{
            .slot = target_slot,

            .lamports_per_signature = lamports_per_signature,
            .bank_hash_info = .{
                .accounts_delta_hash = delta_hash,
                .accounts_hash = full_hash,
                .stats = bank_hash_stats,
            },
            .bank_fields = bank_fields.*,
            .deprecated_stored_meta_write_version = deprecated_stored_meta_write_version,

            .file_infos_map = serializable_file_map,
            .file_map_rw = file_map_rw,
        };
        const info: FullSnapshotGenerationInfo = .{
            .slot = target_slot,
            .hash = full_hash,
            .capitalization = full_capitalization,
        };

        return .{ package, info };
    }

    /// Should be called after writing the snapshot archive from a `makeFullSnapshotGenerationPackage`
    /// on its associated `SnapshotGenerationInfo`.
    pub fn commitFullSnapshotInfo(
        self: *Self,
        snapshot_gen_info: FullSnapshotGenerationInfo,
        old_snapshot_action: enum {
            /// Ignore the previous snapshot.
            ignore_old,
            /// Delete the previous snapshot.
            delete_old,
        },
    ) std.fs.Dir.DeleteFileError!void {
        const latest_full_snapshot_info, var latest_full_snapshot_info_lg = self.latest_full_snapshot_info.writeWithLock();
        defer latest_full_snapshot_info_lg.unlock();

        const maybe_old_snapshot_info: ?FullSnapshotGenerationInfo = latest_full_snapshot_info.*;
        latest_full_snapshot_info.* = snapshot_gen_info;
        if (maybe_old_snapshot_info) |old_snapshot_info| {
            std.debug.assert(old_snapshot_info.slot <= snapshot_gen_info.slot);
        }

        switch (old_snapshot_action) {
            .ignore_old => {},
            .delete_old => if (maybe_old_snapshot_info) |old_snapshot_info| {
                const old_name_bounded = sig.accounts_db.snapshots.FullSnapshotFileInfo.snapshotNameStr(.{
                    .slot = old_snapshot_info.slot,
                    .hash = old_snapshot_info.hash,
                    .compression = .zstd,
                });
                const old_name = old_name_bounded.constSlice();

                self.logger.info().logf("deleting old full snapshot archive: {s}", .{old_name});
                try self.snapshot_dir.deleteFile(old_name);
            },
        }
    }

    pub const IncSnapshotGenerationInfo = struct {
        base_slot: Slot,
        slot: Slot,
        hash: Hash,
        capitalization: u64,
    };

    pub const IncSnapshotGenerationPackage = struct {
        slot: Slot,
        lamports_per_signature: u64,
        bank_hash_info: BankHashInfo,
        bank_fields: BankFields,
        snapshot_persistence: BankIncrementalSnapshotPersistence,
        /// This is no longer a meaningful field, but it is useful for testing where you load a snapshot,
        /// write it back, and test that the generated output is equivalent to the original data.
        deprecated_stored_meta_write_version: u64,

        file_infos_map: std.AutoArrayHashMap(Slot, AccountFileInfo),
        file_map_rw: RwMux(FileMap).RLockGuard,

        /// Writes the snapshot in tar archive format to `archive_writer`.
        pub fn write(package: *const IncSnapshotGenerationPackage, archive_writer: anytype) !void {
            const snapshot_fields: SnapshotFields = .{
                .bank_fields = package.bank_fields,
                .accounts_db_fields = .{
                    .file_map = package.file_infos_map,

                    .stored_meta_write_version = package.deprecated_stored_meta_write_version,

                    .slot = package.slot,
                    .bank_hash_info = package.bank_hash_info,

                    .rooted_slots = .{},
                    .rooted_slot_hashes = .{},
                },
                .lamports_per_signature = package.lamports_per_signature,
                .bank_fields_inc = .{
                    .snapshot_persistence = package.snapshot_persistence,
                    // TODO: the other fields default to null, but this may not always be correct.
                },
            };

            try writeSnapshotTarWithFields(
                archive_writer,
                sig.version.CURRENT_CLIENT_VERSION,
                .{ .bank_slot_deltas = &.{} },
                snapshot_fields,
                package.file_map_rw.get(),
            );
        }

        /// Should be called after the snapshot archive has been written. Unlocks the file map.
        pub fn deinit(self: *IncSnapshotGenerationPackage) void {
            self.file_infos_map.deinit();
            self.file_map_rw.unlock();
        }
    };

    pub const MakeIncSnapshotPackgeError = error{NoFullSnapshotExists} || ComputeAccountHashesAndLamportsError || std.mem.Allocator.Error;

    /// Locks the file map, generates the rest of the data required to write the archive, as
    /// well as the snapshot generation info (which can be used to generate the name).
    /// The file map will remain locked until the snapshot generation package `deinit`s.
    /// There must have been at least one full snapshot generated before calling this,
    /// otherwise it will return `error.NoFullSnapshotExists`.
    pub fn makeIncrementalSnapshotGenerationPackage(
        /// Although this is a mutable pointer, this method performs no mutations;
        /// the mutable reference is simply needed in order to obtain a lock on some
        /// fields.
        self: *Self,
        /// The slot to generate a snapshot for.
        /// Must be a flushed slot (`<= self.largest_flushed_slot.load(...)`).
        /// Must be greater than the most recently generated full snapshot.
        /// Must exist explicitly in the database.
        target_slot: Slot,
        /// Temporary: See above TODO
        bank_fields: *BankFields,
        lamports_per_signature: u64,
        /// For tests against older snapshots. Should just be 0 during normal operation.
        deprecated_stored_meta_write_version: u64,
    ) MakeIncSnapshotPackgeError!struct { IncSnapshotGenerationPackage, IncSnapshotGenerationInfo } {
        // NOTE: we hold the lock for the entire duration of the procedure to ensure
        // flush and clean do not create files while generating a snapshot.
        self.file_map_fd_rw.lockShared();
        defer self.file_map_fd_rw.unlockShared();

        var file_map_rw = self.file_map.read();
        errdefer file_map_rw.unlock();
        const file_map = file_map_rw.get();

        const p_maybe_full_snapshot_info, var full_snapshot_info_lg = self.latest_full_snapshot_info.readWithLock();
        defer full_snapshot_info_lg.unlock();
        const full_snapshot_info = p_maybe_full_snapshot_info.* orelse return error.NoFullSnapshotExists;

        var serializable_file_map = std.AutoArrayHashMap(Slot, AccountFileInfo).init(self.allocator);
        errdefer serializable_file_map.deinit();
        try serializable_file_map.ensureTotalCapacity(file_map.count());

        var bank_hash_stats = BankHashStats.zero_init;

        for (file_map.values()) |account_file| {
            if (account_file.slot <= full_snapshot_info.slot) continue;
            if (account_file.slot > target_slot) continue;

            const bank_hash_stats_map, var bank_hash_stats_map_lg = self.bank_hash_stats.readWithLock();
            defer bank_hash_stats_map_lg.unlock();

            if (bank_hash_stats_map.get(account_file.slot)) |other_stats| {
                bank_hash_stats.accumulate(other_stats);
            } else {
                self.logger.warn().logf("No bank hash stats for slot {}.", .{account_file.slot});
            }

            serializable_file_map.putAssumeCapacityNoClobber(account_file.slot, .{
                .id = account_file.id,
                .length = account_file.length,
            });
        }

        const incremental_hash, //
        const incremental_capitalization //
        = try self.computeAccountHashesAndLamports(.{
            .IncrementalAccountHash = .{
                .min_slot = full_snapshot_info.slot,
                .max_slot = target_slot,
            },
        });

        // TODO: compute the correct value during account writes
        const delta_hash = Hash.default();

        bank_fields.slot = target_slot; // !

        const package: IncSnapshotGenerationPackage = .{
            .slot = target_slot,

            .lamports_per_signature = lamports_per_signature,
            .bank_hash_info = .{
                .accounts_delta_hash = delta_hash,
                .accounts_hash = Hash.default(),
                .stats = bank_hash_stats,
            },
            .bank_fields = bank_fields.*,
            .snapshot_persistence = .{
                .full_slot = full_snapshot_info.slot,
                .full_hash = full_snapshot_info.hash,
                .full_capitalization = full_snapshot_info.capitalization,
                .incremental_hash = incremental_hash,
                .incremental_capitalization = incremental_capitalization,
            },
            .deprecated_stored_meta_write_version = deprecated_stored_meta_write_version,

            .file_infos_map = serializable_file_map,
            .file_map_rw = file_map_rw,
        };
        const info: IncSnapshotGenerationInfo = .{
            .base_slot = full_snapshot_info.slot,
            .slot = target_slot,
            .hash = incremental_hash,
            .capitalization = incremental_capitalization,
        };

        return .{ package, info };
    }

    pub fn commitIncrementalSnapshotInfo(
        self: *Self,
        snapshot_gen_info: IncSnapshotGenerationInfo,
        old_snapshot_action: enum {
            /// Ignore the previous snapshot.
            ignore_old,
            /// Delete the previous snapshot.
            delete_old,
        },
    ) std.fs.Dir.DeleteFileError!void {
        const latest_incremental_snapshot_info, var latest_incremental_snapshot_info_lg = self.latest_incremental_snapshot_info.writeWithLock();
        defer latest_incremental_snapshot_info_lg.unlock();

        const maybe_old_snapshot_info: ?IncSnapshotGenerationInfo = latest_incremental_snapshot_info.*;
        latest_incremental_snapshot_info.* = snapshot_gen_info;
        if (maybe_old_snapshot_info) |old_snapshot_info| {
            std.debug.assert(old_snapshot_info.slot <= snapshot_gen_info.slot);
        }

        switch (old_snapshot_action) {
            .ignore_old => {},
            .delete_old => if (maybe_old_snapshot_info) |old_snapshot_info| {
                const old_name_bounded = sig.accounts_db.snapshots.IncrementalSnapshotFileInfo.snapshotNameStr(.{
                    .base_slot = old_snapshot_info.base_slot,
                    .slot = old_snapshot_info.slot,
                    .hash = old_snapshot_info.hash,
                    .compression = .zstd,
                });
                const old_name = old_name_bounded.constSlice();

                self.logger.info().logf("deleting old incremental snapshot archive: {s}", .{old_name});
                try self.snapshot_dir.deleteFile(old_name);
            },
        }
    }

    inline fn lessThanIf(
        slot: Slot,
        max_slot: ?Slot,
    ) bool {
        if (max_slot) |max| {
            if (slot <= max) {
                return true;
            } else {
                return false;
            }
        } else {
            return true;
        }
    }

    inline fn greaterThanIf(
        slot: Slot,
        min_slot: ?Slot,
    ) bool {
        if (min_slot) |min| {
            if (slot > min) {
                return true;
            } else {
                return false;
            }
        } else {
            return true;
        }
    }

    inline fn inBoundsIf(
        slot: Slot,
        min_slot: ?Slot,
        max_slot: ?Slot,
    ) bool {
        return lessThanIf(slot, max_slot) and greaterThanIf(slot, min_slot);
    }
};

/// this is used when loading from a snapshot. it uses a fixed buffer allocator
/// to allocate memory which is used to clone account data slices of account files.
/// the memory is serialized into bincode and sent through the pipe.
/// after this, the memory is freed and re-used for the next account file/slot's data.
pub const GeyserTmpStorage = struct {
    accounts: ArrayList(Account),
    pubkeys: ArrayList(Pubkey),

    const Self = @This();

    pub const Error = error{
        OutOfGeyserFBAMemory,
        OutOfGeyserArrayMemory,
    };

    pub fn init(allocator: std.mem.Allocator, n_accounts_estimate: usize) !Self {
        return .{
            .accounts = try ArrayList(Account).initCapacity(allocator, n_accounts_estimate),
            .pubkeys = try ArrayList(Pubkey).initCapacity(allocator, n_accounts_estimate),
        };
    }

    pub fn deinit(self: *Self) void {
        self.accounts.deinit();
        self.pubkeys.deinit();
    }

    pub fn reset(self: *Self) void {
        self.accounts.clearRetainingCapacity();
        self.pubkeys.clearRetainingCapacity();
    }

    pub fn cloneAndTrack(self: *Self, account_in_file: AccountInFile) Error!void {
        // NOTE: this works because we mmap the account files - this will not work once we remove mmaps
        const account = account_in_file.toAccount();

        self.accounts.append(account) catch return Error.OutOfGeyserArrayMemory;
        self.pubkeys.append(account_in_file.pubkey().*) catch return Error.OutOfGeyserArrayMemory;
    }
};

pub const ValidateAccountFileError = error{
    BinCountMismatch,
    InvalidAccountFileLength,
    OutOfMemory,
} || AccountInFile.ValidateError || GeyserTmpStorage.Error;

pub fn indexAndValidateAccountFile(
    accounts_file: *AccountFile,
    pubkey_bin_calculator: PubkeyBinCalculator,
    bin_counts: []usize,
    account_refs: *ArrayList(AccountRef),
    geyser_storage: ?*GeyserTmpStorage,
) ValidateAccountFileError!void {
    var offset: usize = 0;
    var number_of_accounts: usize = 0;

    if (bin_counts.len != pubkey_bin_calculator.n_bins) {
        return error.BinCountMismatch;
    }

    while (true) {
        const account = accounts_file.readAccount(offset) catch break;
        try account.validate();

        if (geyser_storage) |storage| {
            try storage.cloneAndTrack(account);
        }

        try account_refs.append(.{
            .pubkey = account.store_info.pubkey,
            .slot = accounts_file.slot,
            .location = .{
                .File = .{
                    .file_id = accounts_file.id,
                    .offset = offset,
                },
            },
        });

        const pubkey = &account.store_info.pubkey;
        const bin_index = pubkey_bin_calculator.binIndex(pubkey);
        bin_counts[bin_index] += 1;

        offset = offset + account.len;
        number_of_accounts += 1;
    }

    const aligned_length = std.mem.alignForward(usize, accounts_file.length, @sizeOf(u64));
    if (offset != aligned_length) {
        return error.InvalidAccountFileLength;
    }

    accounts_file.number_of_accounts = number_of_accounts;
}

/// allocator which counts the number of times free is called. when count
/// reaches 0, it will deinit the full arraylist. useful for when you want
/// to allocate a large Arraylist and split it across multiple different
/// ArrayLists -- alloc and resize are not implemented.
///
/// see `loadAndVerifyAccountsFiles` for an example of how to use this allocator
const FreeCounterAllocator = struct {
    /// optional heap allocator to deinit the ptr on deinit
    self_allocator: std.mem.Allocator,
    references: ArrayList(AccountRef),
    count: usize,

    const Self = @This();

    pub fn init(self_allocator: std.mem.Allocator, references: ArrayList(AccountRef)) !*Self {
        const self = try self_allocator.create(Self);
        self.* = .{
            .self_allocator = self_allocator,
            .references = references,
            .count = 0,
        };
        return self;
    }

    pub fn allocator(self: *Self) std.mem.Allocator {
        return std.mem.Allocator{
            .ptr = self,
            .vtable = &.{
                .alloc = alloc,
                .resize = resize,
                .free = free,
            },
        };
    }

    pub fn deinitIfSafe(self: *Self) void {
        if (self.count == 0) {
            self.deinit();
        }
    }

    pub fn deinit(self: *Self) void {
        // this shouldnt happen often but just in case
        if (self.count != 0) {
            std.debug.print(
                "Reference Counting Allocator deinit with count = {} (!= 0)\n",
                .{self.count},
            );
        }
        self.references.deinit();
        // free pointer
        self.self_allocator.destroy(self);
    }

    pub fn alloc(ctx: *anyopaque, n: usize, log2_align: u8, return_address: usize) ?[*]u8 {
        _ = ctx;
        _ = n;
        _ = log2_align;
        _ = return_address;
        @panic("not implemented");
    }

    pub fn resize(ctx: *anyopaque, buf: []u8, log2_align: u8, new_len: usize, return_address: usize) bool {
        _ = ctx;
        _ = buf;
        _ = log2_align;
        _ = new_len;
        _ = return_address;
        @panic("not implemented");
    }

    pub fn free(ctx: *anyopaque, buf: []u8, log2_align: u8, return_address: usize) void {
        _ = buf;
        _ = log2_align;
        _ = return_address;

        const self: *Self = @ptrCast(@alignCast(ctx));
        self.count -|= 1;
        self.deinitIfSafe();
    }
};

/// All entries in `snapshot_fields.accounts_db_fields.file_map` must correspond to an entry in `file_map`,
/// with the association defined by the file id (a field of the value of the former, the key of the latter).
pub fn writeSnapshotTarWithFields(
    archive_writer: anytype,
    version: ClientVersion,
    status_cache: StatusCache,
    snapshot_fields: SnapshotFields,
    file_map: *const AccountsDB.FileMap,
) !void {
    const slot: Slot = snapshot_fields.bank_fields.slot;

    var counting_writer_state = std.io.countingWriter(archive_writer);
    const writer = counting_writer_state.writer();

    // write the version file
    const version_str_bounded = sig.utils.fmt.boundedFmt("{d}.{d}.{d}", .{ version.major, version.minor, version.patch });
    const version_str = version_str_bounded.constSlice();
    try sig.utils.tar.writeTarHeader(writer, .regular, "version", version_str.len);
    try writer.writeAll(version_str);
    try writer.writeByteNTimes(0, sig.utils.tar.paddingBytes(counting_writer_state.bytes_written));

    // create the snapshots dir
    try sig.utils.tar.writeTarHeader(writer, .directory, "snapshots/", 0);

    // write the status cache
    try sig.utils.tar.writeTarHeader(writer, .regular, "snapshots/status_cache", bincode.sizeOf(status_cache, .{}));
    try bincode.write(writer, status_cache, .{});
    try writer.writeByteNTimes(0, sig.utils.tar.paddingBytes(counting_writer_state.bytes_written));

    // write the manifest
    const manifest = snapshot_fields;
    const manifest_encoded_size = bincode.sizeOf(manifest, .{});

    const dir_name_bounded = sig.utils.fmt.boundedFmt("snapshots/{d}/", .{slot});
    try sig.utils.tar.writeTarHeader(writer, .directory, dir_name_bounded.constSlice(), 0);

    const file_name_bounded = sig.utils.fmt.boundedFmt("snapshots/{0d}/{0d}", .{slot});
    try sig.utils.tar.writeTarHeader(writer, .regular, file_name_bounded.constSlice(), manifest_encoded_size);
    try bincode.write(writer, manifest, .{});
    try writer.writeByteNTimes(0, sig.utils.tar.paddingBytes(counting_writer_state.bytes_written));

    // create the accounts dir
    try sig.utils.tar.writeTarHeader(writer, .directory, "accounts/", 0);

    const file_info_map = &snapshot_fields.accounts_db_fields.file_map;
    for (file_info_map.keys(), file_info_map.values()) |account_slot, account_file_info| {
        const account_file = file_map.getPtr(account_file_info.id) orelse unreachable;
        std.debug.assert(account_file.id == account_file_info.id);

        const name_bounded = sig.utils.fmt.boundedFmt("accounts/{d}.{d}", .{ account_slot, account_file_info.id.toInt() });
        try sig.utils.tar.writeTarHeader(writer, .regular, name_bounded.constSlice(), account_file.memory.len);
        try writer.writeAll(account_file.memory);
        try writer.writeByteNTimes(0, sig.utils.tar.paddingBytes(counting_writer_state.bytes_written));
        counting_writer_state.bytes_written %= 512;
        std.debug.assert(counting_writer_state.bytes_written == 0);
    }

    // write the sentinel blocks
    try writer.writeByteNTimes(0, 512 * 2);
}

fn testWriteSnapshotFull(
    allocator: std.mem.Allocator,
    accounts_db: *AccountsDB,
    slot: Slot,
    maybe_expected_hash: ?Hash,
) !void {
    const snapshot_dir = accounts_db.snapshot_dir;

    const manifest_path_bounded = sig.utils.fmt.boundedFmt("snapshots/{0}/{0}", .{slot});
    const manifest_file = try snapshot_dir.openFile(manifest_path_bounded.constSlice(), .{});
    defer manifest_file.close();

    var snap_fields = try SnapshotFields.decodeFromBincode(allocator, manifest_file.reader());
    defer snap_fields.deinit(allocator);

    _ = try accounts_db.loadFromSnapshot(snap_fields.accounts_db_fields, 1, allocator, 1_500);

    var tmp_dir_root = std.testing.tmpDir(.{});
    defer tmp_dir_root.cleanup();
    const tmp_dir = tmp_dir_root.dir;

    const snapshot_gen_info = blk: {
        var snapshot_gen_pkg, const snapshot_gen_info = try accounts_db.makeFullSnapshotGenerationPackage(
            slot,
            &snap_fields.bank_fields,
            snap_fields.lamports_per_signature,
            snap_fields.accounts_db_fields.stored_meta_write_version,
        );
        defer snapshot_gen_pkg.deinit();

        const archive_file_name_bounded = sig.accounts_db.snapshots.FullSnapshotFileInfo.snapshotNameStr(.{
            .slot = snapshot_gen_info.slot,
            .hash = snapshot_gen_info.hash,
            .compression = .zstd,
        });
        const archive_file_name = archive_file_name_bounded.constSlice();
        const archive_file = try tmp_dir.createFile(archive_file_name, .{ .read = true });
        errdefer archive_file.close();

        var buffered_state = std.io.bufferedWriter(archive_file.writer());
        try snapshot_gen_pkg.write(buffered_state.writer(), StatusCache.default());
        try buffered_state.flush();

        try accounts_db.commitFullSnapshotInfo(snapshot_gen_info, .ignore_old);

        break :blk snapshot_gen_info;
    };
    try std.testing.expectEqual(slot, snapshot_gen_info.slot);
    if (maybe_expected_hash) |expected_hash| {
        try std.testing.expectEqual(expected_hash, snapshot_gen_info.hash);
    }

    _ = try accounts_db.validateLoadFromSnapshot(
        null,
        slot,
        snapshot_gen_info.capitalization,
        snapshot_gen_info.hash,
    );
}

fn testWriteSnapshotIncremental(
    allocator: std.mem.Allocator,
    accounts_db: *AccountsDB,
    slot: Slot,
    maybe_expected_incremental_hash: ?Hash,
) !void {
    const snapshot_dir = accounts_db.snapshot_dir;

    const manifest_path_bounded = sig.utils.fmt.boundedFmt("snapshots/{0}/{0}", .{slot});
    const manifest_file = try snapshot_dir.openFile(manifest_path_bounded.constSlice(), .{});
    defer manifest_file.close();

    var snap_fields = try SnapshotFields.decodeFromBincode(allocator, manifest_file.reader());
    defer snap_fields.deinit(allocator);

    _ = try accounts_db.loadFromSnapshot(snap_fields.accounts_db_fields, 1, allocator, 1_500);

    var tmp_dir_root = std.testing.tmpDir(.{});
    defer tmp_dir_root.cleanup();
    const tmp_dir = tmp_dir_root.dir;

    const snapshot_gen_info, const incremental_persistence: BankIncrementalSnapshotPersistence = blk: {
        var snapshot_gen_pkg, const snapshot_gen_info = try accounts_db.makeIncrementalSnapshotGenerationPackage(
            slot,
            &snap_fields.bank_fields,
            snap_fields.lamports_per_signature,
            snap_fields.accounts_db_fields.stored_meta_write_version,
        );
        defer snapshot_gen_pkg.deinit();

        const archive_file_name_bounded = sig.accounts_db.snapshots.IncrementalSnapshotFileInfo.snapshotNameStr(.{
            .base_slot = snapshot_gen_info.base_slot,
            .slot = snapshot_gen_info.slot,
            .hash = snapshot_gen_info.hash,
            .compression = .zstd,
        });
        const archive_file_name = archive_file_name_bounded.constSlice();
        const archive_file = try tmp_dir.createFile(archive_file_name, .{ .read = true });
        errdefer archive_file.close();

        var buffered_state = std.io.bufferedWriter(archive_file.writer());
        try snapshot_gen_pkg.write(buffered_state.writer());
        try buffered_state.flush();

        break :blk .{ snapshot_gen_info, snapshot_gen_pkg.snapshot_persistence };
    };

    try std.testing.expectEqual(slot, snapshot_gen_info.slot);
    if (maybe_expected_incremental_hash) |expected_hash| {
        try std.testing.expectEqual(expected_hash, snapshot_gen_info.hash);
    }
    try std.testing.expectEqual(incremental_persistence.incremental_hash, snapshot_gen_info.hash);

    _ = try accounts_db.validateLoadFromSnapshot(
        incremental_persistence,
        incremental_persistence.full_slot,
        incremental_persistence.full_capitalization,
        incremental_persistence.full_hash,
    );
}

test "testWriteSnapshot" {
    const allocator = std.testing.allocator;
    var test_data_dir = try std.fs.cwd().openDir(sig.TEST_DATA_DIR, .{ .iterate = true });
    defer test_data_dir.close();

    const snap_files = try SnapshotFiles.find(allocator, test_data_dir);

    var tmp_snap_dir_root = std.testing.tmpDir(.{});
    defer tmp_snap_dir_root.cleanup();
    const tmp_snap_dir = tmp_snap_dir_root.dir;

    {
        const archive_file = try test_data_dir.openFile(snap_files.full_snapshot.snapshotNameStr().constSlice(), .{});
        defer archive_file.close();
<<<<<<< HEAD
        try parallelUnpackZstdTarBall(std.testing.allocator, Logger{ .noop = {} }, archive_file, tmp_snap_dir, 4, true);
=======
        try parallelUnpackZstdTarBall(allocator, .noop, archive_file, tmp_snap_dir, 4, true);
>>>>>>> 0f045860
    }

    if (snap_files.incremental_snapshot) |inc_snap| {
        const archive_file = try test_data_dir.openFile(inc_snap.snapshotNameStr().constSlice(), .{});
        defer archive_file.close();
<<<<<<< HEAD
        try parallelUnpackZstdTarBall(std.testing.allocator, Logger{ .noop = {} }, archive_file, tmp_snap_dir, 4, false);
    }
    var accounts_db = try AccountsDB.init(std.testing.allocator, Logger{ .noop = {} }, tmp_snap_dir, .{
=======
        try parallelUnpackZstdTarBall(allocator, .noop, archive_file, tmp_snap_dir, 4, false);
    }

    var accounts_db = try AccountsDB.init(allocator, .noop, tmp_snap_dir, .{
>>>>>>> 0f045860
        .number_of_index_bins = ACCOUNT_INDEX_BINS,
        .use_disk_index = false,
    }, null);
    defer accounts_db.deinit();

    try testWriteSnapshotFull(
        allocator,
        &accounts_db,
        snap_files.full_snapshot.slot,
        snap_files.full_snapshot.hash,
    );
    try testWriteSnapshotIncremental(
        allocator,
        &accounts_db,
        snap_files.incremental_snapshot.?.slot,
        snap_files.incremental_snapshot.?.hash,
    );
}

fn unpackTestSnapshot(allocator: std.mem.Allocator, n_threads: usize) !void {
    std.debug.assert(builtin.is_test); // should only be used in tests

    var dir = try std.fs.cwd().openDir(sig.TEST_DATA_DIR, .{ .iterate = true });
    defer dir.close();

    { // unpack both snapshots to get the acccount files
        const full_archive = try dir.openFile("snapshot-10-6ExseAZAVJsAZjhimxHTR7N8p6VGXiDNdsajYh1ipjAD.tar.zst", .{});
        defer full_archive.close();

        const inc_archive = try dir.openFile("incremental-snapshot-10-25-GXgKvm3NMAPgGdv2verVaNXmKTHQgfy2TAxLVEfAvdCS.tar.zst", .{});
        defer inc_archive.close();

        try parallelUnpackZstdTarBall(
            allocator,
            Logger{ .noop = {} },
            full_archive,
            dir,
            n_threads,
            true,
        );
        try parallelUnpackZstdTarBall(
            allocator,
            Logger{ .noop = {} },
            inc_archive,
            dir,
            n_threads,
            true,
        );
    }
}

fn loadTestAccountsDB(allocator: std.mem.Allocator, use_disk: bool, n_threads: u32) !struct { AccountsDB, AllSnapshotFields } {
    std.debug.assert(builtin.is_test); // should only be used in tests

    var dir = try std.fs.cwd().openDir(sig.TEST_DATA_DIR, .{ .iterate = true });
    defer dir.close();

    try unpackTestSnapshot(allocator, n_threads);

    const snapshot_files = try SnapshotFiles.find(allocator, dir);

    const logger = Logger{ .noop = {} };

    var snapshots = try AllSnapshotFields.fromFiles(allocator, logger, dir, snapshot_files);
    errdefer snapshots.deinit(allocator);

    const snapshot = try snapshots.collapse();
    var accounts_db = try AccountsDB.init(allocator, logger, dir, .{
        .number_of_index_bins = 4,
        .use_disk_index = use_disk,
    }, null);
    errdefer accounts_db.deinit();

    _ = try accounts_db.loadFromSnapshot(snapshot.accounts_db_fields, n_threads, allocator, 1_500);

    return .{ accounts_db, snapshots };
}

// NOTE: this is a memory leak test - geyser correctness is tested in the geyser tests
test "geyser stream on load" {
    const allocator = std.testing.allocator;

    var dir = try std.fs.cwd().openDir(sig.TEST_DATA_DIR, .{ .iterate = true });
    defer dir.close();
    try unpackTestSnapshot(allocator, 2);

    const snapshot_files = try SnapshotFiles.find(allocator, dir);

    const logger = Logger{ .noop = {} };

    var snapshots = try AllSnapshotFields.fromFiles(allocator, logger, dir, snapshot_files);
    errdefer snapshots.deinit(allocator);

    const geyser_pipe_path = sig.TEST_DATA_DIR ++ "geyser.pipe";
    var geyser_writer: ?*GeyserWriter = null;

    const geyser_exit = try allocator.create(std.atomic.Value(bool));
    defer allocator.destroy(geyser_exit);
    geyser_exit.* = std.atomic.Value(bool).init(false);

    geyser_writer = try allocator.create(GeyserWriter);
    geyser_writer.?.* = try GeyserWriter.init(
        allocator,
        geyser_pipe_path,
        geyser_exit,
        1 << 20,
    );
    defer {
        if (geyser_writer) |writer| {
            writer.deinit();
            allocator.destroy(writer);
        }
    }

    // start the geyser writer
    try geyser_writer.?.spawnIOLoop();

    const reader_handle = try std.Thread.spawn(.{}, sig.geyser.core.streamReader, .{
        allocator,
        geyser_exit,
        geyser_pipe_path,
        null,
        null,
    });
    defer {
        geyser_exit.store(true, .release);
        _ = reader_handle.join();
    }

    const snapshot = try snapshots.collapse();
    var accounts_db = try AccountsDB.init(
        allocator,
        logger,
        dir,
        .{
            .number_of_index_bins = 4,
            .use_disk_index = false,
        },
        geyser_writer,
    );
    defer {
        accounts_db.deinit();
        snapshots.deinit(allocator);
    }

    var accounts_dir = try std.fs.cwd().openDir(sig.TEST_DATA_DIR ++ "accounts", .{});
    defer accounts_dir.close();

    _ = try accounts_db.loadFromSnapshot(
        snapshot.accounts_db_fields,
        1,
        allocator,
        1_500,
    );
}

test "write and read an account" {
    const allocator = std.testing.allocator;

    var accounts_db, var snapshots = try loadTestAccountsDB(allocator, false, 1);
    defer {
        accounts_db.deinit();
        snapshots.deinit(allocator);
    }

    var rng = std.rand.DefaultPrng.init(0);
    const pubkey = Pubkey.random(rng.random());
    var data = [_]u8{ 1, 2, 3 };
    const test_account = Account{
        .data = &data,
        .executable = false,
        .lamports = 100,
        .owner = Pubkey.default(),
        .rent_epoch = 0,
    };

    // initial account
    var accounts = [_]Account{test_account};
    var pubkeys = [_]Pubkey{pubkey};
    try accounts_db.putAccountSlice(&accounts, &pubkeys, 19);

    var account = try accounts_db.getAccount(&pubkey);
    defer account.deinit(allocator);
    try std.testing.expect(test_account.equals(&account));

    // new account
    accounts[0].lamports = 20;
    try accounts_db.putAccountSlice(&accounts, &pubkeys, 28);
    var account_2 = try accounts_db.getAccount(&pubkey);
    defer account_2.deinit(allocator);
    try std.testing.expect(accounts[0].equals(&account_2));
}

test "load and validate from test snapshot using disk index" {
    const allocator = std.testing.allocator;

    var accounts_db, var snapshots = try loadTestAccountsDB(allocator, false, 1);
    defer {
        accounts_db.deinit();
        snapshots.deinit(allocator);
    }

    _ = try accounts_db.validateLoadFromSnapshot(
        snapshots.incremental.?.bank_fields_inc.snapshot_persistence,
        snapshots.full.bank_fields.slot,
        snapshots.full.bank_fields.capitalization,
        snapshots.full.accounts_db_fields.bank_hash_info.accounts_hash,
    );
}

test "load and validate from test snapshot parallel" {
    const allocator = std.testing.allocator;

    var accounts_db, var snapshots = try loadTestAccountsDB(allocator, false, 2);
    defer {
        accounts_db.deinit();
        snapshots.deinit(allocator);
    }

    _ = try accounts_db.validateLoadFromSnapshot(
        snapshots.incremental.?.bank_fields_inc.snapshot_persistence,
        snapshots.full.bank_fields.slot,
        snapshots.full.bank_fields.capitalization,
        snapshots.full.accounts_db_fields.bank_hash_info.accounts_hash,
    );
}

test "load and validate from test snapshot" {
    const allocator = std.testing.allocator;

    var accounts_db, var snapshots = try loadTestAccountsDB(allocator, false, 1);
    defer {
        accounts_db.deinit();
        snapshots.deinit(allocator);
    }

    _ = try accounts_db.validateLoadFromSnapshot(
        snapshots.incremental.?.bank_fields_inc.snapshot_persistence,
        snapshots.full.bank_fields.slot,
        snapshots.full.bank_fields.capitalization,
        snapshots.full.accounts_db_fields.bank_hash_info.accounts_hash,
    );
}

test "load clock sysvar" {
    const allocator = std.testing.allocator;

    var accounts_db, var snapshots = try loadTestAccountsDB(allocator, false, 1);
    defer {
        accounts_db.deinit();
        snapshots.deinit(allocator);
    }

    const clock = try accounts_db.getTypeFromAccount(sysvars.Clock, &sysvars.IDS.clock);
    const expected_clock = sysvars.Clock{
        .slot = 25,
        .epoch_start_timestamp = 1702587901,
        .epoch = 0,
        .leader_schedule_epoch = 1,
        .unix_timestamp = 1702587915,
    };
    try std.testing.expectEqual(clock, expected_clock);
}

test "load other sysvars" {
    const allocator = std.testing.allocator;

    var accounts_db, var snapshots = try loadTestAccountsDB(allocator, false, 1);
    defer {
        accounts_db.deinit();
        snapshots.deinit(allocator);
    }

    const SlotAndHash = @import("./snapshots.zig").SlotAndHash;
    _ = try accounts_db.getTypeFromAccount(sysvars.EpochSchedule, &sysvars.IDS.epoch_schedule);
    _ = try accounts_db.getTypeFromAccount(sysvars.Rent, &sysvars.IDS.rent);
    _ = try accounts_db.getTypeFromAccount(SlotAndHash, &sysvars.IDS.slot_hashes);
    _ = try accounts_db.getTypeFromAccount(sysvars.StakeHistory, &sysvars.IDS.stake_history);

    const slot_history = try accounts_db.getTypeFromAccount(sysvars.SlotHistory, &sysvars.IDS.slot_history);
    defer bincode.free(allocator, slot_history);

    // // not always included in local snapshot
    // _ = try accounts_db.getTypeFromAccount(sysvars.LastRestartSlot, &sysvars.IDS.last_restart_slot);
    // _ = try accounts_db.getTypeFromAccount(sysvars.EpochRewards, &sysvars.IDS.epoch_rewards);
}

test "flushing slots works" {
    const allocator = std.testing.allocator;
    const logger = Logger{ .noop = {} };
    var snapshot_dir = try std.fs.cwd().makeOpenPath(sig.TEST_DATA_DIR, .{});
    defer snapshot_dir.close();
    var accounts_db = try AccountsDB.init(allocator, logger, snapshot_dir, .{
        .number_of_index_bins = 4,
        .use_disk_index = false,
    }, null);
    defer accounts_db.deinit();

    var random = std.rand.DefaultPrng.init(19);
    const rng = random.random();
    const n_accounts = 3;

    // we dont defer deinit to make sure that they are cleared on purge
    var pubkeys: [n_accounts]Pubkey = undefined;
    var accounts: [n_accounts]Account = undefined;
    for (&pubkeys, &accounts, 0..) |*pubkey, *account, i| {
        errdefer for (accounts[0..i]) |prev_account| prev_account.deinit(allocator);
        pubkey.* = Pubkey.random(rng);
        account.* = try Account.random(allocator, rng, i % 1_000);
    }
    defer for (accounts) |account| account.deinit(allocator);

    // this gets written to cache
    const slot: u64 = 200;
    try accounts_db.putAccountSlice(&accounts, &pubkeys, slot);

    // this writes to disk
    var unclean_account_files = ArrayList(FileId).init(allocator);
    defer unclean_account_files.deinit();
    try unclean_account_files.append(try accounts_db.flushSlot(slot));

    accounts_db.file_map_fd_rw.lock();
    defer accounts_db.file_map_fd_rw.unlock();

    // try the validation
    const file_map, var file_map_lg = accounts_db.file_map.readWithLock();
    defer file_map_lg.unlock();

    const file_id = file_map.keys()[0];

    const account_file = file_map.getPtr(file_id).?;
    account_file.number_of_accounts = try account_file.validate();

    try std.testing.expect(account_file.number_of_accounts == n_accounts);
    try std.testing.expect(unclean_account_files.items.len == 1);
    try std.testing.expect(unclean_account_files.items[0] == file_id);
}

test "purge accounts in cache works" {
    const allocator = std.testing.allocator;
    const logger = Logger{ .noop = {} };
    var snapshot_dir = try std.fs.cwd().makeOpenPath(sig.TEST_DATA_DIR, .{});
    defer snapshot_dir.close();
    var accounts_db = try AccountsDB.init(allocator, logger, snapshot_dir, .{
        .number_of_index_bins = 4,
        .use_disk_index = false,
    }, null);
    defer accounts_db.deinit();

    var random = std.rand.DefaultPrng.init(19);
    const rng = random.random();
    const n_accounts = 3;

    var pubkeys: [n_accounts]Pubkey = undefined;
    var accounts: [n_accounts]Account = undefined;

    for (&pubkeys, &accounts, 0..) |*pubkey, *account, i| {
        errdefer for (accounts[0..i]) |prev_account| prev_account.deinit(allocator);
        pubkey.* = Pubkey.random(rng);
        account.* = try Account.random(allocator, rng, i % 1_000);
    }
    defer for (accounts) |account| account.deinit(allocator);

    const pubkey_copy: [n_accounts]Pubkey = pubkeys;

    const slot: u64 = 200;
    try accounts_db.putAccountSlice(&accounts, &pubkeys, slot);

    for (0..n_accounts) |i| {
        _, var lg = accounts_db.account_index.getReferenceHeadRead(&pubkeys[i]) orelse return error.TestUnexpectedNull;
        lg.unlock();
    }

    accounts_db.purgeSlot(slot);

    // ref backing memory is cleared
    {
        const reference_memory, var reference_memory_lg = accounts_db.account_index.reference_memory.readWithLock();
        defer reference_memory_lg.unlock();

        try std.testing.expect(reference_memory.count() == 0);
    }
    // account cache is cleared
    {
        var lg = accounts_db.account_cache.read();
        defer lg.unlock();
        try std.testing.expect(lg.get().count() == 0);
    }

    // ref hashmap is cleared
    for (0..n_accounts) |i| {
        try std.testing.expect(accounts_db.account_index.getReferenceHeadRead(&pubkey_copy[i]) == null);
    }
}

test "clean to shrink account file works with zero-lamports" {
    const allocator = std.testing.allocator;
    const logger = Logger{ .noop = {} };
    var snapshot_dir = try std.fs.cwd().makeOpenPath(sig.TEST_DATA_DIR, .{});
    defer snapshot_dir.close();
    var accounts_db = try AccountsDB.init(allocator, logger, snapshot_dir, .{
        .number_of_index_bins = 4,
        .use_disk_index = false,
    }, null);
    defer accounts_db.deinit();

    var random = std.rand.DefaultPrng.init(19);
    const rng = random.random();
    const n_accounts = 10;

    // generate the account file for slot 0
    var pubkeys: [n_accounts]Pubkey = undefined;
    var accounts: [n_accounts]Account = undefined;
    for (&pubkeys, &accounts, 0..) |*pubkey, *account, i| {
        errdefer for (accounts[0..i]) |prev_account| prev_account.deinit(allocator);
        pubkey.* = Pubkey.random(rng);
        account.* = try Account.random(allocator, rng, 100);
    }
    defer for (accounts) |account| account.deinit(allocator);

    const slot: u64 = 200;
    try accounts_db.putAccountSlice(&accounts, &pubkeys, slot);

    // test to make sure we can still read it
    const pubkey_remain = pubkeys[pubkeys.len - 1];

    // duplicate some before the flush/deinit
    const new_len = n_accounts - 1; // one new root with zero lamports
    var pubkeys2: [new_len]Pubkey = undefined;
    var accounts2: [new_len]Account = undefined;
    @memcpy(&pubkeys2, pubkeys[0..new_len]);
    for (&accounts2, 0..) |*account, i| {
        errdefer for (accounts2[0..i]) |prev_account| prev_account.deinit(allocator);
        account.* = try Account.random(allocator, rng, i % 1_000);
        account.lamports = 0; // !
    }
    defer for (accounts2) |account| account.deinit(allocator);

    var unclean_account_files = ArrayList(FileId).init(allocator);
    defer unclean_account_files.deinit();

    try unclean_account_files.append(try accounts_db.flushSlot(slot));

    // write new state
    const new_slot: u64 = 500;
    try accounts_db.putAccountSlice(&accounts2, &pubkeys2, new_slot);
    try unclean_account_files.append(try accounts_db.flushSlot(new_slot));

    var shrink_account_files = std.AutoArrayHashMap(FileId, void).init(allocator);
    defer shrink_account_files.deinit();

    var delete_account_files = std.AutoArrayHashMap(FileId, void).init(allocator);
    defer delete_account_files.deinit();

    const r = try accounts_db.cleanAccountFiles(
        new_slot + 100,
        unclean_account_files.items,
        &shrink_account_files,
        &delete_account_files,
    );
    try std.testing.expect(r.num_old_states == new_len);
    try std.testing.expect(r.num_zero_lamports == new_len);
    // shrink
    try std.testing.expectEqual(1, shrink_account_files.count());
    // slot 500 will be fully dead because its all zero lamports
    try std.testing.expectEqual(1, delete_account_files.count());

    var account = try accounts_db.getAccount(&pubkey_remain);
    defer account.deinit(allocator);
}

test "clean to shrink account file works" {
    const allocator = std.testing.allocator;
    const logger = Logger{ .noop = {} };
    var snapshot_dir = try std.fs.cwd().makeOpenPath(sig.TEST_DATA_DIR, .{});
    defer snapshot_dir.close();
    var accounts_db = try AccountsDB.init(allocator, logger, snapshot_dir, .{
        .number_of_index_bins = 4,
        .use_disk_index = false,
    }, null);
    defer accounts_db.deinit();

    var random = std.rand.DefaultPrng.init(19);
    const rng = random.random();
    const n_accounts = 10;

    // generate the account file for slot 0
    var pubkeys: [n_accounts]Pubkey = undefined;
    var accounts: [n_accounts]Account = undefined;
    for (&pubkeys, &accounts, 0..) |*pubkey, *account, i| {
        errdefer for (accounts[0..i]) |prev_account| prev_account.deinit(allocator);
        pubkey.* = Pubkey.random(rng);
        account.* = try Account.random(allocator, rng, 100);
    }
    defer for (accounts) |account| account.deinit(allocator);

    const slot: u64 = 200;
    try accounts_db.putAccountSlice(&accounts, &pubkeys, slot);

    // duplicate HALF before the flush/deinit
    const new_len = n_accounts - 1; // 90% delete = shrink
    var pubkeys2: [new_len]Pubkey = undefined;
    var accounts2: [new_len]Account = undefined;
    @memcpy(&pubkeys2, pubkeys[0..new_len]);
    for (&accounts2, 0..) |*account, i| {
        errdefer for (accounts2[0..i]) |prev_account| prev_account.deinit(allocator);
        account.* = try Account.random(allocator, rng, i % 1_000);
    }
    defer for (accounts2) |account| account.deinit(allocator);

    var unclean_account_files = ArrayList(FileId).init(allocator);
    defer unclean_account_files.deinit();

    var shrink_account_files = std.AutoArrayHashMap(FileId, void).init(allocator);
    defer shrink_account_files.deinit();

    var delete_account_files = std.AutoArrayHashMap(FileId, void).init(allocator);
    defer delete_account_files.deinit();

    try unclean_account_files.append(try accounts_db.flushSlot(slot));

    // write new state
    const new_slot: u64 = 500;
    try accounts_db.putAccountSlice(&accounts2, &pubkeys2, new_slot);
    try unclean_account_files.append(try accounts_db.flushSlot(new_slot));

    const r = try accounts_db.cleanAccountFiles(
        new_slot + 100,
        unclean_account_files.items,
        &shrink_account_files,
        &delete_account_files,
    );
    try std.testing.expect(r.num_old_states == new_len);
    try std.testing.expect(r.num_zero_lamports == 0);
    // shrink
    try std.testing.expect(shrink_account_files.count() == 1);
    try std.testing.expect(delete_account_files.count() == 0);
}

test "full clean account file works" {
    const allocator = std.testing.allocator;
    const logger = Logger{ .noop = {} };
    var snapshot_dir = try std.fs.cwd().makeOpenPath(sig.TEST_DATA_DIR, .{});
    defer snapshot_dir.close();
    var accounts_db = try AccountsDB.init(allocator, logger, snapshot_dir, .{
        .number_of_index_bins = 4,
        .use_disk_index = false,
    }, null);
    defer accounts_db.deinit();

    var random = std.rand.DefaultPrng.init(19);
    const rng = random.random();
    const n_accounts = 3;

    // generate the account file for slot 0
    var pubkeys: [n_accounts]Pubkey = undefined;
    var accounts: [n_accounts]Account = undefined;
    for (&pubkeys, &accounts, 0..) |*pubkey, *account, i| {
        errdefer for (accounts[0..i]) |prev_account| prev_account.deinit(allocator);
        pubkey.* = Pubkey.random(rng);
        account.* = try Account.random(allocator, rng, i % 1_000);
    }
    defer for (accounts) |account| account.deinit(allocator);

    const slot: u64 = 200;
    try accounts_db.putAccountSlice(&accounts, &pubkeys, slot);

    // duplicate before the flush/deinit
    var pubkeys2: [n_accounts]Pubkey = undefined;
    var accounts2: [n_accounts]Account = undefined;
    @memcpy(&pubkeys2, &pubkeys);
    for (&accounts2, 0..) |*account, i| {
        errdefer for (accounts2[0..i]) |prev_account| prev_account.deinit(allocator);
        account.* = try Account.random(allocator, rng, i % 1_000);
    }
    defer for (&accounts2) |account| account.deinit(allocator);

    var unclean_account_files = ArrayList(FileId).init(allocator);
    defer unclean_account_files.deinit();

    var shrink_account_files = std.AutoArrayHashMap(FileId, void).init(allocator);
    defer shrink_account_files.deinit();

    var delete_account_files = std.AutoArrayHashMap(FileId, void).init(allocator);
    defer delete_account_files.deinit();

    try unclean_account_files.append(try accounts_db.flushSlot(slot));

    var r = try accounts_db.cleanAccountFiles(0, unclean_account_files.items, &shrink_account_files, &delete_account_files); // zero is rooted so no files should be cleaned
    try std.testing.expect(r.num_old_states == 0);
    try std.testing.expect(r.num_zero_lamports == 0);

    r = try accounts_db.cleanAccountFiles(1, unclean_account_files.items, &shrink_account_files, &delete_account_files); // zero has no old state so no files should be cleaned
    try std.testing.expect(r.num_old_states == 0);
    try std.testing.expect(r.num_zero_lamports == 0);

    // write new state
    const new_slot: u64 = 500;
    try accounts_db.putAccountSlice(&accounts2, &pubkeys2, new_slot);
    try unclean_account_files.append(try accounts_db.flushSlot(new_slot));

    r = try accounts_db.cleanAccountFiles(new_slot + 100, unclean_account_files.items, &shrink_account_files, &delete_account_files);
    try std.testing.expect(r.num_old_states == n_accounts);
    try std.testing.expect(r.num_zero_lamports == 0);
    // full delete
    try std.testing.expect(delete_account_files.count() == 1);
    const delete_file_id = delete_account_files.keys()[0];

    // test delete
    {
        const file_map, var file_map_lg = accounts_db.file_map.readWithLock();
        defer file_map_lg.unlock();
        try std.testing.expect(file_map.get(delete_file_id) != null);
    }

    try accounts_db.deleteAccountFiles(delete_account_files.keys());

    {
        const file_map, var file_map_lg = accounts_db.file_map.readWithLock();
        defer file_map_lg.unlock();
        try std.testing.expectEqual(null, file_map.get(delete_file_id));
    }
}

test "shrink account file works" {
    const allocator = std.testing.allocator;
    const logger = Logger{ .noop = {} };
    var snapshot_dir = try std.fs.cwd().makeOpenPath(sig.TEST_DATA_DIR, .{});
    defer snapshot_dir.close();
    var accounts_db = try AccountsDB.init(allocator, logger, snapshot_dir, .{
        .number_of_index_bins = 4,
        .use_disk_index = false,
    }, null);
    defer accounts_db.deinit();

    var random = std.rand.DefaultPrng.init(19);
    const rng = random.random();

    const n_accounts = 10;

    // generate the account file for slot 0
    var pubkeys: [n_accounts]Pubkey = undefined;
    var accounts: [n_accounts]Account = undefined;

    for (&pubkeys, &accounts, 0..) |*pubkey, *account, i| {
        errdefer for (accounts[0..i]) |prev_account| prev_account.deinit(allocator);
        pubkey.* = Pubkey.random(rng);
        account.* = try Account.random(allocator, rng, 100);
    }
    defer for (accounts) |account| account.deinit(allocator);

    const slot: u64 = 200;
    try accounts_db.putAccountSlice(&accounts, &pubkeys, slot);

    // test to make sure we can still read it
    const pubkey_remain = pubkeys[pubkeys.len - 1];

    // duplicate some before the flush/deinit
    const new_len = n_accounts - 1; // 90% delete = shrink
    var pubkeys2: [new_len]Pubkey = undefined;
    var accounts2: [new_len]Account = undefined;
    @memcpy(&pubkeys2, pubkeys[0..new_len]);
    for (&accounts2, 0..new_len) |*account, i| {
        account.* = try Account.random(allocator, rng, i % 1_000);
    }
    defer for (accounts2) |account| account.deinit(allocator);

    var unclean_account_files = ArrayList(FileId).init(allocator);
    defer unclean_account_files.deinit();
    var shrink_account_files = std.AutoArrayHashMap(FileId, void).init(allocator);
    defer shrink_account_files.deinit();
    var delete_account_files = std.AutoArrayHashMap(FileId, void).init(allocator);
    defer delete_account_files.deinit();

    try unclean_account_files.append(try accounts_db.flushSlot(slot));

    // write new state
    const new_slot = @as(u64, @intCast(500));
    try accounts_db.putAccountSlice(
        &accounts2,
        &pubkeys2,
        new_slot,
    );
    try unclean_account_files.append(try accounts_db.flushSlot(new_slot));

    // clean the account files - slot is queued for shrink
    const clean_result = try accounts_db.cleanAccountFiles(
        new_slot + 100,
        unclean_account_files.items,
        &shrink_account_files,
        &delete_account_files,
    );
    try std.testing.expect(shrink_account_files.count() == 1);
    try std.testing.expectEqual(9, clean_result.num_old_states);

    const pre_shrink_size = blk: {
        accounts_db.file_map_fd_rw.lockShared();
        defer accounts_db.file_map_fd_rw.unlockShared();

        const file_map, var file_map_lg = accounts_db.file_map.readWithLock();
        defer file_map_lg.unlock();

        const slot_file_id: FileId = for (file_map.keys()) |file_id| {
            const account_file = file_map.get(file_id).?;
            if (account_file.slot == slot) break file_id;
        } else return error.NoSlotFile;
        break :blk file_map.get(slot_file_id).?.file_size;
    };

    // full memory block
    {
        const reference_memory, var reference_memory_lg = accounts_db.account_index.reference_memory.readWithLock();
        defer reference_memory_lg.unlock();

        const slot_mem = reference_memory.get(new_slot).?;
        try std.testing.expect(slot_mem.items.len == accounts2.len);
    }

    // test: files were shrunk
    const r = try accounts_db.shrinkAccountFiles(
        shrink_account_files.keys(),
        &delete_account_files,
    );
    try std.testing.expectEqual(9, r.num_accounts_deleted);

    // test: new account file is shrunk
    {
        accounts_db.file_map_fd_rw.lockShared();
        defer accounts_db.file_map_fd_rw.unlockShared();

        const file_map2, var file_map_lg2 = accounts_db.file_map.readWithLock();
        defer file_map_lg2.unlock();

        const new_slot_file_id: FileId = blk: {
            var maybe_max_file_id: ?FileId = null;
            for (file_map2.keys(), file_map2.values()) |file_id, account_file| {
                const max_file_id = maybe_max_file_id orelse {
                    if (account_file.slot == slot) {
                        maybe_max_file_id = file_id;
                    }
                    continue;
                };
                if (max_file_id.toInt() > file_id.toInt()) continue;
                if (account_file.slot != slot) continue;
                maybe_max_file_id = file_id;
            }
            break :blk maybe_max_file_id orelse return error.NoSlotFile;
        };

        const new_account_file = file_map2.get(new_slot_file_id).?;
        const post_shrink_size = new_account_file.file_size;
        try std.testing.expect(post_shrink_size < pre_shrink_size);
    }

    // test: memory block is shrunk too
    {
        const reference_memory, var reference_memory_lg = accounts_db.account_index.reference_memory.readWithLock();
        defer reference_memory_lg.unlock();

        const slot_mem = reference_memory.get(slot).?;
        try std.testing.expectEqual(1, slot_mem.items.len);
    }

    // last account ref should still be accessible
    const account = try accounts_db.getAccount(&pubkey_remain);
    account.deinit(allocator);
}

pub const BenchmarkAccountsDBSnapshotLoad = struct {
    pub const min_iterations = 1;
    pub const max_iterations = 1;

    pub const BenchArgs = struct {
        use_disk: bool,
        n_threads: u32,
        name: []const u8,
    };

    pub const args = [_]BenchArgs{
        BenchArgs{
            .name = "RAM index",
            .use_disk = false,
            .n_threads = 10,
        },
        // BenchArgs{
        //     .use_disk = true,
        //     .n_threads = 2,
        //     .name = "DISK (2 threads)",
        // },
    };

    pub fn loadSnapshot(bench_args: BenchArgs) !u64 {
        const allocator = std.heap.c_allocator;

        // unpack the snapshot
        // NOTE: usually this will be an incremental snapshot
        // renamed as a full snapshot (mv {inc-snap-fmt}.tar.zstd {full-snap-fmt}.tar.zstd)
        // (because test snapshots are too small and full snapshots are too big)
        const dir_path = sig.TEST_DATA_DIR ++ "bench_snapshot/";
        const accounts_path = dir_path ++ "accounts";

        var std_logger = StandardErrLogger.init(.{
            .allocator = allocator,
            .max_level = Level.debug,
            .max_buffer = 2048,
        }) catch @panic("Logger init failed");
        defer std_logger.deinit();

        const logger = std_logger.logger();

        const snapshot_dir = std.fs.cwd().openDir(dir_path, .{ .iterate = true }) catch {
            std.debug.print("need to setup a snapshot in {s} for this benchmark...\n", .{dir_path});
            return 0;
        };

        const snapshot_files = try SnapshotFiles.find(allocator, snapshot_dir);

        std.fs.cwd().access(accounts_path, .{}) catch {
            const archive_file = try snapshot_dir.openFile(snapshot_files.full_snapshot.snapshotNameStr().constSlice(), .{});
            defer archive_file.close();
            try parallelUnpackZstdTarBall(
                allocator,
                logger,
                archive_file,
                snapshot_dir,
                try std.Thread.getCpuCount() / 2,
                true,
            );
        };

        var snapshots = try AllSnapshotFields.fromFiles(allocator, logger, snapshot_dir, snapshot_files);
        defer snapshots.deinit(allocator);
        const snapshot = try snapshots.collapse();

        var accounts_db = try AccountsDB.init(allocator, logger, snapshot_dir, .{
            .number_of_index_bins = 32,
            .use_disk_index = bench_args.use_disk,
        }, null);
        defer accounts_db.deinit();

        var accounts_dir = try std.fs.cwd().openDir(accounts_path, .{ .iterate = true });
        defer accounts_dir.close();

        const duration = try accounts_db.loadFromSnapshot(
            snapshot.accounts_db_fields,
            bench_args.n_threads,
            allocator,
            1_500,
        );

        // sanity check
        const accounts_hash, const total_lamports = try accounts_db.computeAccountHashesAndLamports(.{
            .FullAccountHash = .{
                .max_slot = accounts_db.largest_rooted_slot.load(.monotonic),
            },
        });
        std.debug.print("r: hash: {}, lamports: {}\n", .{ accounts_hash, total_lamports });

        return duration.asNanos();
    }
};

pub const BenchmarkAccountsDB = struct {
    pub const min_iterations = 1;
    pub const max_iterations = 1;

    pub const MemoryType = enum {
        ram,
        disk,
    };

    pub const BenchArgs = struct {
        /// the number of accounts to store in the database (for each slot)
        n_accounts: usize,
        /// the number of slots to store (each slot is one batch write)
        slot_list_len: usize,
        /// the accounts memory type (ram (as a ArrayList) or disk (as a file))
        accounts: MemoryType,
        /// the index memory type (ram or disk (disk-memory allocator))
        index: MemoryType,
        /// the number of accounts to prepopulate the index with as a multiple of n_accounts
        /// ie, if n_accounts = 100 and n_accounts_multiple = 10, then the index will have 10x100=1000 accounts prepopulated
        n_accounts_multiple: usize = 0,
        /// the name of the benchmark
        name: []const u8 = "",
    };

    pub const args = [_]BenchArgs{
        BenchArgs{
            .n_accounts = 100_000,
            .slot_list_len = 1,
            .accounts = .ram,
            .index = .ram,
            .name = "100k accounts (1_slot - ram index - ram accounts)",
        },
        BenchArgs{
            .n_accounts = 100_000,
            .slot_list_len = 1,
            .accounts = .ram,
            .index = .disk,
            .name = "100k accounts (1_slot - disk index - ram accounts)",
        },
        BenchArgs{
            .n_accounts = 100_000,
            .slot_list_len = 1,
            .accounts = .disk,
            .index = .ram,
            .name = "100k accounts (1_slot - ram index - disk accounts)",
        },
        BenchArgs{
            .n_accounts = 100_000,
            .slot_list_len = 1,
            .accounts = .disk,
            .index = .disk,
            .name = "100k accounts (1_slot - disk index - disk accounts)",
        },

        // // test accounts in ram
        // BenchArgs{
        //     .n_accounts = 100_000,
        //     .slot_list_len = 1,
        //     .accounts = .ram,
        //     .index = .ram,
        //     .name = "100k accounts (1_slot - ram index - ram accounts)",
        // },
        // BenchArgs{
        //     .n_accounts = 10_000,
        //     .slot_list_len = 10,
        //     .accounts = .ram,
        //     .index = .ram,
        //     .name = "10k accounts (10_slots - ram index - ram accounts)",
        // },

        // // tests large number of accounts on disk
        // BenchArgs{
        //     .n_accounts = 10_000,
        //     .slot_list_len = 10,
        //     .accounts = .disk,
        //     .index = .ram,
        //     .name = "10k accounts (10_slots - ram index - disk accounts)",
        // },
        // BenchArgs{
        //     .n_accounts = 500_000,
        //     .slot_list_len = 1,
        //     .accounts = .disk,
        //     .index = .ram,
        //     .name = "500k accounts (1_slot - ram index - disk accounts)",
        // },
        // BenchArgs{
        //     .n_accounts = 500_000,
        //     .slot_list_len = 3,
        //     .accounts = .disk,
        //     .index = .ram,
        //     .name = "500k accounts (3_slot - ram index - disk accounts)",
        // },
        // BenchArgs{
        //     .n_accounts = 3_000_000,
        //     .slot_list_len = 1,
        //     .accounts = .disk,
        //     .index = .ram,
        //     .name = "3M accounts (1_slot - ram index - disk accounts)",
        // },
        // BenchArgs{
        //     .n_accounts = 3_000_000,
        //     .slot_list_len = 3,
        //     .accounts = .disk,
        //     .index = .ram,
        //     .name = "3M accounts (3_slot - ram index - disk accounts)",
        // },
        // BenchArgs{
        //     .n_accounts = 500_000,
        //     .slot_list_len = 1,
        //     .accounts = .disk,
        //     .n_accounts_multiple = 2, // 1 mill accounts init
        //     .index = .ram,
        //     .name = "3M accounts (3_slot - ram index - disk accounts)",
        // },

        // // testing disk indexes
        // BenchArgs{
        //     .n_accounts = 500_000,
        //     .slot_list_len = 1,
        //     .accounts = .disk,
        //     .index = .disk,
        //     .name = "500k accounts (1_slot - disk index - disk accounts)",
        // },
        // BenchArgs{
        //     .n_accounts = 3_000_000,
        //     .slot_list_len = 1,
        //     .accounts = .disk,
        //     .index = .disk,
        //     .name = "3m accounts (1_slot - disk index - disk accounts)",
        // },
        // BenchArgs{
        //     .n_accounts = 500_000,
        //     .slot_list_len = 1,
        //     .accounts = .disk,
        //     .index = .disk,
        //     .n_accounts_multiple = 2,
        //     .name = "500k accounts (1_slot - disk index - disk accounts)",
        // },
    };

    pub fn readWriteAccounts(bench_args: BenchArgs) !u64 {
        const n_accounts = bench_args.n_accounts;
        const slot_list_len = bench_args.slot_list_len;
        const total_n_accounts = n_accounts * slot_list_len;

        var allocator = std.heap.c_allocator;

        const disk_path = sig.TEST_DATA_DIR ++ "tmp/";
        std.fs.cwd().makeDir(disk_path) catch {};

        var snapshot_dir = try std.fs.cwd().makeOpenPath(sig.VALIDATOR_DIR ++ "accounts_db", .{});
        defer snapshot_dir.close();

        const logger = Logger{ .noop = {} };
        var accounts_db: AccountsDB = try AccountsDB.init(allocator, logger, snapshot_dir, .{
            .number_of_index_bins = ACCOUNT_INDEX_BINS,
            .use_disk_index = bench_args.index == .disk,
        }, null);
        defer accounts_db.deinit();

        var random = std.Random.DefaultPrng.init(19);
        const rng = random.random();

        var pubkeys = try allocator.alloc(Pubkey, n_accounts);
        defer allocator.free(pubkeys);
        for (0..n_accounts) |i| {
            pubkeys[i] = Pubkey.random(rng);
        }

        var all_filenames = try ArrayList([]const u8).initCapacity(allocator, slot_list_len + bench_args.n_accounts_multiple);
        defer all_filenames.deinit();
        defer {
            for (all_filenames.items) |filepath| {
                std.fs.cwd().deleteFile(filepath) catch {
                    std.debug.print("failed to delete file: {s}\n", .{filepath});
                };
            }
        }

        if (bench_args.accounts == .ram) {
            const n_accounts_init = bench_args.n_accounts_multiple * bench_args.n_accounts;
            const accounts = try allocator.alloc(Account, (total_n_accounts + n_accounts_init));
            for (0..(total_n_accounts + n_accounts_init)) |i| {
                accounts[i] = try Account.random(allocator, rng, i % 1_000);
            }

            if (n_accounts_init > 0) {
                try accounts_db.putAccountSlice(
                    accounts[total_n_accounts..(total_n_accounts + n_accounts_init)],
                    pubkeys,
                    @as(u64, @intCast(0)),
                );
            }

            var timer = try std.time.Timer.start();
            for (0..slot_list_len) |i| {
                const start_index = i * n_accounts;
                const end_index = start_index + n_accounts;
                try accounts_db.putAccountSlice(
                    accounts[start_index..end_index],
                    pubkeys,
                    @as(u64, @intCast(i)),
                );
            }
            const elapsed = timer.read();
            std.debug.print("WRITE: {d}\n", .{elapsed});
        } else {
            var account_files = try ArrayList(AccountFile).initCapacity(allocator, slot_list_len);
            defer account_files.deinit();

            for (0..(slot_list_len + bench_args.n_accounts_multiple)) |s| {
                var size: usize = 0;
                for (0..total_n_accounts) |i| {
                    const data_len = i % 1_000;
                    size += std.mem.alignForward(
                        usize,
                        AccountInFile.STATIC_SIZE + data_len,
                        @sizeOf(u64),
                    );
                }
                const aligned_size = std.mem.alignForward(usize, size, std.mem.page_size);
                const filepath_bounded = sig.utils.fmt.boundedFmt(disk_path ++ "slot{d}.bin", .{s});
                const filepath = filepath_bounded.constSlice();

                const length = blk: {
                    var file = try std.fs.cwd().createFile(filepath, .{ .read = true });
                    defer file.close();

                    // resize the file
                    const file_size = (try file.stat()).size;
                    if (file_size < aligned_size) {
                        try file.seekTo(aligned_size - 1);
                        _ = try file.write(&[_]u8{1});
                        try file.seekTo(0);
                    }

                    var memory = try std.posix.mmap(
                        null,
                        aligned_size,
                        std.posix.PROT.READ | std.posix.PROT.WRITE,
                        std.posix.MAP{ .TYPE = .SHARED }, // need it written to the file before it can be used
                        file.handle,
                        0,
                    );

                    var offset: usize = 0;
                    for (0..n_accounts) |i| {
                        const account = try Account.random(allocator, rng, i % 1_000);
                        defer allocator.free(account.data);
                        var pubkey = pubkeys[i % n_accounts];
                        offset += account.writeToBuf(&pubkey, memory[offset..]);
                    }
                    break :blk offset;
                };

                var account_file = blk: {
                    const file = try std.fs.cwd().openFile(filepath, .{ .mode = .read_write });
                    errdefer file.close();
                    break :blk try AccountFile.init(file, .{ .id = FileId.fromInt(@intCast(s)), .length = length }, s);
                };
                errdefer account_file.deinit();

                if (s < bench_args.n_accounts_multiple) {
                    try accounts_db.putAccountFile(&account_file, n_accounts);
                } else {
                    // to be indexed later (and timed)
                    account_files.appendAssumeCapacity(account_file);
                }
                all_filenames.appendAssumeCapacity(filepath);
            }

            var timer = try std.time.Timer.start();
            for (account_files.items) |*account_file| {
                try accounts_db.putAccountFile(account_file, n_accounts);
            }
            const elapsed = timer.read();

            std.debug.print("WRITE: {d}\n", .{elapsed});
        }

        var timer = try std.time.Timer.start();
        for (0..n_accounts) |i| {
            const pubkey = &pubkeys[i];
            const account = try accounts_db.getAccount(pubkey);
            if (account.data.len != (i % 1_000)) {
                std.debug.panic("account data len dnm {}: {} != {}", .{ i, account.data.len, (i % 1_000) });
            }
        }
        const elapsed = timer.read();
        return elapsed;
    }
};<|MERGE_RESOLUTION|>--- conflicted
+++ resolved
@@ -221,13 +221,7 @@
                 var index_bin_dir = try snapshot_dir.makeOpenPath("index", .{});
                 errdefer index_bin_dir.close();
 
-<<<<<<< HEAD
-                const disk_file_suffix = try index_bin_dir.realpathAlloc(allocator, ".");
-                errdefer allocator.free(disk_file_suffix);
-                logger.info().logf("using disk index in {s}", .{disk_file_suffix});
-=======
-                logger.infof("using disk index in {s}", .{sig.utils.fmt.tryRealPath(index_bin_dir, ".")});
->>>>>>> 0f045860
+                logger.info().logf("using disk index in {s}", .{sig.utils.fmt.tryRealPath(index_bin_dir, ".")});
 
                 const ptr = try allocator.create(DiskMemoryAllocator);
                 ptr.* = .{
@@ -237,13 +231,8 @@
 
                 break :blk .{ ptr, ptr.allocator() };
             } else {
-<<<<<<< HEAD
                 logger.info().logf("using ram index", .{});
-                break :blk .{ null, std.heap.page_allocator };
-=======
-                logger.infof("using ram index", .{});
                 break :blk .{ null, allocator };
->>>>>>> 0f045860
             }
         };
         errdefer if (maybe_disk_allocator_ptr) |ptr| {
@@ -3226,26 +3215,16 @@
     {
         const archive_file = try test_data_dir.openFile(snap_files.full_snapshot.snapshotNameStr().constSlice(), .{});
         defer archive_file.close();
-<<<<<<< HEAD
-        try parallelUnpackZstdTarBall(std.testing.allocator, Logger{ .noop = {} }, archive_file, tmp_snap_dir, 4, true);
-=======
-        try parallelUnpackZstdTarBall(allocator, .noop, archive_file, tmp_snap_dir, 4, true);
->>>>>>> 0f045860
+        try parallelUnpackZstdTarBall(allocator, Logger{ .noop = {} }, archive_file, tmp_snap_dir, 4, true);
     }
 
     if (snap_files.incremental_snapshot) |inc_snap| {
         const archive_file = try test_data_dir.openFile(inc_snap.snapshotNameStr().constSlice(), .{});
         defer archive_file.close();
-<<<<<<< HEAD
-        try parallelUnpackZstdTarBall(std.testing.allocator, Logger{ .noop = {} }, archive_file, tmp_snap_dir, 4, false);
-    }
-    var accounts_db = try AccountsDB.init(std.testing.allocator, Logger{ .noop = {} }, tmp_snap_dir, .{
-=======
-        try parallelUnpackZstdTarBall(allocator, .noop, archive_file, tmp_snap_dir, 4, false);
-    }
-
-    var accounts_db = try AccountsDB.init(allocator, .noop, tmp_snap_dir, .{
->>>>>>> 0f045860
+        try parallelUnpackZstdTarBall(allocator, Logger{ .noop = {} }, archive_file, tmp_snap_dir, 4, false);
+    }
+
+    var accounts_db = try AccountsDB.init(allocator, Logger{ .noop = {} }, tmp_snap_dir, .{
         .number_of_index_bins = ACCOUNT_INDEX_BINS,
         .use_disk_index = false,
     }, null);
