--- conflicted
+++ resolved
@@ -33,21 +33,6 @@
 
 const AccountIndex = sig.accounts_db.index.AccountIndex;
 const AccountRef = sig.accounts_db.index.AccountRef;
-<<<<<<< HEAD
-const RwMux = sig.sync.RwMux;
-const Logger = sig.trace.log.Logger;
-const ScopedLogger = sig.trace.log.ScopedLogger;
-const NestedHashTree = sig.common.merkle_tree.NestedHashTree;
-const GetMetricError = sig.prometheus.registry.GetMetricError;
-const Counter = sig.prometheus.counter.Counter;
-const Gauge = sig.prometheus.Gauge;
-const Histogram = sig.prometheus.histogram.Histogram;
-const StatusCache = sig.accounts_db.StatusCache;
-const BankFields = sig.accounts_db.snapshots.BankFields;
-const BankHashStats = sig.accounts_db.snapshots.BankHashStats;
-const AccountsCache = sig.accounts_db.cache.AccountsCache;
-=======
->>>>>>> 257d6ab7
 const PubkeyShardCalculator = sig.accounts_db.index.PubkeyShardCalculator;
 const ShardedPubkeyRefMap = sig.accounts_db.index.ShardedPubkeyRefMap;
 
@@ -70,6 +55,7 @@
 const RwMux = sig.sync.RwMux;
 
 const Logger = sig.trace.log.Logger;
+const ScopedLogger = sig.trace.log.ScopedLogger;
 
 const parallelUnpackZstdTarBall = sig.accounts_db.snapshots.parallelUnpackZstdTarBall;
 const spawnThreadTasks = sig.utils.thread.spawnThreadTasks;
@@ -150,15 +136,7 @@
 
     // TODO: populate this during snapshot load
     // TODO: move to Bank struct
-<<<<<<< HEAD
-    bank_hash_stats: RwMux(BankHashStatsMap) = RwMux(BankHashStatsMap).init(.{}),
-
-    metrics: AccountsDBMetrics,
-    logger: ScopedLogger(@typeName(Self)),
-    config: InitConfig,
-=======
     bank_hash_stats: RwMux(BankHashStatsMap),
->>>>>>> 257d6ab7
 
     const Self = @This();
 
@@ -226,18 +204,7 @@
         };
 
         return .{
-<<<<<<< HEAD
-            .allocator = allocator,
-            .account_index = account_index,
-            .logger = logger.withScope(@typeName(Self)),
-            .config = config,
-            .unrooted_accounts = RwMux(SlotPubkeyAccounts).init(SlotPubkeyAccounts.init(allocator)),
-            .maybe_accounts_cache_rw = maybe_accounts_cache_rw,
-            .snapshot_dir = snapshot_dir,
-            .dead_accounts_counter = RwMux(DeadAccountsCounter).init(DeadAccountsCounter.init(allocator)),
-=======
             .allocator = params.allocator,
->>>>>>> 257d6ab7
             .metrics = metrics,
             .logger = params.logger,
             .snapshot_dir = params.snapshot_dir,
