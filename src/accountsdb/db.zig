--- conflicted
+++ resolved
@@ -2025,8 +2025,6 @@
             });
         }
 
-<<<<<<< HEAD
-=======
         // look for existing account at this slot and overwrite in-place if present.
         search_and_overwrite: {
             const head_ref, var lock = self.account_index.pubkey_ref_map.getRead(&pubkey) orelse
@@ -2058,7 +2056,6 @@
             return;
         }
 
->>>>>>> cbaa5f1f
         {
             const unrooted_accounts, var unrooted_accounts_lg =
                 self.unrooted_accounts.writeWithLock();
@@ -2161,10 +2158,6 @@
             }
 
             // insert + check if inserted
-<<<<<<< HEAD
-            var accounts_dead_count: u64 = 0;
-=======
->>>>>>> cbaa5f1f
             for (0.., reference_buf[0..new_len]) |i, *ref| {
                 if (i < old_refs.len) continue;
 
@@ -2173,16 +2166,10 @@
                     global_ref_index + i,
                 );
                 if (!was_inserted) {
-<<<<<<< HEAD
-                    accounts_dead_count += 1;
-=======
->>>>>>> cbaa5f1f
                     self.logger.warn().logf(
                         "account was not referenced because its slot was a duplicate: {any}",
                         .{.{ .slot = ref.slot, .pubkey = ref.pubkey }},
                     );
-<<<<<<< HEAD
-=======
                     // TODO: Make this error actually impossible to reach.
                     // Hitting this error means the account was added to
                     // accountsdb but not indexed, which is a big problem and
@@ -2194,25 +2181,11 @@
                     // This may require significant changes to how accountsdb's
                     // internal data structures are locked.
                     return error.InsertIndexFailed;
->>>>>>> cbaa5f1f
                 }
 
                 std.debug.assert(self.account_index.exists(&pubkeys[i - old_refs.len], slot));
             }
 
-<<<<<<< HEAD
-            if (accounts_dead_count != 0) {
-                const dead_accounts, var dead_accounts_lg =
-                    self.dead_accounts_counter.writeWithLock();
-                defer dead_accounts_lg.unlock();
-
-                const entry = try dead_accounts.getOrPut(slot);
-                if (!entry.found_existing) entry.value_ptr.* = 0;
-                entry.value_ptr.* += accounts_dead_count;
-            }
-
-=======
->>>>>>> cbaa5f1f
             // free old ref
             if (slot_entry.found_existing) {
                 self.account_index.reference_manager.free(slot_entry.value_ptr.refs.items.ptr);
@@ -2240,10 +2213,6 @@
             }
 
             // insert + check if inserted
-<<<<<<< HEAD
-            var accounts_dead_count: u64 = 0;
-=======
->>>>>>> cbaa5f1f
             for (0.., slot_entry.value_ptr.refs.items) |i, *ref| {
                 if (i < old_refs.len) continue;
 
@@ -2252,20 +2221,13 @@
                     slot_entry.value_ptr.global_index + i,
                 );
                 if (!was_inserted) {
-<<<<<<< HEAD
-                    accounts_dead_count += 1;
-=======
->>>>>>> cbaa5f1f
                     self.logger.warn().logf(
                         "account was not referenced because its slot was a duplicate: {any}",
                         .{.{ .slot = ref.slot, .pubkey = ref.pubkey }},
                     );
-<<<<<<< HEAD
-=======
                     // TODO: ideally this should be unreachable. see comment
                     // above for more context about this error.
                     return error.InsertIndexFailed;
->>>>>>> cbaa5f1f
                 }
 
                 std.debug.assert(self.account_index.exists(&pubkeys[i - old_refs.len], slot));
@@ -2903,44 +2865,22 @@
         try self.snapshot_dir.deleteFile(file_name);
     }
 
-<<<<<<< HEAD
-    inline fn slotSatisfiesMax(
-        slot: Slot,
-        max_slot: ?Slot,
-    ) bool {
-=======
     /// inclusive bound
     inline fn slotSatisfiesMax(slot: Slot, max_slot: ?Slot) bool {
->>>>>>> cbaa5f1f
         if (max_slot) |max| return slot <= max;
         return true;
     }
 
-<<<<<<< HEAD
-    inline fn slotSatisfiesMin(
-        slot: Slot,
-        min_slot: ?Slot,
-    ) bool {
-=======
     /// exclusive bound
     inline fn slotSatisfiesMin(slot: Slot, min_slot: ?Slot) bool {
->>>>>>> cbaa5f1f
         if (min_slot) |min| return slot > min;
         return true;
     }
 
-<<<<<<< HEAD
-    inline fn slotInRange(
-        slot: Slot,
-        min_slot: ?Slot,
-        max_slot: ?Slot,
-    ) bool {
-=======
     /// Checks if slot is in range (min, max]
     ///
     /// This is exclusive of the min and inclusive of the max
     inline fn slotInRange(slot: Slot, min_slot: ?Slot, max_slot: ?Slot) bool {
->>>>>>> cbaa5f1f
         return slotSatisfiesMax(slot, max_slot) and slotSatisfiesMin(slot, min_slot);
     }
 };
@@ -3592,11 +3532,7 @@
 
     // normal get
     {
-<<<<<<< HEAD
         var account = (try accounts_db.getAccount(&pubkey)).?;
-=======
-        var account = try accounts_db.getAccount(&pubkey);
->>>>>>> cbaa5f1f
         defer account.deinit(allocator);
         try std.testing.expect(test_account.equals(&account));
     }
@@ -4728,10 +4664,7 @@
                 \\    slot:      {}
                 \\    ancestors: {any}
                 \\    pubkey:    {}
-<<<<<<< HEAD
-=======
                 \\
->>>>>>> cbaa5f1f
             ,
                 .{ i, j, num_slots_to_insert, slot, ancestors.ancestors.keys(), pubkey },
             );
