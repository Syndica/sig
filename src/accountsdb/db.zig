--- conflicted
+++ resolved
@@ -1200,11 +1200,7 @@
     pub fn slotModifiedIterator(self: *AccountsDB, slot: Slot) ?SlotModifiedIterator {
         var slot_ref_map = self.account_index.slot_reference_map.read();
 
-<<<<<<< HEAD
         const slot_references = slot_ref_map.get().getPtr(slot) orelse {
-=======
-        const slot_references = slot_ref_map.get().get(slot) orelse {
->>>>>>> 6fae7563
             slot_ref_map.unlock();
             return null;
         };
@@ -1220,11 +1216,7 @@
     pub const SlotModifiedIterator = struct {
         db: *AccountsDB,
         lock: RwMux(AccountIndex.SlotRefMap).RLockGuard,
-<<<<<<< HEAD
         slot_index: *AccountIndex.SlotRefMapValue,
-=======
-        slot_index: AccountIndex.SlotRefMapValue,
->>>>>>> 6fae7563
         cursor: usize,
 
         pub fn unlock(self: *SlotModifiedIterator) void {
@@ -1239,11 +1231,7 @@
         pub fn next(self: *SlotModifiedIterator) !?struct { Pubkey, Account } {
             assert(self.cursor != std.math.maxInt(usize));
             defer self.cursor += 1;
-<<<<<<< HEAD
-            if (self.cursor > self.slot_index.refs.items.len) return null;
-=======
             if (self.cursor >= self.slot_index.refs.items.len) return null;
->>>>>>> 6fae7563
             const account_ref = self.slot_index.refs.items[self.cursor];
             const account = try self.db.getAccountFromRef(&account_ref);
             return .{ account_ref.pubkey, account };
