//! includes the main database struct `AccountsDB`

const std = @import("std");
const sig = @import("../sig.zig");
const builtin = @import("builtin");
const zstd = @import("zstd");
const tracy = @import("tracy");

const sysvar = sig.runtime.sysvar;
const snapgen = sig.accounts_db.snapshots.generate;

const BenchTimeUnit = @import("../benchmarks.zig").BenchTimeUnit;

const ArrayList = std.ArrayList;
const ArrayListUnmanaged = std.ArrayListUnmanaged;
const Blake3 = std.crypto.hash.Blake3;
const KeyPair = std.crypto.sign.Ed25519.KeyPair;

const BankFields = sig.core.BankFields;

const AccountFile = sig.accounts_db.accounts_file.AccountFile;
const AccountInFile = sig.accounts_db.accounts_file.AccountInFile;
const FileId = sig.accounts_db.accounts_file.FileId;
const StatusCache = sig.accounts_db.StatusCache;

const AccountsDbFields = sig.accounts_db.snapshots.AccountsDbFields;
const BankHashStats = sig.accounts_db.snapshots.BankHashStats;
const BankIncrementalSnapshotPersistence =
    sig.accounts_db.snapshots.BankIncrementalSnapshotPersistence;
const FullAndIncrementalManifest = sig.accounts_db.snapshots.FullAndIncrementalManifest;
const FullSnapshotFileInfo = sig.accounts_db.snapshots.FullSnapshotFileInfo;
const IncrementalSnapshotFileInfo = sig.accounts_db.snapshots.IncrementalSnapshotFileInfo;
const SnapshotFiles = sig.accounts_db.snapshots.SnapshotFiles;
const SnapshotManifest = sig.accounts_db.snapshots.Manifest;

const AccountDataHandle = sig.accounts_db.buffer_pool.AccountDataHandle;
const AccountIndex = sig.accounts_db.index.AccountIndex;
const AccountRef = sig.accounts_db.index.AccountRef;
const BufferPool = sig.accounts_db.buffer_pool.BufferPool;
const PubkeyShardCalculator = sig.accounts_db.index.PubkeyShardCalculator;
const ShardedPubkeyRefMap = sig.accounts_db.index.ShardedPubkeyRefMap;

const Account = sig.core.Account;
const Ancestors = sig.core.Ancestors;
const Hash = sig.core.Hash;
const Pubkey = sig.core.Pubkey;
const Slot = sig.core.Slot;

const NestedHashTree = sig.utils.merkle_tree.NestedHashTree;
const Logger = sig.trace.log.Logger;
const GeyserWriter = sig.geyser.GeyserWriter;

const Counter = sig.prometheus.counter.Counter;
const Gauge = sig.prometheus.Gauge;
const GetMetricError = sig.prometheus.registry.GetMetricError;
const Histogram = sig.prometheus.histogram.Histogram;

const WeightedAliasSampler = sig.rand.WeightedAliasSampler;

const RwMux = sig.sync.RwMux;

const parallelUnpackZstdTarBall = sig.accounts_db.snapshots.parallelUnpackZstdTarBall;
const spawnThreadTasks = sig.utils.thread.spawnThreadTasks;
const printTimeEstimate = sig.time.estimate.printTimeEstimate;
const globalRegistry = sig.prometheus.registry.globalRegistry;

const LOG_SCOPE = "accounts_db";
const ScopedLogger = sig.trace.log.ScopedLogger(LOG_SCOPE);

pub const DB_LOG_RATE = sig.time.Duration.fromSecs(5);

pub const MERKLE_FANOUT: usize = 16;
pub const ACCOUNT_INDEX_SHARDS: usize = 8192;
pub const DELETE_ACCOUNT_FILES_MIN = 100;

/// database for accounts
///
/// Analogous to [AccountsDb](https://github.com/anza-xyz/agave/blob/4c921ca276bbd5997f809dec1dd3937fb06463cc/accounts-db/src/accounts_db.rs#L1363)
pub const AccountsDB = struct {

    // injected dependencies
    allocator: std.mem.Allocator,
    metrics: AccountsDBMetrics,
    logger: ScopedLogger,

    /// Not closed by the `AccountsDB`, but must live at least as long as it.
    snapshot_dir: std.fs.Dir,
    geyser_writer: ?*GeyserWriter,
    gossip_view: ?GossipView,

    // some static data
    number_of_index_shards: usize,

    // internal structures & data

    /// maps pubkeys to account locations
    account_index: AccountIndex,

    /// per-slot map containing a list of pubkeys and accounts.
    /// This is tracked per-slot for purge/flush
    unrooted_accounts: RwMux(SlotPubkeyAccounts),

    /// NOTE: see accountsdb/readme.md for more details on how these are used
    file_map: RwMux(FileMap),
    /// `file_map_fd_rw` is used to ensure files in the file_map are not closed while its held as a read-lock.
    /// NOTE: see accountsdb/readme.md for more details on how these are used
    file_map_fd_rw: std.Thread.RwLock,

    buffer_pool: BufferPool,

    /// Tracks how many accounts (which we have stored) are dead for a specific slot.
    /// Used during clean to queue an AccountFile for shrink if it contains
    /// a large percentage of dead accounts, or deletion if the file contains only
    /// dead accounts.
    ///
    /// When a given counter reaches 0, it is to be removed (ie, if a slot does not exist
    /// in this map, then its safe to assume it has 0 dead accounts).
    /// When a counter is first added, it must be initialized to 0.
    dead_accounts_counter: RwMux(DeadAccountsCounter),

    /// Used for filenames when flushing accounts to disk.
    // TODO: do we need this? since flushed slots will be unique
    largest_file_id: FileId,
    // TODO: integrate these values into consensus
    /// Used for flushing/cleaning/purging/shrinking.
    largest_rooted_slot: std.atomic.Value(Slot),
    /// Represents the largest slot for which all account data has been flushed to disk.
    /// Always `<= largest_rooted_slot`.
    largest_flushed_slot: std.atomic.Value(Slot),

    /// The snapshot info from which this instance was loaded from and validated against (null if that didn't happen).
    /// Used to potentially skip the first `computeAccountHashesAndLamports`.
    first_snapshot_load_info: RwMux(?SnapshotGenerationInfo),
    /// Represents the largest slot info used to generate a full snapshot, and optionally an incremental snapshot relative to it, which currently exists.
    /// It also protects access to the snapshot archive files it refers to - as in, the caller who has a lock on this has a lock on the snapshot archives.
    latest_snapshot_gen_info: RwMux(?SnapshotGenerationInfo),

    // TODO: populate this during snapshot load
    // TODO: move to Bank struct
    bank_hash_stats: RwMux(BankHashStatsMap),

    const PubkeyAndAccount = struct { pubkey: Pubkey, account: Account };

    pub const PubkeysAndAccounts = std.MultiArrayList(PubkeyAndAccount);
    pub const SlotPubkeyAccounts = std.AutoHashMap(Slot, PubkeysAndAccounts);
    pub const DeadAccountsCounter = std.AutoArrayHashMap(Slot, u64);
    pub const BankHashStatsMap = std.AutoArrayHashMapUnmanaged(Slot, BankHashStats);
    pub const FileMap = std.AutoArrayHashMapUnmanaged(FileId, AccountFile);

    pub const GossipView = struct {
        /// Used to initialize snapshot hashes to be sent to gossip.
        my_pubkey: Pubkey,
        /// Reference to the gossip service's message push queue, used to push updates to snapshot info.
        push_msg_queue: *sig.gossip.GossipService.PushMessageQueue,

        // TODO/NOTE: this will be more useful/nicer to use as a decl literal
        pub fn fromService(gossip_service: *sig.gossip.GossipService) !GossipView {
            return .{
                .my_pubkey = gossip_service.my_pubkey,
                .push_msg_queue = &gossip_service.push_msg_queue_mux,
            };
        }
    };

    pub const InitParams = struct {
        pub const Index = union(AccountIndex.AllocatorConfig.Tag) {
            ram,
            disk,
            parent: *sig.accounts_db.index.ReferenceAllocator,
        };
        allocator: std.mem.Allocator,
        logger: Logger,
        snapshot_dir: std.fs.Dir,
        geyser_writer: ?*GeyserWriter,
        gossip_view: ?GossipView,
        index_allocation: Index,
        number_of_index_shards: usize,
        /// Amount of BufferPool frames, used for cached reads. Default = 1GiB.
        buffer_pool_frames: u32 = 2 * 1024 * 1024,
    };

    pub fn init(params: InitParams) !AccountsDB {
        const zone = tracy.initZone(@src(), .{ .name = "accountsdb init" });
        defer zone.deinit();

        // init index
        const index_config: AccountIndex.AllocatorConfig = switch (params.index_allocation) {
            .disk => .{ .disk = .{ .accountsdb_dir = params.snapshot_dir } },
            .ram => .{ .ram = .{ .allocator = params.allocator } },
            .parent => |parent| .{ .parent = parent },
        };

        var account_index = try AccountIndex.init(
            params.allocator,
            params.logger,
            index_config,
            params.number_of_index_shards,
        );
        errdefer account_index.deinit();

        const metrics = try AccountsDBMetrics.init();

        // NOTE: we need the accounts directory to exist to create new account files correctly
        params.snapshot_dir.makePath("accounts") catch |err| switch (err) {
            error.PathAlreadyExists => {},
            else => |e| return e,
        };

        const buffer_pool = try BufferPool.init(params.allocator, params.buffer_pool_frames);
        errdefer buffer_pool.deinit(params.allocator);

        const unrooted_accounts = SlotPubkeyAccounts.init(params.allocator);
        const dead_accounts_counter = DeadAccountsCounter.init(params.allocator);

        return .{
            .allocator = params.allocator,
            .metrics = metrics,
            .logger = params.logger.withScope(LOG_SCOPE),
            .snapshot_dir = params.snapshot_dir,
            .geyser_writer = params.geyser_writer,
            .gossip_view = params.gossip_view,

            .number_of_index_shards = params.number_of_index_shards,

            .account_index = account_index,
            .unrooted_accounts = RwMux(SlotPubkeyAccounts).init(unrooted_accounts),
            .file_map = RwMux(FileMap).init(.{}),
            .file_map_fd_rw = .{},
            .buffer_pool = buffer_pool,
            .dead_accounts_counter = RwMux(DeadAccountsCounter).init(dead_accounts_counter),

            .largest_file_id = FileId.fromInt(0),
            .largest_rooted_slot = std.atomic.Value(Slot).init(0),
            .largest_flushed_slot = std.atomic.Value(Slot).init(0),

            .first_snapshot_load_info = RwMux(?SnapshotGenerationInfo).init(null),
            .latest_snapshot_gen_info = RwMux(?SnapshotGenerationInfo).init(null),

            .bank_hash_stats = RwMux(BankHashStatsMap).init(.{}),
        };
    }

    pub fn deinit(self: *AccountsDB) void {
        const zone = tracy.initZone(@src(), .{ .name = "accountsdb deinit" });
        defer zone.deinit();

        self.account_index.deinit();
        self.buffer_pool.deinit(self.allocator);

        {
            const unrooted_accounts, var unrooted_accounts_lg =
                self.unrooted_accounts.writeWithLock();
            defer unrooted_accounts_lg.unlock();
            var iter = unrooted_accounts.valueIterator();
            while (iter.next()) |pubkeys_and_accounts| {
                for (pubkeys_and_accounts.items(.account)) |account| account.deinit(self.allocator);
                pubkeys_and_accounts.deinit(self.allocator);
            }
            unrooted_accounts.deinit();
        }
        {
            const file_map, var file_map_lg = self.file_map.writeWithLock();
            defer file_map_lg.unlock();
            for (file_map.values()) |v| v.deinit();
            file_map.deinit(self.allocator);
        }
        {
            const dead_accounts_counter, var dead_accounts_counter_lg =
                self.dead_accounts_counter.writeWithLock();
            defer dead_accounts_counter_lg.unlock();
            dead_accounts_counter.deinit();
        }

        {
            const bank_hash_stats, var bank_hash_stats_lg =
                self.bank_hash_stats.writeWithLock();
            defer bank_hash_stats_lg.unlock();
            bank_hash_stats.deinit(self.allocator);
        }
    }

    pub fn accountReader(self: *AccountsDB) sig.accounts_db.AccountReader {
        return .{ .accounts_db = self };
    }

    pub fn accountStore(self: *AccountsDB) sig.accounts_db.AccountStore {
        return .{ .accounts_db = self };
    }

    /// easier to use load function
    pub fn loadWithDefaults(
        self: *AccountsDB,
        /// needs to be a thread-safe allocator
        allocator: std.mem.Allocator,
        /// Must have been allocated with `self.allocator`.
        full_inc_manifest: FullAndIncrementalManifest,
        n_threads: u32,
        validate: bool,
        accounts_per_file_estimate: u64,
        should_fastload: bool,
        save_index: bool,
    ) !SnapshotManifest {
        const zone = tracy.initZone(@src(), .{ .name = "accountsdb loadWithDefaults" });
        defer zone.deinit();

        const collapsed_manifest = try full_inc_manifest.collapse(self.allocator);
        errdefer collapsed_manifest.deinit(self.allocator);

        if (should_fastload) {
            var timer = try sig.time.Timer.start();
            var fastload_dir = try self.snapshot_dir.makeOpenPath("fastload_state", .{});
            defer fastload_dir.close();
            try self.fastload(fastload_dir, collapsed_manifest.accounts_db_fields);
            self.logger.info().logf("fastload: total time: {s}", .{timer.read()});
        } else {
            var load_timer = try sig.time.Timer.start();
            try self.loadFromSnapshot(
                collapsed_manifest.accounts_db_fields,
                n_threads,
                allocator,
                accounts_per_file_estimate,
            );
            self.logger.info().logf("loadFromSnapshot: total time: {s}", .{load_timer.read()});
        }

        // no need to re-save if we just loaded from a fastload
        if (save_index and !should_fastload) {
            var timer = try sig.time.Timer.start();
            _ = try self.saveStateForFastload();
            self.logger.info().logf("saveStateForFastload: total time: {s}", .{timer.read()});
        }

        if (validate) {
            const full_man = full_inc_manifest.full;
            const maybe_inc_persistence = if (full_inc_manifest.incremental) |inc|
                inc.bank_extra.snapshot_persistence
            else
                null;

            var validate_timer = try sig.time.Timer.start();
            try self.validateLoadFromSnapshot(.{
                .full_slot = full_man.bank_fields.slot,
                .expected_full = .{
                    .accounts_hash = full_man.accounts_db_fields.bank_hash_info.accounts_hash,
                    .capitalization = full_man.bank_fields.capitalization,
                },
                .expected_incremental = if (maybe_inc_persistence) |inc_persistence| .{
                    .accounts_hash = inc_persistence.incremental_hash,
                    .capitalization = inc_persistence.incremental_capitalization,
                } else null,
            });
            self.logger.info().logf(
                "validateLoadFromSnapshot: total time: {s}",
                .{validate_timer.read()},
            );
        }

        return collapsed_manifest;
    }

    /// easier to use load function
    pub fn loadFromSnapshotAndValidate(
        self: *AccountsDB,
        params: struct {
            /// needs to be a thread-safe allocator
            allocator: std.mem.Allocator,
            /// Must have been allocated with `self.allocator`.
            full_inc_manifest: FullAndIncrementalManifest,
            n_threads: u32,
            accounts_per_file_estimate: u64,
        },
    ) !SnapshotManifest {
        const allocator = params.allocator;
        const full_inc_manifest = params.full_inc_manifest;
        const n_threads = params.n_threads;
        const accounts_per_file_estimate = params.accounts_per_file_estimate;

        const collapsed_manifest = try full_inc_manifest.collapse(self.allocator);
        errdefer collapsed_manifest.deinit(self.allocator);

        {
            var load_timer = try sig.time.Timer.start();
            try self.loadFromSnapshot(
                collapsed_manifest.accounts_db_fields,
                n_threads,
                allocator,
                accounts_per_file_estimate,
            );
            self.logger.info().logf("loadFromSnapshot: total time: {s}", .{load_timer.read()});
        }

        {
            const full_man = full_inc_manifest.full;
            const maybe_inc_persistence = if (full_inc_manifest.incremental) |inc|
                inc.bank_extra.snapshot_persistence
            else
                null;

            var validate_timer = try sig.time.Timer.start();
            try self.validateLoadFromSnapshot(.{
                .full_slot = full_man.bank_fields.slot,
                .expected_full = .{
                    .accounts_hash = full_man.accounts_db_fields.bank_hash_info.accounts_hash,
                    .capitalization = full_man.bank_fields.capitalization,
                },
                .expected_incremental = if (maybe_inc_persistence) |inc_persistence| .{
                    .accounts_hash = inc_persistence.incremental_hash,
                    .capitalization = inc_persistence.incremental_capitalization,
                } else null,
            });
            self.logger.info().logf(
                "validateLoadFromSnapshot: total time: {s}",
                .{validate_timer.read()},
            );
        }

        return collapsed_manifest;
    }

    pub fn saveStateForFastload(
        self: *AccountsDB,
    ) !void {
        const zone = tracy.initZone(@src(), .{ .name = "accountsdb fastsaveStateForFastloadload" });
        defer zone.deinit();

        self.logger.info().log("running saveStateForFastload...");
        var fastload_dir = try self.snapshot_dir.makeOpenPath("fastload_state", .{});
        defer fastload_dir.close();
        try self.account_index.saveToDisk(fastload_dir);
    }

    pub fn fastload(
        self: *AccountsDB,
        dir: std.fs.Dir,
        snapshot_manifest: AccountsDbFields,
    ) !void {
        const zone = tracy.initZone(@src(), .{ .name = "accountsdb fastload" });
        defer zone.deinit();

        self.logger.info().log("running fastload...");

        var accounts_dir = try self.snapshot_dir.openDir("accounts", .{});
        defer accounts_dir.close();

        const n_account_files = snapshot_manifest.file_map.count();
        self.logger.info().logf("found {d} account files", .{n_account_files});
        std.debug.assert(n_account_files > 0);

        const file_map, var file_map_lg = self.file_map.writeWithLock();
        defer file_map_lg.unlock();
        try file_map.ensureTotalCapacity(self.allocator, n_account_files);

        self.logger.info().log("loading account files");
        const file_info_map = snapshot_manifest.file_map;
        for (file_info_map.keys(), file_info_map.values()) |slot, file_info| {
            // read accounts file
            var accounts_file = blk: {
                const file_name_bounded = sig.utils.fmt.boundedFmt(
                    "{d}.{d}",
                    .{ slot, file_info.id.toInt() },
                );
                const file_name = file_name_bounded.constSlice();
                const accounts_file = accounts_dir.openFile(file_name, .{
                    .mode = .read_write,
                }) catch |err| {
                    self.logger.err().logf(
                        "Failed to open accounts/{s}: {s}",
                        .{ file_name, @errorName(err) },
                    );
                    return err;
                };
                errdefer accounts_file.close();

                break :blk AccountFile.init(accounts_file, file_info, slot) catch |err| {
                    self.logger.err().logf(
                        "failed to *open* AccountsFile {s}: {s}\n",
                        .{ file_name, @errorName(err) },
                    );
                    return err;
                };
            };
            errdefer accounts_file.deinit();

            // NOTE: no need to validate since we are fast loading

            // track file
            const file_id = file_info.id;
            file_map.putAssumeCapacityNoClobber(file_id, accounts_file);
            self.largest_file_id = FileId.max(self.largest_file_id, file_id);
            _ = self.largest_rooted_slot.fetchMax(slot, .release);
            self.largest_flushed_slot.store(self.largest_rooted_slot.load(.acquire), .release);
        }

        // NOTE: index loading was the most expensive part which we fastload here
        try self.account_index.loadFromDisk(dir);
    }

    /// loads the account files and generates the account index from a snapshot
    pub fn loadFromSnapshot(
        self: *AccountsDB,
        /// Account file info map from the snapshot manifest.
        snapshot_manifest: AccountsDbFields,
        n_threads: u32,
        /// needs to be a thread-safe allocator
        per_thread_allocator: std.mem.Allocator,
        accounts_per_file_estimate: u64,
    ) !void {
        const zone = tracy.initZone(@src(), .{ .name = "accountsdb loadFromSnapshot" });
        defer zone.deinit();

        self.logger.info().log("running loadFromSnapshot...");

        // used to read account files
        const n_parse_threads = n_threads;
        // used to merge thread results
        const n_combine_threads = n_threads;

        var accounts_dir = try self.snapshot_dir.openDir("accounts", .{});
        defer accounts_dir.close();

        const n_account_files = snapshot_manifest.file_map.count();
        self.logger.info().logf("found {d} account files", .{n_account_files});
        std.debug.assert(n_account_files > 0);

        // prealloc the references
        const n_accounts_estimate = n_account_files * accounts_per_file_estimate;
        try self.account_index.expandRefCapacity(n_accounts_estimate);

        {
            const bhs, var bhs_lg = try self.getOrInitBankHashStats(snapshot_manifest.slot);
            defer bhs_lg.unlock();
            bhs.accumulate(snapshot_manifest.bank_hash_info.stats);
        }

        // setup the parallel indexing
        const loading_threads = try self.allocator.alloc(AccountsDB, n_parse_threads);
        defer self.allocator.free(loading_threads);

        try initLoadingThreads(per_thread_allocator, loading_threads, self);
        defer deinitLoadingThreads(per_thread_allocator, loading_threads);

        self.logger.info().logf(
            "[{d} threads]: running loadAndVerifyAccountsFiles...",
            .{n_parse_threads},
        );
        try spawnThreadTasks(
            self.allocator,
            loadAndVerifyAccountsFilesMultiThread,
            .{
                .data_len = n_account_files,
                .max_threads = n_parse_threads,
                .params = .{
                    loading_threads,
                    accounts_dir,
                    snapshot_manifest.file_map,
                    accounts_per_file_estimate,
                },
            },
        );

        // if geyser, send end of data signal
        if (self.geyser_writer) |geyser_writer| {
            const end_of_snapshot: sig.geyser.core.VersionedAccountPayload = .EndOfSnapshotLoading;
            try geyser_writer.writePayloadToPipe(end_of_snapshot);
        }

        var merge_timer = try sig.time.Timer.start();
        try self.mergeMultipleDBs(loading_threads, n_combine_threads);
        self.logger.debug().logf("mergeMultipleDBs: total time: {}", .{merge_timer.read()});
    }

    /// Initializes a slice of children `AccountsDB`s, used to divide the work of loading from a snapshot.
    ///
    /// If successful, the caller is responsible for calling `deinitLoadingThreads(per_thread_allocator, loading_threads)`.
    ///
    /// On error, all resources which were allocated before encountering the error are freed, and the caller
    /// is to assume `loaoding_threads` points to undefined memory.
    fn initLoadingThreads(
        per_thread_allocator: std.mem.Allocator,
        /// Entirely overwritten, the caller should not assume retention of any information.
        loading_threads: []AccountsDB,
        parent: *AccountsDB,
    ) !void {
        const zone = tracy.initZone(@src(), .{ .name = "accountsdb initLoadingThreads" });
        defer zone.deinit();

        @memset(loading_threads, undefined);

        for (loading_threads, 0..) |*loading_thread, init_count| {
            errdefer deinitLoadingThreads(per_thread_allocator, loading_threads[0..init_count]);
            loading_thread.* = try AccountsDB.init(.{
                .allocator = per_thread_allocator,
                .snapshot_dir = parent.snapshot_dir,
                .geyser_writer = parent.geyser_writer,
                .number_of_index_shards = parent.number_of_index_shards,

                // dont spam the logs with init information (we set it after)
                .logger = .noop,
                // loading threads would never need to generate a snapshot, therefore it doesn't need a view into gossip.
                .gossip_view = null,
                // we set this to use the disk reference allocator if we already have one (ram allocator doesn't allocate on init)
                .index_allocation = .{ .parent = &parent.account_index.reference_allocator },
            });

            loading_thread.logger = parent.logger;
            // 1) delete the old ptr so we dont leak
            per_thread_allocator.destroy(loading_thread.account_index.reference_manager);
            // 2) set the new ptr to the main index
            loading_thread.account_index.reference_manager = parent.account_index.reference_manager;
        }
    }

    /// At this point, there will be three groups of resources we care about per loading thread:
    /// 1) The `AccountRef`s themselves.
    /// 2) The ref hashmaps (`Map(Pubkey, *AccountRef)`).
    /// 3) The account file maps (`Map(FileId, AccountFile)`).
    ///
    /// What happens:
    /// 2) and 3) will be copied into the main index so we can deinit them, while 1) will
    /// continue to exist on the heap and its ownership is given to the main index
    fn deinitLoadingThreads(
        per_thread_allocator: std.mem.Allocator,
        loading_threads: []AccountsDB,
    ) void {
        const zone = tracy.initZone(@src(), .{ .name = "accountsdb deinitLoadingThreads" });
        defer zone.deinit();

        for (loading_threads) |*loading_thread| {
            // NOTE: deinit hashmap, dont close the files
            const file_map, var file_map_lg = loading_thread.file_map.writeWithLock();
            defer file_map_lg.unlock();
            file_map.deinit(per_thread_allocator);

            loading_thread.account_index.deinitLoadingThread();
            loading_thread.buffer_pool.deinit(per_thread_allocator);
        }
    }

    /// multithread entrypoint into loadAndVerifyAccountsFiles.
    pub fn loadAndVerifyAccountsFilesMultiThread(
        loading_threads: []AccountsDB,
        accounts_dir: std.fs.Dir,
        file_info_map: AccountsDbFields.FileMap,
        accounts_per_file_estimate: u64,
        task: sig.utils.thread.TaskParams,
    ) !void {
        const zone = tracy.initZone(@src(), .{
            .name = "accountsdb loadAndVerifyAccountsFilesMultiThread",
        });
        defer zone.deinit();

        const thread_db = &loading_threads[task.thread_id];
        try thread_db.loadAndVerifyAccountsFiles(
            accounts_dir,
            accounts_per_file_estimate,
            file_info_map,
            task.start_index,
            task.end_index,
            task.thread_id == 0,
        );
    }

    /// loads and verifies the account files into the threads file map
    /// and stores the accounts into the threads index
    pub fn loadAndVerifyAccountsFiles(
        self: *AccountsDB,
        accounts_dir: std.fs.Dir,
        accounts_per_file_est: usize,
        file_info_map: AccountsDbFields.FileMap,
        file_map_start_index: usize,
        file_map_end_index: usize,
        // when we multithread this function we only want to print on the first thread
        print_progress: bool,
    ) !void {
        const zone = tracy.initZone(@src(), .{ .name = "accountsdb loadAndVerifyAccountsFiles" });
        defer zone.deinit();

        // NOTE: we can hold this lock for the entire function
        // because nothing else should be access the filemap
        // while loading from a snapshot
        const file_map, var file_map_lg = self.file_map.writeWithLock();
        defer file_map_lg.unlock();

        const n_account_files = file_map_end_index - file_map_start_index;
        try file_map.ensureTotalCapacity(self.allocator, n_account_files);

        // allocate all the references in one shot with a wrapper allocator
        // without this large allocation, snapshot loading is very slow
        const n_accounts_estimate = n_account_files * accounts_per_file_est;
        const reference_manager = self.account_index.reference_manager;

        var reference_bufs = try ArrayList([]AccountRef).initCapacity(
            self.allocator,
            n_account_files,
        );
        defer reference_bufs.deinit();
        var global_indices = try ArrayList(u64).initCapacity(self.allocator, n_account_files);
        defer global_indices.deinit();

        try reference_manager.expandCapacity(n_accounts_estimate);

        var timer = try sig.time.Timer.start();
        var progress_timer = try sig.time.Timer.start();

        if (n_account_files > std.math.maxInt(AccountIndex.SlotRefMap.Size)) {
            return error.FileMapTooBig;
        }
        // its ok to hold this lock for the entire function because nothing else
        // should be accessing the account index while loading from a snapshot
        const slot_reference_map, var slot_reference_map_lg =
            self.account_index.slot_reference_map.writeWithLock();
        defer slot_reference_map_lg.unlock();
        try slot_reference_map.ensureTotalCapacity(@intCast(n_account_files));

        // init storage which holds temporary account data per slot
        // which is eventually written to geyser
        var geyser_slot_storage: ?*GeyserTmpStorage = null;
        const geyser_is_enabled = self.geyser_writer != null;
        if (geyser_is_enabled) {
            geyser_slot_storage =
                try self.allocator.create(GeyserTmpStorage);
            geyser_slot_storage.?.* =
                try GeyserTmpStorage.init(self.allocator, n_accounts_estimate);
        }
        defer {
            if (geyser_slot_storage) |storage| {
                storage.deinit(self.allocator);
                self.allocator.destroy(storage);
            }
        }

        const shard_counts = try self.allocator.alloc(
            usize,
            self.account_index.pubkey_ref_map.numberOfShards(),
        );
        defer self.allocator.free(shard_counts);
        @memset(shard_counts, 0);

        self.logger.info().log("reading accounts files");

        var n_accounts_total: u64 = 0;
        for (
            file_info_map.keys()[file_map_start_index..file_map_end_index],
            file_info_map.values()[file_map_start_index..file_map_end_index],
            1..,
        ) |slot, file_info, file_count| {
            // read accounts file
            var accounts_file = blk: {
                const file_name_bounded = sig.utils.fmt.boundedFmt(
                    "{d}.{d}",
                    .{ slot, file_info.id.toInt() },
                );
                const file_name = file_name_bounded.constSlice();

                const accounts_file = accounts_dir.openFile(file_name, .{
                    .mode = .read_write,
                }) catch |err| {
                    self.logger.err().logf("Failed to open {s}: {s}", .{
                        try accounts_dir.realpathAlloc(self.allocator, file_name),
                        @errorName(err),
                    });
                    return err;
                };
                errdefer accounts_file.close();

                break :blk AccountFile.init(accounts_file, file_info, slot) catch |err| {
                    self.logger.err().logf("failed to *open* AccountsFile {s}: {s}\n", .{
                        file_name,
                        @errorName(err),
                    });
                    return err;
                };
            };
            var accounts_file_moved_to_filemap = false;
            defer if (!accounts_file_moved_to_filemap) accounts_file.deinit();

            const n_accounts_this_slot = blk: {
                var n_accounts: usize = 0;

                var iter = accounts_file.iterator(self.allocator, &self.buffer_pool);
                while (try iter.nextNoData()) |account| {
                    n_accounts += 1;
<<<<<<< HEAD
                    _ = account;
=======
                    shard_counts[
                        self.account_index.pubkey_ref_map.shard_calculator.index(account.pubkey())
                    ] += 1;
>>>>>>> 4c9f63ac
                }
                break :blk n_accounts;
            };

            if (n_accounts_this_slot == 0) continue;

            const references_buf, const ref_global_index =
                try reference_manager.alloc(n_accounts_this_slot);

            try reference_bufs.append(references_buf);
            try global_indices.append(ref_global_index);

            // index the account file
            var slot_references = AccountIndex.SlotRefMapValue{
                .global_index = ref_global_index,
<<<<<<< HEAD
                .refs = std.ArrayListUnmanaged(AccountRef).initBuffer(references_buf),
=======
                .refs = .initBuffer(references_buf),
>>>>>>> 4c9f63ac
            };

            indexAndValidateAccountFile(
                self.allocator,
                &self.buffer_pool,
                &accounts_file,
                self.account_index.pubkey_ref_map.shard_calculator,
<<<<<<< HEAD
                shard_counts,
=======
                null, // shard counts calculated earlier
>>>>>>> 4c9f63ac
                &slot_references.refs,
                // ! we collect the accounts and pubkeys into geyser storage here
                geyser_slot_storage,
            ) catch |err| {
                if (err == ValidateAccountFileError.OutOfReferenceMemory) {
                    // NOTE: is this even possible now?
                    std.debug.panic(
                        "accounts-per-file-estimate too small ({d}), " ++
                            "increase (using flag '-a') and try again...",
                        .{accounts_per_file_est},
                    );
                } else {
                    self.logger.err().logf(
                        "failed to *validate/index* AccountsFile: {d}.{d}: {s}\n",
                        .{ accounts_file.slot, accounts_file.id.toInt(), @errorName(err) },
                    );
                }
            };

<<<<<<< HEAD
=======
            std.debug.assert(accounts_file.number_of_accounts <= n_accounts_this_slot);

>>>>>>> 4c9f63ac
            const file_id = file_info.id;
            file_map.putAssumeCapacityNoClobber(file_id, accounts_file);
            accounts_file_moved_to_filemap = true;

            // track slice of references per slot
            n_accounts_total += n_accounts_this_slot;
            slot_reference_map.putAssumeCapacityNoClobber(
                slot,
                slot_references,
            );

            // write to geyser
            if (geyser_is_enabled) {
                // SAFE: will always be set if geyser_is_enabled
                var geyser_storage = geyser_slot_storage.?;

                // SAFE: will always be set if geyser_is_enabled
                const geyser_writer = self.geyser_writer.?;

                // ! reset memory for the next slot
                defer geyser_storage.reset(self.allocator);

                const data_versioned: sig.geyser.core.VersionedAccountPayload = .{
                    .AccountPayloadV1 = .{
                        .accounts = geyser_storage.accounts.items,
                        .pubkeys = geyser_storage.pubkeys.items,
                        .slot = slot,
                    },
                };
                try geyser_writer.writePayloadToPipe(data_versioned);
            }

            self.largest_file_id = FileId.max(self.largest_file_id, file_id);
            _ = self.largest_rooted_slot.fetchMax(slot, .release);
            self.largest_flushed_slot.store(self.largest_rooted_slot.load(.acquire), .release);

            if (print_progress and progress_timer.read().asNanos() > DB_LOG_RATE.asNanos()) {
                printTimeEstimate(
                    self.logger,
                    &timer,
                    n_account_files,
                    file_count,
                    "loading account files",
                    "thread0",
                );
                progress_timer.reset();
            }
        }

        // NOTE: this is good for debugging what to set `accounts_per_file_est` to
        if (print_progress) {
            self.logger.info().logf("accounts_per_file: actual vs estimated: {d} vs {d}", .{
                n_accounts_total / n_account_files,
                accounts_per_file_est,
            });
        }

        {
            const pubkey_ref_map_zone = tracy.initZone(@src(), .{
                .name = "accountsdb loadAndVerifyAccountsFiles pubkey_ref_map.ensureTotalCapacity",
            });
            defer pubkey_ref_map_zone.deinit();

            // allocate enough memory
            try self.account_index.pubkey_ref_map.ensureTotalCapacity(shard_counts);
        }

        // PERF: can probs be faster if you sort the pubkeys first, and then you know
        // it will always be a search for a free spot, and not search for a match

        {
            const index_build_zone = tracy.initZone(@src(), .{
                .name = "accountsdb loadAndVerifyAccountsFiles building index",
            });
            defer index_build_zone.deinit();

            timer.reset();

            for (
                0..,
                reference_bufs.items,
                global_indices.items,
            ) |i_ref_buf, reference_buf, global_index| {
                for (0.., reference_buf) |i, *ref| {
<<<<<<< HEAD
                    _ = self.account_index.indexRefIfNotDuplicateSlotAssumeCapacity(
=======
                    _ = try self.account_index.indexRefIfNotDuplicateSlot(
>>>>>>> 4c9f63ac
                        ref,
                        global_index + i,
                    );

                    if (print_progress and
                        progress_timer.read().asNanos() > DB_LOG_RATE.asNanos())
                    {
                        printTimeEstimate(
                            self.logger,
                            &timer,
                            reference_bufs.items.len,
                            i_ref_buf,
                            "building index",
                            "thread0",
                        );
                        progress_timer.reset();
                    }
                }
            }
        }
    }

    /// merges multiple thread accounts-dbs into self.
    /// index merging happens in parallel using `n_threads`.
    pub fn mergeMultipleDBs(
        self: *AccountsDB,
        thread_dbs: []AccountsDB,
        n_threads: usize,
    ) !void {
        const zone = tracy.initZone(@src(), .{ .name = "accountsdb mergeMultipleDBs" });
        defer zone.deinit();

        self.logger.info().logf("[{d} threads]: running mergeMultipleDBs...", .{n_threads});

        try spawnThreadTasks(self.allocator, mergeThreadIndexesMultiThread, .{
            .data_len = self.account_index.pubkey_ref_map.numberOfShards(),
            .max_threads = n_threads,
            .params = .{
                self.logger,
                &self.account_index,
                thread_dbs,
            },
        });

        // ensure enough capacity
        var ref_mem_capacity: u32 = 0;
        for (thread_dbs) |*thread_db| {
            const thread_ref_memory, var thread_ref_memory_lg =
                thread_db.account_index.slot_reference_map.readWithLock();
            defer thread_ref_memory_lg.unlock();
            ref_mem_capacity += thread_ref_memory.count();
        }

        // NOTE: its ok to hold this lock while we merge because
        // nothing else should be accessing the account index while loading from a snapshot
        const slot_reference_map, var slot_reference_map_lg =
            self.account_index.slot_reference_map.writeWithLock();
        defer slot_reference_map_lg.unlock();
        try slot_reference_map.ensureTotalCapacity(ref_mem_capacity);

        // NOTE: nothing else should try to access the file_map
        // while we are merging so this long hold is ok.
        const file_map, var file_map_lg = self.file_map.writeWithLock();
        defer file_map_lg.unlock();

        for (thread_dbs) |*thread_db| {
            // combine file maps
            {
                thread_db.file_map_fd_rw.lockShared();
                defer thread_db.file_map_fd_rw.unlockShared();

                const thread_file_map, var thread_file_map_lg = thread_db.file_map.readWithLock();
                defer thread_file_map_lg.unlock();

                try file_map.ensureUnusedCapacity(self.allocator, thread_file_map.count());
                for (
                    thread_file_map.keys(),
                    thread_file_map.values(),
                ) |file_id, account_file| {
                    file_map.putAssumeCapacityNoClobber(file_id, account_file);
                }
            }
            self.largest_file_id = FileId.max(self.largest_file_id, thread_db.largest_file_id);
            _ = self.largest_rooted_slot.fetchMax(
                thread_db.largest_rooted_slot.load(.acquire),
                .monotonic,
            );
            self.largest_flushed_slot.store(self.largest_rooted_slot.load(.monotonic), .monotonic);

            // combine underlying memory
            const thread_slot_reference_map, var thread_slot_reference_map_lg =
                thread_db.account_index.slot_reference_map.readWithLock();
            defer thread_slot_reference_map_lg.unlock();

            var thread_ref_iter = thread_slot_reference_map.iterator();
            while (thread_ref_iter.next()) |thread_entry| {
                slot_reference_map.putAssumeCapacityNoClobber(
                    thread_entry.key_ptr.*,
                    thread_entry.value_ptr.*,
                );
            }
        }
    }

    /// combines multiple thread indexes into the given index.
    /// each bin is also sorted by pubkey.
    pub fn mergeThreadIndexesMultiThread(
        logger: ScopedLogger,
        index: *AccountIndex,
        thread_dbs: []const AccountsDB,
        task: sig.utils.thread.TaskParams,
    ) !void {
        const zone = tracy.initZone(@src(), .{
            .name = "accountsdb mergeThreadIndexesMultiThread",
        });
        defer zone.deinit();

        const shard_start_index = task.start_index;
        const shard_end_index = task.end_index;

        const total_shards = shard_end_index - shard_start_index;
        var timer = try sig.time.Timer.start();
        var progress_timer = try std.time.Timer.start();
        const print_progress = task.thread_id == 0;

        for (shard_start_index..shard_end_index, 1..) |shard_index, iteration_count| {
            // sum size across threads
            var shard_n_accounts: usize = 0;
            for (thread_dbs) |*thread_db| {
                const pubkey_ref_map = &thread_db.account_index.pubkey_ref_map;
                shard_n_accounts += pubkey_ref_map.getShardCount(shard_index);
            }

            // prealloc
            if (shard_n_accounts > 0) {
                const shard_map, var shard_map_lg =
                    index.pubkey_ref_map.getShardFromIndex(shard_index).writeWithLock();
                defer shard_map_lg.unlock();
                try shard_map.ensureTotalCapacity(shard_n_accounts);
            }

            for (thread_dbs) |*thread_db| {
                const pubkey_ref_map = &thread_db.account_index.pubkey_ref_map;

                const shard_map, var shard_map_lg =
                    pubkey_ref_map.getShardFromIndex(shard_index).readWithLock();
                defer shard_map_lg.unlock();

                // insert all of the thread entries into the main index
                var iter = shard_map.iterator();
                while (iter.next()) |thread_entry| {
                    const thread_head_ref = thread_entry.value_ptr.*;

                    // NOTE: we dont have to check for duplicates because the duplicate
                    // slots have already been handled in the prev step
                    index.indexRefAssumeCapacity(
                        thread_head_ref.ref_ptr,
                        thread_head_ref.ref_index,
                    );
                }
            }

            if (print_progress and progress_timer.read() > DB_LOG_RATE.asNanos()) {
                printTimeEstimate(
                    logger,
                    &timer,
                    total_shards,
                    iteration_count,
                    "merging thread indexes",
                    "thread0",
                );
                progress_timer.reset();
            }
        }
    }

    pub const AccountHashesConfig = union(enum) {
        /// compute hash from `(min_slot?, max_slot]`
        FullAccountHash: struct {
            min_slot: ?Slot = null,
            max_slot: Slot,
        },
        /// compute hash from `(min_slot, max_slot?]`
        IncrementalAccountHash: struct {
            min_slot: Slot,
            max_slot: ?Slot = null,
        },
    };

    pub const ComputeAccountHashesAndLamportsError =
        std.mem.Allocator.Error ||
        std.time.Timer.Error ||
        std.Thread.CpuCountError ||
        std.Thread.SpawnError ||
        error{DivisionByZero} ||
        error{EmptyHashList};

    /// Computes a hash across all accounts in the db, and total lamports of those accounts
    /// using index data. depending on the config, this can compute either full or incremental
    /// snapshot values.
    /// Returns `.{ accounts_hash, total_lamports }`.
    /// NOTE: acquires a shared/read lock on `file_map_fd_rw` and `file_map` - those fields
    /// must not be under exclusive/write locks before calling this function on the same
    /// thread, or else this will dead lock.
    pub fn computeAccountHashesAndLamports(
        self: *AccountsDB,
        config: AccountHashesConfig,
    ) !struct { Hash, u64 } {
        const zone = tracy.initZone(@src(), .{
            .name = "accountsdb computeAccountHashesAndLamports",
        });
        defer zone.deinit();

        var timer = try sig.time.Timer.start();
        // TODO: make cli arg
        const n_threads = @as(u32, @truncate(try std.Thread.getCpuCount()));
        // const n_threads = 4;

        // alloc the result
        const hashes = try self.allocator.alloc(std.ArrayListUnmanaged(Hash), n_threads);
        defer {
            for (hashes) |*h| h.deinit(self.allocator);
            self.allocator.free(hashes);
        }
        @memset(hashes, .{});

        const lamports = try self.allocator.alloc(u64, n_threads);
        defer self.allocator.free(lamports);
        @memset(lamports, 0);

        // split processing the bins over muliple threads
        self.logger.info().logf(
            "[{} threads] collecting hashes from accounts",
            .{n_threads},
        );
        try spawnThreadTasks(self.allocator, getHashesFromIndexMultiThread, .{
            .data_len = self.account_index.pubkey_ref_map.numberOfShards(),
            .max_threads = n_threads,
            .params = .{
                self,
                config,
                self.allocator,
                hashes,
                lamports,
            },
        });
        self.logger.debug().logf("collecting hashes from accounts took: {s}", .{timer.read()});
        timer.reset();

        self.logger.info().logf("computing the merkle root over accounts...", .{});
        const nested_hashes = try self.allocator.alloc([]Hash, n_threads);
        defer self.allocator.free(nested_hashes);
        for (nested_hashes, 0..) |*h, i| {
            h.* = hashes[i].items;
        }
        const hash_tree = NestedHashTree{ .items = nested_hashes };
        const accounts_hash =
            try sig.utils.merkle_tree.computeMerkleRoot(&hash_tree, MERKLE_FANOUT);
        self.logger.debug().logf(
            "computing the merkle root over accounts took {s}",
            .{timer.read()},
        );
        timer.reset();

        var total_lamports: u64 = 0;
        for (lamports) |lamport| {
            total_lamports += lamport;
        }

        return .{
            accounts_hash.*,
            total_lamports,
        };
    }

    pub const ValidateLoadFromSnapshotParams = struct {
        /// used to verify the full snapshot.
        full_slot: Slot,
        /// The expected full snapshot values to verify against.
        expected_full: ExpectedSnapInfo,
        /// The optionally expected incremental snapshot values to verify against.
        expected_incremental: ?ExpectedSnapInfo,

        pub const ExpectedSnapInfo = struct {
            accounts_hash: Hash,
            capitalization: u64,
        };
    };

    pub const ValidateLoadFromSnapshotError = error{
        IncorrectAccountsHash,
        IncorrectTotalLamports,
        IncorrectIncrementalLamports,
        IncorrectAccountsDeltaHash,
    };

    /// Validates accountsdb against some snapshot info - if used, it must
    /// be after loading the snapshot(s) whose information is supplied,
    /// and before mutating accountsdb.
    pub fn validateLoadFromSnapshot(
        self: *AccountsDB,
        params: ValidateLoadFromSnapshotParams,
    ) !void {
        const zone = tracy.initZone(@src(), .{ .name = "accountsdb validateLoadFromSnapshot" });
        defer zone.deinit();

        const maybe_latest_snapshot_info: *?SnapshotGenerationInfo, //
        var latest_snapshot_info_lg //
        = self.latest_snapshot_gen_info.writeWithLock();
        defer latest_snapshot_info_lg.unlock();

        const maybe_first_snapshot_info: *?SnapshotGenerationInfo, //
        var first_snapshot_info_lg //
        = self.first_snapshot_load_info.writeWithLock();
        defer first_snapshot_info_lg.unlock();

        if (maybe_first_snapshot_info.*) |first| {
            std.debug.assert( // already validated against a different set of snapshot info
                first.full.slot == params.full_slot);
        }

        // validate the full snapshot
        self.logger.info().logf("validating the full snapshot", .{});
        const accounts_hash, const total_lamports = try self.computeAccountHashesAndLamports(.{
            .FullAccountHash = .{
                .max_slot = params.full_slot,
            },
        });

        if (params.expected_full.accounts_hash.order(&accounts_hash) != .eq) {
            self.logger.err().logf(
                "incorrect accounts hash: expected vs calculated: {d} vs {d}",
                .{ params.expected_full.accounts_hash, accounts_hash },
            );
            return error.IncorrectAccountsHash;
        }

        if (params.expected_full.capitalization != total_lamports) {
            self.logger.err().logf(
                "incorrect total lamports: expected vs calculated: {d} vs {d}",
                .{ params.expected_full.capitalization, total_lamports },
            );
            return error.IncorrectTotalLamports;
        }

        if (maybe_latest_snapshot_info.*) |latest_snapshot_info| {
            // ASSERTION: nothing has changed if we previously successfully
            // verified a load from the snapshot; ie, calling this function
            // after calling it once should not produce any mutations.
            // The assertion may also trip if any mutations to accountsdb
            // have occurred since the first call to this function.
            std.debug.assert(latest_snapshot_info.full.slot == params.full_slot);
            std.debug.assert(latest_snapshot_info.full.hash.eql(accounts_hash));
            std.debug.assert(latest_snapshot_info.full.capitalization == total_lamports);
        }
        maybe_first_snapshot_info.* = .{
            .full = .{
                .slot = params.full_slot,
                .hash = accounts_hash,
                .capitalization = total_lamports,
            },
            .inc = null,
        };
        const p_maybe_first_inc = &maybe_first_snapshot_info.*.?.inc;

        // validate the incremental snapshot
        if (params.expected_incremental) |expected_incremental| {
            self.logger.info().logf("validating the incremental snapshot", .{});

            const inc_slot = self.largest_rooted_slot.load(.acquire);

            const accounts_delta_hash, //
            const incremental_lamports //
            = try self.computeAccountHashesAndLamports(.{
                .IncrementalAccountHash = .{
                    .min_slot = params.full_slot,
                    .max_slot = inc_slot,
                },
            });

            if (expected_incremental.capitalization != incremental_lamports) {
                self.logger.err().logf(
                    "incorrect incremental lamports: expected vs calculated: {d} vs {d}",
                    .{ expected_incremental.capitalization, incremental_lamports },
                );
                return error.IncorrectIncrementalLamports;
            }

            if (expected_incremental.accounts_hash.order(&accounts_delta_hash) != .eq) {
                self.logger.err().logf(
                    "incorrect accounts delta hash: expected vs calculated: {d} vs {d}",
                    .{ expected_incremental.accounts_hash, accounts_delta_hash },
                );
                return error.IncorrectAccountsDeltaHash;
            }

            // ASSERTION: same idea as the previous assertion, but applied to
            // the incremental snapshot info.
            if (p_maybe_first_inc.*) |first_inc| {
                std.debug.assert(first_inc.slot == inc_slot);
                std.debug.assert(first_inc.hash.eql(accounts_delta_hash));
                std.debug.assert(first_inc.capitalization == incremental_lamports);
            }
            p_maybe_first_inc.* = .{
                .slot = inc_slot,
                .hash = accounts_delta_hash,
                .capitalization = incremental_lamports,
            };
        }

        maybe_latest_snapshot_info.* = maybe_first_snapshot_info.*;
    }

    /// multithread entrypoint for getHashesFromIndex
    pub fn getHashesFromIndexMultiThread(
        self: *AccountsDB,
        config: AccountsDB.AccountHashesConfig,
        /// Allocator shared by all the arraylists in `hashes`.
        hashes_allocator: std.mem.Allocator,
        hashes: []std.ArrayListUnmanaged(Hash),
        total_lamports: []u64,
        task: sig.utils.thread.TaskParams,
    ) !void {
        const zone = tracy.initZone(@src(), .{
            .name = "accountsdb getHashesFromIndexMultiThread",
        });
        defer zone.deinit();

        try getHashesFromIndex(
            self,
            config,
            self.account_index.pubkey_ref_map.shards[task.start_index..task.end_index],
            hashes_allocator,
            &hashes[task.thread_id],
            &total_lamports[task.thread_id],
            task.thread_id == 0,
        );
    }

    /// populates the account hashes and total lamports across a given shard slice
    pub fn getHashesFromIndex(
        self: *AccountsDB,
        config: AccountsDB.AccountHashesConfig,
        shards: []ShardedPubkeyRefMap.RwPubkeyRefMap,
        hashes_allocator: std.mem.Allocator,
        hashes: *std.ArrayListUnmanaged(Hash),
        total_lamports: *u64,
        // when we multithread this function we only want to print on the first thread
        print_progress: bool,
    ) !void {
        const zone = tracy.initZone(@src(), .{ .name = "accountsdb getHashesFromIndex" });
        defer zone.deinit();

        var total_n_pubkeys: usize = 0;
        for (shards) |*shard_rw| {
            const shard, var shard_lg = shard_rw.readWithLock();
            defer shard_lg.unlock();

            total_n_pubkeys += shard.count();
        }
        try hashes.ensureTotalCapacity(hashes_allocator, total_n_pubkeys);

        var keys_buf = try std.ArrayList(Pubkey).initCapacity(self.allocator, 1000);
        defer keys_buf.deinit();

        var local_total_lamports: u64 = 0;
        var timer = try sig.time.Timer.start();
        var progress_timer = try std.time.Timer.start();
        for (shards, 1..) |*shard_rw, count| {
            // get and sort pubkeys inshardn
            // PERF: may be holding this lock for too long
            const shard, var shard_lg = shard_rw.readWithLock();
            defer shard_lg.unlock();

            const n_pubkeys_in_shard = shard.count();
            if (n_pubkeys_in_shard == 0) continue;

            try keys_buf.ensureTotalCapacity(n_pubkeys_in_shard);
            keys_buf.clearRetainingCapacity();

            const shard_pubkeys: []Pubkey = blk: {
                var key_iter = shard.iterator();
                while (key_iter.next()) |entry| {
                    keys_buf.appendAssumeCapacity(entry.key_ptr.*);
                }
                break :blk keys_buf.items;
            };

            std.mem.sort(Pubkey, shard_pubkeys, {}, struct {
                fn lessThan(_: void, lhs: Pubkey, rhs: Pubkey) bool {
                    return std.mem.lessThan(u8, &lhs.data, &rhs.data);
                }
            }.lessThan);

            // get the hashes
            for (shard_pubkeys) |key| {
                const ref_head = shard.getPtr(key).?;

                // get the most recent state of the account
                const ref_ptr = ref_head.ref_ptr;
                const max_slot_ref = switch (config) {
                    inline //
                    .FullAccountHash,
                    .IncrementalAccountHash,
                    => |config_pl| slotListMaxWithinBounds(
                        ref_ptr,
                        config_pl.min_slot,
                        config_pl.max_slot,
                    ),
                } orelse continue;

                // read the account state
                var account_hash, const lamports =
                    try self.getAccountHashAndLamportsFromRef(max_slot_ref.location);

                // modify its hash, if needed
                if (lamports == 0) {
                    switch (config) {
                        // for full snapshots, only include non-zero lamport accounts
                        .FullAccountHash => continue,
                        // zero-lamport accounts for incrementals = hash(pubkey)
                        .IncrementalAccountHash => Blake3.hash(&key.data, &account_hash.data, .{}),
                    }
                } else {
                    // hashes aren't always stored correctly in snapshots
                    if (account_hash.eql(Hash.ZEROES)) {
                        const account, var account_lg =
                            try self.getAccountFromRefWithReadLock(max_slot_ref);
                        defer {
                            account_lg.unlock();
                            switch (account) {
                                .file => |in_file_account| in_file_account.deinit(self.allocator),
                                .unrooted_map => {},
                            }
                        }

                        account_hash = switch (account) {
                            .file => |in_file_account| blk: {
                                var iter = in_file_account.data.iterator();
                                var hash = Hash.ZEROES;
                                sig.core.account.hashAccount(
                                    in_file_account.lamports().*,
                                    &iter,
                                    &in_file_account.owner().data,
                                    in_file_account.executable().*,
                                    in_file_account.rent_epoch().*,
                                    &in_file_account.pubkey().data,
                                    &hash.data,
                                );
                                break :blk hash;
                            },
                            .unrooted_map => |unrooted_account| unrooted_account.hash(Hash, &key),
                        };
                    }
                }

                hashes.appendAssumeCapacity(account_hash);
                local_total_lamports += lamports;
            }

            if (print_progress and progress_timer.read() > DB_LOG_RATE.asNanos()) {
                printTimeEstimate(
                    self.logger,
                    &timer,
                    shards.len,
                    count,
                    "gathering account hashes",
                    "thread0",
                );
                progress_timer.reset();
            }
        }
        total_lamports.* = local_total_lamports;
    }

    /// creates a unique accounts file associated with a slot. uses the
    /// largest_file_id field to ensure its a unique file
    pub fn createAccountFile(self: *AccountsDB, size: usize, slot: Slot) !struct {
        std.fs.File,
        FileId,
    } {
        self.largest_file_id = self.largest_file_id.increment();
        const file_id = self.largest_file_id;

        const file_path_bounded = sig.utils.fmt.boundedFmt(
            "accounts/{d}.{d}",
            .{ slot, file_id.toInt() },
        );
        const file = try self.snapshot_dir.createFile(file_path_bounded.constSlice(), .{
            .read = true,
        });
        errdefer file.close();

        // resize the file
        const file_size = (try file.stat()).size;
        if (file_size < size) {
            try file.seekTo(size - 1);
            _ = try file.write(&[_]u8{1});
            try file.seekTo(0);
        }

        return .{ file, file_id };
    }

    const GetFileFromRefError = GetAccountInFileError ||
        std.mem.Allocator.Error ||
        error{SlotNotFound};

    // NOTE: we need to acquire locks which requires `self: *Self` but we never modify any data
    pub fn getAccountFromRef(
        self: *AccountsDB,
        account_ref: *const AccountRef,
    ) GetFileFromRefError!Account {
        switch (account_ref.location) {
            .File => |ref_info| {
                const account = try self.getAccountInFile(
                    self.allocator,
                    ref_info.file_id,
                    ref_info.offset,
                );
                errdefer account.deinit(self.allocator);

                return account;
            },
            .UnrootedMap => |ref_info| {
                const unrooted_accounts, var unrooted_accounts_lg =
                    self.unrooted_accounts.readWithLock();
                defer unrooted_accounts_lg.unlock();

                const accounts = (unrooted_accounts.get(account_ref.slot) orelse
                    return error.SlotNotFound).items(.account);
                const account = accounts[ref_info.index];

                return try account.cloneOwned(self.allocator);
            },
        }
    }

    pub const AccountInCacheOrFileTag = enum {
        file,
        unrooted_map,
    };
    pub const AccountInCacheOrFile = union(AccountInCacheOrFileTag) {
        file: AccountInFile,
        unrooted_map: Account,
    };
    pub const AccountInCacheOrFileLock = union(AccountInCacheOrFileTag) {
        file: *std.Thread.RwLock,
        unrooted_map: RwMux(SlotPubkeyAccounts).RLockGuard,

        pub fn unlock(lock: *AccountInCacheOrFileLock) void {
            switch (lock.*) {
                .file => |rwlock| rwlock.unlockShared(),
                .unrooted_map => |*lg| lg.unlock(),
            }
        }
    };

    pub const GetAccountFromRefError = GetAccountInFileError || error{SlotNotFound};
    pub fn getAccountFromRefWithReadLock(
        self: *AccountsDB,
        account_ref: *const AccountRef,
    ) GetAccountFromRefError!struct { AccountInCacheOrFile, AccountInCacheOrFileLock } {
        switch (account_ref.location) {
            .File => |ref_info| {
                const account = try self.getAccountInFileAndLock(
                    self.allocator,
                    &self.buffer_pool,
                    ref_info.file_id,
                    ref_info.offset,
                );
                return .{
                    .{ .file = account },
                    .{ .file = &self.file_map_fd_rw },
                };
            },
            .UnrootedMap => |ref_info| {
                const unrooted_accounts, var unrooted_accounts_lg =
                    self.unrooted_accounts.readWithLock();
                errdefer unrooted_accounts_lg.unlock();

                const accounts = (unrooted_accounts.get(account_ref.slot) orelse
                    return error.SlotNotFound).items(.account);
                return .{
                    .{ .unrooted_map = accounts[ref_info.index] },
                    .{ .unrooted_map = unrooted_accounts_lg },
                };
            },
        }
    }

    pub const GetAccountInFileError = error{ FileIdNotFound, InvalidOffset };

    /// Gets an account given an file_id and offset value.
    /// Locks the account file entries, and then unlocks
    /// them, after returning the clone of the account.
    pub fn getAccountInFile(
        self: *AccountsDB,
        account_allocator: std.mem.Allocator,
        file_id: FileId,
        offset: usize,
    ) (GetAccountInFileError || std.mem.Allocator.Error)!Account {
        const account_in_file = try self.getAccountInFileAndLock(
            self.allocator,
            &self.buffer_pool,
            file_id,
            offset,
        );
        defer account_in_file.deinit(account_allocator);
        defer self.file_map_fd_rw.unlockShared();
        return try account_in_file.dupeCachedAccount(account_allocator);
    }

    /// Gets an account given an file_id and offset value.
    /// Locks the account file entries, and returns the account.
    /// Must call `self.file_map_fd_rw.unlockShared()`
    /// when done with the account.
    pub fn getAccountInFileAndLock(
        self: *AccountsDB,
        metadata_allocator: std.mem.Allocator,
        buffer_pool: *BufferPool,
        file_id: FileId,
        offset: usize,
    ) GetAccountInFileError!AccountInFile {
        self.file_map_fd_rw.lockShared();
        errdefer self.file_map_fd_rw.unlockShared();
        return try self.getAccountInFileAssumeLock(
            metadata_allocator,
            buffer_pool,
            file_id,
            offset,
        );
    }

    /// Gets an account given a file_id and an offset value.
    /// Assumes `self.file_map_fd_rw` is at least
    /// locked for reading (shared).
    pub fn getAccountInFileAssumeLock(
        self: *AccountsDB,
        metadata_allocator: std.mem.Allocator,
        buffer_pool: *BufferPool,
        file_id: FileId,
        offset: usize,
    ) GetAccountInFileError!AccountInFile {
        const account_file: AccountFile = blk: {
            const file_map, var file_map_lg = self.file_map.readWithLock();
            defer file_map_lg.unlock();
            break :blk file_map.get(file_id) orelse return error.FileIdNotFound;
        };
        return account_file.readAccount(
            metadata_allocator,
            buffer_pool,
            offset,
        ) catch error.InvalidOffset;
    }

    pub fn getAccountHashAndLamportsFromRef(
        self: *AccountsDB,
        location: AccountRef.AccountLocation,
    ) GetAccountInFileError!struct { Hash, u64 } {
        switch (location) {
            .File => |ref_info| {
                self.file_map_fd_rw.lockShared();
                defer self.file_map_fd_rw.unlockShared();

                const account_file = blk: {
                    const file_map, var file_map_lg = self.file_map.readWithLock();
                    defer file_map_lg.unlock();
                    break :blk file_map.get(ref_info.file_id) orelse return error.FileIdNotFound;
                };

                const result = account_file.getAccountHashAndLamports(
                    self.allocator,
                    &self.buffer_pool,
                    ref_info.offset,
                ) catch return error.InvalidOffset;

                return .{
                    result.hash,
                    result.lamports,
                };
            },
            // we dont use this method for cache
            .UnrootedMap => @panic(
                "getAccountHashAndLamportsFromRef is not implemented on UnrootedMap references",
            ),
        }
    }

    pub const GetAccountError = GetFileFromRefError || error{PubkeyNotInIndex};
    /// gets an account given an associated pubkey. mut ref is required for locks.
    pub fn getAccount(
        self: *AccountsDB,
        pubkey: *const Pubkey,
    ) GetAccountError!Account {
        const head_ref, var lock = self.account_index.pubkey_ref_map.getRead(pubkey) orelse
            return error.PubkeyNotInIndex;
        defer lock.unlock();

        // NOTE: this will always be a safe unwrap since both bounds are null
        const max_ref = slotListMaxWithinBounds(head_ref.ref_ptr, null, null).?;
        const account = try self.getAccountFromRef(max_ref);

        return account;
    }

    /// gets an account given an associated pubkey. mut ref is required for locks.
    /// Will only find rooted accounts, or unrooted accounts from a slot in ancestors.
    pub fn getAccountWithAncestors(
        self: *AccountsDB,
        pubkey: *const Pubkey,
        ancestors: *const sig.core.Ancestors,
    ) GetFileFromRefError!?Account {
        const head_ref, var lock = self.account_index.pubkey_ref_map.getRead(pubkey) orelse
            return null;
        defer lock.unlock();

        const max_ref = greatestInAncestors(
            head_ref.ref_ptr,
            ancestors,
            self.largest_flushed_slot.load(.monotonic),
        ) orelse return null;

        return try self.getAccountFromRef(max_ref);
    }

    pub fn getAccountAndReference(
        self: *AccountsDB,
        pubkey: *const Pubkey,
    ) !struct { Account, AccountRef } {
        const head_ref, var head_ref_lg =
            self.account_index.pubkey_ref_map.getRead(pubkey) orelse return error.PubkeyNotInIndex;
        defer head_ref_lg.unlock();

        // NOTE: this will always be a safe unwrap since both bounds are null
        const max_ref = slotListMaxWithinBounds(head_ref.ref_ptr, null, null).?;
        const account = try self.getAccountFromRef(max_ref);

        return .{ account, max_ref.* };
    }

    pub const GetAccountWithReadLockError = GetAccountFromRefError || error{PubkeyNotInIndex};
    pub fn getAccountWithReadLock(
        self: *AccountsDB,
        pubkey: *const Pubkey,
    ) GetAccountWithReadLockError!struct { AccountInCacheOrFile, AccountInCacheOrFileLock } {
        const head_ref, var head_ref_lg =
            self.account_index.pubkey_ref_map.getRead(pubkey) orelse return error.PubkeyNotInIndex;
        defer head_ref_lg.unlock();

        // NOTE: this will always be a safe unwrap since both bounds are null
        const max_ref = slotListMaxWithinBounds(head_ref.ref_ptr, null, null).?;
        return try self.getAccountFromRefWithReadLock(max_ref);
    }

    pub fn getSlotAndAccountInSlotRangeWithReadLock(
        self: *AccountsDB,
        pubkey: *const Pubkey,
        min_slot: ?Slot,
        max_slot: ?Slot,
    ) GetAccountWithReadLockError!?struct { AccountInCacheOrFile, Slot, AccountInCacheOrFileLock } {
        const head_ref, var lock = self.account_index.pubkey_ref_map.getRead(pubkey) orelse
            return error.PubkeyNotInIndex;
        defer lock.unlock();

        const max_ref = slotListMaxWithinBounds(head_ref.ref_ptr, min_slot, max_slot) orelse
            return null;
        const account, const account_lg = try self.getAccountFromRefWithReadLock(max_ref);
        return .{ account, max_ref.slot, account_lg };
    }

    pub const GetTypeFromAccountError = GetAccountWithReadLockError || error{DeserializationError};
    pub fn getTypeFromAccount(
        self: *AccountsDB,
        allocator: std.mem.Allocator,
        comptime T: type,
        pubkey: *const Pubkey,
    ) GetTypeFromAccountError!T {
        const account, var lock_guard = try self.getAccountWithReadLock(pubkey);
        // NOTE: bincode will copy heap memory so its safe to unlock at the end of the function
        defer {
            switch (account) {
                .file => |file| file.deinit(allocator),
                .unrooted_map => {},
            }
            lock_guard.unlock();
        }

        const file_data: AccountDataHandle = switch (account) {
            .file => |in_file_account| in_file_account.data,
            .unrooted_map => |unrooted_map_account| unrooted_map_account.data,
        };

        var iter = file_data.iterator();
        const t = sig.bincode.read(allocator, T, iter.reader(), .{}) catch {
            return error.DeserializationError;
        };
        return t;
    }

    pub fn getSlotHistory(self: *AccountsDB, allocator: std.mem.Allocator) !sysvar.SlotHistory {
        return try self.getTypeFromAccount(
            allocator,
            sysvar.SlotHistory,
            &sysvar.SlotHistory.ID,
        );
    }

    /// index and validate an account file.
    /// NOTE: should only be called in tests/benchmarks
    pub fn putAccountFile(
        self: *AccountsDB,
        account_file: *AccountFile,
        n_accounts: usize,
    ) !void {
        const shard_counts =
            try self.allocator.alloc(usize, self.account_index.pubkey_ref_map.numberOfShards());
        defer self.allocator.free(shard_counts);
        @memset(shard_counts, 0);

        const reference_buf, const ref_global_index = try self.account_index
            .reference_manager.allocOrExpand(n_accounts);
        var references = std.ArrayListUnmanaged(AccountRef).initBuffer(reference_buf);

        try indexAndValidateAccountFile(
            self.allocator,
            &self.buffer_pool,
            account_file,
            self.account_index.pubkey_ref_map.shard_calculator,
            shard_counts,
            &references,
            // NOTE: this method should only be called in tests/benchmarks so we dont need
            // to support geyser
            null,
        );

        // track the slot's references
        {
            const slot_ref_map, var lock = self.account_index.slot_reference_map.writeWithLock();
            defer lock.unlock();
            try slot_ref_map.putNoClobber(
                account_file.slot,
                .{ .refs = references, .global_index = ref_global_index },
            );
        }

        {
            const file_map, var file_map_lg = self.file_map.writeWithLock();
            defer file_map_lg.unlock();

            try file_map.put(self.allocator, account_file.id, account_file.*);

            var buffer_pool_frame_buf: [BufferPool.MAX_READ_BYTES_ALLOCATED]u8 = undefined;
            var fba = std.heap.FixedBufferAllocator.init(&buffer_pool_frame_buf);
            const frame_allocator = fba.allocator();

            // we update the bank hash stats while locking the file map to avoid
            // reading accounts from the file map and getting inaccurate/stale
            // bank hash stats.
            var account_iter = account_file.iterator(
                frame_allocator,
                &self.buffer_pool,
            );
            while (try account_iter.next()) |account_in_file| {
                defer {
                    account_in_file.deinit(frame_allocator);
                    fba.reset();
                }

                const bhs, var bhs_lg = try self.getOrInitBankHashStats(account_file.slot);
                defer bhs_lg.unlock();
                bhs.update(.{
                    .lamports = account_in_file.lamports().*,
                    .data_len = account_in_file.data.len(),
                    .executable = account_in_file.executable().*,
                });
            }
        }

        // allocate enough memory here
        try self.account_index.pubkey_ref_map.ensureTotalAdditionalCapacity(shard_counts);

        // compute how many account_references for each pubkey
        var accounts_dead_count: u64 = 0;
        for (references.items, 0..) |*ref, ref_count| {
            const was_inserted = try self.account_index.indexRefIfNotDuplicateSlot(
                ref,
                ref_global_index + ref_count,
            );
            if (!was_inserted) {
                accounts_dead_count += 1;
                self.logger.warn().logf(
                    "account was not referenced because its slot was a duplicate: {any}",
                    .{.{
                        .slot = ref.slot,
                        .pubkey = ref.pubkey,
                    }},
                );
            }
        }

        if (accounts_dead_count != 0) {
            const dead_accounts, var dead_accounts_lg = self.dead_accounts_counter.writeWithLock();
            defer dead_accounts_lg.unlock();
            try dead_accounts.putNoClobber(account_file.slot, accounts_dead_count);
        }
    }

    /// writes one account to storage
    /// intended for use from runtime
    pub fn putAccount(
        self: *AccountsDB,
        slot: Slot,
        pubkey: Pubkey,
        account: sig.runtime.AccountSharedData,
    ) !void {
        const duplicated = Account{
            .data = .{
                .owned_allocation = try self.allocator.dupe(u8, account.data),
            },
            .executable = account.executable,
            .lamports = account.lamports,
            .owner = account.owner,
            .rent_epoch = account.rent_epoch,
        };
        var inserted_duplicate: bool = false;
        defer {
            if (!inserted_duplicate) duplicated.deinit(self.allocator);
        }

        if (self.geyser_writer) |geyser_writer| {
<<<<<<< HEAD
            const data_versioned = sig.geyser.core.VersionedAccountPayload{
=======
            try geyser_writer.writePayloadToPipe(.{
>>>>>>> 4c9f63ac
                .AccountPayloadV1 = .{
                    .accounts = &.{duplicated},
                    .pubkeys = &.{pubkey},
                    .slot = slot,
                },
<<<<<<< HEAD
            };
            try geyser_writer.writePayloadToPipe(data_versioned);
=======
            });
>>>>>>> 4c9f63ac
        }

        {
            const bhs, var bhs_lg = try self.getOrInitBankHashStats(slot);
            defer bhs_lg.unlock();
            bhs.update(.{
                .lamports = account.lamports,
                .data_len = account.data.len,
                .executable = account.executable,
            });
        }

        // look for existing account at this slot and overwrite in-place if present.
        search_and_overwrite: {
            const head_ref, var lock = self.account_index.pubkey_ref_map.getRead(&pubkey) orelse
                break :search_and_overwrite;
            defer lock.unlock();

            const min_slot = if (slot == 0) null else slot - 1;
            const ref = slotListMaxWithinBounds(head_ref.ref_ptr, min_slot, slot) orelse
                break :search_and_overwrite;

<<<<<<< HEAD
            if (ref.location != .UnrootedMap) {
                return error.CannotWriteRootedSlot;
            }

            const index = ref.location.UnrootedMap.index;
=======
            const index = switch (ref.location) {
                .UnrootedMap => |location| location.index,
                else => return error.CannotWriteRootedSlot,
            };
>>>>>>> 4c9f63ac

            const unrooted_accounts, var unrooted_lock = self.unrooted_accounts.readWithLock();
            defer unrooted_lock.unlock();

            const slot_list = unrooted_accounts.get(ref.slot) orelse return error.SlotNotFound;
            const slot_accounts: []Account = slot_list.items(.account);

            const old_account = slot_accounts[index];
            slot_accounts[index] = duplicated;
            inserted_duplicate = true;
            old_account.deinit(self.allocator);

            // no need to insert/reindex if we were able to overwrite an existing account
            return;
        }

        {
            const unrooted_accounts, var unrooted_accounts_lg =
                self.unrooted_accounts.writeWithLock();
            defer unrooted_accounts_lg.unlock();

            const entry = try unrooted_accounts.getOrPut(slot);

<<<<<<< HEAD
            if (!entry.found_existing) entry.value_ptr.* = .{};
=======
            if (!entry.found_existing) entry.value_ptr.* = .empty;
>>>>>>> 4c9f63ac
            try entry.value_ptr.append(
                self.allocator,
                .{ .account = duplicated, .pubkey = pubkey },
            );
            inserted_duplicate = true;
        }

        // prealloc the ref map space
        {
            const shard_map_rw = self.account_index.pubkey_ref_map.getShard(&pubkey);
            const shard_map, var shard_map_lg = shard_map_rw.writeWithLock();
            defer shard_map_lg.unlock();

            try shard_map.ensureTotalCapacity(1 + shard_map.count());
        }

        // update index
        try self.expandSlotRefsAndInsert(slot, &.{pubkey});
    }

    fn expandSlotRefsAndInsert(self: *AccountsDB, slot: Slot, pubkeys: []const Pubkey) !void {
        std.debug.assert(pubkeys.len > 0);

        const slot_ref_map, var lock = self.account_index.slot_reference_map.writeWithLock();
        defer lock.unlock();

        const slot_entry = try slot_ref_map.getOrPut(slot);
<<<<<<< HEAD
        if (!slot_entry.found_existing) slot_entry.value_ptr.* = .{
            .refs = .{},
            .global_index = undefined,
        };

        const realloc_needed = slot_entry.value_ptr.refs.unusedCapacitySlice().len < pubkeys.len;
=======

        if (!slot_entry.found_existing) {
            // no entry means realloc always needed, value set in realloc_needed block
            slot_entry.value_ptr.* = .{
                .refs = .empty,
                .global_index = std.math.maxInt(u64), // u64-max == invalid value / replaced soon
            };
        }
        const realloc_needed = slot_entry.value_ptr.refs.unusedCapacitySlice().len < pubkeys.len;
        if (!slot_entry.found_existing) std.debug.assert(realloc_needed);
>>>>>>> 4c9f63ac

        const old_refs = slot_entry.value_ptr.refs.items;
        const new_len = old_refs.len + pubkeys.len;

        if (realloc_needed) {
            // not enough space, need to realloc

            // round up the size a little, so we don't realloc every time
            const new_capacity = std.math.ceilPowerOfTwo(usize, new_len) catch new_len;

            const reference_buf, const global_ref_index = try self.account_index
                .reference_manager.allocOrExpand(new_capacity);

            slot_entry.value_ptr.global_index = global_ref_index;

            @memset(reference_buf, .DEFAULT);
            for (0.., reference_buf[0..new_len]) |i, *ref| {
                if (i < old_refs.len) {
                    ref.* = old_refs[i];

                    // go back to prev & rewrite its next to make it valid again (we're moving these accountrefs)
                    if (ref.prev_ptr) |prev| {
                        prev.next_ptr = ref;
                        prev.next_index = global_ref_index + i;
                    }
                } else {
                    // new ref
                    ref.* = AccountRef{
                        .pubkey = pubkeys[i - old_refs.len],
                        .slot = slot,
                        .location = .{ .UnrootedMap = .{ .index = i } },
                    };
                }
            }

            // fix up any copied references' heads
            {
                for (0.., reference_buf[0..old_refs.len]) |i, *ref| {
                    const shard_map: *ShardedPubkeyRefMap.PubkeyRefMap, var shard_map_lg =
                        self.account_index.pubkey_ref_map.getShard(&ref.pubkey).writeWithLock();
                    defer shard_map_lg.unlock();

                    // if we just moved an accountref which is the head, fix up the head
                    if (shard_map.getPtr(ref.pubkey)) |head| {
                        if (head.ref_ptr.slot == ref.slot and
                            head.ref_ptr.pubkey.equals(&ref.pubkey))
                        {
                            head.ref_index = global_ref_index + i;
                            head.ref_ptr = ref;
                        }
                    }

                    const head = shard_map.getPtr(ref.pubkey) orelse continue;
                    if (head.ref_ptr.slot == ref.slot and head.ref_ptr.pubkey.equals(&ref.pubkey)) {
                        head.ref_index = global_ref_index + i;
                        head.ref_ptr = ref;
                    }
                }
            }

            // insert + check if inserted
            for (0.., reference_buf[0..new_len]) |i, *ref| {
                if (i < old_refs.len) continue;

<<<<<<< HEAD
                const was_inserted = self.account_index.indexRefIfNotDuplicateSlotAssumeCapacity(
=======
                const was_inserted = try self.account_index.indexRefIfNotDuplicateSlot(
>>>>>>> 4c9f63ac
                    ref,
                    global_ref_index + i,
                );
                if (!was_inserted) {
                    self.logger.warn().logf(
                        "account was not referenced because its slot was a duplicate: {any}",
                        .{.{ .slot = ref.slot, .pubkey = ref.pubkey }},
                    );
                    // TODO: Make this error actually impossible to reach.
                    // Hitting this error means the account was added to
                    // accountsdb but not indexed, which is a big problem and
                    // will likely break consensus immediately. Ideally this
                    // would be unreachable, but technically a race is possible
                    // if multiple threads call putAccount for the same pubkey
                    // in the same slot. Replay won't do this, but we still want
                    // accountsdb to be safe without relying on that assumption.
                    // This may require significant changes to how accountsdb's
                    // internal data structures are locked.
                    return error.InsertIndexFailed;
                }

                std.debug.assert(self.account_index.exists(&pubkeys[i - old_refs.len], slot));
            }

            // free old ref
            if (slot_entry.found_existing) {
                self.account_index.reference_manager.free(slot_entry.value_ptr.refs.items.ptr);
            }
            slot_entry.value_ptr.* = .{
                .global_index = global_ref_index,
                .refs = .{
                    .capacity = new_capacity,
                    .items = reference_buf[0..new_len],
                },
            };
        } else {
            // no realloc necessary

<<<<<<< HEAD
=======
            // guard against invalid slot entry
            std.debug.assert(slot_entry.value_ptr.global_index != std.math.maxInt(u64));

>>>>>>> 4c9f63ac
            slot_entry.value_ptr.refs.items.len = new_len;

            for (0.., slot_entry.value_ptr.refs.items) |i, *ref| {
                if (i < old_refs.len) continue;
                // new ref
                ref.* = AccountRef{
                    .pubkey = pubkeys[i - old_refs.len],
                    .slot = slot,
                    .location = .{ .UnrootedMap = .{ .index = i } },
                };
            }

            // insert + check if inserted
            for (0.., slot_entry.value_ptr.refs.items) |i, *ref| {
                if (i < old_refs.len) continue;

<<<<<<< HEAD
                const was_inserted = self.account_index.indexRefIfNotDuplicateSlotAssumeCapacity(
=======
                const was_inserted = try self.account_index.indexRefIfNotDuplicateSlot(
>>>>>>> 4c9f63ac
                    ref,
                    slot_entry.value_ptr.global_index + i,
                );
                if (!was_inserted) {
                    self.logger.warn().logf(
                        "account was not referenced because its slot was a duplicate: {any}",
                        .{.{ .slot = ref.slot, .pubkey = ref.pubkey }},
                    );
                    // TODO: ideally this should be unreachable. see comment
                    // above for more context about this error.
                    return error.InsertIndexFailed;
                }

                std.debug.assert(self.account_index.exists(&pubkeys[i - old_refs.len], slot));
            }
        }
    }

    /// writes a batch of accounts to storage and updates the index
    /// NOTE: only currently used in benchmarks and tests
    pub fn putAccountSlice(
        self: *AccountsDB,
        accounts: []const Account,
        pubkeys: []const Pubkey,
        slot: Slot,
    ) !void {
        std.debug.assert(accounts.len == pubkeys.len);
        if (accounts.len == 0) return;

        if (self.geyser_writer) |geyser_writer| {
            const data_versioned = sig.geyser.core.VersionedAccountPayload{
                .AccountPayloadV1 = .{
                    .accounts = accounts,
                    .pubkeys = pubkeys,
                    .slot = slot,
                },
            };
            try geyser_writer.writePayloadToPipe(data_versioned);
        }

        {
            const accounts_duped = try self.allocator.alloc(Account, accounts.len);
            defer self.allocator.free(accounts_duped);

            for (accounts_duped, accounts, 0..) |*account, original, i| {
                errdefer for (accounts_duped[0..i]) |prev| prev.deinit(self.allocator);
                account.* = try original.cloneOwned(self.allocator);

                const bhs, var bhs_lg = try self.getOrInitBankHashStats(slot);
                defer bhs_lg.unlock();
                bhs.update(.{
                    .lamports = account.lamports,
                    .data_len = account.data.len(),
                    .executable = account.executable,
                });
            }

            const unrooted_accounts, var unrooted_accounts_lg =
                self.unrooted_accounts.writeWithLock();
            defer unrooted_accounts_lg.unlock();

            const entry = try unrooted_accounts.getOrPut(slot);
<<<<<<< HEAD
            if (!entry.found_existing) entry.value_ptr.* = .{};
=======
            if (!entry.found_existing) entry.value_ptr.* = .empty;
>>>>>>> 4c9f63ac
            try entry.value_ptr.ensureUnusedCapacity(self.allocator, pubkeys.len);
            for (pubkeys, accounts_duped) |pubkey, account| {
                entry.value_ptr.appendAssumeCapacity(.{ .account = account, .pubkey = pubkey });
            }
        }

        // prealloc the ref map space
        const shard_counts =
            try self.allocator.alloc(usize, self.account_index.pubkey_ref_map.numberOfShards());
        defer self.allocator.free(shard_counts);
        @memset(shard_counts, 0);

        const index_shard_calc = self.account_index.pubkey_ref_map.shard_calculator;
        for (pubkeys) |*pubkey| {
            shard_counts[index_shard_calc.index(pubkey)] += 1;
        }
        try self.account_index.pubkey_ref_map.ensureTotalAdditionalCapacity(shard_counts);

        try self.expandSlotRefsAndInsert(slot, pubkeys);
    }

    /// Returns a pointer to the bank hash stats for the given slot, and a lock guard on the
    /// bank hash stats map, which should be unlocked after mutating the bank hash stats.
    fn getOrInitBankHashStats(
        self: *AccountsDB,
        slot: Slot,
    ) !struct { *BankHashStats, RwMux(BankHashStatsMap).WLockGuard } {
        const zone = tracy.initZone(@src(), .{ .name = "accountsdb getOrInitBankHashStats" });
        defer zone.deinit();

        const bank_hash_stats, var bank_hash_stats_lg = self.bank_hash_stats.writeWithLock();
        errdefer bank_hash_stats_lg.unlock();

        const gop = try bank_hash_stats.getOrPut(self.allocator, slot);
        if (!gop.found_existing) gop.value_ptr.* = BankHashStats.zero_init;
        return .{ gop.value_ptr, bank_hash_stats_lg };
    }

    /// first searches for the highest slot in ancestors. if none are found,
    /// then searches for the highest rooted slot that has been flushed.
    ///
    /// we need to filter by flushed slots here because if you just filter by
    /// rooted, you might catch some accounts from another branch before
    /// flushing should remove items from the cache.
    fn greatestInAncestors(
        ref_ptr: *AccountRef,
        ancestors: *const sig.core.Ancestors,
        largest_flushed_slot: Slot,
    ) ?*AccountRef {
        var biggest: ?*AccountRef = null;

        var curr: ?*AccountRef = ref_ptr;
        while (curr) |ref| : (curr = ref.next_ptr) {
            if (ancestors.containsSlot(ref.slot)) {
                const new_biggest = if (biggest) |big| ref.slot > big.slot else true;
                if (new_biggest) biggest = ref;
            }
        }

        if (biggest == null) {
            curr = ref_ptr;
            while (curr) |ref| : (curr = ref.next_ptr) {
                if (ref.slot < largest_flushed_slot) {
                    const new_biggest = if (biggest) |big| ref.slot > big.slot else true;
                    if (new_biggest) biggest = ref;
                }
            }
        }

        return biggest;
    }

    inline fn slotListMaxWithinBounds(
        ref_ptr: *AccountRef,
        min_slot: ?Slot,
        max_slot: ?Slot,
    ) ?*AccountRef {
        var biggest: ?*AccountRef = null;
        if (slotInRange(ref_ptr.slot, min_slot, max_slot)) {
            biggest = ref_ptr;
        }

        var curr = ref_ptr;
        while (curr.next_ptr) |ref| {
            if (slotInRange(ref.slot, min_slot, max_slot) and
                (biggest == null or ref.slot > biggest.?.slot) //
            ) biggest = ref;
            curr = ref;
        }
        return biggest;
    }

    pub const OldSnapshotAction = enum {
        /// Ignore the previous snapshot.
        ignore_old,
        /// Delete the previous snapshot.
        delete_old,
    };

    pub const SnapshotGenerationInfo = struct {
        full: Full,
        inc: ?Incremental,

        pub const Full = struct {
            /// The full slot.
            slot: Slot,
            /// The full accounts hash.
            hash: Hash,
            /// The total lamports at the full slot.
            capitalization: u64,
        };

        pub const Incremental = struct {
            /// The incremental slot relative to the base slot (.full.slot).
            slot: Slot,
            /// The incremental accounts delta hash, including zero-lamport accounts.
            hash: Hash,
            /// The capitalization from the base slot to the incremental slot.
            capitalization: u64,
        };
    };

    pub const FullSnapshotGenParams = struct {
        /// The slot to generate a snapshot for.
        /// Must be a flushed slot (`<= self.largest_flushed_slot.load(...)`).
        /// Must be greater than the most recently generated full snapshot.
        /// Must exist explicitly in the database.
        target_slot: Slot,
        /// Mutated (without re-allocation) to be valid for the target slot.
        bank_fields: *BankFields,
        lamports_per_signature: u64,
        old_snapshot_action: OldSnapshotAction,

        /// For tests against older snapshots. Should just be 0 during normal operation.
        deprecated_stored_meta_write_version: u64 = 0,
    };

    pub const GenerateFullSnapshotResult = struct {
        hash: Hash,
        capitalization: u64,
    };

    pub fn generateFullSnapshot(
        self: *AccountsDB,
        params: FullSnapshotGenParams,
    ) !GenerateFullSnapshotResult {
        const zstd_compressor = try zstd.Compressor.init(.{});
        defer zstd_compressor.deinit();

        var zstd_sfba_state = std.heap.stackFallback(4096 * 4, self.allocator);
        const zstd_sfba = zstd_sfba_state.get();
        const zstd_buffer = try zstd_sfba.alloc(u8, zstd.Compressor.recommOutSize());
        defer zstd_sfba.free(zstd_buffer);

        return self.generateFullSnapshotWithCompressor(zstd_compressor, zstd_buffer, params);
    }

    pub fn generateFullSnapshotWithCompressor(
        self: *AccountsDB,
        zstd_compressor: zstd.Compressor,
        zstd_buffer: []u8,
        params: FullSnapshotGenParams,
    ) !GenerateFullSnapshotResult {
        // NOTE: we hold the lock for the rest of the duration of the procedure to ensure
        // flush and clean do not create files while generating a snapshot.
        self.file_map_fd_rw.lockShared();
        defer self.file_map_fd_rw.unlockShared();

        const file_map, var file_map_lg = self.file_map.readWithLock();
        defer file_map_lg.unlock();

        // lock this now such that, if under any circumstance this method was invoked twice in parallel
        // on separate threads, there wouldn't be any overlapping work being done.
        const maybe_latest_snapshot_info: *?SnapshotGenerationInfo, //
        var latest_snapshot_info_lg //
        = self.latest_snapshot_gen_info.writeWithLock();
        defer latest_snapshot_info_lg.unlock();

        std.debug.assert(zstd_buffer.len != 0);
        std.debug.assert(params.target_slot <= self.largest_flushed_slot.load(.monotonic));

        const full_hash, const full_capitalization = compute: {
            check_first: {
                const maybe_first_snapshot_info, var first_snapshot_info_lg =
                    self.first_snapshot_load_info.readWithLock();
                defer first_snapshot_info_lg.unlock();

                const first = maybe_first_snapshot_info.* orelse break :check_first;
                if (first.full.slot != params.target_slot) break :check_first;

                break :compute .{ first.full.hash, first.full.capitalization };
            }

            break :compute try self.computeAccountHashesAndLamports(.{
                .FullAccountHash = .{
                    .max_slot = params.target_slot,
                },
            });
        };

        // TODO: this is a temporary value
        const delta_hash = Hash.ZEROES;

        const archive_file = blk: {
            const archive_info: FullSnapshotFileInfo = .{
                .slot = params.target_slot,
                .hash = full_hash,
            };
            const archive_file_name_bounded = archive_info.snapshotArchiveName();
            const archive_file_name = archive_file_name_bounded.constSlice();
            self.logger.info().logf("Generating full snapshot '{s}' (full path: {1s}/{0s}).", .{
                archive_file_name, sig.utils.fmt.tryRealPath(self.snapshot_dir, "."),
            });
            break :blk try self.snapshot_dir.createFile(archive_file_name, .{ .read = true });
        };
        defer archive_file.close();

        const SerializableFileMap = AccountsDbFields.FileMap;

        var serializable_file_map: SerializableFileMap = .{};
        defer serializable_file_map.deinit(self.allocator);
        var bank_hash_stats = BankHashStats.zero_init;

        // collect account files into serializable_file_map and compute bank_hash_stats
        try serializable_file_map.ensureTotalCapacity(self.allocator, file_map.count());
        for (file_map.values()) |account_file| {
            if (account_file.slot > params.target_slot) continue;

            const bank_hash_stats_map, var bank_hash_stats_map_lg =
                self.bank_hash_stats.readWithLock();
            defer bank_hash_stats_map_lg.unlock();

            if (bank_hash_stats_map.get(account_file.slot)) |other_stats| {
                bank_hash_stats.accumulate(other_stats);
            }

            serializable_file_map.putAssumeCapacityNoClobber(account_file.slot, .{
                .id = account_file.id,
                .length = account_file.length,
            });
        }

        params.bank_fields.slot = params.target_slot; // !
        params.bank_fields.capitalization = full_capitalization; // !

        const manifest: SnapshotManifest = .{
            .bank_fields = params.bank_fields.*,
            .accounts_db_fields = .{
                .file_map = serializable_file_map,
                .stored_meta_write_version = params.deprecated_stored_meta_write_version,
                .slot = params.target_slot,
                .bank_hash_info = .{
                    .accounts_delta_hash = delta_hash,
                    .accounts_hash = full_hash,
                    .stats = bank_hash_stats,
                },
                .rooted_slots = &.{},
                .rooted_slot_hashes = &.{},
            },
            .bank_extra = .{
                .lamports_per_signature = params.lamports_per_signature,
                // default to null for full snapshot,
                .snapshot_persistence = null,
                .epoch_accounts_hash = null,
                .versioned_epoch_stakes = .{},
                .accounts_lt_hash = null,
            },
        };

        // main snapshot writing logic
        // writer() data flow: tar -> zstd -> archive_file
        const zstd_write_ctx = zstd.writerCtx(archive_file.writer(), &zstd_compressor, zstd_buffer);
        try writeSnapshotTarWithFields(
            zstd_write_ctx.writer(),
            sig.version.CURRENT_CLIENT_VERSION,
            StatusCache.EMPTY,
            &manifest,
            file_map,
        );
        try zstd_write_ctx.finish();

        if (self.gossip_view) |gossip_view| { // advertise new snapshot via gossip
            const push_msg_queue, var push_msg_queue_lg =
                gossip_view.push_msg_queue.writeWithLock();
            defer push_msg_queue_lg.unlock();

            try push_msg_queue.queue.append(.{
                .SnapshotHashes = .{
                    .from = gossip_view.my_pubkey,
                    .full = .{ .slot = params.target_slot, .hash = full_hash },
                    .incremental = sig.gossip.data.SnapshotHashes.IncrementalSnapshotsList.EMPTY,
                    .wallclock = 0, // the wallclock will be set when it's processed in the queue
                },
            });
        }

        // update tracking for new snapshot

        if (maybe_latest_snapshot_info.*) |old_snapshot_info| {
            std.debug.assert(old_snapshot_info.full.slot <= params.target_slot);

            switch (params.old_snapshot_action) {
                .ignore_old => {},
                .delete_old => {
                    const full = old_snapshot_info.full;
                    try self.deleteOldSnapshotFile(.full, .{
                        .slot = full.slot,
                        .hash = full.hash,
                    });
                    if (old_snapshot_info.inc) |inc| {
                        try self.deleteOldSnapshotFile(.incremental, .{
                            .base_slot = old_snapshot_info.full.slot,
                            .slot = inc.slot,
                            .hash = inc.hash,
                        });
                    }
                },
            }
        }

        maybe_latest_snapshot_info.* = .{
            .full = .{
                .slot = params.target_slot,
                .hash = full_hash,
                .capitalization = full_capitalization,
            },
            .inc = null,
        };

        return .{
            .hash = full_hash,
            .capitalization = full_capitalization,
        };
    }

    pub const IncSnapshotGenParams = struct {
        /// The slot to generate a snapshot for.
        /// Must be a flushed slot (`<= self.largest_flushed_slot.load(...)`).
        /// Must be greater than the most recently generated full snapshot.
        /// Must exist explicitly in the database.
        target_slot: Slot,
        /// Mutated (without re-allocation) to be valid for the target slot.
        bank_fields: *BankFields,
        lamports_per_signature: u64,
        old_snapshot_action: OldSnapshotAction,

        /// For tests against older snapshots. Should just be 0 during normal operation.
        deprecated_stored_meta_write_version: u64 = 0,
    };

    pub const GenerateIncSnapshotResult = BankIncrementalSnapshotPersistence;

    pub fn generateIncrementalSnapshot(
        self: *AccountsDB,
        params: IncSnapshotGenParams,
    ) !GenerateIncSnapshotResult {
        const zstd_compressor = try zstd.Compressor.init(.{});
        defer zstd_compressor.deinit();

        var zstd_sfba_state = std.heap.stackFallback(4096 * 4, self.allocator);
        const zstd_sfba = zstd_sfba_state.get();
        const zstd_buffer = try zstd_sfba.alloc(u8, zstd.Compressor.recommOutSize());
        defer zstd_sfba.free(zstd_buffer);

        return self.generateIncrementalSnapshotWithCompressor(zstd_compressor, zstd_buffer, params);
    }

    pub fn generateIncrementalSnapshotWithCompressor(
        self: *AccountsDB,
        zstd_compressor: zstd.Compressor,
        zstd_buffer: []u8,
        params: IncSnapshotGenParams,
    ) !GenerateIncSnapshotResult {
        // NOTE: we hold the lock for the rest of the duration of the procedure to ensure
        // flush and clean do not create files while generating a snapshot.
        self.file_map_fd_rw.lockShared();
        defer self.file_map_fd_rw.unlockShared();

        const file_map, var file_map_lg = self.file_map.readWithLock();
        defer file_map_lg.unlock();

        // we need to hold a lock on the full & incremental snapshot for the duration of the function
        // to ensure we could never race if this method was invoked in parallel on different threads.
        const latest_snapshot_info: *SnapshotGenerationInfo, //
        var latest_snapshot_info_lg //
        = blk: {
            const maybe_latest_snapshot_info, var latest_snapshot_info_lg =
                self.latest_snapshot_gen_info.writeWithLock();
            errdefer latest_snapshot_info_lg.unlock();
            const latest_snapshot_info: *SnapshotGenerationInfo =
                &(maybe_latest_snapshot_info.* orelse return error.NoFullSnapshotExists);
            break :blk .{ latest_snapshot_info, latest_snapshot_info_lg };
        };
        defer latest_snapshot_info_lg.unlock();

        const full_snapshot_info: SnapshotGenerationInfo.Full = latest_snapshot_info.full;

        const incremental_hash, //
        const incremental_capitalization //
        = compute: {
            check_first: {
                const maybe_first_snapshot_info, var first_snapshot_info_lg =
                    self.first_snapshot_load_info.readWithLock();
                defer first_snapshot_info_lg.unlock();

                const first = maybe_first_snapshot_info.* orelse break :check_first;
                const first_inc = first.inc orelse break :check_first;
                if (first.full.slot != full_snapshot_info.slot) break :check_first;
                if (first_inc.slot != params.target_slot) break :check_first;

                break :compute .{ first_inc.hash, first_inc.capitalization };
            }

            break :compute try self.computeAccountHashesAndLamports(.{
                .IncrementalAccountHash = .{
                    .min_slot = full_snapshot_info.slot,
                    .max_slot = params.target_slot,
                },
            });
        };

        // TODO: compute the correct value during account writes
        const delta_hash = Hash.ZEROES;

        const archive_file = blk: {
            const archive_info: IncrementalSnapshotFileInfo = .{
                .base_slot = full_snapshot_info.slot,
                .slot = params.target_slot,
                .hash = incremental_hash,
            };
            const archive_file_name_bounded = archive_info.snapshotArchiveName();
            const archive_file_name = archive_file_name_bounded.constSlice();
            self.logger.info().logf(
                "Generating incremental snapshot '{0s}' (full path: {1s}/{0s}).",
                .{
                    archive_file_name,
                    sig.utils.fmt.tryRealPath(self.snapshot_dir, "."),
                },
            );
            break :blk try self.snapshot_dir.createFile(archive_file_name, .{ .read = true });
        };
        defer archive_file.close();

        const SerializableFileMap = AccountsDbFields.FileMap;

        var serializable_file_map: SerializableFileMap, //
        const bank_hash_stats: BankHashStats //
        = blk: {
            var serializable_file_map: SerializableFileMap = .{};
            errdefer serializable_file_map.deinit(self.allocator);
            try serializable_file_map.ensureTotalCapacity(self.allocator, file_map.count());

            var bank_hash_stats = BankHashStats.zero_init;
            for (file_map.values()) |account_file| {
                if (account_file.slot <= full_snapshot_info.slot) continue;
                if (account_file.slot > params.target_slot) continue;

                const bank_hash_stats_map, var bank_hash_stats_map_lg =
                    self.bank_hash_stats.readWithLock();
                defer bank_hash_stats_map_lg.unlock();

                if (bank_hash_stats_map.get(account_file.slot)) |other_stats| {
                    bank_hash_stats.accumulate(other_stats);
                }

                serializable_file_map.putAssumeCapacityNoClobber(account_file.slot, .{
                    .id = account_file.id,
                    .length = account_file.length,
                });
            }

            break :blk .{ serializable_file_map, bank_hash_stats };
        };
        defer serializable_file_map.deinit(self.allocator);

        const snap_persistence: BankIncrementalSnapshotPersistence = .{
            .full_slot = full_snapshot_info.slot,
            .full_hash = full_snapshot_info.hash,
            .full_capitalization = full_snapshot_info.capitalization,
            .incremental_hash = incremental_hash,
            .incremental_capitalization = incremental_capitalization,
        };

        params.bank_fields.slot = params.target_slot; // !

        const manifest: SnapshotManifest = .{
            .bank_fields = params.bank_fields.*,
            .accounts_db_fields = .{
                .file_map = serializable_file_map,
                .stored_meta_write_version = params.deprecated_stored_meta_write_version,
                .slot = params.target_slot,
                .bank_hash_info = .{
                    .accounts_delta_hash = delta_hash,
                    .accounts_hash = Hash.ZEROES,
                    .stats = bank_hash_stats,
                },
                .rooted_slots = &.{},
                .rooted_slot_hashes = &.{},
            },
            .bank_extra = .{
                .lamports_per_signature = params.lamports_per_signature,
                .snapshot_persistence = snap_persistence,
                // TODO: the other fields default to empty/null, but this may not always be correct.
                .epoch_accounts_hash = null,
                .versioned_epoch_stakes = .{},
                .accounts_lt_hash = null,
            },
        };

        // main snapshot writing logic
        // writer() data flow: tar -> zstd -> archive_file
        const zstd_write_ctx = zstd.writerCtx(archive_file.writer(), &zstd_compressor, zstd_buffer);
        try writeSnapshotTarWithFields(
            zstd_write_ctx.writer(),
            sig.version.CURRENT_CLIENT_VERSION,
            StatusCache.EMPTY,
            &manifest,
            file_map,
        );
        try zstd_write_ctx.finish();

        if (self.gossip_view) |gossip_view| { // advertise new snapshot via gossip
            const push_msg_queue, var push_msg_queue_lg =
                gossip_view.push_msg_queue.writeWithLock();
            defer push_msg_queue_lg.unlock();

            const IncrementalSnapshotsList =
                sig.gossip.data.SnapshotHashes.IncrementalSnapshotsList;
            const incremental = IncrementalSnapshotsList.initSingle(.{
                .slot = params.target_slot,
                .hash = incremental_hash,
            });
            try push_msg_queue.queue.append(.{
                .SnapshotHashes = .{
                    .from = gossip_view.my_pubkey,
                    .full = .{ .slot = full_snapshot_info.slot, .hash = full_snapshot_info.hash },
                    .incremental = incremental,
                    .wallclock = 0, // the wallclock will be set when it's processed in the queue
                },
            });
        }

        // update tracking for new snapshot

        if (latest_snapshot_info.inc) |old_inc_snapshot_info| {
            std.debug.assert(old_inc_snapshot_info.slot <= params.target_slot);

            switch (params.old_snapshot_action) {
                .ignore_old => {},
                .delete_old => try self.deleteOldSnapshotFile(.incremental, .{
                    .base_slot = full_snapshot_info.slot,
                    .slot = old_inc_snapshot_info.slot,
                    .hash = old_inc_snapshot_info.hash,
                }),
            }
        }

        latest_snapshot_info.inc = .{
            .slot = params.target_slot,
            .hash = incremental_hash,
            .capitalization = incremental_capitalization,
        };

        return snap_persistence;
    }

    /// If this is being called using the `latest_snapshot_info`, it is assumed the caller
    /// has a write lock in order to do so.
    fn deleteOldSnapshotFile(
        self: *AccountsDB,
        comptime kind: enum { full, incremental },
        snapshot_name_info: switch (kind) {
            .full => sig.accounts_db.snapshots.FullSnapshotFileInfo,
            .incremental => sig.accounts_db.snapshots.IncrementalSnapshotFileInfo,
        },
    ) std.fs.Dir.DeleteFileError!void {
        const file_name_bounded = snapshot_name_info.snapshotArchiveName();
        const file_name = file_name_bounded.constSlice();
        self.logger.info().logf(
            "deleting old {s} snapshot archive: {s}",
            .{ @tagName(kind), file_name },
        );
        try self.snapshot_dir.deleteFile(file_name);
    }

    /// inclusive bound
    inline fn slotSatisfiesMax(slot: Slot, max_slot: ?Slot) bool {
        if (max_slot) |max| return slot <= max;
        return true;
    }

    /// exclusive bound
    inline fn slotSatisfiesMin(slot: Slot, min_slot: ?Slot) bool {
        if (min_slot) |min| return slot > min;
        return true;
    }

    /// Checks if slot is in range (min, max]
    ///
    /// This is exclusive of the min and inclusive of the max
    inline fn slotInRange(slot: Slot, min_slot: ?Slot, max_slot: ?Slot) bool {
        return slotSatisfiesMax(slot, max_slot) and slotSatisfiesMin(slot, min_slot);
    }
};

pub const AccountsDBMetrics = struct {
    number_files_flushed: *Counter,
    number_files_cleaned: *Counter,
    number_files_shrunk: *Counter,
    number_files_deleted: *Counter,

    time_flush: *Histogram,
    time_clean: *Histogram,
    time_shrink: *Histogram,
    time_purge: *Histogram,

    flush_account_file_size: *Histogram,
    flush_accounts_written: *Counter,

    clean_references_deleted: *Gauge(u64),
    clean_files_queued_deletion: *Gauge(u64),
    clean_files_queued_shrink: *Gauge(u64),
    clean_slot_old_state: *Gauge(u64),
    clean_slot_zero_lamports: *Gauge(u64),

    shrink_file_shrunk_by: *Histogram,
    shrink_alive_accounts: *Histogram,
    shrink_dead_accounts: *Histogram,

    const Self = @This();

    pub fn init() GetMetricError!Self {
        return globalRegistry().initStruct(Self);
    }

    pub fn histogramBucketsForField(comptime field_name: []const u8) []const f64 {
        const HistogramKind = enum {
            flush_account_file_size,
            shrink_file_shrunk_by,
            shrink_alive_accounts,
            shrink_dead_accounts,
            time_flush,
            time_clean,
            time_shrink,
            time_purge,
        };

        const account_size_buckets = &.{
            // 10 bytes -> 10MB (solana max account size)
            10, 100, 1_000, 10_000, 100_000, 1_000_000, 10_000_000,
        };
        const account_count_buckets = &.{ 1, 5, 10, 50, 100, 500, 1_000, 10_000 };
        const nanosecond_buckets = &.{
            // 0.01ms -> 10ms
            1_000,      10_000,      100_000,     1_000_000,   10_000_000,
            // 50ms -> 1000ms
            50_000_000, 100_000_000, 200_000_000, 400_000_000, 1_000_000_000,
        };

        return switch (@field(HistogramKind, field_name)) {
            .flush_account_file_size, .shrink_file_shrunk_by => account_size_buckets,
            .shrink_alive_accounts, .shrink_dead_accounts => account_count_buckets,
            .time_flush, .time_clean, .time_shrink, .time_purge => nanosecond_buckets,
        };
    }
};

/// this is used when loading from a snapshot. it uses a fixed buffer allocator
/// to allocate memory which is used to clone account data slices of account files.
/// the memory is serialized into bincode and sent through the pipe.
/// after this, the memory is freed and re-used for the next account file/slot's data.
pub const GeyserTmpStorage = struct {
    accounts: ArrayList(Account),
    pubkeys: ArrayList(Pubkey),

    const Self = @This();

    pub const Error = error{
        OutOfGeyserFBAMemory,
        OutOfGeyserArrayMemory,
        OutOfMemory, // feels odd adding this, but unfamiliar with geyser - sebastian
    };

    pub fn init(allocator: std.mem.Allocator, n_accounts_estimate: usize) !Self {
        return .{
            .accounts = try ArrayList(Account).initCapacity(allocator, n_accounts_estimate),
            .pubkeys = try ArrayList(Pubkey).initCapacity(allocator, n_accounts_estimate),
        };
    }

    pub fn deinit(
        self: *Self,
        allocator: std.mem.Allocator,
    ) void {
        for (self.accounts.items) |account| account.deinit(allocator);
        self.accounts.deinit();
        self.pubkeys.deinit();
    }

    pub fn reset(
        self: *Self,
        allocator: std.mem.Allocator,
    ) void {
        for (self.accounts.items) |account| account.deinit(allocator);
        self.accounts.clearRetainingCapacity();
        self.pubkeys.clearRetainingCapacity();
    }

    pub fn cloneAndTrack(
        self: *Self,
        allocator: std.mem.Allocator,
        account_in_file: AccountInFile,
    ) Error!void {
        const account = try account_in_file.dupeCachedAccount(allocator);
        errdefer account.deinit(allocator);
        self.accounts.append(account) catch return Error.OutOfGeyserArrayMemory;
        errdefer _ = self.accounts.pop();
        self.pubkeys.append(account_in_file.pubkey().*) catch return Error.OutOfGeyserArrayMemory;
    }
};

pub const ValidateAccountFileError = error{
    ShardCountMismatch,
    InvalidAccountFileLength,
    OutOfMemory,
    OutOfReferenceMemory,
} || AccountInFile.ValidateError || GeyserTmpStorage.Error || BufferPool.ReadError;

pub fn indexAndValidateAccountFile(
    allocator: std.mem.Allocator,
    buffer_pool: *BufferPool,
    accounts_file: *AccountFile,
    shard_calculator: PubkeyShardCalculator,
    shard_counts: ?[]usize,
    account_refs: *ArrayListUnmanaged(AccountRef),
    geyser_storage: ?*GeyserTmpStorage,
) ValidateAccountFileError!void {
    const zone = tracy.initZone(@src(), .{
        .name = "accountsdb AccountIndex.indexAndValidateAccountFile",
    });
    defer zone.deinit();

    var offset: usize = 0;
    var number_of_accounts: usize = 0;

    if (shard_counts) |s_c| {
        if (s_c.len != shard_calculator.n_shards) {
            return error.ShardCountMismatch;
        }
    }

    var buffer_pool_frame_buf: [BufferPool.MAX_READ_BYTES_ALLOCATED]u8 = undefined;
    var fba = std.heap.FixedBufferAllocator.init(&buffer_pool_frame_buf);
    const frame_allocator = fba.allocator();

    while (true) {
        const account = accounts_file.readAccount(
            frame_allocator,
            buffer_pool,
            offset,
        ) catch |err| switch (err) {
            error.EOF => break,
            else => |e| return e,
        };

        defer {
            account.deinit(frame_allocator);
            fba.reset();
        }

        try account.validate();

        if (geyser_storage) |storage| {
            try storage.cloneAndTrack(allocator, account);
        }

        if (account_refs.capacity == account_refs.items.len) {
            return error.OutOfReferenceMemory;
        }
        account_refs.appendAssumeCapacity(.{
            .pubkey = account.store_info.pubkey,
            .slot = accounts_file.slot,
            .location = .{
                .File = .{
                    .file_id = accounts_file.id,
                    .offset = offset,
                },
            },
        });

        if (shard_counts) |s_c| {
            const pubkey = &account.store_info.pubkey;
            s_c[shard_calculator.index(pubkey)] += 1;
        }

        offset = offset + account.len;
        number_of_accounts += 1;
    }

    const aligned_length = std.mem.alignForward(usize, accounts_file.length, @sizeOf(u64));
    if (offset != aligned_length) {
        return error.InvalidAccountFileLength;
    }

    accounts_file.number_of_accounts = number_of_accounts;
}

pub fn getAccountPerFileEstimateFromCluster(
    cluster: sig.core.Cluster,
) error{NotImplementedYet}!u64 {
    return switch (cluster) {
        .testnet => 500,
        else => error.NotImplementedYet,
    };
}

/// All entries in `manifest.accounts_db_fields.file_map` must correspond to an entry in `file_map`,
/// with the association defined by the file id (a field of the value of the former, the key of the latter).
pub fn writeSnapshotTarWithFields(
    archive_writer: anytype,
    version: sig.version.ClientVersion,
    status_cache: StatusCache,
    manifest: *const SnapshotManifest,
    file_map: *const AccountsDB.FileMap,
) !void {
    var counting_state = if (std.debug.runtime_safety) std.io.countingWriter(archive_writer);
    const archive_writer_counted = if (std.debug.runtime_safety)
        counting_state.writer()
    else
        archive_writer;

    try snapgen.writeMetadataFiles(archive_writer_counted, version, status_cache, manifest);

    try snapgen.writeAccountsDirHeader(archive_writer_counted);
    const file_info_map = manifest.accounts_db_fields.file_map;
    for (file_info_map.keys(), file_info_map.values()) |file_slot, file_info| {
        const account_file = file_map.getPtr(file_info.id).?;
        std.debug.assert(account_file.id == file_info.id);
        std.debug.assert(account_file.length == file_info.length);

        try snapgen.writeAccountFileHeader(archive_writer_counted, file_slot, file_info);

        try account_file.file.seekTo(0);
        var fifo = std.fifo.LinearFifo(u8, .{ .Static = std.heap.page_size_min }).init();
        try fifo.pump(account_file.file.reader(), archive_writer_counted);

        try snapgen.writeAccountFilePadding(archive_writer_counted, account_file.file_size);
    }

    try archive_writer_counted.writeAll(&sig.utils.tar.sentinel_blocks);
    if (std.debug.runtime_safety) {
        std.debug.assert(counting_state.bytes_written % 512 == 0);
    }
}

fn testWriteSnapshotFull(
    allocator: std.mem.Allocator,
    accounts_db: *AccountsDB,
    slot: Slot,
    maybe_expected_hash: ?Hash,
) !void {
    const snapshot_dir = accounts_db.snapshot_dir;

    const manifest_path_bounded = sig.utils.fmt.boundedFmt("snapshots/{0}/{0}", .{slot});
    const manifest_file = try snapshot_dir.openFile(manifest_path_bounded.constSlice(), .{});
    defer manifest_file.close();

    var snap_fields = try SnapshotManifest.decodeFromBincode(allocator, manifest_file.reader());
    defer snap_fields.deinit(allocator);

    try accounts_db.loadFromSnapshot(snap_fields.accounts_db_fields, 1, allocator, 500);

    const deprecated_stored_meta_write_version =
        snap_fields.accounts_db_fields.stored_meta_write_version;
    const snapshot_gen_info = try accounts_db.generateFullSnapshot(.{
        .target_slot = slot,
        .bank_fields = &snap_fields.bank_fields,
        .lamports_per_signature = snap_fields.bank_extra.lamports_per_signature,
        .old_snapshot_action = .ignore_old,
        .deprecated_stored_meta_write_version = deprecated_stored_meta_write_version,
    });

    if (maybe_expected_hash) |expected_hash| {
        try std.testing.expectEqual(expected_hash, snapshot_gen_info.hash);
    }

    try accounts_db.validateLoadFromSnapshot(.{
        .full_slot = slot,
        .expected_full = .{
            .capitalization = snapshot_gen_info.capitalization,
            .accounts_hash = snapshot_gen_info.hash,
        },
        .expected_incremental = null,
    });
}

fn testWriteSnapshotIncremental(
    allocator: std.mem.Allocator,
    accounts_db: *AccountsDB,
    slot: Slot,
    maybe_expected_incremental_hash: ?Hash,
) !void {
    const snapshot_dir = accounts_db.snapshot_dir;

    const manifest_path_bounded = sig.utils.fmt.boundedFmt("snapshots/{0}/{0}", .{slot});
    const manifest_file = try snapshot_dir.openFile(manifest_path_bounded.constSlice(), .{});
    defer manifest_file.close();

    var snap_fields = try SnapshotManifest.decodeFromBincode(allocator, manifest_file.reader());
    defer snap_fields.deinit(allocator);

    try accounts_db.loadFromSnapshot(snap_fields.accounts_db_fields, 1, allocator, 500);
    const deprecated_stored_meta_write_version =
        snap_fields.accounts_db_fields.stored_meta_write_version;
    const snapshot_gen_info = try accounts_db.generateIncrementalSnapshot(.{
        .target_slot = slot,
        .bank_fields = &snap_fields.bank_fields,
        .lamports_per_signature = snap_fields.bank_extra.lamports_per_signature,
        .old_snapshot_action = .delete_old,
        .deprecated_stored_meta_write_version = deprecated_stored_meta_write_version,
    });

    if (maybe_expected_incremental_hash) |expected_hash| {
        try std.testing.expectEqual(expected_hash, snapshot_gen_info.incremental_hash);
    }

    try accounts_db.validateLoadFromSnapshot(.{
        .full_slot = snapshot_gen_info.full_slot,
        .expected_full = .{
            .capitalization = snapshot_gen_info.full_capitalization,
            .accounts_hash = snapshot_gen_info.full_hash,
        },
        .expected_incremental = .{
            .accounts_hash = snapshot_gen_info.incremental_hash,
            .capitalization = snapshot_gen_info.incremental_capitalization,
        },
    });
}

test "testWriteSnapshot" {
    // TODO: loading once from the full snapshot, and then a second time from the incremental snapshot,
    // as is done in this test, isn't properly accounted for in the snapshot loading logic, since the
    // way loading actually is handled in the validator is collapsing the full and incremental snapshots
    // before loading.
    // Either this test must be updated to test using the conventional loading method, or we must add
    // a way to load from a full and then an incremental snapshot separately.
    if (true) return error.SkipZigTest;

    const allocator = std.testing.allocator;
    var test_data_dir = try std.fs.cwd().openDir(sig.TEST_DATA_DIR, .{ .iterate = true });
    defer test_data_dir.close();

    const snap_files = try SnapshotFiles.find(allocator, test_data_dir);

    var tmp_dir_root = std.testing.tmpDir(.{});
    defer tmp_dir_root.cleanup();
    const snapshot_dir = tmp_dir_root.dir;

    {
        const archive_file_path_bounded = snap_files.full.snapshotArchiveName();
        const archive_file_path = archive_file_path_bounded.constSlice();
        const archive_file = try test_data_dir.openFile(archive_file_path, .{});
        defer archive_file.close();
        try parallelUnpackZstdTarBall(allocator, .noop, archive_file, snapshot_dir, 4, true);
    }

    if (snap_files.incremental()) |inc_snap| {
        const archive_file_path_bounded = inc_snap.snapshotArchiveName();
        const archive_file_path = archive_file_path_bounded.constSlice();
        const archive_file = try test_data_dir.openFile(archive_file_path, .{});
        defer archive_file.close();
        try parallelUnpackZstdTarBall(allocator, .noop, archive_file, snapshot_dir, 4, false);
    }

    var accounts_db = try AccountsDB.init(.{
        .allocator = allocator,
        .logger = .noop,
        .snapshot_dir = snapshot_dir,
        .geyser_writer = null,
        .gossip_view = null,
        .index_allocation = .ram,
        .number_of_index_shards = ACCOUNT_INDEX_SHARDS,
    });
    defer accounts_db.deinit();

    try testWriteSnapshotFull(
        allocator,
        &accounts_db,
        snap_files.full_snapshot.slot,
        snap_files.full_snapshot.hash,
    );
    try testWriteSnapshotIncremental(
        allocator,
        &accounts_db,
        snap_files.incremental_info.?.slot,
        snap_files.incremental_info.?.hash,
    );
}

/// Unpacks the snapshots from `sig.TEST_DATA_DIR`.
pub fn findAndUnpackTestSnapshots(
    n_threads: usize,
    /// The directory into which the snapshots are unpacked.
    /// Useful in tandem with the returned `SnapshotFiles` for loading
    /// from a different directory to where the source snapshot archives
    /// are located.
    output_dir: std.fs.Dir,
) !SnapshotFiles {
    comptime std.debug.assert(builtin.is_test); // should only be used in tests
    const allocator = std.testing.allocator;
    var test_data_dir = try std.fs.cwd().openDir(sig.TEST_DATA_DIR, .{ .iterate = true });
    defer test_data_dir.close();
    return try findAndUnpackSnapshotFilePair(allocator, n_threads, output_dir, test_data_dir);
}

pub fn findAndUnpackSnapshotFilePair(
    allocator: std.mem.Allocator,
    n_threads: usize,
    dst_dir: std.fs.Dir,
    /// Must be iterable.
    src_dir: std.fs.Dir,
) !SnapshotFiles {
    const snapshot_files = try SnapshotFiles.find(allocator, src_dir);
    try unpackSnapshotFilePair(allocator, n_threads, dst_dir, src_dir, snapshot_files);
    return snapshot_files;
}

/// Unpacks the identified snapshot files in `src_dir` into `dst_dir`.
pub fn unpackSnapshotFilePair(
    allocator: std.mem.Allocator,
    n_threads: usize,
    dst_dir: std.fs.Dir,
    src_dir: std.fs.Dir,
    /// `= try SnapshotFiles.find(allocator, src_dir)`
    snapshot_files: SnapshotFiles,
) !void {
    {
        const full = snapshot_files.full;
        const full_name_bounded = full.snapshotArchiveName();
        const full_name = full_name_bounded.constSlice();
        const full_archive_file = try src_dir.openFile(full_name, .{});
        defer full_archive_file.close();
        try parallelUnpackZstdTarBall(
            allocator,
            .noop,
            full_archive_file,
            dst_dir,
            n_threads,
            true,
        );
    }

    if (snapshot_files.incremental()) |inc| {
        const inc_name_bounded = inc.snapshotArchiveName();
        const inc_name = inc_name_bounded.constSlice();
        const inc_archive_file = try src_dir.openFile(inc_name, .{});
        defer inc_archive_file.close();
        try parallelUnpackZstdTarBall(
            allocator,
            .noop,
            inc_archive_file,
            dst_dir,
            n_threads,
            false,
        );
    }
}

pub fn loadTestAccountsDB(
    allocator: std.mem.Allocator,
    use_disk: bool,
    n_threads: u32,
    logger: Logger,
    /// The directory into which the snapshots are unpacked, and
    /// the `snapshots_dir` for the returned `AccountsDB`.
    snapshot_dir: std.fs.Dir,
) !struct { AccountsDB, FullAndIncrementalManifest } {
    comptime std.debug.assert(builtin.is_test); // should only be used in tests

    const snapshot_files = try findAndUnpackTestSnapshots(n_threads, snapshot_dir);

    const full_inc_manifest =
        try FullAndIncrementalManifest.fromFiles(allocator, logger, snapshot_dir, snapshot_files);
    errdefer full_inc_manifest.deinit(allocator);

    const manifest = try full_inc_manifest.collapse(allocator);
    defer manifest.deinit(allocator);

    var accounts_db = try AccountsDB.init(.{
        .allocator = allocator,
        .logger = logger,
        .snapshot_dir = snapshot_dir,
        .geyser_writer = null,
        .gossip_view = null,
        .index_allocation = if (use_disk) .disk else .ram,
        .number_of_index_shards = 4,
    });
    errdefer accounts_db.deinit();

    try accounts_db.loadFromSnapshot(
        manifest.accounts_db_fields,
        n_threads,
        allocator,
        500,
    );

    return .{ accounts_db, full_inc_manifest };
}

// NOTE: this is a memory leak test - geyser correctness is tested in the geyser tests
test "geyser stream on load" {
    const allocator = std.testing.allocator;
    const logger: Logger = .noop;

    var tmp_dir_root = std.testing.tmpDir(.{});
    defer tmp_dir_root.cleanup();
    const snapshot_dir = tmp_dir_root.dir;

    const snapshot_files = try findAndUnpackTestSnapshots(2, snapshot_dir);

    const full_inc_manifest =
        try FullAndIncrementalManifest.fromFiles(allocator, logger, snapshot_dir, snapshot_files);
    defer full_inc_manifest.deinit(allocator);

    var geyser_exit = std.atomic.Value(bool).init(false);

    const geyser_writer: *GeyserWriter = try allocator.create(GeyserWriter);
    defer allocator.destroy(geyser_writer);

    const geyser_pipe_path = sig.TEST_DATA_DIR ++ "geyser.pipe";
    geyser_writer.* = try GeyserWriter.init(
        allocator,
        geyser_pipe_path,
        &geyser_exit,
        1 << 21,
    );
    defer geyser_writer.deinit();

    // start the geyser writer
    try geyser_writer.spawnIOLoop();

    var reader = try sig.geyser.GeyserReader.init(
        allocator,
        geyser_pipe_path,
        &geyser_exit,
        .{},
    );
    defer reader.deinit();

    const reader_handle = try std.Thread.spawn(.{}, sig.geyser.core.streamReader, .{
        &reader,
        .noop,
        &geyser_exit,
        null,
    });
    defer reader_handle.join();

    defer geyser_exit.store(true, .release);

    const snapshot = try full_inc_manifest.collapse(allocator);
    defer snapshot.deinit(allocator);

    var accounts_db = try AccountsDB.init(.{
        .allocator = allocator,
        .logger = logger,
        .snapshot_dir = snapshot_dir,
        .geyser_writer = geyser_writer,
        .gossip_view = null,
        .index_allocation = .ram,
        .number_of_index_shards = 4,
    });
    defer accounts_db.deinit();

    try accounts_db.loadFromSnapshot(
        snapshot.accounts_db_fields,
        1,
        allocator,
        500,
    );
}

test "write and read an account" {
    const allocator = std.testing.allocator;

    var tmp_dir_root = std.testing.tmpDir(.{});
    defer tmp_dir_root.cleanup();
    const snapshot_dir = tmp_dir_root.dir;

    var accounts_db, const full_inc_manifest =
        try loadTestAccountsDB(allocator, false, 1, .noop, snapshot_dir);
    defer accounts_db.deinit();
    defer full_inc_manifest.deinit(allocator);

    var prng = std.Random.DefaultPrng.init(0);
    const pubkey = Pubkey.initRandom(prng.random());
    var data = [_]u8{ 1, 2, 3 };
    const test_account = Account{
        .data = AccountDataHandle.initAllocated(&data),
        .executable = false,
        .lamports = 100,
        .owner = Pubkey.ZEROES,
        .rent_epoch = 0,
    };

    // initial account
    var accounts = [_]Account{test_account};
    var pubkeys = [_]Pubkey{pubkey};
    try accounts_db.putAccountSlice(&accounts, &pubkeys, 19);

    var account = try accounts_db.getAccount(&pubkey);
    defer account.deinit(allocator);
    try std.testing.expect(test_account.equals(&account));

    // new account
    accounts[0].lamports = 20;
    try accounts_db.putAccountSlice(&accounts, &pubkeys, 28);
    var account_2 = try accounts_db.getAccount(&pubkey);
    defer account_2.deinit(allocator);
    try std.testing.expect(accounts[0].equals(&account_2));
}

test "write and read an account (write single + read with ancestors)" {
    const allocator = std.testing.allocator;

    var tmp_dir_root = std.testing.tmpDir(.{});
    defer tmp_dir_root.cleanup();
    const snapshot_dir = tmp_dir_root.dir;

    var accounts_db, const full_inc_manifest =
        try loadTestAccountsDB(allocator, false, 1, .noop, snapshot_dir);
    defer accounts_db.deinit();
    defer full_inc_manifest.deinit(allocator);

    var prng = std.Random.DefaultPrng.init(0);
    const pubkey = Pubkey.initRandom(prng.random());

    var data = [_]u8{ 1, 2, 3 };

    const test_account = Account{
        .data = AccountDataHandle.initAllocated(&data),
        .executable = false,
        .lamports = 100,
        .owner = Pubkey.ZEROES,
        .rent_epoch = 0,
    };
    const test_account_shared = sig.runtime.AccountSharedData{
        .data = &data,
        .executable = false,
        .lamports = 100,
        .owner = Pubkey.ZEROES,
        .rent_epoch = 0,
    };

    try accounts_db.putAccount(5083, pubkey, test_account_shared);

    // normal get
    {
        var account = try accounts_db.getAccount(&pubkey);
        defer account.deinit(allocator);
        try std.testing.expect(test_account.equals(&account));
    }

    // assume we've progessed past the need for ancestors
    {
        accounts_db.largest_flushed_slot.store(10_000, .monotonic);
        var account = (try accounts_db.getAccountWithAncestors(&pubkey, &.{})).?;
        accounts_db.largest_flushed_slot.store(0, .monotonic);
        defer account.deinit(allocator);
        try std.testing.expect(test_account.equals(&account));
    }

    // slot is in ancestors
    {
        var ancestors = sig.core.Ancestors{};
        defer ancestors.deinit(allocator);
        try ancestors.ancestors.put(allocator, 5083, {});

        var account = (try accounts_db.getAccountWithAncestors(&pubkey, &ancestors)).?;
        defer account.deinit(allocator);
        try std.testing.expect(test_account.equals(&account));
    }

    // slot is not in ancestors
    try std.testing.expectEqual(null, accounts_db.getAccountWithAncestors(&pubkey, &.{}));

    // write account to the same pubkey in the next slot (!)
    {
        var data_2 = [_]u8{ 0, 1, 0, 1 };

        const test_account_2 = Account{
<<<<<<< HEAD
            .data = AccountDataHandle.initAllocated(&data_2),
=======
            .data = .initAllocated(&data_2),
>>>>>>> 4c9f63ac
            .executable = true,
            .lamports = 1000,
            .owner = Pubkey.ZEROES,
            .rent_epoch = 1,
        };

        const test_account_2_shared = sig.runtime.AccountSharedData{
            .data = &data_2,
            .executable = true,
            .lamports = 1000,
            .owner = Pubkey.ZEROES,
            .rent_epoch = 1,
        };

        try accounts_db.putAccount(5084, pubkey, test_account_2_shared);

        // prev slot, get prev account
        {
            var ancestors = sig.core.Ancestors{};
            defer ancestors.deinit(allocator);
            try ancestors.ancestors.put(allocator, 5083, {});

            var account = (try accounts_db.getAccountWithAncestors(&pubkey, &ancestors)).?;
            defer account.deinit(allocator);
            try std.testing.expect(test_account.equals(&account));
        }

        // new slot, get new account
        {
            var ancestors = sig.core.Ancestors{};
            defer ancestors.deinit(allocator);
            try ancestors.ancestors.put(allocator, 5084, {});

            var account = (try accounts_db.getAccountWithAncestors(&pubkey, &ancestors)).?;
            defer account.deinit(allocator);
            try std.testing.expect(test_account_2.equals(&account));
        }
    }
}

test "load and validate BankFields from test snapshot" {
    const allocator = std.testing.allocator;

    var test_data_dir = try std.fs.cwd().openDir(sig.TEST_DATA_DIR, .{});
    defer test_data_dir.close();

    var tmp_dir_root = std.testing.tmpDir(.{});
    defer tmp_dir_root.cleanup();
    const snapdir = tmp_dir_root.dir;

    const snapshot_files = try sig.accounts_db.db.findAndUnpackTestSnapshots(1, snapdir);

    const boundedFmt = sig.utils.fmt.boundedFmt;
    const full_manifest_path = boundedFmt("snapshots/{0}/{0}", .{snapshot_files.full.slot});
    const full_manifest_file = try snapdir.openFile(full_manifest_path.constSlice(), .{});
    defer full_manifest_file.close();

    const full_manifest = try SnapshotManifest.readFromFile(allocator, full_manifest_file);
    defer full_manifest.deinit(allocator);

    // use the genesis to verify loading
    const genesis_path = sig.TEST_DATA_DIR ++ "genesis.bin";
    const genesis_config = try sig.core.GenesisConfig.init(allocator, genesis_path);
    defer genesis_config.deinit(allocator);

    try full_manifest.bank_fields.validate(&genesis_config);
}

test "load and validate from test snapshot" {
    const allocator = std.testing.allocator;

    var tmp_dir_root = std.testing.tmpDir(.{});
    defer tmp_dir_root.cleanup();
    const snapshot_dir = tmp_dir_root.dir;

    var accounts_db, const full_inc_manifest =
        try loadTestAccountsDB(allocator, false, 1, .noop, snapshot_dir);
    defer {
        accounts_db.deinit();
        full_inc_manifest.deinit(allocator);
    }

    const maybe_inc_persistence = full_inc_manifest.incremental.?.bank_extra.snapshot_persistence;
    try accounts_db.validateLoadFromSnapshot(.{
        .full_slot = full_inc_manifest.full.bank_fields.slot,
        .expected_full = .{
            .accounts_hash = full_inc_manifest.full.accounts_db_fields.bank_hash_info.accounts_hash,
            .capitalization = full_inc_manifest.full.bank_fields.capitalization,
        },
        .expected_incremental = if (maybe_inc_persistence) |inc_persistence| .{
            .accounts_hash = inc_persistence.incremental_hash,
            .capitalization = inc_persistence.incremental_capitalization,
        } else null,
    });
}

test "load and validate from test snapshot using disk index" {
    const allocator = std.testing.allocator;

    var tmp_dir_root = std.testing.tmpDir(.{});
    defer tmp_dir_root.cleanup();
    const snapshot_dir = tmp_dir_root.dir;

    var accounts_db, const full_inc_manifest =
        try loadTestAccountsDB(allocator, false, 1, .noop, snapshot_dir);
    defer {
        accounts_db.deinit();
        full_inc_manifest.deinit(allocator);
    }

    const maybe_inc_persistence = full_inc_manifest.incremental.?.bank_extra.snapshot_persistence;
    try accounts_db.validateLoadFromSnapshot(.{
        .full_slot = full_inc_manifest.full.bank_fields.slot,
        .expected_full = .{
            .accounts_hash = full_inc_manifest.full.accounts_db_fields.bank_hash_info.accounts_hash,
            .capitalization = full_inc_manifest.full.bank_fields.capitalization,
        },
        .expected_incremental = if (maybe_inc_persistence) |inc_persistence| .{
            .accounts_hash = inc_persistence.incremental_hash,
            .capitalization = inc_persistence.incremental_capitalization,
        } else null,
    });
}

test "load and validate from test snapshot parallel" {
    const allocator = std.testing.allocator;

    var tmp_dir_root = std.testing.tmpDir(.{});
    defer tmp_dir_root.cleanup();
    const snapshot_dir = tmp_dir_root.dir;

    var accounts_db, const full_inc_manifest =
        try loadTestAccountsDB(allocator, false, 2, .noop, snapshot_dir);
    defer {
        accounts_db.deinit();
        full_inc_manifest.deinit(allocator);
    }

    const maybe_inc_persistence = full_inc_manifest.incremental.?.bank_extra.snapshot_persistence;
    try accounts_db.validateLoadFromSnapshot(.{
        .full_slot = full_inc_manifest.full.bank_fields.slot,
        .expected_full = .{
            .accounts_hash = full_inc_manifest.full.accounts_db_fields.bank_hash_info.accounts_hash,
            .capitalization = full_inc_manifest.full.bank_fields.capitalization,
        },
        .expected_incremental = if (maybe_inc_persistence) |inc_persistence| .{
            .accounts_hash = inc_persistence.incremental_hash,
            .capitalization = inc_persistence.incremental_capitalization,
        } else null,
    });
}

test "load clock sysvar" {
    const allocator = std.testing.allocator;

    var tmp_dir_root = std.testing.tmpDir(.{});
    defer tmp_dir_root.cleanup();
    const snapshot_dir = tmp_dir_root.dir;

    var accounts_db, const full_inc_manifest =
        try loadTestAccountsDB(allocator, false, 1, .noop, snapshot_dir);
    defer {
        accounts_db.deinit();
        full_inc_manifest.deinit(allocator);
    }

    const full = full_inc_manifest.full;
    const inc = full_inc_manifest.incremental;
    const expected_clock: sysvar.Clock = .{
        .slot = (inc orelse full).bank_fields.slot,
        .epoch_start_timestamp = 1733349736,
        .epoch = (inc orelse full).bank_fields.epoch,
        .leader_schedule_epoch = 1,
        .unix_timestamp = 1733350255,
    };
    try std.testing.expectEqual(
        expected_clock,
        try accounts_db.getTypeFromAccount(allocator, sysvar.Clock, &sysvar.Clock.ID),
    );
}

test "load other sysvars" {
    var gpa_state: std.heap.DebugAllocator(.{ .stack_trace_frames = 64 }) = .init;
    defer _ = gpa_state.deinit();
    const allocator = gpa_state.allocator();

    var tmp_dir_root = std.testing.tmpDir(.{});
    defer tmp_dir_root.cleanup();
    const snapshot_dir = tmp_dir_root.dir;

    var accounts_db, const full_inc_manifest =
        try loadTestAccountsDB(allocator, false, 1, .noop, snapshot_dir);
    defer {
        accounts_db.deinit();
        full_inc_manifest.deinit(allocator);
    }

    const SlotAndHash = sig.core.hash.SlotAndHash;
    _ = try accounts_db.getTypeFromAccount(
        allocator,
        sig.core.EpochSchedule,
        &sig.core.EpochSchedule.ID,
    );
    _ = try accounts_db.getTypeFromAccount(
        allocator,
        sysvar.Rent,
        &sysvar.Rent.ID,
    );
    _ = try accounts_db.getTypeFromAccount(
        allocator,
        SlotAndHash,
        &sysvar.SlotHashes.ID,
    );

    const stake_history = try accounts_db.getTypeFromAccount(
        allocator,
        sysvar.StakeHistory,
        &sysvar.StakeHistory.ID,
    );
    defer sig.bincode.free(allocator, stake_history);

    const slot_history = try accounts_db.getTypeFromAccount(
        allocator,
        sysvar.SlotHistory,
        &sysvar.SlotHistory.ID,
    );
    defer sig.bincode.free(allocator, slot_history);

    // // not always included in local snapshot
    // _ = try accounts_db.getTypeFromAccount(allocator, sysvars.LastRestartSlot, &sysvars.LastRestartSlot.ID);
    // _ = try accounts_db.getTypeFromAccount(allocator, sysvars.EpochRewards, &sysvars.EpochRewards.ID);
}

test "generate snapshot & update gossip snapshot hashes" {
    const SnapshotHashes = sig.gossip.data.SnapshotHashes;

    const allocator = std.testing.allocator;

    var prng = std.Random.DefaultPrng.init(123); // TODO: use `std.testing.random_seed` when we update
    const random = prng.random();

    var tmp_dir_root = std.testing.tmpDir(.{});
    defer tmp_dir_root.cleanup();
    const snapshot_dir = tmp_dir_root.dir;

    const snap_files = try findAndUnpackTestSnapshots(1, snapshot_dir);

    const full_inc_manifest =
        try FullAndIncrementalManifest.fromFiles(allocator, .noop, snapshot_dir, snap_files);
    defer full_inc_manifest.deinit(allocator);

    // mock gossip service
    var push_msg_queue_mux = sig.gossip.GossipService.PushMessageQueue.init(.{
        .queue = std.ArrayList(sig.gossip.data.GossipData).init(allocator),
        .data_allocator = allocator,
    });
    defer push_msg_queue_mux.private.v.queue.deinit();
    const my_keypair = KeyPair.generate();

    var accounts_db = try AccountsDB.init(.{
        .allocator = allocator,
        .logger = .noop,
        .snapshot_dir = snapshot_dir,
        .gossip_view = .{
            .my_pubkey = Pubkey.fromPublicKey(&my_keypair.public_key),
            .push_msg_queue = &push_msg_queue_mux,
        },
        .geyser_writer = null,
        .index_allocation = .ram,
        .number_of_index_shards = ACCOUNT_INDEX_SHARDS,
    });
    defer accounts_db.deinit();

    (try accounts_db.loadWithDefaults(
        allocator,
        full_inc_manifest,
        1,
        true,
        300,
        false,
        false,
    )).deinit(allocator);

    var bank_fields = try BankFields.initRandom(allocator, random, 128);
    defer bank_fields.deinit(allocator);

    const full_slot = full_inc_manifest.full.accounts_db_fields.slot;
    const full_gen_result = try accounts_db.generateFullSnapshot(.{
        .target_slot = full_slot,
        .bank_fields = &bank_fields,
        .lamports_per_signature = random.int(u64),
        // make sure we don't delete anything in `sig.TEST_DATA_DIR`
        .old_snapshot_action = .ignore_old,
        .deprecated_stored_meta_write_version = blk: {
            const accounts_db_fields = full_inc_manifest.full.accounts_db_fields;
            break :blk accounts_db_fields.stored_meta_write_version;
        },
    });
    const full_hash = full_gen_result.hash;

    try std.testing.expectEqual(
        full_inc_manifest.full.accounts_db_fields.bank_hash_info.accounts_hash,
        full_gen_result.hash,
    );
    try std.testing.expectEqual(
        full_inc_manifest.full.bank_fields.capitalization,
        full_gen_result.capitalization,
    );

    {
        const queue, var queue_lg = push_msg_queue_mux.readWithLock();
        defer queue_lg.unlock();

        try std.testing.expectEqual(1, queue.queue.items.len);
        const queue_item_0 = queue.queue.items[0]; // should be from the full generation
        try std.testing.expectEqual(.SnapshotHashes, std.meta.activeTag(queue_item_0));

        try std.testing.expectEqualDeep(
            SnapshotHashes{
                .from = Pubkey.fromPublicKey(&my_keypair.public_key),
                .full = .{ .slot = full_slot, .hash = full_hash },
                .incremental = SnapshotHashes.IncrementalSnapshotsList.EMPTY,
                // set to zero when pushed to the queue, because it would be set in `drainPushQueueToGossipTable`.
                .wallclock = 0,
            },
            queue_item_0.SnapshotHashes,
        );
    }

    if (full_inc_manifest.incremental) |inc_manifest| {
        const inc_slot = inc_manifest.accounts_db_fields.slot;
        const inc_gen_result = try accounts_db.generateIncrementalSnapshot(.{
            .target_slot = inc_slot,
            .bank_fields = &bank_fields,
            .lamports_per_signature = random.int(u64),
            // make sure we don't delete anything in `sig.TEST_DATA_DIR`
            .old_snapshot_action = .ignore_old,
            .deprecated_stored_meta_write_version = inc_manifest
                .accounts_db_fields.stored_meta_write_version,
        });
        const inc_hash = inc_gen_result.incremental_hash;

        try std.testing.expectEqual(
            inc_manifest.bank_extra.snapshot_persistence,
            inc_gen_result,
        );
        try std.testing.expectEqual(
            full_slot,
            inc_gen_result.full_slot,
        );
        try std.testing.expectEqual(
            full_gen_result.hash,
            inc_gen_result.full_hash,
        );
        try std.testing.expectEqual(
            full_gen_result.capitalization,
            inc_gen_result.full_capitalization,
        );

        {
            const queue, var queue_lg = push_msg_queue_mux.readWithLock();
            defer queue_lg.unlock();

            try std.testing.expectEqual(2, queue.queue.items.len);
            const queue_item_1 = queue.queue.items[1]; // should be from the incremental generation
            try std.testing.expectEqual(.SnapshotHashes, std.meta.activeTag(queue_item_1));

            try std.testing.expectEqualDeep(
                SnapshotHashes{
                    .from = Pubkey.fromPublicKey(&my_keypair.public_key),
                    .full = .{ .slot = full_slot, .hash = full_hash },
                    .incremental = SnapshotHashes.IncrementalSnapshotsList.initSingle(.{
                        .slot = inc_slot,
                        .hash = inc_hash,
                    }),
                    // set to zero when pushed to the queue, because it would be set in `drainPushQueueToGossipTable`.
                    .wallclock = 0,
                },
                queue_item_1.SnapshotHashes,
            );
        }
    }
}

pub const BenchmarkAccountsDBSnapshotLoad = struct {
    pub const min_iterations = 1;
    pub const max_iterations = 1;

    pub const SNAPSHOT_DIR_PATH = sig.TEST_DATA_DIR ++ "bench_snapshot/";

    pub const BenchArgs = struct {
        use_disk: bool,
        n_threads: u32,
        name: []const u8,
        cluster: sig.core.Cluster,
        // TODO: support fastloading checks
    };

    pub const args = [_]BenchArgs{
        BenchArgs{
            .name = "testnet - ram index - 4 threads",
            .use_disk = false,
            .n_threads = 4,
            .cluster = .testnet,
        },
    };

    pub fn loadAndVerifySnapshot(units: BenchTimeUnit, bench_args: BenchArgs) !struct {
        load_time: u64,
        validate_time: u64,
        fastload_save_time: u64,
        fastload_time: u64,
    } {
        const allocator = std.heap.c_allocator;
        var print_logger = sig.trace.DirectPrintLogger.init(allocator, .debug);
        const logger = print_logger.logger();

        // unpack the snapshot
        var snapshot_dir = std.fs.cwd().openDir(
            SNAPSHOT_DIR_PATH,
            .{ .iterate = true },
        ) catch {
            // not snapshot -> early exit
            std.debug.print(
                "need to setup a snapshot in {s} for this benchmark...\n",
                .{SNAPSHOT_DIR_PATH},
            );
            const zero_duration = sig.time.Duration.fromNanos(0);
            return .{
                .load_time = zero_duration.asNanos(),
                .validate_time = zero_duration.asNanos(),
                .fastload_save_time = zero_duration.asNanos(),
                .fastload_time = zero_duration.asNanos(),
            };
        };
        defer snapshot_dir.close();

        const snapshot_files = try SnapshotFiles.find(allocator, snapshot_dir);
        const full_inc_manifest = try FullAndIncrementalManifest.fromFiles(
            allocator,
            logger,
            snapshot_dir,
            snapshot_files,
        );
        defer full_inc_manifest.deinit(allocator);
        const collapsed_manifest = try full_inc_manifest.collapse(allocator);

        const loading_duration, //
        const fastload_save_duration, //
        const validate_duration //
        = duration_blk: {
            var accounts_db = try AccountsDB.init(.{
                .allocator = allocator,
                .logger = logger,
                .snapshot_dir = snapshot_dir,
                .geyser_writer = null,
                .gossip_view = null,
                .index_allocation = if (bench_args.use_disk) .disk else .ram,
                .number_of_index_shards = 32,
            });
            defer accounts_db.deinit();

            var load_timer = try sig.time.Timer.start();
            try accounts_db.loadFromSnapshot(
                collapsed_manifest.accounts_db_fields,
                bench_args.n_threads,
                allocator,
                try getAccountPerFileEstimateFromCluster(bench_args.cluster),
            );
            const loading_duration = load_timer.read();

            const fastload_save_duration = blk: {
                var timer = try sig.time.Timer.start();
                try accounts_db.saveStateForFastload();
                break :blk timer.read();
            };

            const full_manifest = full_inc_manifest.full;
            const maybe_inc_persistence = if (full_inc_manifest.incremental) |inc|
                inc.bank_extra.snapshot_persistence
            else
                null;

            var validate_timer = try sig.time.Timer.start();
            try accounts_db.validateLoadFromSnapshot(.{
                .full_slot = full_manifest.bank_fields.slot,
                .expected_full = .{
                    .accounts_hash = full_manifest.accounts_db_fields.bank_hash_info.accounts_hash,
                    .capitalization = full_manifest.bank_fields.capitalization,
                },
                .expected_incremental = if (maybe_inc_persistence) |inc_persistence| .{
                    .accounts_hash = inc_persistence.incremental_hash,
                    .capitalization = inc_persistence.incremental_capitalization,
                } else null,
            });
            const validate_duration = validate_timer.read();

            break :duration_blk .{ loading_duration, fastload_save_duration, validate_duration };
        };

        const fastload_duration = blk: {
            var fastload_accounts_db = try AccountsDB.init(.{
                .allocator = allocator,
                .logger = logger,
                .snapshot_dir = snapshot_dir,
                .geyser_writer = null,
                .gossip_view = null,
                .index_allocation = if (bench_args.use_disk) .disk else .ram,
                .number_of_index_shards = 32,
            });
            defer fastload_accounts_db.deinit();

            var fastload_dir = try snapshot_dir.makeOpenPath("fastload_state", .{});
            defer fastload_dir.close();

            var fastload_timer = try sig.time.Timer.start();
            try fastload_accounts_db.fastload(fastload_dir, collapsed_manifest.accounts_db_fields);
            break :blk fastload_timer.read();
        };

        return .{
            .load_time = units.convertDuration(loading_duration),
            .validate_time = units.convertDuration(validate_duration),
            .fastload_save_time = units.convertDuration(fastload_save_duration),
            .fastload_time = units.convertDuration(fastload_duration),
        };
    }
};

pub const BenchmarkAccountsDB = struct {
    pub const min_iterations = 3;
    pub const max_iterations = 10;

    pub const MemoryType = AccountIndex.AllocatorConfig.Tag;

    pub const BenchArgs = struct {
        /// the number of accounts to store in the database (for each slot)
        n_accounts: usize,
        /// the number of slots to store (each slot is one batch write)
        slot_list_len: usize,
        /// the accounts memory type (ram (as a ArrayList) or disk (as a file))
        accounts: MemoryType,
        /// the index memory type (ram or disk (disk-memory allocator))
        index: MemoryType,
        /// the number of accounts to prepopulate the index with as a multiple of n_accounts
        /// ie, if n_accounts = 100 and n_accounts_multiple = 10, then the index will have 10x100=1000 accounts prepopulated
        n_accounts_multiple: usize = 0,
        /// the name of the benchmark
        name: []const u8 = "",
    };

    pub const args = [_]BenchArgs{
        // BenchArgs{
        //     .n_accounts = 100_000,
        //     .slot_list_len = 1,
        //     .accounts = .ram,
        //     .index = .ram,
        //     .name = "100k accounts (1_slot - ram index - ram accounts - lru disabled)",
        // },
        // BenchArgs{
        //     .n_accounts = 100_000,
        //     .slot_list_len = 1,
        //     .accounts = .ram,
        //     .index = .disk,
        //     .name = "100k accounts (1_slot - disk index - ram accounts - lru disabled)",
        // },
        // BenchArgs{
        //     .n_accounts = 100_000,
        //     .slot_list_len = 1,
        //     .accounts = .disk,
        //     .index = .disk,
        //     .name = "100k accounts (1_slot - disk index - disk accounts - lru disabled)",
        // },

        // BenchArgs{
        //     .n_accounts = 100_000,
        //     .slot_list_len = 1,
        //     .accounts = .disk,
        //     .index = .ram,
        //     .name = "100k accounts (1_slot - ram index - disk accounts - lru disabled)",
        // },

        // BenchArgs{
        //     .n_accounts = 100_000,
        //     .slot_list_len = 1,
        //     .accounts = .disk,
        //     .index = .ram,
        //     .name = "100k accounts (1_slot - ram index - disk accounts)",
        // },
        // BenchArgs{
        //     .n_accounts = 100_000,
        //     .slot_list_len = 1,
        //     .accounts = .disk,
        //     .index = .ram,
        //     .name = "100k accounts (1_slot - ram index - disk accounts)",
        // },

        // BenchArgs{
        //     .n_accounts = 100_000,
        //     .slot_list_len = 1,
        //     .accounts = .disk,
        //     .index = .ram,
        //     .name = "100k accounts (1_slot - ram index - disk accounts)",
        // },

        // // test accounts in ram
        // BenchArgs{
        //     .n_accounts = 100_000,
        //     .slot_list_len = 1,
        //     .accounts = .ram,
        //     .index = .ram,
        //     .name = "100k accounts (1_slot - ram index - ram accounts)",
        // },
        // BenchArgs{
        //     .n_accounts = 10_000,
        //     .slot_list_len = 10,
        //     .accounts = .ram,
        //     .index = .ram,
        //     .name = "10k accounts (10_slots - ram index - ram accounts)",
        // },

        // tests large number of accounts on disk
        // NOTE: the other tests are useful for understanding performance for but CI,
        // these are the most useful as they are the most similar to production
        BenchArgs{
            .n_accounts = 10_000,
            .slot_list_len = 10,
            .accounts = .disk,
            .index = .ram,
            .name = "10k accounts (10_slots - ram index - disk accounts)",
        },
        BenchArgs{
            .n_accounts = 500_000,
            .slot_list_len = 1,
            .accounts = .disk,
            .index = .ram,
            .name = "500k accounts (1_slot - ram index - disk accounts)",
        },

        // BenchArgs{
        //     .n_accounts = 500_000,
        //     .slot_list_len = 3,
        //     .accounts = .disk,
        //     .index = .ram,
        //     .name = "500k accounts (3_slot - ram index - disk accounts)",
        // },
        // BenchArgs{
        //     .n_accounts = 3_000_000,
        //     .slot_list_len = 1,
        //     .accounts = .disk,
        //     .index = .ram,
        //     .name = "3M accounts (1_slot - ram index - disk accounts)",
        // },
        // BenchArgs{
        //     .n_accounts = 3_000_000,
        //     .slot_list_len = 3,
        //     .accounts = .disk,
        //     .index = .ram,
        //     .name = "3M accounts (3_slot - ram index - disk accounts)",
        // },
        // BenchArgs{
        //     .n_accounts = 500_000,
        //     .slot_list_len = 1,
        //     .accounts = .disk,
        //     .n_accounts_multiple = 2, // 1 mill accounts init
        //     .index = .ram,
        //     .name = "3M accounts (3_slot - ram index - disk accounts - 1million init)",
        // },

        // // testing disk indexes
        // BenchArgs{
        //     .n_accounts = 500_000,
        //     .slot_list_len = 1,
        //     .accounts = .disk,
        //     .index = .disk,
        //     .name = "500k accounts (1_slot - disk index - disk accounts)",
        // },
        // BenchArgs{
        //     .n_accounts = 3_000_000,
        //     .slot_list_len = 1,
        //     .accounts = .disk,
        //     .index = .disk,
        //     .name = "3m accounts (1_slot - disk index - disk accounts)",
        // },
        // BenchArgs{
        //     .n_accounts = 500_000,
        //     .slot_list_len = 1,
        //     .accounts = .disk,
        //     .index = .disk,
        //     .n_accounts_multiple = 2,
        //     .name = "500k accounts (1_slot - disk index - disk accounts)",
        // },
    };

    pub fn readWriteAccounts(
        units: BenchTimeUnit,
        bench_args: BenchArgs,
    ) !struct { read_time: u64, write_time: u64 } {
        const n_accounts = bench_args.n_accounts;
        const slot_list_len = bench_args.slot_list_len;
        const total_n_accounts = n_accounts * slot_list_len;

        // make sure theres no leaks
        const allocator = if (builtin.is_test) std.testing.allocator else std.heap.c_allocator;
        var disk_dir = std.testing.tmpDir(.{});
        defer disk_dir.cleanup();

        var snapshot_dir = try std.fs.cwd().makeOpenPath(sig.VALIDATOR_DIR ++ "accounts_db", .{});
        defer snapshot_dir.close();

        const index_type: AccountsDB.InitParams.Index = switch (bench_args.index) {
            .disk => .disk,
            .ram => .ram,
            .parent => @panic("invalid benchmark argument"),
        };

        const logger = .noop;
        var accounts_db: AccountsDB = try AccountsDB.init(.{
            .allocator = allocator,
            .logger = logger,
            .snapshot_dir = snapshot_dir,
            .geyser_writer = null,
            .gossip_view = null,
            .index_allocation = index_type,
            .number_of_index_shards = 32,
        });
        defer accounts_db.deinit();

        try accounts_db.account_index.expandRefCapacity(
            std.math.ceilPowerOfTwo(usize, total_n_accounts) catch total_n_accounts,
        );

        var prng = std.Random.DefaultPrng.init(19);
        const random = prng.random();

        var pubkeys = try allocator.alloc(Pubkey, n_accounts);
        defer allocator.free(pubkeys);
        for (0..n_accounts) |i| {
            pubkeys[i] = Pubkey.initRandom(random);
        }

        var all_filenames: ArrayListUnmanaged([]const u8) = .{};
        defer all_filenames.deinit(allocator);
        defer for (all_filenames.items) |filepath| {
            disk_dir.dir.deleteFile(filepath) catch {
                std.debug.print("failed to delete file: {s}\n", .{filepath});
            };
            allocator.free(filepath);
        };
        try all_filenames.ensureTotalCapacityPrecise(
            allocator,
            slot_list_len + bench_args.n_accounts_multiple,
        );

        const write_time = timer_blk: {
            switch (bench_args.accounts) {
                .parent => @panic("invalid bench arg"),
                .ram => {
                    const n_accounts_init = bench_args.n_accounts_multiple * bench_args.n_accounts;
                    const accounts =
                        try allocator.alloc(Account, (total_n_accounts + n_accounts_init));
                    defer {
                        for (accounts[0..total_n_accounts]) |account| account.deinit(allocator);
                        allocator.free(accounts);
                    }
                    for (0..(total_n_accounts + n_accounts_init)) |i| {
                        accounts[i] = try Account.initRandom(allocator, random, i % 1_000);
                    }

                    if (n_accounts_init > 0) {
                        try accounts_db.putAccountSlice(
                            accounts[total_n_accounts..(total_n_accounts + n_accounts_init)],
                            pubkeys,
                            @as(u64, @intCast(0)),
                        );
                    }

                    var timer = try sig.time.Timer.start();
                    for (0..slot_list_len) |i| {
                        const start_index = i * n_accounts;
                        const end_index = start_index + n_accounts;
                        try accounts_db.putAccountSlice(
                            accounts[start_index..end_index],
                            pubkeys,
                            @as(u64, @intCast(i)),
                        );
                    }
                    break :timer_blk timer.read();
                },
                .disk => {
                    var account_files: ArrayListUnmanaged(AccountFile) = .{};
                    defer {
                        // don't deinit each account_file here - they are taken by putAccountFile
                        account_files.deinit(allocator);
                    }
                    try account_files.ensureTotalCapacityPrecise(
                        allocator,
                        slot_list_len,
                    );

                    for (0..(slot_list_len + bench_args.n_accounts_multiple)) |s| {
                        var size: usize = 0;
                        for (0..total_n_accounts) |i| {
                            const data_len = i % 1_000;
                            size += std.mem.alignForward(
                                usize,
                                AccountInFile.STATIC_SIZE + data_len,
                                @sizeOf(u64),
                            );
                        }
                        const aligned_size =
                            std.mem.alignForward(usize, size, std.heap.page_size_min);

                        const filepath_bounded = sig.utils.fmt.boundedFmt("slot{d}.bin", .{s});
                        const filepath = filepath_bounded.constSlice();

                        var account_file = blk: {
                            var file = try disk_dir.dir.createFile(filepath, .{ .read = true });
                            errdefer file.close();

                            // resize the file
                            const file_size = (try file.stat()).size;
                            if (file_size < aligned_size) {
                                try file.seekTo(aligned_size - 1);
                                _ = try file.write(&[_]u8{1});
                                try file.seekTo(0);
                            }

                            const buf = try allocator.alloc(u8, aligned_size);
                            defer allocator.free(buf);

                            var offset: usize = 0;
                            for (0..n_accounts) |i| {
                                const account =
                                    try Account.initRandom(allocator, random, i % 1_000);
                                defer account.deinit(allocator);
                                var pubkey = pubkeys[i % n_accounts];
                                offset += account.writeToBuf(&pubkey, buf[offset..]);
                            }

                            try file.writeAll(buf);

                            break :blk try AccountFile.init(file, .{
                                .id = FileId.fromInt(@intCast(s)),
                                .length = offset,
                            }, s);
                        };

                        if (s < bench_args.n_accounts_multiple) {
                            try accounts_db.putAccountFile(&account_file, n_accounts);
                        } else {
                            // to be indexed later (and timed)
                            account_files.appendAssumeCapacity(account_file);
                        }
                        all_filenames.appendAssumeCapacity(try allocator.dupe(u8, filepath));
                    }

                    var timer = try sig.time.Timer.start();
                    for (account_files.items) |*account_file| {
                        try accounts_db.putAccountFile(account_file, n_accounts);
                    }
                    break :timer_blk timer.read();
                },
            }
        };

        // set up a WeightedAliasSampler to give our accounts normally distributed access probabilities.
        // this models how some accounts are far more commonly read than others.
        // TODO: is this distribution accurate? Probably not, but I don't have the data.
        const pubkeys_read_weighting = try allocator.alloc(f32, n_accounts);
        defer allocator.free(pubkeys_read_weighting);
        for (pubkeys_read_weighting) |*read_probability| read_probability.* = random.floatNorm(f32);
        var indexer = try WeightedAliasSampler.init(allocator, random, pubkeys_read_weighting);
        defer indexer.deinit(allocator);

        // "warm up" accounts cache
        {
            var i: usize = 0;
            while (i < n_accounts) : (i += 1) {
                const pubkey_idx = indexer.sample();
                const account = try accounts_db.getAccount(&pubkeys[pubkey_idx]);
                account.deinit(allocator);
            }
        }

        var timer = try sig.time.Timer.start();

        const do_read_count = n_accounts;
        var i: usize = 0;
        while (i < do_read_count) : (i += 1) {
            const pubkey_idx = indexer.sample();
            const account = try accounts_db.getAccount(&pubkeys[pubkey_idx]);
            defer account.deinit(allocator);
            if (account.data.len() != (pubkey_idx % 1_000)) std.debug.panic(
                "account data len dnm {}: {} != {}",
                .{ pubkey_idx, account.data.len(), pubkey_idx % 1_000 },
            );
        }
        const read_time = timer.read();

        return .{
            .read_time = units.convertDuration(read_time),
            .write_time = units.convertDuration(write_time),
        };
    }
};

test "read/write benchmark ram" {
    _ = try BenchmarkAccountsDB.readWriteAccounts(.nanos, .{
        .n_accounts = 10,
        .slot_list_len = 1,
        .accounts = .ram,
        .index = .ram,
    });
}

test "read/write benchmark disk" {
    _ = try BenchmarkAccountsDB.readWriteAccounts(.nanos, .{
        .n_accounts = 10,
        .slot_list_len = 1,
        .accounts = .disk,
        .index = .disk,
    });
}

pub fn loadTestAccountsDbEmpty(
    allocator: std.mem.Allocator,
    use_disk: bool,
    logger: Logger,
    /// The directory into which the snapshots are unpacked, and
    /// the `snapshots_dir` for the returned `AccountsDB`.
    snapshot_dir: std.fs.Dir,
) !AccountsDB {
    var accounts_db = try AccountsDB.init(.{
        .allocator = allocator,
        .logger = logger,
        .snapshot_dir = snapshot_dir,
        .geyser_writer = null,
        .gossip_view = null,
        .index_allocation = if (use_disk) .disk else .ram,
        .number_of_index_shards = 4,
    });
    errdefer accounts_db.deinit();

    return accounts_db;
}

test "insert multiple accounts on same slot" {
    const allocator = std.testing.allocator;
    var prng = std.Random.DefaultPrng.init(0);
    const random = prng.random();

    // Initialize empty accounts db
    var tmp_dir = std.testing.tmpDir(.{});
    defer tmp_dir.cleanup();
    var accounts_db = try loadTestAccountsDbEmpty(allocator, false, .noop, tmp_dir.dir);
    defer accounts_db.deinit();

    // Set initial slot
    const slot: Slot = 10;

    // Create ancestors with initial slot
    var ancestors = Ancestors{};
    defer ancestors.deinit(allocator);
    try ancestors.ancestors.put(allocator, slot, {});

    // Insert 50 random accounts on current slot and reload them immediately
    for (0..50) |i| {
        const pubkey = Pubkey.initRandom(random);

        const expected = try createRandomAccount(allocator, random);
        defer allocator.free(expected.data);

        try accounts_db.putAccount(slot, pubkey, expected);

        const maybe_actual = try accounts_db.getAccountWithAncestors(&pubkey, &ancestors);
        defer if (maybe_actual) |actual| actual.deinit(allocator);

        if (maybe_actual) |actual| {
            try expectedAccountSharedDataEqualsAccount(expected, actual, false);
        } else {
            std.debug.print("Account {} not found after insertion.\n", .{i});
            return error.AccountNotFound;
        }
    }
}

fn createRandomAccount(
    allocator: std.mem.Allocator,
    random: std.Random,
) !sig.runtime.AccountSharedData {
    if (!builtin.is_test) @compileError("only for testing");

    const data_size = random.uintAtMost(u64, 1_024);
    const data = try allocator.alloc(u8, data_size);
    random.bytes(data);

    return .{
        .lamports = random.uintAtMost(u64, 1_000_000),
        .data = data,
        .owner = Pubkey.initRandom(random),
        .executable = random.boolean(),
        .rent_epoch = random.uintAtMost(u64, 1_000_000),
    };
}

fn expectedAccountSharedDataEqualsAccount(
    expected: sig.runtime.AccountSharedData,
    account: Account,
    print_instead_of_expect: bool,
) !void {
    if (!builtin.is_test)
        @compileError("expectedAccountSharedDataEqualsAccount is only for testing");

    if (print_instead_of_expect) {
        std.debug.print("expected: {any}\n", .{expected});
        std.debug.print("actual:   {any}\n\n", .{account});
    } else {
        // we know where this data came from (not from the disk), so we can take its slice directly
        std.debug.assert(account.data == .owned_allocation);

        try std.testing.expectEqual(expected.lamports, account.lamports);
        try std.testing.expectEqualSlices(u8, expected.data, account.data.owned_allocation);
        try std.testing.expectEqualSlices(u8, &expected.owner.data, &account.owner.data);
        try std.testing.expectEqual(expected.executable, account.executable);
        try std.testing.expectEqual(expected.rent_epoch, account.rent_epoch);
    }
}

test "insert multiple accounts on multiple slots" {
    const allocator = std.testing.allocator;
    var prng = std.Random.DefaultPrng.init(0);
    const random = prng.random();

    var tmp_dir = std.testing.tmpDir(.{});
    defer tmp_dir.cleanup();
    var accounts_db = try loadTestAccountsDbEmpty(allocator, false, .noop, tmp_dir.dir);
    defer accounts_db.deinit();

    const slots = [_]Slot{ 5, 9, 10, 11, 12 };

    for (0..50) |i| {
        const slot = slots[random.uintLessThan(u64, slots.len)];

        var ancestors = Ancestors{};
        defer ancestors.deinit(allocator);
        try ancestors.ancestors.put(allocator, slot, {});

        const pubkey = Pubkey.initRandom(random);
<<<<<<< HEAD
        errdefer std.debug.print(
=======
        errdefer std.log.err(
>>>>>>> 4c9f63ac
            "Failed to insert and load account: i={}, slot={}, ancestors={any} pubkey={}\n",
            .{ i, slot, ancestors.ancestors.keys(), pubkey },
        );

        const expected = try createRandomAccount(allocator, random);
        defer allocator.free(expected.data);

        try accounts_db.putAccount(slot, pubkey, expected);

        const maybe_actual = try accounts_db.getAccountWithAncestors(&pubkey, &ancestors);
        defer if (maybe_actual) |actual| actual.deinit(allocator);

        if (maybe_actual) |actual|
            try expectedAccountSharedDataEqualsAccount(expected, actual, false)
        else
            return error.AccountNotFound;
    }
}

test "insert account on multiple slots" {
    const allocator = std.testing.allocator;
    var prng = std.Random.DefaultPrng.init(0);
    const random = prng.random();

    var tmp_dir = std.testing.tmpDir(.{});
    defer tmp_dir.cleanup();
    var accounts_db = try loadTestAccountsDbEmpty(allocator, false, .noop, tmp_dir.dir);
    defer accounts_db.deinit();

    const slots = [_]Slot{ 5, 9, 10, 11, 12 };

    for (0..50) |i| {
        const pubkey = Pubkey.initRandom(random);
        const num_slots_to_insert = random.uintAtMost(usize, slots.len);

        for (0..num_slots_to_insert) |j| {
            const slot = slots[random.uintLessThan(u64, slots.len)];

            var ancestors = Ancestors{};
            defer ancestors.deinit(allocator);
            try ancestors.ancestors.put(allocator, slot, {});

<<<<<<< HEAD
            errdefer std.debug.print(
=======
            errdefer std.log.err(
>>>>>>> 4c9f63ac
                \\Failed to insert and load account: i={}
                \\    j:         {}/{}
                \\    slot:      {}
                \\    ancestors: {any}
                \\    pubkey:    {}
                \\
            ,
                .{ i, j, num_slots_to_insert, slot, ancestors.ancestors.keys(), pubkey },
            );

            const expected = try createRandomAccount(allocator, random);
            defer allocator.free(expected.data);

            try accounts_db.putAccount(slot, pubkey, expected);

            const maybe_actual = try accounts_db.getAccountWithAncestors(&pubkey, &ancestors);
            defer if (maybe_actual) |actual| actual.deinit(allocator);

            if (maybe_actual) |actual|
                try expectedAccountSharedDataEqualsAccount(expected, actual, false)
            else
                return error.AccountNotFound;
        }
    }
}

test "missing ancestor returns null" {
    const allocator = std.testing.allocator;
    var prng = std.Random.DefaultPrng.init(5083);
    const random = prng.random();

    var tmp_dir = std.testing.tmpDir(.{});
    defer tmp_dir.cleanup();
    var accounts_db = try loadTestAccountsDbEmpty(allocator, false, .noop, tmp_dir.dir);
    defer accounts_db.deinit();

    const slot: Slot = 15;
    const pubkey = Pubkey.initRandom(random);

    const account = try createRandomAccount(allocator, random);
    defer allocator.free(account.data);
    try accounts_db.putAccount(slot, pubkey, account);

    var ancestors = Ancestors{};
    defer ancestors.deinit(allocator);

    try std.testing.expectEqual(null, try accounts_db.getAccountWithAncestors(&pubkey, &ancestors));
}

test "overwrite account in same slot" {
    const allocator = std.testing.allocator;
    var prng = std.Random.DefaultPrng.init(5083);
    const random = prng.random();

    var tmp_dir = std.testing.tmpDir(.{});
    defer tmp_dir.cleanup();
    var accounts_db = try loadTestAccountsDbEmpty(allocator, false, .noop, tmp_dir.dir);
    defer accounts_db.deinit();

    const slot: Slot = 15;
    const pubkey = Pubkey.initRandom(random);

    var ancestors = Ancestors{};
    defer ancestors.deinit(allocator);
    try ancestors.ancestors.put(allocator, slot, {});

    const first = try createRandomAccount(allocator, random);
    defer allocator.free(first.data);
    try accounts_db.putAccount(slot, pubkey, first);

    const second = try createRandomAccount(allocator, random);
    defer allocator.free(second.data);
    try accounts_db.putAccount(slot, pubkey, second);

    const maybe_actual = try accounts_db.getAccountWithAncestors(&pubkey, &ancestors);
    defer if (maybe_actual) |actual| actual.deinit(allocator);

    if (maybe_actual) |actual|
        try expectedAccountSharedDataEqualsAccount(second, actual, false)
    else
        return error.AccountNotFound;
}

test "insert many duplicate individual accounts, get latest with ancestors" {
    const allocator = std.testing.allocator;
    var prng = std.Random.DefaultPrng.init(5083);
    const random = prng.random();

    var tmp_dir = std.testing.tmpDir(.{});
    defer tmp_dir.cleanup();
    var accounts_db = try loadTestAccountsDbEmpty(allocator, false, .noop, tmp_dir.dir);
    defer accounts_db.deinit();

    const pubkey_count = 50;
    const max_versions_per_key = 50;

    var pubkeys: [pubkey_count]Pubkey = undefined;
    for (&pubkeys) |*p| p.* = Pubkey.initRandom(random);

    var allocated_accounts = ArrayList(sig.runtime.AccountSharedData).init(allocator);
    defer {
        for (allocated_accounts.items) |account| allocator.free(account.data);
        allocated_accounts.deinit();
    }

    var expected_latest: [pubkey_count]?struct {
        slot: Slot,
        account: sig.runtime.AccountSharedData,
<<<<<<< HEAD
    } = .{null} ** pubkey_count;
=======
    } = @splat(null);
>>>>>>> 4c9f63ac

    for (0..pubkey_count) |i| {
        const pubkey = pubkeys[i];

        const num_versions = 1 + random.uintLessThan(u32, max_versions_per_key);

        for (0..num_versions) |_| {
            // we cannot go backwards in slots
            const max_slot_so_far = if (expected_latest[i]) |expected| expected.slot else 0;
            const slot = @min(random.uintLessThan(u64, 20), max_slot_so_far);

            const account = try createRandomAccount(allocator, random);
            try allocated_accounts.append(account);

            try accounts_db.putAccount(slot, pubkey, account);

            std.debug.assert(slot >= max_slot_so_far);

            expected_latest[i] = .{ .slot = slot, .account = account };
        }
    }

    for (pubkeys, expected_latest) |pubkey, maybe_expected| {
        const expected = maybe_expected orelse return error.ExpectedMissing;

        var ancestors = Ancestors{};
        defer ancestors.deinit(allocator);
        try ancestors.ancestors.put(allocator, expected.slot, {});

        const maybe_actual = try accounts_db.getAccountWithAncestors(&pubkey, &ancestors);
        defer if (maybe_actual) |actual| actual.deinit(allocator);

        if (maybe_actual) |actual| {
            try expectedAccountSharedDataEqualsAccount(
                expected.account,
                actual,
                false,
            );
        } else {
            return error.AccountNotFound;
        }
    }
}<|MERGE_RESOLUTION|>--- conflicted
+++ resolved
@@ -780,13 +780,9 @@
                 var iter = accounts_file.iterator(self.allocator, &self.buffer_pool);
                 while (try iter.nextNoData()) |account| {
                     n_accounts += 1;
-<<<<<<< HEAD
-                    _ = account;
-=======
                     shard_counts[
                         self.account_index.pubkey_ref_map.shard_calculator.index(account.pubkey())
                     ] += 1;
->>>>>>> 4c9f63ac
                 }
                 break :blk n_accounts;
             };
@@ -802,11 +798,7 @@
             // index the account file
             var slot_references = AccountIndex.SlotRefMapValue{
                 .global_index = ref_global_index,
-<<<<<<< HEAD
-                .refs = std.ArrayListUnmanaged(AccountRef).initBuffer(references_buf),
-=======
                 .refs = .initBuffer(references_buf),
->>>>>>> 4c9f63ac
             };
 
             indexAndValidateAccountFile(
@@ -814,11 +806,7 @@
                 &self.buffer_pool,
                 &accounts_file,
                 self.account_index.pubkey_ref_map.shard_calculator,
-<<<<<<< HEAD
-                shard_counts,
-=======
                 null, // shard counts calculated earlier
->>>>>>> 4c9f63ac
                 &slot_references.refs,
                 // ! we collect the accounts and pubkeys into geyser storage here
                 geyser_slot_storage,
@@ -838,11 +826,8 @@
                 }
             };
 
-<<<<<<< HEAD
-=======
             std.debug.assert(accounts_file.number_of_accounts <= n_accounts_this_slot);
 
->>>>>>> 4c9f63ac
             const file_id = file_info.id;
             file_map.putAssumeCapacityNoClobber(file_id, accounts_file);
             accounts_file_moved_to_filemap = true;
@@ -927,11 +912,7 @@
                 global_indices.items,
             ) |i_ref_buf, reference_buf, global_index| {
                 for (0.., reference_buf) |i, *ref| {
-<<<<<<< HEAD
-                    _ = self.account_index.indexRefIfNotDuplicateSlotAssumeCapacity(
-=======
                     _ = try self.account_index.indexRefIfNotDuplicateSlot(
->>>>>>> 4c9f63ac
                         ref,
                         global_index + i,
                     );
@@ -1963,22 +1944,13 @@
         }
 
         if (self.geyser_writer) |geyser_writer| {
-<<<<<<< HEAD
-            const data_versioned = sig.geyser.core.VersionedAccountPayload{
-=======
             try geyser_writer.writePayloadToPipe(.{
->>>>>>> 4c9f63ac
                 .AccountPayloadV1 = .{
                     .accounts = &.{duplicated},
                     .pubkeys = &.{pubkey},
                     .slot = slot,
                 },
-<<<<<<< HEAD
-            };
-            try geyser_writer.writePayloadToPipe(data_versioned);
-=======
             });
->>>>>>> 4c9f63ac
         }
 
         {
@@ -2001,18 +1973,10 @@
             const ref = slotListMaxWithinBounds(head_ref.ref_ptr, min_slot, slot) orelse
                 break :search_and_overwrite;
 
-<<<<<<< HEAD
-            if (ref.location != .UnrootedMap) {
-                return error.CannotWriteRootedSlot;
-            }
-
-            const index = ref.location.UnrootedMap.index;
-=======
             const index = switch (ref.location) {
                 .UnrootedMap => |location| location.index,
                 else => return error.CannotWriteRootedSlot,
             };
->>>>>>> 4c9f63ac
 
             const unrooted_accounts, var unrooted_lock = self.unrooted_accounts.readWithLock();
             defer unrooted_lock.unlock();
@@ -2036,11 +2000,7 @@
 
             const entry = try unrooted_accounts.getOrPut(slot);
 
-<<<<<<< HEAD
-            if (!entry.found_existing) entry.value_ptr.* = .{};
-=======
             if (!entry.found_existing) entry.value_ptr.* = .empty;
->>>>>>> 4c9f63ac
             try entry.value_ptr.append(
                 self.allocator,
                 .{ .account = duplicated, .pubkey = pubkey },
@@ -2068,14 +2028,6 @@
         defer lock.unlock();
 
         const slot_entry = try slot_ref_map.getOrPut(slot);
-<<<<<<< HEAD
-        if (!slot_entry.found_existing) slot_entry.value_ptr.* = .{
-            .refs = .{},
-            .global_index = undefined,
-        };
-
-        const realloc_needed = slot_entry.value_ptr.refs.unusedCapacitySlice().len < pubkeys.len;
-=======
 
         if (!slot_entry.found_existing) {
             // no entry means realloc always needed, value set in realloc_needed block
@@ -2086,7 +2038,6 @@
         }
         const realloc_needed = slot_entry.value_ptr.refs.unusedCapacitySlice().len < pubkeys.len;
         if (!slot_entry.found_existing) std.debug.assert(realloc_needed);
->>>>>>> 4c9f63ac
 
         const old_refs = slot_entry.value_ptr.refs.items;
         const new_len = old_refs.len + pubkeys.len;
@@ -2151,11 +2102,7 @@
             for (0.., reference_buf[0..new_len]) |i, *ref| {
                 if (i < old_refs.len) continue;
 
-<<<<<<< HEAD
-                const was_inserted = self.account_index.indexRefIfNotDuplicateSlotAssumeCapacity(
-=======
                 const was_inserted = try self.account_index.indexRefIfNotDuplicateSlot(
->>>>>>> 4c9f63ac
                     ref,
                     global_ref_index + i,
                 );
@@ -2194,12 +2141,9 @@
         } else {
             // no realloc necessary
 
-<<<<<<< HEAD
-=======
             // guard against invalid slot entry
             std.debug.assert(slot_entry.value_ptr.global_index != std.math.maxInt(u64));
 
->>>>>>> 4c9f63ac
             slot_entry.value_ptr.refs.items.len = new_len;
 
             for (0.., slot_entry.value_ptr.refs.items) |i, *ref| {
@@ -2216,11 +2160,7 @@
             for (0.., slot_entry.value_ptr.refs.items) |i, *ref| {
                 if (i < old_refs.len) continue;
 
-<<<<<<< HEAD
-                const was_inserted = self.account_index.indexRefIfNotDuplicateSlotAssumeCapacity(
-=======
                 const was_inserted = try self.account_index.indexRefIfNotDuplicateSlot(
->>>>>>> 4c9f63ac
                     ref,
                     slot_entry.value_ptr.global_index + i,
                 );
@@ -2283,11 +2223,7 @@
             defer unrooted_accounts_lg.unlock();
 
             const entry = try unrooted_accounts.getOrPut(slot);
-<<<<<<< HEAD
-            if (!entry.found_existing) entry.value_ptr.* = .{};
-=======
             if (!entry.found_existing) entry.value_ptr.* = .empty;
->>>>>>> 4c9f63ac
             try entry.value_ptr.ensureUnusedCapacity(self.allocator, pubkeys.len);
             for (pubkeys, accounts_duped) |pubkey, account| {
                 entry.value_ptr.appendAssumeCapacity(.{ .account = account, .pubkey = pubkey });
@@ -3578,11 +3514,7 @@
         var data_2 = [_]u8{ 0, 1, 0, 1 };
 
         const test_account_2 = Account{
-<<<<<<< HEAD
-            .data = AccountDataHandle.initAllocated(&data_2),
-=======
             .data = .initAllocated(&data_2),
->>>>>>> 4c9f63ac
             .executable = true,
             .lamports = 1000,
             .owner = Pubkey.ZEROES,
@@ -4632,11 +4564,7 @@
         try ancestors.ancestors.put(allocator, slot, {});
 
         const pubkey = Pubkey.initRandom(random);
-<<<<<<< HEAD
-        errdefer std.debug.print(
-=======
         errdefer std.log.err(
->>>>>>> 4c9f63ac
             "Failed to insert and load account: i={}, slot={}, ancestors={any} pubkey={}\n",
             .{ i, slot, ancestors.ancestors.keys(), pubkey },
         );
@@ -4679,11 +4607,7 @@
             defer ancestors.deinit(allocator);
             try ancestors.ancestors.put(allocator, slot, {});
 
-<<<<<<< HEAD
-            errdefer std.debug.print(
-=======
             errdefer std.log.err(
->>>>>>> 4c9f63ac
                 \\Failed to insert and load account: i={}
                 \\    j:         {}/{}
                 \\    slot:      {}
@@ -4792,11 +4716,7 @@
     var expected_latest: [pubkey_count]?struct {
         slot: Slot,
         account: sig.runtime.AccountSharedData,
-<<<<<<< HEAD
-    } = .{null} ** pubkey_count;
-=======
     } = @splat(null);
->>>>>>> 4c9f63ac
 
     for (0..pubkey_count) |i| {
         const pubkey = pubkeys[i];
