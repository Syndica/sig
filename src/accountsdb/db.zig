--- conflicted
+++ resolved
@@ -438,11 +438,7 @@
             loading_threads.deinit();
         }
 
-<<<<<<< HEAD
-        self.logger.info().logf("reading and indexing accounts...", .{});
-=======
-        self.logger.infof("[{d} threads]: reading and indexing accounts...", .{n_parse_threads});
->>>>>>> 2d4290dd
+        self.logger.info().logf("[{d} threads]: reading and indexing accounts...", .{n_parse_threads});
         {
             var handles = std.ArrayList(std.Thread).init(self.allocator);
             defer {
@@ -464,19 +460,13 @@
             );
         }
 
-<<<<<<< HEAD
-        self.logger.info().logf("total time: {s}", .{timer.read()});
-
-        self.logger.info().logf("combining thread accounts...", .{});
-=======
         // if geyser, send end of data signal
         if (self.geyser_writer) |geyser_writer| {
             const end_of_snapshot: sig.geyser.core.VersionedAccountPayload = .EndOfSnapshotLoading;
             try geyser_writer.writePayloadToPipe(end_of_snapshot);
         }
 
-        self.logger.infof("[{d} threads]: combining thread accounts...", .{n_combine_threads});
->>>>>>> 2d4290dd
+        self.logger.info().logf("[{d} threads]: combining thread accounts...", .{n_combine_threads});
         var merge_timer = try sig.time.Timer.start();
         try self.mergeMultipleDBs(loading_threads.items, n_combine_threads);
         self.logger.debug().logf("combining thread indexes took: {s}", .{merge_timer.read()});
