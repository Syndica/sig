--- conflicted
+++ resolved
@@ -4029,28 +4029,10 @@
     pub fn loadSnapshot(bench_args: BenchArgs) !sig.time.Duration {
         const allocator = std.heap.c_allocator;
 
-<<<<<<< HEAD
-        // unpack the snapshot
-        // NOTE: usually this will be an incremental snapshot
-        // renamed as a full snapshot (mv {inc-snap-fmt}.tar.zstd {full-snap-fmt}.tar.zstd)
-        // (because test snapshots are too small and full snapshots are too big)
-        const dir_path = sig.TEST_DATA_DIR ++ "bench_snapshot/";
-        const accounts_path = dir_path ++ "accounts";
-
-        var std_logger = StandardErrLogger.init(.{
-            .allocator = allocator,
-            .max_level = Level.debug,
-            .max_buffer = 1 << 30,
-        }) catch @panic("Logger init failed");
-        defer std_logger.deinit();
-
-        const logger = std_logger.logger();
-=======
         // const logger = Logger{ .noop = {} };
         const logger = Logger.init(allocator, .debug);
         defer logger.deinit();
         logger.spawn();
->>>>>>> d0752e44
 
         // unpack the snapshot
         // NOTE: usually this will be an incremental snapshot
