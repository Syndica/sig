--- conflicted
+++ resolved
@@ -2166,9 +2166,6 @@
     }
 };
 
-<<<<<<< HEAD
-fn loadTestAccountsDB(allocator: std.mem.Allocator, use_disk: bool, n_threads: usize) !struct { AccountsDB, AllSnapshotFields } {
-=======
 /// All entries in `snapshot_fields.accounts_db_fields.file_map` must correspond to an entry in `file_map`,
 /// with the association defined by the file id (a field of the value of the former, the key of the latter).
 pub fn writeSnapshotTarWithFields(
@@ -2323,10 +2320,9 @@
     // try testWriteSnapshot(tmp_snap_dir, 25);
 }
 
-fn loadTestAccountsDB(allocator: std.mem.Allocator, use_disk: bool) !struct { AccountsDB, AllSnapshotFields } {
+fn loadTestAccountsDB(allocator: std.mem.Allocator, use_disk: bool, n_threads: u32) !struct { AccountsDB, AllSnapshotFields } {
     std.debug.assert(builtin.is_test); // should only be used in tests
 
->>>>>>> b7e97d5f
     const dir_path = "test_data";
     const dir = try std.fs.cwd().openDir(dir_path, .{ .iterate = true });
 
@@ -2371,15 +2367,9 @@
     var accounts_dir = try std.fs.cwd().openDir("test_data/accounts", .{});
     defer accounts_dir.close();
     try accounts_db.loadFromSnapshot(
-<<<<<<< HEAD
-        snapshot.accounts_db_fields,
-        accounts_path,
-        @intCast(n_threads),
-=======
         snapshot.accounts_db_fields.file_map,
         accounts_dir,
-        1,
->>>>>>> b7e97d5f
+        @intCast(n_threads),
         allocator,
     );
 
@@ -2436,9 +2426,10 @@
     }
 
     try accounts_db.validateLoadFromSnapshot(
-        snapshots.incremental.?.bank_fields.incremental_snapshot_persistence,
+        snapshots.incremental.?.bank_fields_inc.snapshot_persistence,
         snapshots.full.bank_fields.slot,
         snapshots.full.bank_fields.capitalization,
+        snapshots.full.accounts_db_fields.bank_hash_info.accounts_hash,
     );
 }
 
