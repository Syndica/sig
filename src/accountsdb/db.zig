//! includes the main database struct `AccountsDB`

const std = @import("std");
const sig = @import("../lib.zig");
const builtin = @import("builtin");
const bincode = sig.bincode;

const ArrayList = std.ArrayList;
const ArrayListUnmanaged = std.ArrayListUnmanaged;
const Blake3 = std.crypto.hash.Blake3;

const Account = sig.core.Account;
const Hash = sig.core.hash.Hash;
const Slot = sig.core.time.Slot;
const Pubkey = sig.core.pubkey.Pubkey;

const sysvars = sig.accounts_db.sysvars;
const AccountsDbFields = sig.accounts_db.snapshots.AccountsDbFields;
const AccountFileInfo = sig.accounts_db.snapshots.AccountFileInfo;
const AccountFile = sig.accounts_db.accounts_file.AccountFile;
const FileId = sig.accounts_db.accounts_file.FileId;
const AccountInFile = sig.accounts_db.accounts_file.AccountInFile;
const SnapshotFields = sig.accounts_db.snapshots.SnapshotFields;
const BankIncrementalSnapshotPersistence = sig.accounts_db.snapshots.BankIncrementalSnapshotPersistence;
const AllSnapshotFields = sig.accounts_db.snapshots.AllSnapshotFields;
const SnapshotFieldsAndPaths = sig.accounts_db.snapshots.SnapshotFieldsAndPaths;
const SnapshotFiles = sig.accounts_db.snapshots.SnapshotFiles;
const AccountIndex = sig.accounts_db.index.AccountIndex;
const ValidateAccountFileError = AccountIndex.ValidateAccountFileError;
const AccountRef = sig.accounts_db.index.AccountRef;
const DiskMemoryAllocator = sig.accounts_db.index.DiskMemoryAllocator;
const parallelUnpackZstdTarBall = sig.accounts_db.snapshots.parallelUnpackZstdTarBall;
const spawnThreadTasks = sig.utils.thread.spawnThreadTasks;
const readDirectory = sig.utils.directory.readDirectory;
const RwMux = sig.sync.RwMux;
const Logger = sig.trace.log.Logger;
const printTimeEstimate = sig.time.estimate.printTimeEstimate;
const NestedHashTree = sig.common.merkle_tree.NestedHashTree;
const globalRegistry = sig.prometheus.registry.globalRegistry;
const GetMetricError = sig.prometheus.registry.GetMetricError;
const Counter = sig.prometheus.counter.Counter;

const AccountsDBConfig = @import("../cmd/config.zig").AccountsDBConfig;

// NOTE: this constant has a large impact on performance due to allocations (best to overestimate)
pub const ACCOUNTS_PER_FILE_EST: usize = 1500;

pub const DB_PROGRESS_UPDATES_NS = 5 * std.time.ns_per_s;
pub const DB_MANAGER_UPDATE_NS = 5 * std.time.ns_per_s;

pub const MERKLE_FANOUT: usize = 16;
pub const ACCOUNT_INDEX_BINS: usize = 8192;
pub const ACCOUNT_FILE_SHRINK_THRESHOLD = 70; // shrink account files with more than X% dead bytes

const PubkeysAndAccounts = struct { []Pubkey, []Account };
const AccountCache = std.AutoHashMap(Slot, PubkeysAndAccounts);
const FileMap = std.AutoArrayHashMap(FileId, RwMux(AccountFile));
const DeadAccountsCounter = std.AutoArrayHashMap(Slot, u64);

<<<<<<< HEAD
/// Analogous to [AccountsDbConfig](https://github.com/anza-xyz/agave/blob/4c921ca276bbd5997f809dec1dd3937fb06463cc/accounts-db/src/accounts_db.rs#L597)
pub const AccountsDBConfig = struct {
    // number of Accounts to preallocate for cache
    storage_cache_size: usize = 0,
    // number of bins to shard the index pubkeys across -- must be power of two
    number_of_index_bins: usize = ACCOUNT_INDEX_BINS,
    // how many RAM references to preallocate for each bin
    index_ram_capacity: usize = 0,
    // where to create disk indexes files (if null, will not use disk indexes)
    disk_index_path: ?[]const u8 = null,
    // how many DISK references to preallocate for each bin
    index_disk_capacity: usize = 0,
=======
pub const AccountsDBStats = struct {
    number_files_flushed: *Counter,
    number_files_cleaned: *Counter,
    number_files_shrunk: *Counter,
    number_files_deleted: *Counter,

    const Self = @This();

    pub fn init() GetMetricError!Self {
        var self: Self = undefined;
        const registry = globalRegistry();
        const stats_struct_info = @typeInfo(Self).Struct;
        inline for (stats_struct_info.fields) |field| {
            const field_counter: *Counter = try registry.getOrCreateCounter(field.name);
            @field(self, field.name) = field_counter;
        }
        return self;
    }
>>>>>>> 6ce14457
};

/// database for accounts
///
/// Analogous to [AccountsDb](https://github.com/anza-xyz/agave/blob/4c921ca276bbd5997f809dec1dd3937fb06463cc/accounts-db/src/accounts_db.rs#L1363)
pub const AccountsDB = struct {
    allocator: std.mem.Allocator,

    // maps a pubkey to the account location
    account_index: AccountIndex,
    disk_allocator_ptr: ?*DiskMemoryAllocator = null,

    // track per-slot for purge/flush
    account_cache: RwMux(AccountCache),
    file_map: RwMux(FileMap),

    dead_accounts_counter: RwMux(DeadAccountsCounter),

    // used for filenames when flushing accounts to disk
    // TODO: do we need this? since flushed slots will be unique
    largest_file_id: FileId = FileId.fromInt(0),

    // used for flushing/cleaning/purging/shrinking
    // TODO: when working on consensus, we'll swap this out
    largest_root_slot: std.atomic.Value(Slot) = std.atomic.Value(Slot).init(0),

    stats: AccountsDBStats,
    logger: Logger,
    config: AccountsDBConfig,
    fields: ?AccountsDbFields = null,

    const Self = @This();

    pub fn init(
        allocator: std.mem.Allocator,
        logger: Logger,
        config: AccountsDBConfig,
    ) !Self {
        const maybe_disk_allocator_ptr: ?*DiskMemoryAllocator, //
        const reference_allocator: std.mem.Allocator //
        = blk: {
            if (config.use_disk_index) {
                // make the disk directory
                const disk_dir = try std.fmt.allocPrint(allocator, "{s}/index", .{config.snapshot_dir});
                defer allocator.free(disk_dir);
                try std.fs.cwd().makePath(disk_dir);

                const disk_file_suffix = try std.fmt.allocPrint(allocator, "{s}/bin", .{disk_dir});
                logger.infof("using disk index in {s}", .{disk_file_suffix});

                const ptr = try allocator.create(DiskMemoryAllocator);
                ptr.* = DiskMemoryAllocator.init(disk_file_suffix);

                break :blk .{ ptr, ptr.allocator() };
            } else {
                break :blk .{ null, std.heap.page_allocator };
            }
        };

        // ensure accounts/ exists
        {
            const accounts_dir = try std.fmt.allocPrint(
                allocator,
                "{s}/accounts/",
                .{config.snapshot_dir},
            );
            defer allocator.free(accounts_dir);

            std.fs.cwd().makePath(accounts_dir) catch |err| switch (err) {
                error.PathAlreadyExists => {},
                else => |e| return e,
            };
        }

        const account_index = try AccountIndex.init(
            allocator,
            reference_allocator,
            config.number_of_index_bins,
        );

        const stats = try AccountsDBStats.init();

        return .{
            .allocator = allocator,
            .disk_allocator_ptr = maybe_disk_allocator_ptr,
            .account_index = account_index,
            .logger = logger,
            .config = config,
            .account_cache = RwMux(AccountCache).init(AccountCache.init(allocator)),
            .file_map = RwMux(FileMap).init(FileMap.init(allocator)),
            .dead_accounts_counter = RwMux(DeadAccountsCounter).init(DeadAccountsCounter.init(allocator)),
            .stats = stats,
        };
    }

    pub fn deinit(self: *Self, delete_index_files: bool) void {
        self.account_index.deinit(true);
        if (self.disk_allocator_ptr) |ptr| {
            // note: we dont always deinit the allocator so we keep the index files
            // because they are expensive to generate
            if (delete_index_files) {
                ptr.deinit(self.allocator);
            } else {
                self.allocator.free(ptr.filepath);
            }
            self.allocator.destroy(ptr);
        }

        {
            const account_cache, var account_cache_lg = self.account_cache.writeWithLock();
            defer account_cache_lg.unlock();
            account_cache.deinit();
        }
        {
            const file_map, var file_map_lg = self.file_map.writeWithLock();
            defer file_map_lg.unlock();
            file_map.deinit();
        }
        {
            const dead_accounts_counter, var dead_accounts_counter_lg = self.dead_accounts_counter.writeWithLock();
            defer dead_accounts_counter_lg.unlock();
            dead_accounts_counter.deinit();
        }
    }

    /// easier to use load function
    pub fn loadWithDefaults(
        self: *Self,
        snapshot_fields_and_paths: *SnapshotFieldsAndPaths,
        snapshot_dir: []const u8,
        n_threads: u32,
        validate: bool,
    ) !SnapshotFields {
        const snapshot_fields = try snapshot_fields_and_paths.all_fields.collapse();
        const accounts_path = try std.fmt.allocPrint(self.allocator, "{s}/accounts/", .{snapshot_dir});
        defer self.allocator.free(accounts_path);

        var timer = try std.time.Timer.start();
        self.logger.infof("loading from snapshot...", .{});
        try self.loadFromSnapshot(
            snapshot_fields.accounts_db_fields,
            accounts_path,
            n_threads,
            std.heap.page_allocator,
        );
        self.logger.infof("loaded from snapshot in {s}", .{std.fmt.fmtDuration(timer.read())});

        if (validate) {
            timer.reset();
            const full_snapshot = snapshot_fields_and_paths.all_fields.full;
            try self.validateLoadFromSnapshot(
                snapshot_fields.bank_fields.incremental_snapshot_persistence,
                full_snapshot.bank_fields.slot,
                full_snapshot.bank_fields.capitalization,
            );
            self.logger.infof("validated from snapshot in {s}", .{std.fmt.fmtDuration(timer.read())});
        }

        return snapshot_fields;
    }

    /// loads the account files and gernates the account index from a snapshot
    pub fn loadFromSnapshot(
        self: *Self,
        // fields from the snapshot
        fields: AccountsDbFields,
        // where the account files are
        accounts_path: []const u8,
        n_threads: u32,
        per_thread_allocator: std.mem.Allocator,
    ) !void {
        self.fields = fields;

        // used to read account files
        const n_parse_threads = n_threads;
        // used to merge thread results
        const n_combine_threads = n_threads;

        var timer = std.time.Timer.start() catch unreachable;
        timer.reset();

        // read the account files
        var accounts_dir = try std.fs.cwd().openDir(accounts_path, .{ .iterate = true });
        defer accounts_dir.close();

        const accounts_dir_iter = accounts_dir.iterate();

        var files = try readDirectory(self.allocator, accounts_dir_iter);
        const filenames = files.filenames;
        defer {
            files.filenames.deinit();
            self.allocator.free(files.filename_memory);
        }

        var n_account_files: usize = 0;
        for (filenames.items) |filename| {
            var fiter = std.mem.tokenizeSequence(u8, filename, ".");
            const slot = std.fmt.parseInt(Slot, fiter.next().?, 10) catch continue;
            if (fields.file_map.contains(slot)) {
                n_account_files += 1;
            }
        }
        self.logger.infof("found {d} account files", .{n_account_files});
        std.debug.assert(n_account_files > 0);

        const use_disk_index = self.config.use_disk_index;
        if (self.config.use_disk_index) {
            self.logger.info("using disk index");
        } else {
            self.logger.info("using ram index");
        }

        // short path
        if (n_threads == 1) {
            try self.loadAndVerifyAccountsFiles(
                accounts_path,
                filenames.items,
                ACCOUNTS_PER_FILE_EST,
                true,
            );
            return;
        }

        // setup the parallel indexing
        var loading_threads = try ArrayList(AccountsDB).initCapacity(
            self.allocator,
            n_parse_threads,
        );
        for (0..n_parse_threads) |_| {
            var thread_db = try AccountsDB.init(
                per_thread_allocator,
                self.logger,
                .{ .number_of_index_bins = self.config.number_of_index_bins },
            );

            thread_db.fields = self.fields;
            // set the disk allocator after init() doesnt create a new one
            if (use_disk_index) {
                thread_db.disk_allocator_ptr = self.disk_allocator_ptr;
            }
            loading_threads.appendAssumeCapacity(thread_db);
        }
        defer {
            // at this defer point, there are three memory components we care about
            // 1) the account references (AccountRef)
            // 2) the hashmap of refs (Map(Pubkey, *AccountRef))
            // and 3) the file maps Map(FileId, AccountFile)
            // each loading thread will have its own copy of these
            // what happens:
            // 2) and 3) will be copied into the main index thread and so we can deinit them
            // 1) will continue to exist on the heap and its ownership is given
            // the the main accounts-db index
            for (loading_threads.items) |*loading_thread| {
                // NOTE: deinit hashmap, dont close the files
                const file_map, var file_map_lg = loading_thread.file_map.writeWithLock();
                defer file_map_lg.unlock();
                file_map.deinit();

                // NOTE: important `false` (ie, 1))
                loading_thread.account_index.deinit(false);
            }
            loading_threads.deinit();
        }

        self.logger.infof("reading and indexing accounts...", .{});

        {
            var handles = std.ArrayList(std.Thread).init(self.allocator);
            defer {
                for (handles.items) |*h| h.join();
                handles.deinit();
            }
            try spawnThreadTasks(
                &handles,
                loadAndVerifyAccountsFilesMultiThread,
                .{
                    loading_threads.items,
                    filenames.items,
                    accounts_path,
                },
                filenames.items.len,
                n_parse_threads,
            );
        }

        self.logger.infof("total time: {s}", .{std.fmt.fmtDuration(timer.read())});
        timer.reset();

        self.logger.infof("combining thread accounts...", .{});
        try self.mergeMultipleDBs(loading_threads.items, n_combine_threads);
        self.logger.debugf("combining thread indexes took: {s}", .{std.fmt.fmtDuration(timer.read())});
        timer.reset();
    }

    /// multithread entrypoint into parseAndBinAccountFiles.
    /// Assumes that `loading_threads[thread_id].fields != null`.
    pub fn loadAndVerifyAccountsFilesMultiThread(
        loading_threads: []AccountsDB,
        filenames: [][]const u8,
        accounts_dir_path: []const u8,
        // task specific
        start_index: usize,
        end_index: usize,
        thread_id: usize,
    ) !void {
        const thread_db = &loading_threads[thread_id];
        const thread_filenames = filenames[start_index..end_index];

        try thread_db.loadAndVerifyAccountsFiles(
            accounts_dir_path,
            thread_filenames,
            ACCOUNTS_PER_FILE_EST,
            thread_id == 0,
        );
    }

    /// loads and verifies the account files into the threads file map
    /// and stores the accounts into the threads index
    /// Assumes `self.fields != null`.
    pub fn loadAndVerifyAccountsFiles(
        self: *Self,
        accounts_dir_path: []const u8,
        file_names: [][]const u8,
        accounts_per_file_est: usize,
        // when we multithread this function we only want to print on the first thread
        print_progress: bool,
    ) !void {
        std.debug.assert(self.fields != null);

        // NOTE: we can hold this lock for the entire function
        // because nothing else should be access the filemap
        // while loading from a snapshot
        const file_map, var file_map_lg = self.file_map.writeWithLock();
        defer file_map_lg.unlock();
        try file_map.ensureTotalCapacity(file_names.len);

        const bin_counts = try self.allocator.alloc(usize, self.account_index.numberOfBins());
        defer self.allocator.free(bin_counts);
        @memset(bin_counts, 0);

        // allocate all the references in one shot with a wrapper allocator
        // without this large allocation, snapshot loading is very slow
        var references = try ArrayList(AccountRef).initCapacity(
            self.account_index.reference_allocator,
            file_names.len * accounts_per_file_est,
        );
        const references_ptr = references.items.ptr;
        defer {
            // rn we dont support resizing - something went wrong if we resized
            std.debug.assert(references.items.ptr == references_ptr);
        }

        const counting_alloc_ptr = try self.allocator.create(CountingAllocator);
        counting_alloc_ptr.* = .{
            .deinit_self_allocator = self.allocator,
            .references = references,
            .alloc_count = 0,
        };

        // NOTE: might need to be longer depending on abs path length
        var buf: [1024]u8 = undefined;
        var timer = try std.time.Timer.start();
        var progress_timer = try std.time.Timer.start();

        // its ok to hold this lock for the entire function because nothing else
        // should be accessing the account index while loading from a snapshot
        var reference_memory, var reference_memory_lg = self.account_index.reference_memory.writeWithLock();
        defer reference_memory_lg.unlock();
        try reference_memory.ensureTotalCapacity(@intCast(file_names.len));

        for (file_names, 1..) |file_name, file_count| {
            // parse "{slot}.{id}" from the file_name
            var fiter = std.mem.tokenizeSequence(u8, file_name, ".");
            const slot = std.fmt.parseInt(Slot, fiter.next().?, 10) catch |err| {
                self.logger.warnf("failed to parse slot from {s}", .{file_name});
                return err;
            };
            const file_id_usize = try std.fmt.parseInt(usize, fiter.next().?, 10);

            // read metadata
            const file_infos: ArrayList(AccountFileInfo) = self.fields.?.file_map.get(slot) orelse {
                // dont read account files which are not in the file_map
                // note: this can happen when we load from a snapshot and there are extra account files
                // in the directory which dont correspond to the snapshot were loading
                self.logger.warnf("failed to read metadata for slot {d}", .{slot});
                continue;
            };
            // if this is hit, its likely an old snapshot
            if (file_infos.items.len != 1) {
                self.logger.errf("incorrect file_info count for slot {d}, likley trying to load from an unsupported snapshot\n", .{slot});
                return error.InvalidSnapshot;
            }
            const file_info = file_infos.items[0];
            if (file_info.id != file_id_usize) {
                self.logger.errf("file_id from metadata for slot {d} doesnt match file_id from filename: {d} vs {d}\n", .{ slot, file_info.id, file_id_usize });
                return error.InvalidSnapshotFormat;
            }

            // read accounts file
            const abs_path = try std.fmt.bufPrint(&buf, "{s}/{s}", .{ accounts_dir_path, file_name });
            const accounts_file_file = try std.fs.cwd().openFile(abs_path, .{ .mode = .read_write });
            var accounts_file = AccountFile.init(accounts_file_file, file_info, slot) catch |err| {
                self.logger.errf("failed to *open* AccountsFile {s}: {s}\n", .{ file_name, @errorName(err) });
                return err;
            };

            self.account_index.validateAccountFile(&accounts_file, bin_counts, &references) catch |err| {
                switch (err) {
                    ValidateAccountFileError.OutOfReferenceMemory => {
                        // TODO: support retry - error for now
                        self.logger.errf(
                            "out of reference memory set ACCOUNTS_PER_FILE_EST larger and retry\n",
                            .{},
                        );
                    },
                    else => {
                        self.logger.errf("failed to *sanitize* AccountsFile: {d}.{d}: {s}\n", .{
                            accounts_file.slot,
                            accounts_file.id,
                            @errorName(err),
                        });
                    },
                }
                return err;
            };

            if (accounts_file.number_of_accounts > 0) {
                // the last `number_of_accounts` is associated with this file
                const start_index = references.items.len - accounts_file.number_of_accounts;
                const end_index = references.items.len;
                const ref_slice = references.items[start_index..end_index];
                const ref_list = ArrayList(AccountRef).fromOwnedSlice(
                    // deinit allocator uses the counting allocator
                    counting_alloc_ptr.allocator(),
                    ref_slice,
                );
                counting_alloc_ptr.alloc_count += 1;

                try reference_memory.putNoClobber(slot, ref_list);
            }

            const file_id = FileId.fromInt(@intCast(file_id_usize));

            file_map.putAssumeCapacityNoClobber(file_id, RwMux(AccountFile).init(accounts_file));
            self.largest_file_id = FileId.max(self.largest_file_id, file_id);

            if (print_progress and progress_timer.read() > DB_PROGRESS_UPDATES_NS) {
                printTimeEstimate(
                    self.logger,
                    &timer,
                    file_names.len,
                    file_count,
                    "loading account files",
                    "thread0",
                );
                progress_timer.reset();
            }
        }

        // allocate enough memory for the bins
        var total_accounts: usize = 0;
        for (bin_counts, 0..) |count, bin_index| {
            if (count > 0) {
                const bin_rw = self.account_index.getBin(bin_index);
                const bin, var bin_lg = bin_rw.writeWithLock();
                defer bin_lg.unlock();

                try bin.ensureTotalCapacity(@intCast(count));
                total_accounts += count;
            }
        }

        // // NOTE: this is good for debugging what to set `accounts_per_file_est` to
        // std.debug.print("n_accounts vs estimated: {d} vs {d}", .{ total_accounts, n_accounts_est });

        // TODO: PERF: can probs be faster if you sort the pubkeys first, and then you know
        // it will always be a search for a free spot, and not search for a match

        var ref_count: usize = 0;
        timer.reset();

        var slot_iter = reference_memory.keyIterator();
        while (slot_iter.next()) |slot| {
            const refs = reference_memory.get(slot.*).?;
            for (refs.items) |*ref| {
                _ = self.account_index.indexRefIfNotDuplicateSlot(ref);
                ref_count += 1;
            }

            if (print_progress and progress_timer.read() > DB_PROGRESS_UPDATES_NS) {
                printTimeEstimate(
                    self.logger,
                    &timer,
                    total_accounts,
                    ref_count,
                    "building index",
                    null,
                );
                progress_timer.reset();
            }
        }
    }

    /// merges multiple thread accounts-dbs into self.
    /// index merging happens in parallel using `n_threads`.
    pub fn mergeMultipleDBs(
        self: *Self,
        thread_dbs: []AccountsDB,
        n_threads: usize,
    ) !void {
        var handles = std.ArrayList(std.Thread).init(self.allocator);
        defer {
            for (handles.items) |*h| h.join();
            handles.deinit();
        }
        try spawnThreadTasks(
            &handles,
            combineThreadIndexesMultiThread,
            .{
                self.logger,
                &self.account_index,
                thread_dbs,
            },
            self.account_index.numberOfBins(),
            n_threads,
        );

        // ensure enough capacity
        var m: u32 = 0;
        for (thread_dbs) |*thread_db| {
            const thread_ref_memory, var thread_ref_memory_lg = thread_db.account_index.reference_memory.readWithLock();
            defer thread_ref_memory_lg.unlock();
            m += thread_ref_memory.count();
        }

        // NOTE: its ok to hold this lock while we merge because
        // nothing else should be accessing the account index while loading from a snapshot
        const reference_memory, var reference_memory_lg = self.account_index.reference_memory.writeWithLock();
        defer reference_memory_lg.unlock();
        try reference_memory.ensureTotalCapacity(m);

        // NOTE: nothing else should try to access the file_map
        // while we are merging so this long hold is ok.
        const file_map, var file_map_lg = self.file_map.writeWithLock();
        defer file_map_lg.unlock();

        for (thread_dbs) |*thread_db| {
            // combine file maps
            {
                var thread_file_map, var thread_file_map_lg = thread_db.file_map.readWithLock();
                defer thread_file_map_lg.unlock();

                var thread_file_iter = thread_file_map.iterator();
                while (thread_file_iter.next()) |thread_entry| {
                    try file_map.putNoClobber(thread_entry.key_ptr.*, thread_entry.value_ptr.*);
                }
            }
            self.largest_file_id = FileId.max(self.largest_file_id, thread_db.largest_file_id);

            // combine underlying memory
            var thread_reference_memory, var thread_reference_memory_lg = thread_db.account_index.reference_memory.readWithLock();
            defer thread_reference_memory_lg.unlock();

            var thread_ref_iter = thread_reference_memory.iterator();
            while (thread_ref_iter.next()) |thread_entry| {
                reference_memory.putAssumeCapacityNoClobber(
                    thread_entry.key_ptr.*,
                    thread_entry.value_ptr.*,
                );
            }
        }

        var largest_account_file_rw = file_map.get(self.largest_file_id).?;
        const largest_slot = largest_account_file_rw.readField("slot");
        self.largest_root_slot.store(largest_slot, .unordered);
    }

    /// combines multiple thread indexes into the given index.
    /// each bin is also sorted by pubkey.
    pub fn combineThreadIndexesMultiThread(
        logger: Logger,
        index: *AccountIndex,
        thread_dbs: []AccountsDB,
        // task specific
        bin_start_index: usize,
        bin_end_index: usize,
        thread_id: usize,
    ) !void {
        const total_bins = bin_end_index - bin_start_index;
        var timer = try std.time.Timer.start();
        var progress_timer = try std.time.Timer.start();
        const print_progress = thread_id == 0;

        for (bin_start_index..bin_end_index, 1..) |bin_index, iteration_count| {
            const index_bin_rw = index.getBin(bin_index);

            // sum size across threads
            var bin_n_accounts: usize = 0;
            for (thread_dbs) |*thread_db| {
                var bin_rw = thread_db.account_index.getBin(bin_index);
                const bin, var bin_lg = bin_rw.readWithLock();
                defer bin_lg.unlock();

                bin_n_accounts += bin.count();
            }
            // prealloc
            if (bin_n_accounts > 0) {
                const index_bin, var index_bin_lg = index_bin_rw.writeWithLock();
                defer index_bin_lg.unlock();

                try index_bin.ensureTotalCapacity(@intCast(bin_n_accounts));
            }

            for (thread_dbs) |*thread_db| {
                var bin_rw = thread_db.account_index.getBin(bin_index);
                const bin, var bin_lg = bin_rw.readWithLock();
                defer bin_lg.unlock();

                // insert all of the thread entries into the main index
                var iter = bin.iterator();
                while (iter.next()) |thread_entry| {
                    var thread_head_ref_rw = thread_entry.value_ptr.*;
                    const thread_head_ref, var thread_head_ref_lg = thread_head_ref_rw.readWithLock();
                    defer thread_head_ref_lg.unlock();

                    // NOTE: we dont have to check for duplicates because the duplicate
                    // slots have already been handled in the prev step
                    index.indexRef(thread_head_ref.ref_ptr);
                }
            }

            if (print_progress and progress_timer.read() > DB_PROGRESS_UPDATES_NS) {
                printTimeEstimate(
                    logger,
                    &timer,
                    total_bins,
                    iteration_count,
                    "combining thread indexes",
                    "thread0",
                );
                progress_timer.reset();
            }
        }
    }

    pub const AccountHashesConfig = union(enum) {
        // compute hash from (..., max_slot]
        FullAccountHash: struct {
            max_slot: Slot,
        },
        // compute hash from (min_slot, ...)
        IncrementalAccountHash: struct {
            min_slot: Slot,
        },
    };

    /// computes a hash across all accounts in the db, and total lamports of those accounts
    /// using index data. depending on the config, this can compute
    /// either full or incremental snapshot values.
    pub fn computeAccountHashesAndLamports(self: *Self, config: AccountHashesConfig) !struct { accounts_hash: Hash, total_lamports: u64 } {
        var timer = try std.time.Timer.start();
        const n_threads = @as(u32, @truncate(try std.Thread.getCpuCount())) * 2;

        // alloc the result
        const hashes = try self.allocator.alloc(ArrayListUnmanaged(Hash), n_threads);
        defer self.allocator.free(hashes);

        @memset(hashes, .{});
        defer for (hashes) |*h| h.deinit(self.allocator);

        const lamports = try self.allocator.alloc(u64, n_threads);
        defer self.allocator.free(lamports);
        @memset(lamports, 0);

        // split processing the bins over muliple threads
        self.logger.infof("collecting hashes from accounts...", .{});

        {
            var handles = std.ArrayList(std.Thread).init(self.allocator);
            defer {
                for (handles.items) |*h| h.join();
                handles.deinit();
            }
            try spawnThreadTasks(
                &handles,
                getHashesFromIndexMultiThread,
                .{
                    self,
                    config,
                    self.allocator,
                    hashes,
                    lamports,
                },
                self.account_index.numberOfBins(),
                n_threads,
            );
        }

        self.logger.debugf("took: {s}", .{std.fmt.fmtDuration(timer.read())});
        timer.reset();

        self.logger.infof("computing the merkle root over accounts...", .{});
        var hash_tree = NestedHashTree{ .hashes = hashes };
        const accounts_hash = try hash_tree.computeMerkleRoot(MERKLE_FANOUT);
        self.logger.debugf("took {s}", .{std.fmt.fmtDuration(timer.read())});
        timer.reset();

        var total_lamports: u64 = 0;
        for (lamports) |lamport| {
            total_lamports += lamport;
        }

        return .{
            .accounts_hash = accounts_hash.*,
            .total_lamports = total_lamports,
        };
    }

    /// validates the accounts_db which was loaded from a snapshot (
    /// including the accounts hash and total lamports matches the expected values)
    pub fn validateLoadFromSnapshot(
        self: *Self,
        // used to verify the incremental snapshot
        incremental_snapshot_persistence: ?BankIncrementalSnapshotPersistence,
        // used to verify the full snapshot
        full_snapshot_slot: Slot,
        expected_full_lamports: u64,
    ) !void {
        const expected_accounts_hash = self.fields.?.bank_hash_info.accounts_hash;

        // validate the full snapshot
        self.logger.infof("validating the full snapshot", .{});
        const full_result = try self.computeAccountHashesAndLamports(AccountHashesConfig{
            .FullAccountHash = .{
                .max_slot = full_snapshot_slot,
            },
        });

        const total_lamports = full_result.total_lamports;
        const accounts_hash = full_result.accounts_hash;

        if (expected_accounts_hash.order(&accounts_hash) != .eq) {
            self.logger.errf(
                \\ incorrect accounts hash
                \\ expected vs calculated: {d} vs {d}
            , .{ expected_accounts_hash, accounts_hash });
            return error.IncorrectAccountsHash;
        }
        if (expected_full_lamports != total_lamports) {
            self.logger.errf(
                \\ incorrect total lamports
                \\ expected vs calculated: {d} vs {d}
            , .{ expected_full_lamports, total_lamports });
            return error.IncorrectTotalLamports;
        }

        // validate the incremental snapshot
        if (incremental_snapshot_persistence == null) return;
        self.logger.infof("validating the incremental snapshot", .{});
        const expected_accounts_delta_hash = incremental_snapshot_persistence.?.incremental_hash;
        const expected_incremental_lamports = incremental_snapshot_persistence.?.incremental_capitalization;

        const incremental_result = try self.computeAccountHashesAndLamports(AccountHashesConfig{
            .IncrementalAccountHash = .{
                .min_slot = full_snapshot_slot,
            },
        });
        const incremental_lamports = incremental_result.total_lamports;
        const accounts_delta_hash = incremental_result.accounts_hash;

        if (expected_incremental_lamports != incremental_lamports) {
            self.logger.errf(
                \\ incorrect incremental lamports
                \\ expected vs calculated: {d} vs {d}
            , .{ expected_incremental_lamports, incremental_lamports });
            return error.IncorrectIncrementalLamports;
        }

        if (expected_accounts_delta_hash.order(&accounts_delta_hash) != .eq) {
            self.logger.errf(
                \\ incorrect accounts delta hash
                \\ expected vs calculated: {d} vs {d}
            , .{ expected_accounts_delta_hash, accounts_delta_hash });
            return error.IncorrectAccountsDeltaHash;
        }
    }

    /// multithread entrypoint for getHashesFromIndex
    pub fn getHashesFromIndexMultiThread(
        self: *AccountsDB,
        config: AccountsDB.AccountHashesConfig,
        /// Allocator shared by all the arraylists in `hashes`.
        hashes_allocator: std.mem.Allocator,
        hashes: []ArrayListUnmanaged(Hash),
        total_lamports: []u64,
        // spawing thread specific params
        bin_start_index: usize,
        bin_end_index: usize,
        thread_index: usize,
    ) !void {
        try getHashesFromIndex(
            self,
            config,
            self.account_index.bins[bin_start_index..bin_end_index],
            hashes_allocator,
            &hashes[thread_index],
            &total_lamports[thread_index],
            thread_index == 0,
        );
    }

    /// populates the account hashes and total lamports for a given bin range
    /// from bin_start_index to bin_end_index.
    pub fn getHashesFromIndex(
        self: *AccountsDB,
        config: AccountsDB.AccountHashesConfig,
        thread_bins: []RwMux(AccountIndex.RefMap),
        hashes_allocator: std.mem.Allocator,
        hashes: *ArrayListUnmanaged(Hash),
        total_lamports: *u64,
        // when we multithread this function we only want to print on the first thread
        print_progress: bool,
    ) !void {
        var total_n_pubkeys: usize = 0;
        for (thread_bins) |*bin_rw| {
            const bin, var bin_lg = bin_rw.readWithLock();
            defer bin_lg.unlock();

            total_n_pubkeys += bin.count();
        }
        try hashes.ensureTotalCapacity(hashes_allocator, total_n_pubkeys);

        // well reuse this over time so this is ok (even if 1k is an under estimate)
        var keys = try self.allocator.alloc(Pubkey, 1_000);
        defer self.allocator.free(keys);

        var local_total_lamports: u64 = 0;
        var timer = try std.time.Timer.start();
        var progress_timer = try std.time.Timer.start();
        for (thread_bins, 1..) |*bin_rw, count| {
            // get and sort pubkeys in bin
            // TODO: may be holding this lock for too long
            const bin, var bin_lg = bin_rw.readWithLock();
            defer bin_lg.unlock();

            const n_pubkeys_in_bin = bin.count();
            if (n_pubkeys_in_bin == 0) {
                continue;
            }
            if (n_pubkeys_in_bin > keys.len) {
                if (!self.allocator.resize(keys, n_pubkeys_in_bin)) {
                    self.allocator.free(keys);
                    const new_keys = try self.allocator.alloc(Pubkey, n_pubkeys_in_bin);
                    keys.ptr = new_keys.ptr;
                    keys.len = new_keys.len;
                } else {
                    keys.len = n_pubkeys_in_bin;
                }
            }

            var i: usize = 0;
            var key_iter = bin.iterator();
            while (key_iter.next()) |entry| {
                keys[i] = entry.key_ptr.*;
                i += 1;
            }
            const bin_pubkeys = keys[0..n_pubkeys_in_bin];

            std.mem.sort(Pubkey, bin_pubkeys, {}, struct {
                fn lessThan(_: void, lhs: Pubkey, rhs: Pubkey) bool {
                    return std.mem.lessThan(u8, &lhs.data, &rhs.data);
                }
            }.lessThan);

            // get the hashes
            for (bin_pubkeys) |key| {
                var ref_head_rw = bin.get(key).?;
                const ref_head, var ref_head_lg = ref_head_rw.readWithLock();
                defer ref_head_lg.unlock();

                // get the most recent state of the account
                const ref_ptr = ref_head.ref_ptr;
                const max_slot_ref = switch (config) {
                    .FullAccountHash => |full_config| slotListMaxWithinBounds(ref_ptr, null, full_config.max_slot),
                    .IncrementalAccountHash => |inc_config| slotListMaxWithinBounds(ref_ptr, inc_config.min_slot, null),
                } orelse continue;
                const result = try self.getAccountHashAndLamportsFromRef(max_slot_ref.location);

                const lamports = result.lamports;
                var account_hash = result.hash;
                if (lamports == 0) {
                    switch (config) {
                        // for full snapshots, only include non-zero lamport accounts
                        .FullAccountHash => continue,
                        // zero-lamport accounts for incrementals = hash(pubkey)
                        .IncrementalAccountHash => Blake3.hash(&key.data, &account_hash.data, .{}),
                    }
                } else {
                    // hashes arent always stored correctly in snapshots
                    if (account_hash.order(&Hash.default()) == .eq) {
                        const account, var lock_guard = try self.getAccountFromRefWithReadLock(max_slot_ref);
                        defer lock_guard.unlock();

                        account_hash = account.hash(&key);
                    }
                }

                hashes.appendAssumeCapacity(account_hash);
                local_total_lamports += lamports;
            }

            if (print_progress and progress_timer.read() > DB_PROGRESS_UPDATES_NS) {
                printTimeEstimate(
                    self.logger,
                    &timer,
                    thread_bins.len,
                    count,
                    "gathering account hashes",
                    "thread0",
                );
                progress_timer.reset();
            }
        }
        total_lamports.* = local_total_lamports;
    }

    pub fn getAccountFilePath(self: *const Self, slot: Slot, file_id: FileId) ![]const u8 {
        const accounts_file_path = try std.fmt.allocPrint(
            self.allocator,
            "{s}/accounts/{d}.{d}",
            .{ self.config.snapshot_dir, slot, file_id.toInt() },
        );
        return accounts_file_path;
    }

    /// creates a unique accounts file associated with a slot. uses the
    /// largest_file_id field to ensure its a unique file
    pub fn createAccountFile(self: *Self, size: usize, slot: Slot) !struct {
        std.fs.File,
        FileId,
        []u8,
    } {
        self.largest_file_id = self.largest_file_id.increment();
        const file_id = self.largest_file_id;

        const accounts_file_path = try self.getAccountFilePath(slot, file_id);
        defer self.allocator.free(accounts_file_path);

        const file = try std.fs.cwd().createFile(accounts_file_path, .{ .read = true });
        errdefer file.close();

        // resize the file
        const file_size = (try file.stat()).size;
        if (file_size < size) {
            try file.seekTo(size - 1);
            _ = try file.write(&[_]u8{1});
            try file.seekTo(0);
        }

        const memory = try std.posix.mmap(
            null,
            size,
            std.posix.PROT.READ | std.posix.PROT.WRITE,
            std.posix.MAP{ .TYPE = .SHARED },
            file.handle,
            0,
        );

        return .{ file, file_id, memory };
    }

    /// periodically runs flush/clean/shrink
    pub fn runManagerLoop(self: *Self, exit: *std.atomic.Value(bool)) !void {
        var timer = try std.time.Timer.start();
        var flush_slots = ArrayList(Slot).init(self.allocator);

        // files which have been flushed but not cleaned yet (old-state or zero-lamport accounts)
        var unclean_account_files = std.ArrayList(FileId).init(self.allocator);
        defer unclean_account_files.deinit();

        // files which have a small number of accounts alive and should be shrunk
        var shrink_account_files = std.AutoArrayHashMap(FileId, void).init(self.allocator);
        defer shrink_account_files.deinit();

        // files which have zero accounts and should be deleted
        var delete_account_files = std.AutoArrayHashMap(FileId, void).init(self.allocator);
        defer delete_account_files.deinit();

        while (!exit.load(.unordered)) {
            defer {
                const elapsed = timer.lap();
                if (elapsed < DB_MANAGER_UPDATE_NS) {
                    const delay = DB_MANAGER_UPDATE_NS - elapsed;
                    std.time.sleep(delay);
                }
            }

            const root_slot = self.largest_root_slot.load(.unordered);

            // flush slots <= root slot
            {
                const account_cache, var account_cache_lg = self.account_cache.readWithLock();
                defer account_cache_lg.unlock();

                var cache_slot_iter = account_cache.keyIterator();
                while (cache_slot_iter.next()) |cache_slot| {
                    if (cache_slot.* <= root_slot) {
                        // NOTE: need to flush all references <= root_slot before we call clean
                        // or things break by trying to clean cache references
                        // NOTE: this might be too much in production, not sure
                        try flush_slots.append(cache_slot.*);
                    }
                }
            }

            if (flush_slots.items.len > 0) {
                self.logger.debugf("flushing slots: {any}", .{flush_slots.items});
                defer {
                    flush_slots.clearRetainingCapacity();
                    unclean_account_files.clearRetainingCapacity();
                    shrink_account_files.clearRetainingCapacity();
                    delete_account_files.clearRetainingCapacity();
                }

                // flush the slots
                for (flush_slots.items) |flush_slot| {
                    self.flushSlot(flush_slot, &unclean_account_files) catch |err| {
                        // flush fail = loss of account data on slot -- should never happen
                        self.logger.errf("flushing slot {d} error: {s}", .{ flush_slot, @errorName(err) });
                    };
                }

                // clean the flushed slots account files
                const clean_result = try self.cleanAccountFiles(
                    root_slot,
                    &unclean_account_files,
                    &shrink_account_files,
                    &delete_account_files,
                );
                self.logger.debugf("clean_result: {any}", .{clean_result});

                // shrink any account files which have been cleaned
                const shrink_results = try self.shrinkAccountFiles(&shrink_account_files);
                self.logger.debugf("shrink_results: {any}", .{shrink_results});

                // delete any empty account files
                self.deleteAccountFiles(&delete_account_files);
            }
        }
    }

    /// flushes a slot account data from the cache onto disk, and updates the index
    /// note: this deallocates the []account and []pubkey data from the cache, as well
    /// as the data field ([]u8) for each account.
    pub fn flushSlot(self: *Self, slot: Slot, unclean_account_files: *ArrayList(FileId)) !void {
        defer self.stats.number_files_flushed.inc();

        const pubkeys, const accounts: []Account = blk: {
            // NOTE: flush should the only function to delete/free cache slices of a flushed slot
            // -- purgeSlot removes slices but we should never purge rooted slots
            const account_cache, var account_cache_lg = self.account_cache.readWithLock();
            defer account_cache_lg.unlock();

            const pubkeys, const accounts = account_cache.get(slot) orelse return error.SlotNotFound;
            break :blk .{ pubkeys, accounts };
        };
        std.debug.assert(accounts.len == pubkeys.len);

        // create account file which is big enough
        var size: usize = 0;
        for (accounts) |*account| {
            size += account.getSizeInFile();
        }
        const file, const file_id, const memory = try self.createAccountFile(size, slot);

        const offsets = try self.allocator.alloc(u64, accounts.len);
        defer self.allocator.free(offsets);
        var offset: usize = 0;
        for (0..accounts.len) |i| {
            offsets[i] = offset;
            // write the account to the file
            offset += accounts[i].writeToBuf(&pubkeys[i], memory[offset..]);
        }

        var account_file = try AccountFile.init(file, .{
            .id = @intCast(file_id.toInt()),
            .length = offset,
        }, slot);
        account_file.number_of_accounts = accounts.len;

        // update the file map
        {
            const file_map, var file_map_lg = self.file_map.writeWithLock();
            defer file_map_lg.unlock();
            try file_map.putNoClobber(file_id, RwMux(AccountFile).init(account_file));
        }

        // update the reference AFTER the data exists
        for (0..accounts.len) |i| {
            var head_reference_rw = self.account_index.getReference(&pubkeys[i]) orelse return error.PubkeyNotFound;
            const head_ref, var head_reference_lg = head_reference_rw.writeWithLock();
            defer head_reference_lg.unlock();

            // find the slot in the reference list
            var did_update = false;
            var curr_ref: ?*AccountRef = head_ref.ref_ptr;
            while (curr_ref) |ref| : (curr_ref = ref.next_ptr) {
                if (ref.slot == slot) {
                    ref.location = .{ .File = .{ .file_id = file_id, .offset = offsets[i] } };
                    did_update = true;
                    // NOTE: we break here because we dont allow multiple account states per slot
                    // NOTE: if there are multiple states, then it will likely break during clean
                    // trying to access a .File location which is actually still .Cache (bc it
                    // was never updated)
                    break;
                }
            }
            std.debug.assert(did_update);
        }

        // remove old references
        {
            const account_cache, var account_cache_lg = self.account_cache.writeWithLock();
            defer account_cache_lg.unlock();

            // remove from cache map
            const did_remove = account_cache.remove(slot);
            std.debug.assert(did_remove);

            // free slices
            for (accounts) |account| {
                self.allocator.free(account.data);
            }
            self.allocator.free(accounts);
            self.allocator.free(pubkeys);
        }

        // queue for cleaning
        try unclean_account_files.append(file_id);
    }

    /// removes stale accounts and zero-lamport accounts from disk
    /// including removing the account from the index and updating the account files
    /// dead bytes. this also queues accounts for shrink or deletion if they contain
    /// a small number of 'alive' accounts.
    ///
    /// note: this method should not be called in parallel to shrink or delete.
    pub fn cleanAccountFiles(
        self: *Self,
        rooted_slot_max: Slot,
        unclean_account_files: *ArrayList(FileId),
        shrink_account_files: *std.AutoArrayHashMap(FileId, void),
        delete_account_files: *std.AutoArrayHashMap(FileId, void),
    ) !struct {
        num_zero_lamports: usize,
        num_old_states: usize,
    } {
        defer {
            const number_of_files = unclean_account_files.items.len;
            self.stats.number_files_cleaned.add(number_of_files);
        }

        var num_zero_lamports: usize = 0;
        var num_old_states: usize = 0;

        // TODO: move this out into a CleanState struct to reduce allocations
        // track then delete all to avoid deleting while iterating
        var references_to_delete = std.ArrayList(*AccountRef).init(self.allocator);
        defer references_to_delete.deinit();

        // track so we dont double delete
        var cleaned_pubkeys = std.AutoArrayHashMap(Pubkey, void).init(self.allocator);
        defer cleaned_pubkeys.deinit();

        for (unclean_account_files.items) |file_id| {
            var account_file_rw = blk: {
                const file_map, var file_map_lg = self.file_map.readWithLock();
                defer file_map_lg.unlock();

<<<<<<< HEAD
/// where accounts are stored
///
/// Analogous to [AccountStorage](https://github.com/anza-xyz/agave/blob/9a7bada2284e06e421db6186b6d9c715d9eb56cb/accounts-db/src/account_storage.rs#L24)
pub const AccountStorage = struct {
    file_map: std.AutoArrayHashMap(FileId, AccountFile),
    cache: std.ArrayList(Account),
=======
                break :blk file_map.get(file_id).?;
            };
>>>>>>> 6ce14457

            // NOTE: this read-lock is held for a while but
            // is not expensive since writes only happen
            // during shrink/delete (which dont happen in parallel to this fcn)
            const account_file, var account_file_lg = account_file_rw.readWithLock();
            defer account_file_lg.unlock();

            self.logger.infof("cleaning slot: {}...", .{account_file.slot});

            var account_iter = account_file.iterator();
            while (account_iter.next()) |account| {
                const pubkey = account.pubkey().*;

                // check if already cleaned
                if (cleaned_pubkeys.get(pubkey)) |_| continue;
                try cleaned_pubkeys.put(pubkey, {});

                // SAFE: this should always succeed or something is wrong
                var head_reference_rw = self.account_index.getReference(&pubkey).?;
                const head_ref, var head_ref_lg = head_reference_rw.readWithLock();
                defer head_ref_lg.unlock();

                // get the highest slot <= highest_rooted_slot
                const rooted_ref_count, const ref_slot_max = head_ref.highestRootedSlot(rooted_slot_max);

                // short exit because nothing else to do
                if (rooted_ref_count == 0) continue;

                // if there are extra references, remove them
                var curr: ?*AccountRef = head_ref.ref_ptr;
                while (curr) |ref| : (curr = ref.next_ptr) {
                    const is_not_rooted = ref.slot > rooted_slot_max;
                    if (is_not_rooted) continue;

                    const is_old_state = ref.slot < ref_slot_max;

                    // the only reason to delete the highest ref is if it is zero-lamports
                    var is_largest_root_zero_lamports = false;
                    if (ref.slot == ref_slot_max) {
                        // check if account is zero-lamports
                        const ref_info = try self.getAccountHashAndLamportsFromRef(ref.location);
                        is_largest_root_zero_lamports = ref_info.lamports == 0;
                    }

                    if (is_old_state) num_old_states += 1;
                    if (is_largest_root_zero_lamports) num_zero_lamports += 1;

                    const should_delete_ref = is_largest_root_zero_lamports or is_old_state;
                    if (should_delete_ref) {
                        // queeue for deletion
                        try references_to_delete.append(ref);

                        // NOTE: we should never clean non-rooted references (ie, should always be in a file)
                        const ref_file_id = ref.location.File.file_id;
                        const ref_slot = ref.slot;

                        const accounts_total_count, const accounts_dead_count = blk: {
                            const dead_accounts_counter, var dead_accounts_counter_lg = self.dead_accounts_counter.writeWithLock();
                            defer dead_accounts_counter_lg.unlock();

                            const number_dead_accounts_ptr = dead_accounts_counter.getPtr(ref_slot).?;
                            number_dead_accounts_ptr.* = number_dead_accounts_ptr.* + 1;
                            const accounts_dead_count = number_dead_accounts_ptr.*;

                            if (ref_file_id.toInt() == file_id.toInt()) {
                                // read from the currently locked file
                                break :blk .{ account_file.number_of_accounts, accounts_dead_count };
                            } else {
                                // read number of accounts from another file
                                var ref_account_file_rw = ref_blk: {
                                    const file_map, var file_map_lg = self.file_map.readWithLock();
                                    defer file_map_lg.unlock();
                                    break :ref_blk file_map.get(ref_file_id).?;
                                };
                                const ref_account_file, var ref_account_file_lg = ref_account_file_rw.readWithLock();
                                defer ref_account_file_lg.unlock();

                                break :blk .{ ref_account_file.number_of_accounts, accounts_dead_count };
                            }
                        };
                        std.debug.assert(accounts_dead_count <= accounts_total_count);

                        const dead_percentage = 100 * accounts_dead_count / accounts_total_count;
                        if (dead_percentage == 100) {
                            // queue for delete
                            try delete_account_files.put(ref_file_id, {});

                            // if its queued for shrink, remove it
                            if (shrink_account_files.contains(ref_file_id)) {
                                const did_remove = shrink_account_files.swapRemove(ref_file_id);
                                std.debug.assert(did_remove);
                            }
                        } else if (dead_percentage >= ACCOUNT_FILE_SHRINK_THRESHOLD) {
                            // queue for shrink
                            try shrink_account_files.put(ref_file_id, {});
                        }
                    }
                }
            }

            // remove from index
            for (references_to_delete.items) |ref| {
                try self.account_index.removeReference(&ref.pubkey, ref.slot);
                // sanity check
                if (builtin.mode == .Debug) {
                    std.debug.assert(!self.account_index.exists(&ref.pubkey, ref.slot));
                }
            }
            references_to_delete.clearRetainingCapacity();
        }

        return .{
            .num_zero_lamports = num_zero_lamports,
            .num_old_states = num_old_states,
        };
    }

    /// should only be called when all the accounts are dead (ie, no longer
    /// exist in the index).
    pub fn deleteAccountFiles(
        self: *Self,
        delete_account_files: *const std.AutoArrayHashMap(FileId, void),
    ) void {
        defer {
            const number_of_files = delete_account_files.count();
            self.stats.number_files_deleted.add(number_of_files);
        }

        for (delete_account_files.keys()) |file_id| {
            const slot = blk: {
                const file_map, var file_map_lg = self.file_map.writeWithLock();
                defer file_map_lg.unlock();

                var account_file_rw = file_map.get(file_id).?;
                const account_file, var account_file_lg = account_file_rw.writeWithLock();
                defer account_file_lg.unlock();

                const slot = account_file.slot;
                self.logger.infof("deleting slot: {}...", .{slot});

                // sanity check
                {
                    const dead_accounts_counter, var dead_accounts_counter_lg = self.dead_accounts_counter.readWithLock();
                    defer dead_accounts_counter_lg.unlock();
                    const number_of_dead_accounts = dead_accounts_counter.get(account_file.slot).?;
                    std.debug.assert(account_file.number_of_accounts == number_of_dead_accounts);
                }

                // remove from file map
                const did_remove = file_map.swapRemove(file_id);
                std.debug.assert(did_remove);

                // delete file
                account_file.deinit();

                break :blk slot;
            };

            // NOTE: this should always succeed or something is wrong
            // remove from map - delete file from disk
            self.deleteAccountFile(slot, file_id) catch |err| {
                self.logger.errf(
                    "failed to delete account file slot.file_id: {d}.{d}: {s}",
                    .{ slot, file_id.toInt(), @errorName(err) },
                );
            };

            {
                const dead_accounts_counter, var dead_accounts_counter_lg = self.dead_accounts_counter.writeWithLock();
                defer dead_accounts_counter_lg.unlock();
                const did_remove = dead_accounts_counter.swapRemove(slot);
                std.debug.assert(did_remove);
            }
        }
    }

    pub fn deleteAccountFile(
        self: *const Self,
        slot: Slot,
        file_id: FileId,
    ) !void {
        const accounts_file_path = try self.getAccountFilePath(slot, file_id);
        defer self.allocator.free(accounts_file_path);

        // ensure it exists before deleting
        std.fs.cwd().access(accounts_file_path, .{}) catch {
            self.logger.warnf("trying to delete accounts file which does not exist: {s}", .{accounts_file_path});
            return error.InvalidAccountFile;
        };

        try std.fs.cwd().deleteFile(accounts_file_path);
    }

    /// resizes account files to reduce disk usage and remove dead accounts.
    pub fn shrinkAccountFiles(
        self: *Self,
        shrink_account_files: *const std.AutoArrayHashMap(FileId, void),
    ) !struct { num_accounts_deleted: usize } {
        defer {
            const number_of_files = shrink_account_files.count();
            self.stats.number_files_shrunk.add(number_of_files);
        }

        var alive_pubkeys = std.AutoArrayHashMap(Pubkey, void).init(self.allocator);
        defer alive_pubkeys.deinit();

        var total_accounts_deleted: u64 = 0;
        for (shrink_account_files.keys()) |shrink_file_id| {
            var shrink_account_file_rw = blk: {
                const file_map, var file_map_lg = self.file_map.readWithLock();
                defer file_map_lg.unlock();
                break :blk file_map.get(shrink_file_id).?;
            };

            const shrink_account_file, var shrink_account_file_lg = shrink_account_file_rw.readWithLock();
            errdefer shrink_account_file_lg.unlock();

            const slot = shrink_account_file.slot;
            self.logger.infof("shrinking slot: {}...", .{slot});

            // compute size of alive accounts (read)
            var is_alive_flags = try std.ArrayList(bool).initCapacity(
                self.allocator,
                shrink_account_file.number_of_accounts,
            );
            defer is_alive_flags.deinit();

            var accounts_dead_count: u64 = 0;
            var accounts_alive_count: u64 = 0;

            alive_pubkeys.clearRetainingCapacity();
            try alive_pubkeys.ensureTotalCapacity(shrink_account_file.number_of_accounts);

            var accounts_alive_size: u64 = 0;
            var account_iter = shrink_account_file.iterator();
            while (account_iter.next()) |*account_in_file| {
                const pubkey = account_in_file.pubkey();
                // account is dead if it is not in the index; dead accounts
                // are removed from the index during cleaning
                const is_alive = self.account_index.exists(pubkey, shrink_account_file.slot);
                // NOTE: there may be duplicate state in account files which we must account for
                const is_not_duplicate = !alive_pubkeys.contains(pubkey.*);
                if (is_alive and is_not_duplicate) {
                    accounts_alive_size += account_in_file.getSizeInFile();
                    accounts_alive_count += 1;
                    is_alive_flags.appendAssumeCapacity(true);
                    alive_pubkeys.putAssumeCapacity(pubkey.*, {});
                } else {
                    accounts_dead_count += 1;
                    is_alive_flags.appendAssumeCapacity(false);
                }
            }
            // if there are no alive accounts, it should have been queued for deletion
            std.debug.assert(accounts_alive_count > 0);
            // if there are no dead accounts, it should have not been queued for shrink
            std.debug.assert(accounts_dead_count > 0);
            total_accounts_deleted += accounts_dead_count;

            // alloc account file for accounts
            const new_file, const new_file_id, const new_memory = try self.createAccountFile(
                accounts_alive_size,
                slot,
            );

            // write the alive accounts
            var offsets = try std.ArrayList(u64).initCapacity(self.allocator, accounts_alive_count);
            defer offsets.deinit();

            account_iter.reset();
            var offset: usize = 0;
            for (is_alive_flags.items) |is_alive| {
                // SAFE: we know is_alive_flags is the same length as the account_iter
                const account = &(account_iter.next().?);
                if (is_alive) {
                    offsets.appendAssumeCapacity(offset);
                    offset += account.writeToBuf(new_memory[offset..]);
                }
            }

            // add file to map
            var new_account_file = try AccountFile.init(
                new_file,
                .{ .id = @intCast(new_file_id.toInt()), .length = offset },
                slot,
            );
            new_account_file.number_of_accounts = accounts_alive_count;

            {
                const file_map, var file_map_lg = self.file_map.writeWithLock();
                defer file_map_lg.unlock();
                try file_map.putNoClobber(new_file_id, RwMux(AccountFile).init(new_account_file));
            }

            // update the references
            var new_reference_block = try ArrayList(AccountRef).initCapacity(
                self.account_index.reference_allocator,
                accounts_alive_count,
            );

            account_iter.reset();
            var offset_index: u64 = 0;
            for (is_alive_flags.items) |is_alive| {
                // SAFE: we know is_alive_flags is the same length as the account_iter
                const account = &(account_iter.next().?);
                if (is_alive) {
                    // find the slot in the reference list
                    const pubkey = account.pubkey();
                    // SAFE: we know the pubkey exists in the index because its alive
                    const old_ref = self.account_index.getReferenceSlot(pubkey, slot).?;

                    // copy + update the values
                    var new_ref = old_ref;
                    new_ref.location.File.offset = offsets.items[offset_index];
                    new_ref.location.File.file_id = new_file_id;
                    offset_index += 1;

                    const new_ref_ptr = new_reference_block.addOneAssumeCapacity();
                    new_ref_ptr.* = new_ref;

                    // remove + re-add new reference
                    try self.account_index.updateReference(pubkey, slot, new_ref_ptr);

                    if (builtin.mode == .Debug) {
                        std.debug.assert(self.account_index.exists(pubkey, slot));
                    }
                }
            }

            // update slot's reference memory
            {
                const reference_memory, var reference_memory_lg = self.account_index.reference_memory.writeWithLock();
                defer reference_memory_lg.unlock();

                const reference_memory_entry = reference_memory.getEntry(slot) orelse {
                    std.debug.panic("missing corresponding reference memory for slot {d}\n", .{slot});
                };
                // NOTE: this is ok because nothing points to this old reference memory
                // deinit old block of reference memory
                reference_memory_entry.value_ptr.deinit();
                // point to new block
                reference_memory_entry.value_ptr.* = new_reference_block;
            }

            // delete old account file
            {
                shrink_account_file_lg.unlock();

                // NOTE: we write lock the file_map and the account_file before
                // we de-init the account-file that way we guarantee no-one else has
                // a reference to the account file
                const file_map, var file_map_lg = self.file_map.writeWithLock();
                defer file_map_lg.unlock();

                const shrink_account_file_write, var shrink_account_file_write_lg = shrink_account_file_rw.writeWithLock();
                defer shrink_account_file_write_lg.unlock();

                const did_remove = file_map.swapRemove(shrink_file_id);
                std.debug.assert(did_remove);

                shrink_account_file_write.deinit();
            }

            self.deleteAccountFile(slot, shrink_file_id) catch |err| {
                self.logger.errf(
                    "failed to delete account file slot.file_id: {d}.{d}: {s}",
                    .{ slot, shrink_file_id.toInt(), @errorName(err) },
                );
            };

            // reset to zero dead accounts
            {
                const dead_accounts_counter, var dead_accounts_counter_lg = self.dead_accounts_counter.writeWithLock();
                defer dead_accounts_counter_lg.unlock();
                dead_accounts_counter.getPtr(slot).?.* = 0;
            }
        }

        return .{
            .num_accounts_deleted = total_accounts_deleted,
        };
    }

    /// remove all accounts and associated reference memory.
    /// note: should only be called on non-rooted slots (ie, slots which
    /// only exist in the cache, and not on disk). this is mainly used for dropping
    /// forks.
    pub fn purgeSlot(self: *Self, slot: Slot, allocator: std.mem.Allocator) void {
        const pubkeys, const accounts = blk: {
            const account_cache, var account_cache_lg = self.account_cache.readWithLock();
            defer account_cache_lg.unlock();

            const pubkeys, const accounts = account_cache.get(slot) orelse {
                // the way it works right now, account files only exist for rooted slots
                // rooted slots should never need to be purged so we should never get here
                @panic("purging an account file not supported");
            };
            break :blk .{ pubkeys, accounts };
        };

        // remove the references
        for (pubkeys) |*pubkey| {
            self.account_index.removeReference(pubkey, slot) catch |err| {
                switch (err) {
                    error.PubkeyNotFound => {
                        std.debug.panic("pubkey not found in index while purging: {any}", .{pubkey});
                    },
                    error.SlotNotFound => {
                        std.debug.panic(
                            "pubkey @ slot not found in index while purging: {any} @ {d}",
                            .{ pubkey, slot },
                        );
                    },
                }
            };
        }

        // free the reference memory
        self.account_index.freeReferenceBlock(slot) catch |err| {
            switch (err) {
                error.MemoryNotFound => {
                    std.debug.panic("memory block @ slot not found: {d}", .{slot});
                },
            }
        };

        // remove the slot from the cache
        const account_cache, var account_cache_lg = self.account_cache.writeWithLock();
        defer account_cache_lg.unlock();
        _ = account_cache.remove(slot);

        // free the account memory
        for (accounts) |*account| {
            allocator.free(account.data);
        }
        allocator.free(accounts);
        allocator.free(pubkeys);
    }

    // NOTE: we need to acquire locks which requires `self: *Self` but we never modify any data
    pub fn getAccountFromRef(self: *Self, account_ref: *const AccountRef) !Account {
        switch (account_ref.location) {
            .File => |ref_info| {
                const account = try self.getAccountInFile(
                    ref_info.file_id,
                    ref_info.offset,
                );
                return account;
            },
            .Cache => |ref_info| {
                const account_cache, var account_cache_lg = self.account_cache.readWithLock();
                defer account_cache_lg.unlock();

                _, const accounts = account_cache.get(account_ref.slot) orelse return error.SlotNotFound;
                const account = accounts[ref_info.index];

                return account.clone(self.allocator);
            },
        }
    }

    pub const AccountReadLock = union(enum) {
        File: RwMux(AccountFile).RLockGuard,
        Cache: RwMux(AccountCache).RLockGuard,

        pub fn unlock(self: *AccountReadLock) void {
            switch (self.*) {
                .File => self.File.unlock(),
                .Cache => self.Cache.unlock(),
            }
        }
    };

    pub fn getAccountFromRefWithReadLock(self: *Self, account_ref: *const AccountRef) !struct { Account, AccountReadLock } {
        switch (account_ref.location) {
            .File => |ref_info| {
                const account, const account_file_lg = try self.getAccountInFileWithLock(
                    ref_info.file_id,
                    ref_info.offset,
                );

                return .{ account, .{ .File = account_file_lg } };
            },
            .Cache => |ref_info| {
                const account_cache, const account_cache_lg = self.account_cache.readWithLock();

                _, const accounts = account_cache.get(account_ref.slot) orelse return error.SlotNotFound;
                const account = accounts[ref_info.index];

                return .{ account, .{ .Cache = account_cache_lg } };
            },
        }
    }

    /// gets an account given an file_id and offset value
    pub fn getAccountInFile(
        self: *Self,
        file_id: FileId,
        offset: usize,
    ) !Account {
        var account_file_rw: RwMux(AccountFile) = blk: {
            const file_map, var file_map_lg = self.file_map.readWithLock();
            defer file_map_lg.unlock();

            break :blk file_map.get(file_id) orelse {
                return error.FileIdNotFound;
            };
        };

        const account_file, var account_file_lg = account_file_rw.readWithLock();
        defer account_file_lg.unlock();

        const account_in_file = account_file.readAccount(offset) catch {
            return error.InvalidOffset;
        };
        const account = try account_in_file.toOwnedAccount(self.allocator);
        return account;
    }

    /// gets an account given an file_id and offset value
    pub fn getAccountInFileWithLock(
        self: *Self,
        file_id: FileId,
        offset: usize,
    ) !struct { Account, RwMux(AccountFile).RLockGuard } {
        var account_file_rw: RwMux(AccountFile) = blk: {
            const file_map, var file_map_lg = self.file_map.readWithLock();
            defer file_map_lg.unlock();

            break :blk file_map.get(file_id) orelse {
                return error.FileIdNotFound;
            };
        };

        const account_file, const account_file_lg = account_file_rw.readWithLock();
        const account_in_file = account_file.readAccount(offset) catch {
            return error.InvalidOffset;
        };
        const account = try account_in_file.toAccount();

        return .{ account, account_file_lg };
    }

    pub fn getAccountHashAndLamportsFromRef(
        self: *Self,
        location: AccountRef.AccountLocation,
    ) !struct { hash: Hash, lamports: u64 } {
        switch (location) {
            .File => |ref_info| {
                var account_file_rw = blk: {
                    const file_map, var file_map_lg = self.file_map.readWithLock();
                    defer file_map_lg.unlock();

                    break :blk file_map.get(ref_info.file_id) orelse {
                        return error.FileIdNotFound;
                    };
                };

                const account_file, var account_file_lg = account_file_rw.readWithLock();
                defer account_file_lg.unlock();

                const result = account_file.getAccountHashAndLamports(
                    ref_info.offset,
                ) catch return error.InvalidOffset;

                return .{
                    .hash = result.hash.*,
                    .lamports = result.lamports.*,
                };
            },
            .Cache => |_| {
                // we dont use this method for cache
                @panic("getAccountHashAndLamportsFromRef is not implemented on cache references");
            },
        }
    }

    /// gets an account given an associated pubkey. mut ref is required for locks.
    pub fn getAccount(self: *Self, pubkey: *const Pubkey) !Account {
        var head_ref_rw = self.account_index.getReference(pubkey) orelse return error.PubkeyNotInIndex;

        const head_ref, var head_ref_lg = head_ref_rw.readWithLock();
        defer head_ref_lg.unlock();

        // NOTE: this will always be a safe unwrap since both bounds are null
        const max_ref = slotListMaxWithinBounds(head_ref.ref_ptr, null, null).?;
        const account = try self.getAccountFromRef(max_ref);

        return account;
    }

    pub fn getAccountWithReadLock(self: *Self, pubkey: *const Pubkey) !struct { Account, AccountReadLock } {
        var head_ref_rw = self.account_index.getReference(pubkey) orelse return error.PubkeyNotInIndex;

        const head_ref, var head_ref_lg = head_ref_rw.readWithLock();
        defer head_ref_lg.unlock();

        // NOTE: this will always be a safe unwrap since both bounds are null
        const max_ref = slotListMaxWithinBounds(head_ref.ref_ptr, null, null).?;
        return try self.getAccountFromRefWithReadLock(max_ref);
    }

    pub fn getTypeFromAccount(self: *Self, comptime T: type, pubkey: *const Pubkey) !T {
        const account, var lock_guard = try self.getAccountWithReadLock(pubkey);
        // NOTE: bincode will copy heap memory so its safe to unlock at the end of the function
        defer lock_guard.unlock();

        const t = bincode.readFromSlice(self.allocator, T, account.data, .{}) catch {
            return error.DeserializationError;
        };
        return t;
    }

    pub fn getSlotHistory(self: *Self) !sysvars.SlotHistory {
        return try self.getTypeFromAccount(
            sysvars.SlotHistory,
            &sysvars.IDS.slot_history,
        );
    }

    pub fn putAccountFile(
        self: *Self,
        account_file: *AccountFile,
        n_accounts: usize,
    ) !void {
        const bin_counts = try self.allocator.alloc(usize, self.account_index.numberOfBins());
        defer self.allocator.free(bin_counts);
        @memset(bin_counts, 0);

        var references = try ArrayList(AccountRef).initCapacity(
            self.account_index.reference_allocator,
            n_accounts,
        );
        try self.account_index.validateAccountFile(account_file, bin_counts, &references);
        try self.account_index.putReferenceBlock(account_file.slot, references);

        {
            const file_map, var file_map_lg = self.file_map.writeWithLock();
            defer file_map_lg.unlock();

            try file_map.put(
                FileId.fromInt(@intCast(account_file.id)),
                RwMux(AccountFile).init(account_file.*),
            );
        }

        // allocate enough memory here
        var total_accounts: usize = 0;
        for (bin_counts, 0..) |count, bin_index| {
            if (count > 0) {
                const bin_rw = self.account_index.getBin(bin_index);
                const bin, var bin_lg = bin_rw.writeWithLock();
                defer bin_lg.unlock();

                try bin.ensureTotalCapacity(bin.count() + count);
                total_accounts += count;
            }
        }

        // compute how many account_references for each pubkey
        var accounts_dead_count: u64 = 0;
        for (references.items) |*ref| {
            const was_inserted = self.account_index.indexRefIfNotDuplicateSlot(ref);
            if (!was_inserted) {
                accounts_dead_count += 1;
                self.logger.warnf(
                    "account was not referenced because its slot was a duplicate: {any}",
                    .{.{
                        .slot = ref.slot,
                        .pubkey = ref.pubkey,
                    }},
                );
            }
        }

        {
            const dead_accounts, var dead_accounts_lg = self.dead_accounts_counter.writeWithLock();
            defer dead_accounts_lg.unlock();
            try dead_accounts.putNoClobber(account_file.slot, accounts_dead_count);
        }
    }

    /// writes a batch of accounts to storage and updates the index
    pub fn putAccountSlice(
        self: *Self,
        accounts: []Account,
        pubkeys: []Pubkey,
        slot: Slot,
    ) !void {
        std.debug.assert(accounts.len == pubkeys.len);
        if (accounts.len == 0) return;

        {
            const account_cache, var account_cache_lg = self.account_cache.writeWithLock();
            defer account_cache_lg.unlock();
            // NOTE: there should only be a single state per slot
            try account_cache.putNoClobber(slot, .{ pubkeys, accounts });
        }

        // prealloc the bins
        const n_bins = self.account_index.numberOfBins();
        var bin_counts = try self.allocator.alloc(usize, n_bins);
        defer self.allocator.free(bin_counts);
        @memset(bin_counts, 0);

        for (pubkeys) |*pubkey| {
            const bin_index = self.account_index.getBinIndex(pubkey);
            bin_counts[bin_index] += 1;
        }

        for (0..n_bins) |bin_index| {
            const bin_rw = self.account_index.getBin(bin_index);
            const bin, var bin_lg = bin_rw.writeWithLock();
            defer bin_lg.unlock();

            const new_len = bin_counts[bin_index] + bin.count();
            if (new_len > 0) {
                try bin.ensureTotalCapacity(@intCast(new_len));
            }
        }

        // update index
        var accounts_dead_count: u64 = 0;
        var references = try ArrayList(AccountRef).initCapacity(
            self.account_index.reference_allocator,
            accounts.len,
        );
        for (0..accounts.len) |i| {
            const ref_ptr = references.addOneAssumeCapacity();
            ref_ptr.* = AccountRef{
                .pubkey = pubkeys[i],
                .slot = slot,
                .location = .{ .Cache = .{ .index = i } },
            };

            const was_inserted = self.account_index.indexRefIfNotDuplicateSlot(ref_ptr);
            if (!was_inserted) {
                self.logger.warnf(
                    "duplicate reference not inserted: slot: {d} pubkey: {s}",
                    .{ ref_ptr.slot, ref_ptr.pubkey },
                );
                accounts_dead_count += 1;
            }

            std.debug.assert(self.account_index.exists(&pubkeys[i], slot));
        }

        {
            const dead_accounts, var dead_accounts_lg = self.dead_accounts_counter.writeWithLock();
            defer dead_accounts_lg.unlock();
            try dead_accounts.putNoClobber(slot, accounts_dead_count);
        }
        try self.account_index.putReferenceBlock(slot, references);
    }

    pub inline fn slotListMaxWithinBounds(
        ref_ptr: *AccountRef,
        min_slot: ?Slot,
        max_slot: ?Slot,
    ) ?*AccountRef {
        var biggest: ?*AccountRef = null;
        if (inBoundsIf(ref_ptr.slot, min_slot, max_slot)) {
            biggest = ref_ptr;
        }

        var curr = ref_ptr;
        while (curr.next_ptr) |ref| {
            if (inBoundsIf(ref.slot, min_slot, max_slot) and (biggest == null or ref.slot > biggest.?.slot)) {
                biggest = ref;
            }
            curr = ref;
        }
        return biggest;
    }

    inline fn lessThanIf(
        slot: Slot,
        max_slot: ?Slot,
    ) bool {
        if (max_slot) |max| {
            if (slot <= max) {
                return true;
            } else {
                return false;
            }
        } else {
            return true;
        }
    }

    inline fn greaterThanIf(
        slot: Slot,
        min_slot: ?Slot,
    ) bool {
        if (min_slot) |min| {
            if (slot > min) {
                return true;
            } else {
                return false;
            }
        } else {
            return true;
        }
    }

    inline fn inBoundsIf(
        slot: Slot,
        min_slot: ?Slot,
        max_slot: ?Slot,
    ) bool {
        return lessThanIf(slot, max_slot) and greaterThanIf(slot, min_slot);
    }
};

/// allocator which frees the underlying arraylist after multiple free calls.
/// useful for when you want to allocate a large Arraylist and split it across
/// multiple different ArrayLists -- alloc and resize are not implemented.
const CountingAllocator = struct {
    /// optional heap allocator to deinit the ptr on deinit
    deinit_self_allocator: std.mem.Allocator,
    references: ArrayList(AccountRef),
    alloc_count: usize,

    pub fn allocator(self: *CountingAllocator) std.mem.Allocator {
        return std.mem.Allocator{
            .ptr = self,
            .vtable = &.{
                .alloc = alloc,
                .resize = resize,
                .free = free,
            },
        };
    }

    pub fn deinit(self: *CountingAllocator) void {
        // this shouldnt happen often but just in case
        if (self.alloc_count != 0) {
            std.debug.print(
                "Reference Counting Allocator deinit with count = {}\n",
                .{self.alloc_count},
            );
        }
        self.references.deinit();
        // free pointer
        self.deinit_self_allocator.destroy(self);
    }

    pub fn alloc(ctx: *anyopaque, n: usize, log2_align: u8, return_address: usize) ?[*]u8 {
        _ = ctx;
        _ = n;
        _ = log2_align;
        _ = return_address;
        @panic("not implemented");
    }

    pub fn resize(ctx: *anyopaque, buf: []u8, log2_align: u8, new_len: usize, return_address: usize) bool {
        _ = ctx;
        _ = buf;
        _ = log2_align;
        _ = new_len;
        _ = return_address;
        @panic("not implemented");
    }

    pub fn free(ctx: *anyopaque, buf: []u8, log2_align: u8, return_address: usize) void {
        _ = buf;
        _ = log2_align;
        _ = return_address;

        const self: *CountingAllocator = @ptrCast(@alignCast(ctx));
        self.alloc_count -|= 1;
        if (self.alloc_count == 0) {
            self.deinit();
        }
    }
};

fn loadTestAccountsDB(allocator: std.mem.Allocator, use_disk: bool) !struct { AccountsDB, AllSnapshotFields } {
    const dir_path = "test_data";
    const dir = try std.fs.cwd().openDir(dir_path, .{ .iterate = true });

    // unpack both snapshots to get the acccount files
    try parallelUnpackZstdTarBall(
        allocator,
        .noop,
        "test_data/snapshot-10-6ExseAZAVJsAZjhimxHTR7N8p6VGXiDNdsajYh1ipjAD.tar.zst",
        dir,
        1,
        true,
    );
    try parallelUnpackZstdTarBall(
        allocator,
        .noop,
        "test_data/incremental-snapshot-10-25-GXgKvm3NMAPgGdv2verVaNXmKTHQgfy2TAxLVEfAvdCS.tar.zst",
        dir,
        1,
        true,
    );

    var snapshot_files = try SnapshotFiles.find(allocator, dir_path);
    defer snapshot_files.deinit(allocator);

    var snapshots = try AllSnapshotFields.fromFiles(allocator, dir_path, snapshot_files);
    defer {
        allocator.free(snapshots.full_path);
        if (snapshots.incremental_path) |inc_path| {
            allocator.free(inc_path);
        }
    }

    const snapshot = try snapshots.all_fields.collapse();
    const logger = Logger{ .noop = {} };
    // var logger = Logger.init(std.heap.page_allocator, .debug);
    var accounts_db = try AccountsDB.init(allocator, logger, .{
        .number_of_index_bins = 4,
        .use_disk_index = use_disk,
        .snapshot_dir = "test_data/tmp",
    });

    const accounts_path = "test_data/accounts";
    try accounts_db.loadFromSnapshot(
        snapshot.accounts_db_fields,
        accounts_path,
        1,
        allocator,
    );

    return .{
        accounts_db,
        snapshots.all_fields,
    };
}

test "write and read an account" {
    const allocator = std.testing.allocator;

    var accounts_db, var snapshots = try loadTestAccountsDB(std.testing.allocator, false);
    defer {
        accounts_db.deinit(true);
        snapshots.deinit(allocator);
    }

    var rng = std.rand.DefaultPrng.init(0);
    const pubkey = Pubkey.random(rng.random());
    var data = [_]u8{ 1, 2, 3 };
    const test_account = Account{
        .data = &data,
        .executable = false,
        .lamports = 100,
        .owner = Pubkey.default(),
        .rent_epoch = 0,
    };

    // initial account
    var accounts = [_]Account{test_account};
    var pubkeys = [_]Pubkey{pubkey};
    try accounts_db.putAccountSlice(&accounts, &pubkeys, 19);

    var account = try accounts_db.getAccount(&pubkey);
    defer account.deinit(allocator);
    try std.testing.expect(test_account.equals(&account));

    // new account
    accounts[0].lamports = 20;
    try accounts_db.putAccountSlice(&accounts, &pubkeys, 28);
    var account_2 = try accounts_db.getAccount(&pubkey);
    defer account_2.deinit(allocator);
    try std.testing.expect(accounts[0].equals(&account_2));
}

test "load and validate from test snapshot using disk index" {
    const allocator = std.testing.allocator;

    var accounts_db, var snapshots = try loadTestAccountsDB(std.testing.allocator, false);
    defer {
        accounts_db.deinit(true);
        snapshots.deinit(allocator);
    }

    try accounts_db.validateLoadFromSnapshot(
        snapshots.incremental.?.bank_fields.incremental_snapshot_persistence,
        snapshots.full.bank_fields.slot,
        snapshots.full.bank_fields.capitalization,
    );
}

test "load and validate from test snapshot" {
    const allocator = std.testing.allocator;

    var accounts_db, var snapshots = try loadTestAccountsDB(std.testing.allocator, false);
    defer {
        accounts_db.deinit(true);
        snapshots.deinit(allocator);
    }

    try accounts_db.validateLoadFromSnapshot(
        snapshots.incremental.?.bank_fields.incremental_snapshot_persistence,
        snapshots.full.bank_fields.slot,
        snapshots.full.bank_fields.capitalization,
    );
}

test "load clock sysvar" {
    const allocator = std.testing.allocator;

    var accounts_db, var snapshots = try loadTestAccountsDB(std.testing.allocator, false);
    defer {
        accounts_db.deinit(true);
        snapshots.deinit(allocator);
    }

    const clock = try accounts_db.getTypeFromAccount(sysvars.Clock, &sysvars.IDS.clock);
    const expected_clock = sysvars.Clock{
        .slot = 25,
        .epoch_start_timestamp = 1702587901,
        .epoch = 0,
        .leader_schedule_epoch = 1,
        .unix_timestamp = 1702587915,
    };
    try std.testing.expectEqual(clock, expected_clock);
}

test "load other sysvars" {
    const allocator = std.testing.allocator;

    var accounts_db, var snapshots = try loadTestAccountsDB(std.testing.allocator, false);
    defer {
        accounts_db.deinit(true);
        snapshots.deinit(allocator);
    }

    const SlotAndHash = @import("./snapshots.zig").SlotAndHash;
    _ = try accounts_db.getTypeFromAccount(sysvars.EpochSchedule, &sysvars.IDS.epoch_schedule);
    _ = try accounts_db.getTypeFromAccount(sysvars.Rent, &sysvars.IDS.rent);
    _ = try accounts_db.getTypeFromAccount(SlotAndHash, &sysvars.IDS.slot_hashes);
    _ = try accounts_db.getTypeFromAccount(sysvars.StakeHistory, &sysvars.IDS.stake_history);

    const slot_history = try accounts_db.getTypeFromAccount(sysvars.SlotHistory, &sysvars.IDS.slot_history);
    defer bincode.free(allocator, slot_history);

    // // not always included in local snapshot
    // _ = try accounts_db.getTypeFromAccount(sysvars.LastRestartSlot, &sysvars.IDS.last_restart_slot);
    // _ = try accounts_db.getTypeFromAccount(sysvars.EpochRewards, &sysvars.IDS.epoch_rewards);
}

test "flushing slots works" {
    const allocator = std.testing.allocator;
    const logger = Logger{ .noop = {} };
    var accounts_db = try AccountsDB.init(allocator, logger, .{
        .number_of_index_bins = 4,
        .snapshot_dir = "test_data",
    });
    defer accounts_db.deinit(true);

    var random = std.rand.DefaultPrng.init(19);
    const rng = random.random();
    const n_accounts = 3;

    // we dont defer deinit to make sure that they are cleared on purge
    var pubkeys = try allocator.alloc(Pubkey, n_accounts);
    var accounts = try allocator.alloc(Account, n_accounts);
    for (0..n_accounts) |i| {
        pubkeys[i] = Pubkey.random(rng);
        accounts[i] = try Account.random(allocator, rng, i % 1_000);
    }

    // this gets written to cache
    const slot = @as(u64, @intCast(200));
    try accounts_db.putAccountSlice(
        accounts,
        pubkeys,
        slot,
    );

    // this writes to disk
    var unclean_account_files = ArrayList(FileId).init(std.testing.allocator);
    defer unclean_account_files.deinit();
    try accounts_db.flushSlot(slot, &unclean_account_files);

    // try the validation
    const file_map, var file_map_lg = accounts_db.file_map.readWithLock();
    defer file_map_lg.unlock();

    const file_id = file_map.keys()[0];
    var account_file_rw = file_map.get(file_id).?;

    var account_file, var account_file_lg = account_file_rw.writeWithLock();
    defer account_file_lg.unlock();
    const n = try account_file.validate();
    account_file.number_of_accounts = n;

    try std.testing.expect(account_file.number_of_accounts == n_accounts);

    try std.testing.expect(unclean_account_files.items.len == 1);
    try std.testing.expect(unclean_account_files.items[0] == file_id);
}

test "purge accounts in cache works" {
    const allocator = std.testing.allocator;
    const logger = Logger{ .noop = {} };
    var accounts_db = try AccountsDB.init(allocator, logger, .{
        .number_of_index_bins = 4,
    });
    defer accounts_db.deinit(true);

    var random = std.rand.DefaultPrng.init(19);
    const rng = random.random();
    const n_accounts = 3;

    // we dont defer deinit to make sure that they are cleared on purge
    var pubkeys = try allocator.alloc(Pubkey, n_accounts);
    var accounts = try allocator.alloc(Account, n_accounts);

    for (0..n_accounts) |i| {
        pubkeys[i] = Pubkey.random(rng);
        accounts[i] = try Account.random(allocator, rng, i % 1_000);
    }

    const pubkey_copy = try allocator.alloc(Pubkey, n_accounts);
    defer allocator.free(pubkey_copy);
    @memcpy(pubkey_copy, pubkeys);

    const slot = @as(u64, @intCast(200));
    try accounts_db.putAccountSlice(
        accounts,
        pubkeys,
        slot,
    );

    for (0..n_accounts) |i| {
        try std.testing.expect(
            accounts_db.account_index.getReference(&pubkeys[i]) != null,
        );
    }

    accounts_db.purgeSlot(slot, allocator);

    // ref backing memory is cleared
    {
        var reference_memory, var reference_memory_lg = accounts_db.account_index.reference_memory.readWithLock();
        defer reference_memory_lg.unlock();

        try std.testing.expect(reference_memory.count() == 0);
    }
    // account cache is cleared
    {
        var lg = accounts_db.account_cache.read();
        defer lg.unlock();
        try std.testing.expect(lg.get().count() == 0);
    }

    // ref hashmap is cleared
    for (0..n_accounts) |i| {
        try std.testing.expect(accounts_db.account_index.getReference(&pubkey_copy[i]) == null);
    }
}

test "clean to shrink account file works with zero-lamports" {
    const allocator = std.testing.allocator;
    const logger = Logger{ .noop = {} };
    var accounts_db = try AccountsDB.init(allocator, logger, .{
        .number_of_index_bins = 4,
        .snapshot_dir = "test_data",
    });
    defer accounts_db.deinit(true);

    var random = std.rand.DefaultPrng.init(19);
    const rng = random.random();
    const n_accounts = 10;

    // generate the account file for slot 0
    const pubkeys = try allocator.alloc(Pubkey, n_accounts);
    const accounts = try allocator.alloc(Account, n_accounts);
    for (0..n_accounts) |i| {
        pubkeys[i] = Pubkey.random(rng);
        accounts[i] = try Account.random(allocator, rng, 100);
    }
    const slot = @as(u64, @intCast(200));
    try accounts_db.putAccountSlice(
        accounts,
        pubkeys,
        slot,
    );

    // test to make sure we can still read it
    const pubkey_remain = pubkeys[pubkeys.len - 1];

    // duplicate some before the flush/deinit
    const new_len = n_accounts - 1; // one new root with zero lamports
    const pubkeys2 = try allocator.alloc(Pubkey, new_len);
    const accounts2 = try allocator.alloc(Account, new_len);
    @memcpy(pubkeys2, pubkeys[0..new_len]);
    for (0..new_len) |i| {
        accounts2[i] = try Account.random(allocator, rng, i % 1_000);
        accounts2[i].lamports = 0; // !
    }

    var unclean_account_files = ArrayList(FileId).init(allocator);
    defer unclean_account_files.deinit();

    try accounts_db.flushSlot(slot, &unclean_account_files);

    // write new state
    const new_slot = @as(u64, @intCast(500));
    try accounts_db.putAccountSlice(
        accounts2,
        pubkeys2,
        new_slot,
    );
    try accounts_db.flushSlot(new_slot, &unclean_account_files);

    var shrink_account_files = std.AutoArrayHashMap(FileId, void).init(allocator);
    defer shrink_account_files.deinit();

    var delete_account_files = std.AutoArrayHashMap(FileId, void).init(allocator);
    defer delete_account_files.deinit();

    const r = try accounts_db.cleanAccountFiles(
        new_slot + 100,
        &unclean_account_files,
        &shrink_account_files,
        &delete_account_files,
    );
    try std.testing.expect(r.num_old_states == new_len);
    try std.testing.expect(r.num_zero_lamports == new_len);
    // shrink
    try std.testing.expectEqual(1, shrink_account_files.count());
    // slot 500 will be fully dead because its all zero lamports
    try std.testing.expectEqual(1, delete_account_files.count());

    var account = try accounts_db.getAccount(&pubkey_remain);
    defer account.deinit(allocator);
}

test "clean to shrink account file works" {
    const allocator = std.testing.allocator;
    const logger = Logger{ .noop = {} };
    var accounts_db = try AccountsDB.init(allocator, logger, .{
        .number_of_index_bins = 4,
        .snapshot_dir = "test_data",
    });
    defer accounts_db.deinit(true);

    var random = std.rand.DefaultPrng.init(19);
    const rng = random.random();
    const n_accounts = 10;

    // generate the account file for slot 0
    const pubkeys = try allocator.alloc(Pubkey, n_accounts);
    const accounts = try allocator.alloc(Account, n_accounts);
    for (0..n_accounts) |i| {
        pubkeys[i] = Pubkey.random(rng);
        accounts[i] = try Account.random(allocator, rng, 100);
    }
    const slot = @as(u64, @intCast(200));
    try accounts_db.putAccountSlice(
        accounts,
        pubkeys,
        slot,
    );

    // duplicate HALF before the flush/deinit
    const new_len = n_accounts - 1; // 90% delete = shrink
    const pubkeys2 = try allocator.alloc(Pubkey, new_len);
    const accounts2 = try allocator.alloc(Account, new_len);
    @memcpy(pubkeys2, pubkeys[0..new_len]);
    for (0..new_len) |i| {
        accounts2[i] = try Account.random(allocator, rng, i % 1_000);
    }

    var unclean_account_files = ArrayList(FileId).init(allocator);
    defer unclean_account_files.deinit();

    var shrink_account_files = std.AutoArrayHashMap(FileId, void).init(allocator);
    defer shrink_account_files.deinit();

    var delete_account_files = std.AutoArrayHashMap(FileId, void).init(allocator);
    defer delete_account_files.deinit();

    try accounts_db.flushSlot(slot, &unclean_account_files);

    // write new state
    const new_slot = @as(u64, @intCast(500));
    try accounts_db.putAccountSlice(
        accounts2,
        pubkeys2,
        new_slot,
    );
    try accounts_db.flushSlot(new_slot, &unclean_account_files);

    const r = try accounts_db.cleanAccountFiles(
        new_slot + 100,
        &unclean_account_files,
        &shrink_account_files,
        &delete_account_files,
    );
    try std.testing.expect(r.num_old_states == new_len);
    try std.testing.expect(r.num_zero_lamports == 0);
    // shrink
    try std.testing.expect(shrink_account_files.count() == 1);
    try std.testing.expect(delete_account_files.count() == 0);
}

test "full clean account file works" {
    const allocator = std.testing.allocator;
    const logger = Logger{ .noop = {} };
    var accounts_db = try AccountsDB.init(allocator, logger, .{
        .number_of_index_bins = 4,
        .snapshot_dir = "test_data",
    });
    defer accounts_db.deinit(true);

    var random = std.rand.DefaultPrng.init(19);
    const rng = random.random();
    const n_accounts = 3;

    // generate the account file for slot 0
    const pubkeys = try allocator.alloc(Pubkey, n_accounts);
    const accounts = try allocator.alloc(Account, n_accounts);
    for (0..n_accounts) |i| {
        pubkeys[i] = Pubkey.random(rng);
        accounts[i] = try Account.random(allocator, rng, i % 1_000);
    }
    const slot = @as(u64, @intCast(200));
    try accounts_db.putAccountSlice(
        accounts,
        pubkeys,
        slot,
    );

    // duplicate before the flush/deinit
    const pubkeys2 = try allocator.alloc(Pubkey, n_accounts);
    const accounts2 = try allocator.alloc(Account, n_accounts);
    @memcpy(pubkeys2, pubkeys);
    for (0..n_accounts) |i| {
        accounts2[i] = try Account.random(allocator, rng, i % 1_000);
    }

    var unclean_account_files = ArrayList(FileId).init(allocator);
    defer unclean_account_files.deinit();

    var shrink_account_files = std.AutoArrayHashMap(FileId, void).init(allocator);
    defer shrink_account_files.deinit();

    var delete_account_files = std.AutoArrayHashMap(FileId, void).init(allocator);
    defer delete_account_files.deinit();

    try accounts_db.flushSlot(slot, &unclean_account_files);

    var r = try accounts_db.cleanAccountFiles(0, &unclean_account_files, &shrink_account_files, &delete_account_files); // zero is rooted so no files should be cleaned
    try std.testing.expect(r.num_old_states == 0);
    try std.testing.expect(r.num_zero_lamports == 0);

    r = try accounts_db.cleanAccountFiles(1, &unclean_account_files, &shrink_account_files, &delete_account_files); // zero has no old state so no files should be cleaned
    try std.testing.expect(r.num_old_states == 0);
    try std.testing.expect(r.num_zero_lamports == 0);

    // write new state
    const new_slot = @as(u64, @intCast(500));
    try accounts_db.putAccountSlice(
        accounts2,
        pubkeys2,
        new_slot,
    );
    try accounts_db.flushSlot(new_slot, &unclean_account_files);

    r = try accounts_db.cleanAccountFiles(new_slot + 100, &unclean_account_files, &shrink_account_files, &delete_account_files);
    try std.testing.expect(r.num_old_states == n_accounts);
    try std.testing.expect(r.num_zero_lamports == 0);
    // full delete
    try std.testing.expect(delete_account_files.count() == 1);
    const delete_file_id = delete_account_files.keys()[0];

    // test delete
    {
        const file_map, var file_map_lg = accounts_db.file_map.readWithLock();
        defer file_map_lg.unlock();
        try std.testing.expect(file_map.get(delete_file_id) != null);
    }

    accounts_db.deleteAccountFiles(&delete_account_files);

    {
        const file_map, var file_map_lg = accounts_db.file_map.readWithLock();
        defer file_map_lg.unlock();
        try std.testing.expect(file_map.get(delete_file_id) == null);
    }
}

test "shrink account file works" {
    const allocator = std.testing.allocator;
    const logger = Logger{ .noop = {} };
    var accounts_db = try AccountsDB.init(allocator, logger, .{
        .number_of_index_bins = 4,
        .snapshot_dir = "test_data",
    });
    defer accounts_db.deinit(true);

    var random = std.rand.DefaultPrng.init(19);
    const rng = random.random();
    const n_accounts = 10;

    // generate the account file for slot 0
    const pubkeys = try allocator.alloc(Pubkey, n_accounts);
    const accounts = try allocator.alloc(Account, n_accounts);
    for (0..n_accounts) |i| {
        pubkeys[i] = Pubkey.random(rng);
        accounts[i] = try Account.random(allocator, rng, 100);
    }

    const slot = @as(u64, @intCast(200));
    try accounts_db.putAccountSlice(
        accounts,
        pubkeys,
        slot,
    );

    // test to make sure we can still read it
    const pubkey_remain = pubkeys[pubkeys.len - 1];

    // duplicate some before the flush/deinit
    const new_len = n_accounts - 1; // 90% delete = shrink
    const pubkeys2 = try allocator.alloc(Pubkey, new_len);
    const accounts2 = try allocator.alloc(Account, new_len);
    @memcpy(pubkeys2, pubkeys[0..new_len]);
    for (0..new_len) |i| {
        accounts2[i] = try Account.random(allocator, rng, i % 1_000);
    }

    var unclean_account_files = ArrayList(FileId).init(allocator);
    defer unclean_account_files.deinit();
    var shrink_account_files = std.AutoArrayHashMap(FileId, void).init(allocator);
    defer shrink_account_files.deinit();
    var delete_account_files = std.AutoArrayHashMap(FileId, void).init(allocator);
    defer delete_account_files.deinit();

    try accounts_db.flushSlot(slot, &unclean_account_files);

    // write new state
    const new_slot = @as(u64, @intCast(500));
    try accounts_db.putAccountSlice(
        accounts2,
        pubkeys2,
        new_slot,
    );
    try accounts_db.flushSlot(new_slot, &unclean_account_files);

    // clean the account files - slot is queued for shrink
    const clean_result = try accounts_db.cleanAccountFiles(
        new_slot + 100,
        &unclean_account_files,
        &shrink_account_files,
        &delete_account_files,
    );
    try std.testing.expect(shrink_account_files.count() == 1);
    try std.testing.expectEqual(9, clean_result.num_old_states);

    const file_map, var file_map_lg = accounts_db.file_map.readWithLock();
    const slot_file_id: FileId = for (file_map.keys()) |file_id| {
        var account_file_rw = file_map.get(file_id).?;
        if (account_file_rw.readField("slot") == slot) {
            break file_id;
        }
    } else return error.NoSlotFile;
    var v = file_map.get(slot_file_id).?;
    const pre_shrink_size = v.readField("file_size");
    file_map_lg.unlock();

    // full memory block
    {
        var reference_memory, var reference_memory_lg = accounts_db.account_index.reference_memory.readWithLock();
        defer reference_memory_lg.unlock();

        const slot_mem = reference_memory.get(new_slot).?;
        try std.testing.expect(slot_mem.items.len == accounts2.len);
    }

    // test: files were shrunk
    const r = try accounts_db.shrinkAccountFiles(&shrink_account_files);
    try std.testing.expectEqual(9, r.num_accounts_deleted);

    // test: new account file is shrunk
    const file_map2, var file_map_lg2 = accounts_db.file_map.readWithLock();
    defer file_map_lg2.unlock();

    const new_slot_file_id: FileId = for (file_map2.keys()) |file_id| {
        var account_file_rw = file_map2.get(file_id).?;
        if (account_file_rw.readField("slot") == slot) {
            break file_id;
        }
    } else return error.NoSlotFile;

    var new_account_file = file_map2.get(new_slot_file_id).?;
    const post_shrink_size = new_account_file.readField("file_size");
    try std.testing.expect(post_shrink_size < pre_shrink_size);

    // test: memory block is shrunk too
    {
        var reference_memory, var reference_memory_lg = accounts_db.account_index.reference_memory.readWithLock();
        defer reference_memory_lg.unlock();

        const slot_mem = reference_memory.get(slot).?;
        try std.testing.expectEqual(1, slot_mem.items.len);
    }

    // last account ref should still be accessible
    var account = try accounts_db.getAccount(&pubkey_remain);
    account.deinit(allocator);
}

pub const BenchmarkAccountsDBSnapshotLoad = struct {
    pub const min_iterations = 1;
    pub const max_iterations = 1;

    pub const BenchArgs = struct {
        use_disk: bool,
        n_threads: u32,
        name: []const u8,
    };

    pub const args = [_]BenchArgs{
        BenchArgs{
            .use_disk = false,
            .n_threads = 2,
            .name = "RAM (2 threads)",
        },
        BenchArgs{
            .use_disk = true,
            .n_threads = 2,
            .name = "DISK (2 threads)",
        },
    };

    pub fn loadSnapshot(bench_args: BenchArgs) !u64 {
        const allocator = std.heap.page_allocator;

        // unpack the snapshot
        // NOTE: usually this will be an incremental snapshot
        // renamed as a full snapshot (mv {inc-snap-fmt}.tar.zstd {full-snap-fmt}.tar.zstd)
        // (because test snapshots are too small and full snapshots are too big)
        const dir_path = "test_data/bench_snapshot/";
        const accounts_path = dir_path ++ "accounts";

        // const logger = Logger{ .noop = {} };
        const logger = Logger.init(allocator, .debug);
        defer logger.deinit();
        logger.spawn();

        const snapshot_dir = std.fs.cwd().openDir(dir_path, .{ .iterate = true }) catch {
            std.debug.print("need to setup a snapshot in {s} for this benchmark...\n", .{dir_path});
            return 0;
        };

        var snapshot_files = try SnapshotFiles.find(allocator, dir_path);
        defer snapshot_files.deinit(allocator);

        std.fs.cwd().access(accounts_path, .{}) catch {
            try parallelUnpackZstdTarBall(
                allocator,
                logger,
                snapshot_files.full_snapshot.filename,
                snapshot_dir,
                try std.Thread.getCpuCount() / 2,
                true,
            );
        };

        var snapshots = try AllSnapshotFields.fromFiles(allocator, dir_path, snapshot_files);
        defer {
            allocator.free(snapshots.full_path);
            if (snapshots.incremental_path) |inc_path| {
                allocator.free(inc_path);
            }
        }
        const snapshot = try snapshots.all_fields.collapse();

        var accounts_db = try AccountsDB.init(allocator, logger, .{
            .number_of_index_bins = 32,
            .use_disk_index = bench_args.use_disk,
            .snapshot_dir = dir_path,
        });
        // defer accounts_db.deinit(false);

        var timer = try std.time.Timer.start();
        try accounts_db.loadFromSnapshot(
            snapshot.accounts_db_fields,
            accounts_path,
            bench_args.n_threads,
            allocator,
        );
        const elapsed = timer.read();

        // sanity check
        const r = try accounts_db.computeAccountHashesAndLamports(.{ .FullAccountHash = .{
            .max_slot = accounts_db.largest_root_slot.raw,
        } });
        std.debug.print("r: {any}\n", .{r});

        return elapsed;
    }
};

pub const BenchmarkAccountsDB = struct {
    pub const min_iterations = 1;
    pub const max_iterations = 1;

    pub const MemoryType = enum {
        ram,
        disk,
    };

    pub const BenchArgs = struct {
        /// the number of accounts to store in the database (for each slot)
        n_accounts: usize,
        /// the number of slots to store (each slot is one batch write)
        slot_list_len: usize,
        /// the accounts memory type (ram (as a ArrayList) or disk (as a file))
        accounts: MemoryType,
        /// the index memory type (ram or disk (disk-memory allocator))
        index: MemoryType,
        /// the number of accounts to prepopulate the index with as a multiple of n_accounts
        /// ie, if n_accounts = 100 and n_accounts_multiple = 10, then the index will have 10x100=1000 accounts prepopulated
        n_accounts_multiple: usize = 0,
        /// the name of the benchmark
        name: []const u8 = "",
    };

    pub const args = [_]BenchArgs{
        BenchArgs{
            .n_accounts = 100_000,
            .slot_list_len = 1,
            .accounts = .ram,
            .index = .ram,
            .name = "100k accounts (1_slot - ram index - ram accounts)",
        },
        BenchArgs{
            .n_accounts = 100_000,
            .slot_list_len = 1,
            .accounts = .ram,
            .index = .disk,
            .name = "100k accounts (1_slot - disk index - ram accounts)",
        },
        BenchArgs{
            .n_accounts = 100_000,
            .slot_list_len = 1,
            .accounts = .disk,
            .index = .ram,
            .name = "100k accounts (1_slot - ram index - disk accounts)",
        },
        BenchArgs{
            .n_accounts = 100_000,
            .slot_list_len = 1,
            .accounts = .disk,
            .index = .disk,
            .name = "100k accounts (1_slot - disk index - disk accounts)",
        },

        // // test accounts in ram
        // BenchArgs{
        //     .n_accounts = 100_000,
        //     .slot_list_len = 1,
        //     .accounts = .ram,
        //     .index = .ram,
        //     .name = "100k accounts (1_slot - ram index - ram accounts)",
        // },
        // BenchArgs{
        //     .n_accounts = 10_000,
        //     .slot_list_len = 10,
        //     .accounts = .ram,
        //     .index = .ram,
        //     .name = "10k accounts (10_slots - ram index - ram accounts)",
        // },

        // // tests large number of accounts on disk
        // BenchArgs{
        //     .n_accounts = 10_000,
        //     .slot_list_len = 10,
        //     .accounts = .disk,
        //     .index = .ram,
        //     .name = "10k accounts (10_slots - ram index - disk accounts)",
        // },
        // BenchArgs{
        //     .n_accounts = 500_000,
        //     .slot_list_len = 1,
        //     .accounts = .disk,
        //     .index = .ram,
        //     .name = "500k accounts (1_slot - ram index - disk accounts)",
        // },
        // BenchArgs{
        //     .n_accounts = 500_000,
        //     .slot_list_len = 3,
        //     .accounts = .disk,
        //     .index = .ram,
        //     .name = "500k accounts (3_slot - ram index - disk accounts)",
        // },
        // BenchArgs{
        //     .n_accounts = 3_000_000,
        //     .slot_list_len = 1,
        //     .accounts = .disk,
        //     .index = .ram,
        //     .name = "3M accounts (1_slot - ram index - disk accounts)",
        // },
        // BenchArgs{
        //     .n_accounts = 3_000_000,
        //     .slot_list_len = 3,
        //     .accounts = .disk,
        //     .index = .ram,
        //     .name = "3M accounts (3_slot - ram index - disk accounts)",
        // },
        // BenchArgs{
        //     .n_accounts = 500_000,
        //     .slot_list_len = 1,
        //     .accounts = .disk,
        //     .n_accounts_multiple = 2, // 1 mill accounts init
        //     .index = .ram,
        //     .name = "3M accounts (3_slot - ram index - disk accounts)",
        // },

        // // testing disk indexes
        // BenchArgs{
        //     .n_accounts = 500_000,
        //     .slot_list_len = 1,
        //     .accounts = .disk,
        //     .index = .disk,
        //     .name = "500k accounts (1_slot - disk index - disk accounts)",
        // },
        // BenchArgs{
        //     .n_accounts = 3_000_000,
        //     .slot_list_len = 1,
        //     .accounts = .disk,
        //     .index = .disk,
        //     .name = "3m accounts (1_slot - disk index - disk accounts)",
        // },
        // BenchArgs{
        //     .n_accounts = 500_000,
        //     .slot_list_len = 1,
        //     .accounts = .disk,
        //     .index = .disk,
        //     .n_accounts_multiple = 2,
        //     .name = "500k accounts (1_slot - disk index - disk accounts)",
        // },
    };

    pub fn readWriteAccounts(bench_args: BenchArgs) !u64 {
        const n_accounts = bench_args.n_accounts;
        const slot_list_len = bench_args.slot_list_len;
        const total_n_accounts = n_accounts * slot_list_len;

        var gpa = std.heap.GeneralPurposeAllocator(.{}){};
        var allocator = gpa.allocator();

        const disk_path = "test_data/tmp/";
        std.fs.cwd().makeDir(disk_path) catch {};

        const logger = Logger{ .noop = {} };
        var accounts_db: AccountsDB = undefined;
        if (bench_args.index == .disk) {
            accounts_db = try AccountsDB.init(allocator, logger, .{
                .use_disk_index = true,
            });
        } else {
            accounts_db = try AccountsDB.init(allocator, logger, .{});
        }
        defer accounts_db.deinit(true);

        var random = std.rand.DefaultPrng.init(19);
        const rng = random.random();

        var pubkeys = try allocator.alloc(Pubkey, n_accounts);
        defer allocator.free(pubkeys);
        for (0..n_accounts) |i| {
            pubkeys[i] = Pubkey.random(rng);
        }

        var all_filenames = try ArrayList([]const u8).initCapacity(allocator, slot_list_len + bench_args.n_accounts_multiple);
        defer all_filenames.deinit();
        defer {
            for (all_filenames.items) |filepath| {
                std.fs.cwd().deleteFile(filepath) catch {
                    std.debug.print("failed to delete file: {s}\n", .{filepath});
                };
            }
        }

        if (bench_args.accounts == .ram) {
            const n_accounts_init = bench_args.n_accounts_multiple * bench_args.n_accounts;
            var accounts = try allocator.alloc(Account, (total_n_accounts + n_accounts_init));
            for (0..(total_n_accounts + n_accounts_init)) |i| {
                accounts[i] = try Account.random(allocator, rng, i % 1_000);
            }

            if (n_accounts_init > 0) {
                try accounts_db.putAccountSlice(
                    accounts[total_n_accounts..(total_n_accounts + n_accounts_init)],
                    pubkeys,
                    @as(u64, @intCast(0)),
                );
            }

            var timer = try std.time.Timer.start();
            for (0..slot_list_len) |i| {
                const start_index = i * n_accounts;
                const end_index = start_index + n_accounts;
                try accounts_db.putAccountSlice(
                    accounts[start_index..end_index],
                    pubkeys,
                    @as(u64, @intCast(i)),
                );
            }
            const elapsed = timer.read();
            std.debug.print("WRITE: {d}\n", .{elapsed});
        } else {
            var account_files = try ArrayList(AccountFile).initCapacity(allocator, slot_list_len);
            defer account_files.deinit();

            for (0..(slot_list_len + bench_args.n_accounts_multiple)) |s| {
                var size: usize = 0;
                for (0..total_n_accounts) |i| {
                    const data_len = i % 1_000;
                    size += std.mem.alignForward(
                        usize,
                        AccountInFile.STATIC_SIZE + data_len,
                        @sizeOf(u64),
                    );
                }
                const aligned_size = std.mem.alignForward(usize, size, std.mem.page_size);
                const filepath = try std.fmt.allocPrint(allocator, disk_path ++ "slot{d}.bin", .{s});

                const length = blk: {
                    var file = try std.fs.cwd().createFile(filepath, .{ .read = true });
                    defer file.close();

                    // resize the file
                    const file_size = (try file.stat()).size;
                    if (file_size < aligned_size) {
                        try file.seekTo(aligned_size - 1);
                        _ = try file.write(&[_]u8{1});
                        try file.seekTo(0);
                    }

                    var memory = try std.posix.mmap(
                        null,
                        aligned_size,
                        std.posix.PROT.READ | std.posix.PROT.WRITE,
                        std.posix.MAP{ .TYPE = .SHARED }, // need it written to the file before it can be used
                        file.handle,
                        0,
                    );

                    var offset: usize = 0;
                    for (0..n_accounts) |i| {
                        const account = try Account.random(allocator, rng, i % 1_000);
                        defer allocator.free(account.data);
                        var pubkey = pubkeys[i % n_accounts];
                        offset += account.writeToBuf(&pubkey, memory[offset..]);
                    }
                    break :blk offset;
                };

                var account_file = blk: {
                    const file = try std.fs.cwd().openFile(filepath, .{ .mode = .read_write });
                    errdefer file.close();
                    break :blk try AccountFile.init(file, .{ .id = s, .length = length }, s);
                };
                errdefer account_file.deinit();

                if (s < bench_args.n_accounts_multiple) {
                    try accounts_db.putAccountFile(&account_file, n_accounts);
                } else {
                    // to be indexed later (and timed)
                    account_files.appendAssumeCapacity(account_file);
                }
                all_filenames.appendAssumeCapacity(filepath);
            }

            var timer = try std.time.Timer.start();
            for (account_files.items) |*account_file| {
                try accounts_db.putAccountFile(account_file, n_accounts);
            }
            const elapsed = timer.read();

            std.debug.print("WRITE: {d}\n", .{elapsed});
        }

        var timer = try std.time.Timer.start();
        for (0..n_accounts) |i| {
            const pubkey = &pubkeys[i];
            const account = try accounts_db.getAccount(pubkey);
            if (account.data.len != (i % 1_000)) {
                std.debug.panic("account data len dnm {}: {} != {}", .{ i, account.data.len, (i % 1_000) });
            }
        }
        const elapsed = timer.read();
        return elapsed;
    }
};<|MERGE_RESOLUTION|>--- conflicted
+++ resolved
@@ -57,20 +57,6 @@
 const FileMap = std.AutoArrayHashMap(FileId, RwMux(AccountFile));
 const DeadAccountsCounter = std.AutoArrayHashMap(Slot, u64);
 
-<<<<<<< HEAD
-/// Analogous to [AccountsDbConfig](https://github.com/anza-xyz/agave/blob/4c921ca276bbd5997f809dec1dd3937fb06463cc/accounts-db/src/accounts_db.rs#L597)
-pub const AccountsDBConfig = struct {
-    // number of Accounts to preallocate for cache
-    storage_cache_size: usize = 0,
-    // number of bins to shard the index pubkeys across -- must be power of two
-    number_of_index_bins: usize = ACCOUNT_INDEX_BINS,
-    // how many RAM references to preallocate for each bin
-    index_ram_capacity: usize = 0,
-    // where to create disk indexes files (if null, will not use disk indexes)
-    disk_index_path: ?[]const u8 = null,
-    // how many DISK references to preallocate for each bin
-    index_disk_capacity: usize = 0,
-=======
 pub const AccountsDBStats = struct {
     number_files_flushed: *Counter,
     number_files_cleaned: *Counter,
@@ -89,7 +75,6 @@
         }
         return self;
     }
->>>>>>> 6ce14457
 };
 
 /// database for accounts
@@ -1269,17 +1254,8 @@
                 const file_map, var file_map_lg = self.file_map.readWithLock();
                 defer file_map_lg.unlock();
 
-<<<<<<< HEAD
-/// where accounts are stored
-///
-/// Analogous to [AccountStorage](https://github.com/anza-xyz/agave/blob/9a7bada2284e06e421db6186b6d9c715d9eb56cb/accounts-db/src/account_storage.rs#L24)
-pub const AccountStorage = struct {
-    file_map: std.AutoArrayHashMap(FileId, AccountFile),
-    cache: std.ArrayList(Account),
-=======
                 break :blk file_map.get(file_id).?;
             };
->>>>>>> 6ce14457
 
             // NOTE: this read-lock is held for a while but
             // is not expensive since writes only happen
