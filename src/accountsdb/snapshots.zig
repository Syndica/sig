//! fields + data to deserialize snapshot metadata

const std = @import("std");
const zstd = @import("zstd");
const sig = @import("../sig.zig");
const base58 = @import("base58-zig");

const bincode = sig.bincode;

const Account = sig.core.account.Account;
const Epoch = sig.core.time.Epoch;
const Hash = sig.core.hash.Hash;
const Pubkey = sig.core.pubkey.Pubkey;
const Slot = sig.core.time.Slot;

const FileId = sig.accounts_db.accounts_file.FileId;

const EpochSchedule = sig.core.EpochSchedule;
const FeeRateGovernor = sig.accounts_db.genesis_config.FeeRateGovernor;
const Inflation = sig.accounts_db.genesis_config.Inflation;
const Rent = sig.accounts_db.genesis_config.Rent;
const UnixTimestamp = sig.accounts_db.genesis_config.UnixTimestamp;
const SlotHistory = sig.accounts_db.sysvars.SlotHistory;

const Logger = sig.trace.Logger;

pub const MAXIMUM_ACCOUNT_FILE_SIZE: u64 = 16 * 1024 * 1024 * 1024; // 16 GiB
pub const MAX_RECENT_BLOCKHASHES: usize = 300;
pub const MAX_CACHE_ENTRIES: usize = MAX_RECENT_BLOCKHASHES;
const CACHED_KEY_SIZE: usize = 20;

/// Analogous to [StakeHistoryEntry](https://github.com/anza-xyz/agave/blob/5a9906ebf4f24cd2a2b15aca638d609ceed87797/sdk/program/src/stake_history.rs#L17)
pub const StakeHistoryEntry = struct {
    /// effective stake at this epoch
    effective: u64,
    /// sum of portion of stakes not fully warmed up
    activating: u64,
    /// requested to be cooled down, not fully deactivated yet
    deactivating: u64,

    pub fn initRandom(random: std.Random) StakeHistoryEntry {
        return .{
            .effective = random.int(u64),
            .activating = random.int(u64),
            .deactivating = random.int(u64),
        };
    }
};

pub const EpochAndStakeHistoryEntry = struct {
    epoch: Epoch,
    history_entry: StakeHistoryEntry,

    pub fn initRandom(random: std.Random) EpochAndStakeHistoryEntry {
        return .{
            .epoch = random.int(Epoch),
            .history_entry = StakeHistoryEntry.initRandom(random),
        };
    }
};

/// Analogous to [StakeHistory](https://github.com/anza-xyz/agave/blob/5a9906ebf4f24cd2a2b15aca638d609ceed87797/sdk/program/src/stake_history.rs#L62)
pub const EpochAndStakeHistory = []const EpochAndStakeHistoryEntry;

pub fn stakeHistoryRandom(
    random: std.Random,
    allocator: std.mem.Allocator,
    max_list_entries: usize,
) std.mem.Allocator.Error!EpochAndStakeHistory {
    const stake_history_len = random.uintAtMost(usize, max_list_entries);

    const stake_history = try allocator.alloc(EpochAndStakeHistoryEntry, stake_history_len);
    errdefer allocator.free(stake_history);

    for (stake_history) |*entry| entry.* = EpochAndStakeHistoryEntry.initRandom(random);
    return stake_history;
}

pub const StakeAndVoteAccount = struct { u64, VoteAccount };

pub const StakeAndVoteAccountsMap = std.AutoArrayHashMapUnmanaged(Pubkey, StakeAndVoteAccount);

pub fn stakeAndVoteAccountsMapDeinit(
    map: StakeAndVoteAccountsMap,
    allocator: std.mem.Allocator,
) void {
    var copy = map;
    for (copy.values()) |stake_and_vote_account| {
        _, const vote_account = stake_and_vote_account;
        vote_account.deinit(allocator);
    }
    copy.deinit(allocator);
}

pub fn stakeAndVoteAccountsMapClone(
    map: StakeAndVoteAccountsMap,
    allocator: std.mem.Allocator,
) std.mem.Allocator.Error!StakeAndVoteAccountsMap {
    var cloned: StakeAndVoteAccountsMap = .{};
    errdefer stakeAndVoteAccountsMapDeinit(cloned, allocator);

    try cloned.ensureTotalCapacity(allocator, map.count());
    for (map.keys(), map.values()) |key, value| {
        const stake, const vote_account = value;
        const vote_account_cloned = try vote_account.clone(allocator);
        cloned.putAssumeCapacityNoClobber(key, .{ stake, vote_account_cloned });
    }

    return cloned;
}

pub fn stakeAndVoteAccountsMapRandom(
    random: std.Random,
    allocator: std.mem.Allocator,
    max_list_entries: usize,
) std.mem.Allocator.Error!StakeAndVoteAccountsMap {
    var result: StakeAndVoteAccountsMap = .{};
    errdefer stakeAndVoteAccountsMapDeinit(result, allocator);

    const entry_count = random.uintAtMost(usize, max_list_entries);
    try result.ensureTotalCapacity(allocator, entry_count);
    for (0..entry_count) |_| {
        const key = Pubkey.initRandom(random);
        const gop = result.getOrPutAssumeCapacity(key);
        if (gop.found_existing) continue;
        const value = try VoteAccount.initRandom(
            random,
            allocator,
            max_list_entries,
            error{ RandomError1, RandomError2, RandomError3 },
        );
        gop.value_ptr.* = .{ random.int(u64), value };
    }

    return result;
}

/// Analogous to [VoteAccounts](https://github.com/anza-xyz/agave/blob/cadba689cb44db93e9c625770cafd2fc0ae89e33/vote/src/vote_account.rs#L44)
pub const VoteAccounts = struct {
    accounts: StakeAndVoteAccountsMap,
    staked_nodes: ?StakedNodesMap,

    pub const @"!bincode-config:staked_nodes" = bincode.FieldConfig(?StakedNodesMap){
        .skip = true,
        .default_value = @as(?StakedNodesMap, null),
    };

    pub const StakedNodesMap = std.AutoArrayHashMapUnmanaged(
        Pubkey, // VoteAccount.vote_state.node_pubkey.
        u64, // Total stake across all vote-accounts.
    );

    pub fn deinit(
        vote_accounts: VoteAccounts,
        allocator: std.mem.Allocator,
    ) void {
        var copy = vote_accounts;

        for (copy.accounts.values()) |entry| {
            _, const vote_account = entry;
            vote_account.deinit(allocator);
        }
        copy.accounts.deinit(allocator);

        if (copy.staked_nodes) |*staked_nodes| {
            staked_nodes.deinit(allocator);
        }
    }

    pub fn clone(
        vote_accounts: VoteAccounts,
        allocator: std.mem.Allocator,
    ) std.mem.Allocator.Error!VoteAccounts {
        const accounts = try stakeAndVoteAccountsMapClone(vote_accounts.accounts, allocator);
        errdefer stakeAndVoteAccountsMapDeinit(accounts, allocator);

        var staked_nodes: ?StakedNodesMap =
            if (vote_accounts.staked_nodes) |map| try map.clone(allocator) else null;
        errdefer if (staked_nodes) |*map| map.deinit(allocator);

        return .{
            .accounts = accounts,
            .staked_nodes = staked_nodes,
        };
    }

    pub fn stakedNodes(self: *VoteAccounts, allocator: std.mem.Allocator) !*const StakedNodesMap {
        if (self.staked_nodes) |*staked_nodes| {
            return staked_nodes;
        }
        const vote_accounts = self.accounts;
        var staked_nodes = std.AutoArrayHashMap(Pubkey, u64).init(allocator);
        var iter = vote_accounts.iterator();
        while (iter.next()) |vote_entry| {
            if (vote_entry.value_ptr[0] == 0) continue;
            const vote_state = try vote_entry.value_ptr[1].voteState();
            const node_entry = try staked_nodes.getOrPut(vote_state.node_pubkey);
            if (!node_entry.found_existing) {
                node_entry.value_ptr.* = 0;
            }
            node_entry.value_ptr.* += vote_entry.value_ptr[0];
        }
        self.staked_nodes = staked_nodes.unmanaged;
        return &self.staked_nodes.?;
    }

    pub fn initRandom(
        random: std.Random,
        allocator: std.mem.Allocator,
        max_list_entries: usize,
    ) std.mem.Allocator.Error!VoteAccounts {
        var stakes_vote_accounts = StakeAndVoteAccountsMap.Managed.init(allocator);
        errdefer stakes_vote_accounts.deinit();

        errdefer for (stakes_vote_accounts.values()) |pair| {
            _, const vote_account = pair;
            vote_account.account.deinit(allocator);
        };

        try sig.rand.fillHashmapWithRng(&stakes_vote_accounts, random, random.uintAtMost(usize, max_list_entries), struct {
            allocator: std.mem.Allocator,
            max_list_entries: usize,

            pub fn randomKey(_: @This(), rand: std.Random) !Pubkey {
                return Pubkey.initRandom(rand);
            }
            pub fn randomValue(ctx: @This(), rand: std.Random) !StakeAndVoteAccount {
                const vote_account: VoteAccount = try VoteAccount.initRandom(
                    rand,
                    ctx.allocator,
                    ctx.max_list_entries,
                    error{ RandomError1, RandomError2, RandomError3 },
                );
                errdefer vote_account.deinit(ctx.allocator);
                return .{ rand.int(u64), vote_account };
            }
        }{
            .allocator = allocator,
            .max_list_entries = max_list_entries,
        });

        var stakes_maybe_staked_nodes = if (random.boolean()) std.AutoArrayHashMap(Pubkey, u64).init(allocator) else null;
        errdefer if (stakes_maybe_staked_nodes) |*staked_nodes| staked_nodes.deinit();

        if (stakes_maybe_staked_nodes) |*staked_nodes| {
            try sig.rand.fillHashmapWithRng(
                staked_nodes,
                random,
                random.uintAtMost(usize, max_list_entries),
                struct {
                    pub fn randomKey(rand: std.Random) !Pubkey {
                        return Pubkey.initRandom(rand);
                    }
                    pub fn randomValue(rand: std.Random) !u64 {
                        return rand.int(u64);
                    }
                },
            );
        }

        return .{
            .accounts = stakes_vote_accounts.unmanaged,
            .staked_nodes = if (stakes_maybe_staked_nodes) |staked_nodes| staked_nodes.unmanaged else null,
        };
    }
};

pub const VoteAccount = struct {
    account: Account,
    vote_state: ?anyerror!VoteState = null,

    pub const @"!bincode-config:vote_state" = bincode.FieldConfig(?anyerror!VoteState){ .skip = true };

    pub fn deinit(vote_account: VoteAccount, allocator: std.mem.Allocator) void {
        vote_account.account.deinit(allocator);
    }

    pub fn clone(
        vote_account: VoteAccount,
        allocator: std.mem.Allocator,
    ) std.mem.Allocator.Error!VoteAccount {
        const account = try vote_account.account.clone(allocator);
        errdefer account.deinit(allocator);
        return .{
            .account = account,
            .vote_state = vote_account.vote_state,
        };
    }

    pub fn voteState(self: *@This()) !VoteState {
        if (self.vote_state) |vs| {
            return vs;
        }
        const assert_alloc = sig.utils.allocators.failing.allocator(.{
            .alloc = .assert,
            .resize = .assert,
            .free = .assert,
        });
        const vote_state = bincode.readFromSlice(
            assert_alloc,
            VoteState,
            self.account.data,
            .{},
        );
        self.vote_state = vote_state;
        return vote_state;
    }

    pub fn initRandom(
        random: std.Random,
        allocator: std.mem.Allocator,
        max_list_entries: usize,
        comptime RandomErrorSet: type,
    ) std.mem.Allocator.Error!VoteAccount {
        const account = try Account.initRandom(allocator, random, random.uintAtMost(usize, max_list_entries));
        errdefer account.deinit(allocator);

        const vote_state: ?anyerror!VoteState = switch (random.enumValue(enum { null, err, value })) {
            .null => null,
            .err => @as(anyerror!VoteState, sig.rand.errorValue(random, RandomErrorSet)),
            .value => VoteState.initRandom(random),
        };

        return .{
            .account = account,
            .vote_state = vote_state,
        };
    }
};

pub const VoteState = struct {
    /// The variant of the rust enum
    tag: u32, // TODO: consider varint bincode serialization (in rust this is enum)
    /// the node that votes in this account
    node_pubkey: Pubkey,

    pub fn initRandom(random: std.Random) VoteState {
        return .{
            .tag = 0, // must always be 0, since this is the enum tag
            .node_pubkey = Pubkey.initRandom(random),
        };
    }
};

test "deserialize VoteState.node_pubkey" {
    const bytes = .{
        2,  0,   0,   0, 60,  155, 13,  144, 187, 252, 153, 72,  190, 35,  87,  94,  7,  178,
        90, 174, 158, 6, 199, 179, 134, 194, 112, 248, 166, 232, 144, 253, 128, 249, 67, 118,
    } ++ .{0} ** 1586 ++ .{ 31, 0, 0, 0, 0, 0, 0, 0, 1 } ++ .{0} ** 24;
    const vote_state = try bincode.readFromSlice(undefined, VoteState, &bytes, .{});
    const expected_pubkey = try Pubkey.fromString("55abJrqFnjm7ZRB1noVdh7BzBe3bBSMFT3pt16mw6Vad");
    try std.testing.expect(expected_pubkey.equals(&vote_state.node_pubkey));
}

/// Analogous to [Delegation](https://github.com/anza-xyz/agave/blob/8d1ef48c785a5d9ee5c0df71dc520ee1a49d8168/sdk/program/src/stake/state.rs#L607)
pub const Delegation = struct {
    /// to whom the stake is delegated
    voter_pubkey: Pubkey,
    /// activated stake amount, set at delegate() time
    stake: u64,
    /// epoch at which this stake was activated, std::Epoch::MAX if is a bootstrap stake
    activation_epoch: Epoch,
    /// epoch the stake was deactivated, std::Epoch::MAX if not deactivated
    deactivation_epoch: Epoch,
    /// DEPRECATED: since 1.16.7
    deprecated_warmup_cooldown_rate: f64,

    pub fn initRandom(random: std.Random) Delegation {
        return .{
            .voter_pubkey = Pubkey.initRandom(random),
            .stake = random.int(u64),
            .activation_epoch = random.int(Epoch),
            .deactivation_epoch = random.int(Epoch),
            .deprecated_warmup_cooldown_rate = random.float(f64),
        };
    }
};

/// Analogous to [RentCollector](https://github.com/anza-xyz/agave/blob/cadba689cb44db93e9c625770cafd2fc0ae89e33/sdk/src/rent_collector.rs#L16)
pub const RentCollector = struct {
    epoch: Epoch,
    epoch_schedule: EpochSchedule,
    slots_per_year: f64,
    rent: Rent,

    pub fn initRandom(random: std.Random) RentCollector {
        return .{
            .epoch = random.int(Epoch),
            .epoch_schedule = EpochSchedule.initRandom(random),
            .slots_per_year = random.float(f64),
            .rent = Rent.initRandom(random),
        };
    }
};

/// Analogous to (FeeCalculator)[https://github.com/anza-xyz/agave/blob/ec9bd798492c3b15d62942f2d9b5923b99042350/sdk/program/src/fee_calculator.rs#L13]
pub const FeeCalculator = struct {
    /// The current cost of a signature.
    ///
    /// This amount may increase/decrease over time based on cluster processing
    /// load.
    lamports_per_signature: u64,

    pub fn initRandom(random: std.Random) FeeCalculator {
        return .{ .lamports_per_signature = random.int(u64) };
    }
};

/// Analogous to [HashInfo](https://github.com/anza-xyz/agave/blob/a79ba51741864e94a066a8e27100dfef14df835f/accounts-db/src/blockhash_queue.rs#L13)
pub const HashAge = struct {
    fee_calculator: FeeCalculator,
    hash_index: u64,
    timestamp: u64,

    pub fn initRandom(random: std.Random) HashAge {
        return .{
            .fee_calculator = FeeCalculator.initRandom(random),
            .hash_index = random.int(u64),
            .timestamp = random.int(u64),
        };
    }
};

pub const BlockhashQueueAges = std.AutoArrayHashMapUnmanaged(Hash, HashAge);

pub fn blockhashQueueAgesRandom(
    random: std.Random,
    allocator: std.mem.Allocator,
    max_list_entries: usize,
) std.mem.Allocator.Error!BlockhashQueueAges {
    var ages = BlockhashQueueAges.Managed.init(allocator);
    errdefer ages.deinit();

    try sig.rand.fillHashmapWithRng(&ages, random, random.uintAtMost(usize, max_list_entries), struct {
        pub fn randomKey(rand: std.Random) !Hash {
            return Hash.initRandom(rand);
        }
        pub fn randomValue(rand: std.Random) !HashAge {
            return HashAge.initRandom(rand);
        }
    });

    return ages.unmanaged;
}

/// Analogous to [BlockhashQueue](https://github.com/anza-xyz/agave/blob/a79ba51741864e94a066a8e27100dfef14df835f/accounts-db/src/blockhash_queue.rs#L32)
pub const BlockhashQueue = struct {
    last_hash_index: u64,

    /// last hash to be registered
    last_hash: ?Hash,
    ages: BlockhashQueueAges,

    /// hashes older than `max_age` will be dropped from the queue
    max_age: usize,

    pub fn deinit(bhq: BlockhashQueue, allocator: std.mem.Allocator) void {
        var ages = bhq.ages;
        ages.deinit(allocator);
    }

    pub fn clone(
        bhq: BlockhashQueue,
        allocator: std.mem.Allocator,
    ) std.mem.Allocator.Error!BlockhashQueue {
        var ages = try bhq.ages.clone(allocator);
        errdefer ages.deinit(allocator);
        return .{
            .last_hash_index = bhq.last_hash_index,
            .last_hash = bhq.last_hash,
            .ages = ages,
            .max_age = bhq.max_age,
        };
    }

    pub fn initRandom(
        random: std.Random,
        allocator: std.mem.Allocator,
        max_list_entries: usize,
    ) std.mem.Allocator.Error!BlockhashQueue {
        var ages = try blockhashQueueAgesRandom(random, allocator, max_list_entries);
        errdefer ages.deinit(allocator);

        return .{
            .last_hash_index = random.int(u64),
            .last_hash = if (random.boolean()) Hash.initRandom(random) else null,
            .ages = ages,
            .max_age = random.int(usize),
        };
    }
};

/// Analogous to [UnusedAccounts](https://github.com/anza-xyz/agave/blob/2de7b565e8b1101824a5e3bac74f3a8cce88ea72/runtime/src/serde_snapshot.rs#L123)
pub const UnusedAccounts = struct {
    unused1: std.AutoArrayHashMapUnmanaged(Pubkey, void),
    unused2: std.AutoArrayHashMapUnmanaged(Pubkey, void),
    unused3: std.AutoArrayHashMapUnmanaged(Pubkey, u64),

    pub const EMPTY: UnusedAccounts = .{
        .unused1 = .{},
        .unused2 = .{},
        .unused3 = .{},
    };

    pub fn deinit(unused_accounts: UnusedAccounts, allocator: std.mem.Allocator) void {
        var copy = unused_accounts;
        copy.unused1.deinit(allocator);
        copy.unused2.deinit(allocator);
        copy.unused3.deinit(allocator);
    }

    pub fn clone(
        unused_accounts: UnusedAccounts,
        allocator: std.mem.Allocator,
    ) std.mem.Allocator.Error!UnusedAccounts {
        var unused1 = try unused_accounts.unused1.clone(allocator);
        errdefer unused1.deinit(allocator);

        var unused2 = try unused_accounts.unused2.clone(allocator);
        errdefer unused2.deinit(allocator);

        var unused3 = try unused_accounts.unused3.clone(allocator);
        errdefer unused3.deinit(allocator);

        return .{
            .unused1 = unused1,
            .unused2 = unused2,
            .unused3 = unused3,
        };
    }

    pub fn initRandom(
        random: std.Random,
        allocator: std.mem.Allocator,
        max_list_entries: usize,
    ) std.mem.Allocator.Error!UnusedAccounts {
        var unused_accounts: UnusedAccounts = .{
            .unused1 = .{},
            .unused2 = .{},
            .unused3 = .{},
        };
        errdefer unused_accounts.deinit(allocator);

        inline for (@typeInfo(UnusedAccounts).Struct.fields) |field| {
            const hm_info = sig.utils.types.hashMapInfo(field.type).?;

            const ptr = &@field(unused_accounts, field.name);
            var managed = ptr.promote(allocator);
            defer ptr.* = managed.unmanaged;

            try sig.rand.fillHashmapWithRng(&managed, random, random.uintAtMost(usize, max_list_entries), struct {
                pub fn randomKey(rand: std.Random) !Pubkey {
                    return Pubkey.initRandom(rand);
                }
                pub fn randomValue(rand: std.Random) !hm_info.Value {
                    return switch (hm_info.Value) {
                        u64 => rand.int(u64),
                        void => {},
                        else => @compileError("Unexpected value type: " ++ @typeName(hm_info.Value)),
                    };
                }
            });
        }

        return unused_accounts;
    }
};

/// Analogous to [AncestorsForSerialization](https://github.com/anza-xyz/agave/blob/cadba689cb44db93e9c625770cafd2fc0ae89e33/accounts-db/src/ancestors.rs#L8)
pub const Ancestors = std.AutoArrayHashMapUnmanaged(Slot, usize);

pub fn ancestorsRandom(
    random: std.Random,
    allocator: std.mem.Allocator,
    max_list_entries: usize,
) std.mem.Allocator.Error!Ancestors {
    var ancestors = Ancestors.Managed.init(allocator);
    errdefer ancestors.deinit();

    try sig.rand.fillHashmapWithRng(&ancestors, random, random.uintAtMost(usize, max_list_entries), struct {
        pub fn randomKey(rand: std.Random) !Slot {
            return rand.int(Slot);
        }
        pub fn randomValue(rand: std.Random) !usize {
            return rand.int(usize);
        }
    });

    return ancestors.unmanaged;
}

pub const SlotAndCount = struct { Slot, usize };

/// Analogous to [HardForks](https://github.com/anza-xyz/agave/blob/cadba689cb44db93e9c625770cafd2fc0ae89e33/sdk/src/hard_forks.rs#L13)
pub const HardForks = struct {
    items: []const SlotAndCount,

    pub fn deinit(hard_forks: HardForks, allocator: std.mem.Allocator) void {
        allocator.free(hard_forks.items);
    }

    pub fn clone(
        hard_forks: HardForks,
        allocator: std.mem.Allocator,
    ) std.mem.Allocator.Error!HardForks {
        return .{ .items = try allocator.dupe(SlotAndCount, hard_forks.items) };
    }

    pub fn initRandom(
        random: std.Random,
        allocator: std.mem.Allocator,
        max_list_entries: usize,
    ) std.mem.Allocator.Error!HardForks {
        const hard_forks_len = random.uintAtMost(usize, max_list_entries);

        const hard_forks = try allocator.alloc(SlotAndCount, hard_forks_len);
        errdefer allocator.free(hard_forks);

        for (hard_forks) |*hard_fork| hard_fork.* = .{
            random.int(Slot),
            random.int(usize),
        };

        return .{ .items = hard_forks };
    }
};

/// Analogous to [NodeVoteAccounts](https://github.com/anza-xyz/agave/blob/8d1ef48c785a5d9ee5c0df71dc520ee1a49d8168/runtime/src/epoch_stakes.rs#L14)
pub const NodeVoteAccounts = struct {
    vote_accounts: []const Pubkey,
    total_stake: u64,

    pub fn deinit(node_vote_accounts: NodeVoteAccounts, allocator: std.mem.Allocator) void {
        allocator.free(node_vote_accounts.vote_accounts);
    }

    pub fn clone(
        node_vote_accounts: NodeVoteAccounts,
        allocator: std.mem.Allocator,
    ) std.mem.Allocator.Error!NodeVoteAccounts {
        return .{
            .vote_accounts = try allocator.dupe(Pubkey, node_vote_accounts.vote_accounts),
            .total_stake = node_vote_accounts.total_stake,
        };
    }

    pub fn initRandom(
        random: std.Random,
        allocator: std.mem.Allocator,
        max_list_entries: usize,
    ) std.mem.Allocator.Error!NodeVoteAccounts {
        const vote_accounts = try allocator.alloc(Pubkey, random.uintLessThan(usize, max_list_entries));
        errdefer allocator.free(vote_accounts);
        for (vote_accounts) |*vote_account| vote_account.* = Pubkey.initRandom(random);
        return .{
            .vote_accounts = vote_accounts,
            .total_stake = random.int(u64),
        };
    }
};

/// Analogous to [NodeIdToVoteAccounts](https://github.com/anza-xyz/agave/blob/8d1ef48c785a5d9ee5c0df71dc520ee1a49d8168/runtime/src/epoch_stakes.rs#L9)
pub const NodeIdToVoteAccountsMap = std.AutoArrayHashMapUnmanaged(Pubkey, NodeVoteAccounts);

pub fn nodeIdToVoteAccountsMapDeinit(
    map: NodeIdToVoteAccountsMap,
    allocator: std.mem.Allocator,
) void {
    for (map.values()) |*node_vote_accounts| {
        node_vote_accounts.deinit(allocator);
    }
    var copy = map;
    copy.deinit(allocator);
}

pub fn nodeIdToVoteAccountsMapClone(
    map: NodeIdToVoteAccountsMap,
    allocator: std.mem.Allocator,
) std.mem.Allocator.Error!NodeIdToVoteAccountsMap {
    var cloned: NodeIdToVoteAccountsMap = .{};
    errdefer nodeIdToVoteAccountsMapDeinit(cloned, allocator);

    try cloned.ensureTotalCapacity(allocator, map.count());
    for (map.keys(), map.values()) |key, value| {
        cloned.putAssumeCapacityNoClobber(key, try value.clone(allocator));
    }

    return cloned;
}

pub fn nodeIdToVoteAccountsMapRandom(
    allocator: std.mem.Allocator,
    random: std.Random,
    max_list_entries: usize,
) std.mem.Allocator.Error!NodeIdToVoteAccountsMap {
    var node_id_to_vote_accounts = NodeIdToVoteAccountsMap.Managed.init(allocator);
    errdefer nodeIdToVoteAccountsMapDeinit(node_id_to_vote_accounts.unmanaged, allocator);

    try sig.rand.fillHashmapWithRng(&node_id_to_vote_accounts, random, random.uintAtMost(usize, max_list_entries), struct {
        allocator: std.mem.Allocator,
        max_list_entries: usize,

        pub fn randomKey(_: @This(), rand: std.Random) !Pubkey {
            return Pubkey.initRandom(rand);
        }

        pub fn randomValue(ctx: @This(), rand: std.Random) !NodeVoteAccounts {
            return try NodeVoteAccounts.initRandom(rand, ctx.allocator, ctx.max_list_entries);
        }
    }{
        .allocator = allocator,
        .max_list_entries = max_list_entries,
    });

    return node_id_to_vote_accounts.unmanaged;
}

/// Analogous to [EpochAuthorizedVoters](https://github.com/anza-xyz/agave/blob/42df56cac041077e471655579d6189a389c53882/runtime/src/epoch_stakes.rs#L10)
pub const EpochAuthorizedVoters = std.AutoArrayHashMapUnmanaged(Pubkey, Pubkey);

pub fn epochAuthorizedVotersRandom(
    allocator: std.mem.Allocator,
    random: std.Random,
    max_list_entries: usize,
) std.mem.Allocator.Error!EpochAuthorizedVoters {
    var epoch_authorized_voters = EpochAuthorizedVoters.Managed.init(allocator);
    errdefer epoch_authorized_voters.deinit();

    try sig.rand.fillHashmapWithRng(&epoch_authorized_voters, random, random.uintAtMost(usize, max_list_entries), struct {
        pub fn randomKey(rand: std.Random) !Pubkey {
            return Pubkey.initRandom(rand);
        }
        pub fn randomValue(rand: std.Random) !Pubkey {
            return Pubkey.initRandom(rand);
        }
    });

    return epoch_authorized_voters.unmanaged;
}

/// Analogous to [EpochStakes](https://github.com/anza-xyz/agave/blob/574bae8fefc0ed256b55340b9d87b7689bcdf222/runtime/src/epoch_stakes.rs#L22)
pub const EpochStakes = struct {
    stakes: Stakes(.delegation),
    total_stake: u64,
    node_id_to_vote_accounts: NodeIdToVoteAccountsMap,
    epoch_authorized_voters: EpochAuthorizedVoters,

    pub fn deinit(epoch_stakes: EpochStakes, allocator: std.mem.Allocator) void {
        epoch_stakes.stakes.deinit(allocator);
        nodeIdToVoteAccountsMapDeinit(epoch_stakes.node_id_to_vote_accounts, allocator);

        var epoch_authorized_voters = epoch_stakes.epoch_authorized_voters;
        epoch_authorized_voters.deinit(allocator);
    }

    pub fn clone(
        epoch_stakes: EpochStakes,
        allocator: std.mem.Allocator,
    ) std.mem.Allocator.Error!EpochStakes {
        const stakes = try epoch_stakes.stakes.clone(allocator);
        errdefer stakes.deinit(allocator);

        const node_id_to_vote_accounts = try nodeIdToVoteAccountsMapClone(
            epoch_stakes.node_id_to_vote_accounts,
            allocator,
        );
        errdefer nodeIdToVoteAccountsMapDeinit(node_id_to_vote_accounts, allocator);

        var epoch_authorized_voters = try epoch_stakes.epoch_authorized_voters.clone(allocator);
        errdefer epoch_authorized_voters.deinit(allocator);

        return .{
            .stakes = stakes,
            .total_stake = epoch_stakes.total_stake,
            .node_id_to_vote_accounts = node_id_to_vote_accounts,
            .epoch_authorized_voters = epoch_authorized_voters,
        };
    }

    pub fn initRandom(
        allocator: std.mem.Allocator,
        /// Should be a PRNG, not a true RNG. See the documentation on `std.Random.uintLessThan`
        /// for commentary on the runtime of this function.
        random: std.Random,
        max_list_entries: usize,
    ) std.mem.Allocator.Error!EpochStakes {
        var result_stakes = try Stakes(.delegation).initRandom(allocator, random, max_list_entries);
        errdefer result_stakes.deinit(allocator);

        const node_id_to_vote_accounts = try nodeIdToVoteAccountsMapRandom(allocator, random, max_list_entries);
        errdefer nodeIdToVoteAccountsMapDeinit(node_id_to_vote_accounts, allocator);

        var epoch_authorized_voters = try epochAuthorizedVotersRandom(allocator, random, max_list_entries);
        errdefer epoch_authorized_voters.deinit(allocator);

        return .{
            .stakes = result_stakes,
            .total_stake = random.int(u64),
            .node_id_to_vote_accounts = node_id_to_vote_accounts,
            .epoch_authorized_voters = epoch_authorized_voters,
        };
    }
};

/// Analogous to [BankIncrementalSnapshotPersistence](https://github.com/anza-xyz/agave/blob/2de7b565e8b1101824a5e3bac74f3a8cce88ea72/runtime/src/serde_snapshot.rs#L100)
pub const BankIncrementalSnapshotPersistence = struct {
    /// slot of full snapshot
    full_slot: Slot,
    /// accounts hash from the full snapshot
    full_hash: Hash,
    /// capitalization from the full snapshot
    full_capitalization: u64,
    /// hash of the accounts in the incremental snapshot slot range, including zero-lamport accounts
    incremental_hash: Hash,
    /// capitalization of the accounts in the incremental snapshot slot range
    incremental_capitalization: u64,

    pub const ZEROES: BankIncrementalSnapshotPersistence = .{
        .full_slot = 0,
        .full_hash = Hash.ZEROES,
        .full_capitalization = 0,
        .incremental_hash = Hash.ZEROES,
        .incremental_capitalization = 0,
    };

    pub fn initRandom(random: std.Random) BankIncrementalSnapshotPersistence {
        const full_capitalization = random.int(u64);
        return .{
            .full_slot = random.int(Slot),
            .full_hash = Hash.initRandom(random),
            .full_capitalization = full_capitalization,
            .incremental_hash = Hash.initRandom(random),
            .incremental_capitalization = random.uintAtMost(u64, full_capitalization),
        };
    }
};

/// Analogous to [StakeReward](https://github.com/anza-xyz/agave/blob/cadba689cb44db93e9c625770cafd2fc0ae89e33/accounts-db/src/stake_rewards.rs#L12)
pub const StakeReward = struct {
    stake_pubkey: Pubkey,
    stake_reward_info: RewardInfo,
    stake_account: Account,
};

/// Analogous to [RewardInfo](https://github.com/anza-xyz/agave/blob/cadba689cb44db93e9c625770cafd2fc0ae89e33/sdk/src/reward_info.rs#L5)
pub const RewardInfo = struct {
    reward_type: RewardType,
    lamports: i64, // Reward amount
    post_balance: u64, // Account balance in lamports after `lamports` was applied
    commission: ?u8, // Vote account commission when the reward was credited, only present for voting and staking rewards
};

/// Analogous to [RewardType](https://github.com/anza-xyz/agave/blob/cadba689cb44db93e9c625770cafd2fc0ae89e33/sdk/src/reward_type.rs#L7)
pub const RewardType = enum {
    Fee,
    Rent,
    Staking,
    Voting,
};

/// Analogous to [Authorized](https://github.com/anza-xyz/agave/blob/8d1ef48c785a5d9ee5c0df71dc520ee1a49d8168/sdk/program/src/stake/state.rs#L362)
pub const Authorized = struct {
    staker: Pubkey,
    withdrawer: Pubkey,

    pub fn initRandom(random: std.Random) Authorized {
        return .{
            .staker = Pubkey.initRandom(random),
            .withdrawer = Pubkey.initRandom(random),
        };
    }
};

/// Analogous to [Lockup](https://github.com/anza-xyz/agave/blob/8d1ef48c785a5d9ee5c0df71dc520ee1a49d8168/sdk/program/src/stake/state.rs#L273)
pub const Lockup = struct {
    /// UnixTimestamp at which this stake will allow withdrawal, unless the
    ///   transaction is signed by the custodian
    unix_timestamp: UnixTimestamp,
    /// epoch height at which this stake will allow withdrawal, unless the
    ///   transaction is signed by the custodian
    epoch: Epoch,
    /// custodian signature on a transaction exempts the operation from
    ///  lockup constraints
    custodian: Pubkey,

    pub fn initRandom(random: std.Random) Lockup {
        return .{
            .unix_timestamp = random.int(UnixTimestamp),
            .epoch = random.int(Epoch),
            .custodian = Pubkey.initRandom(random),
        };
    }
};

/// Analogous to [Stake](https://github.com/anza-xyz/agave/blob/8d1ef48c785a5d9ee5c0df71dc520ee1a49d8168/sdk/program/src/stake/state.rs#L918)
pub const Stake = struct {
    delegation: Delegation,
    /// Credits observed is credits from vote account state when delegated or redeemed.
    credits_observed: u64,

    pub fn initRandom(random: std.Random) Stake {
        return .{
            .delegation = Delegation.initRandom(random),
            .credits_observed = random.int(u64),
        };
    }
};

pub const StakesDelegationElement = enum {
    delegation,
    stake,

    pub fn fromType(comptime T: type) ?StakesDelegationElement {
        return switch (T) {
            Delegation => .delegation,
            Stake => .stake,
        };
    }

    pub fn Type(comptime kind: StakesDelegationElement) type {
        return switch (kind) {
            .delegation => Delegation,
            .stake => Stake,
        };
    }
};

/// Analogous to [Stakes](https://github.com/anza-xyz/agave/blob/1f3ef3325fb0ce08333715aa9d92f831adc4c559/runtime/src/stakes.rs#L186).
/// It differs in that its delegation element parameterization is narrowed to only accept the specific types we actually need to implement.
pub fn Stakes(comptime delegation_elem: StakesDelegationElement) type {
    return struct {
        /// vote accounts
        vote_accounts: VoteAccounts,
        /// stake_delegations
        delegations: DelegationsMap,
        /// unused
        unused: u64,
        /// current epoch, used to calculate current stake
        epoch: Epoch,
        /// history of staking levels
        history: EpochAndStakeHistory,
        const Self = @This();

        pub const DelegationElem = delegation_elem.Type();
        pub const DelegationsMap = std.AutoArrayHashMapUnmanaged(Pubkey, DelegationElem);

        pub fn deinit(stakes: Self, allocator: std.mem.Allocator) void {
            stakes.vote_accounts.deinit(allocator);
            freeDelegations(allocator, stakes.delegations);
            allocator.free(stakes.history);
        }

        fn freeDelegations(allocator: std.mem.Allocator, delegations: DelegationsMap) void {
            var copy = delegations;
            switch (delegation_elem) {
                .delegation, .stake => {}, // these values needn't be deinitialized
            }
            copy.deinit(allocator);
        }

        pub fn clone(
            stakes: Self,
            allocator: std.mem.Allocator,
        ) std.mem.Allocator.Error!Self {
            const vote_accounts = try stakes.vote_accounts.clone(allocator);
            errdefer vote_accounts.deinit(allocator);

            const delegations = switch (delegation_elem) {
                // these values are trivially copyable
                .delegation, .stake => try stakes.delegations.clone(allocator),
            };
            errdefer freeDelegations(allocator, delegations);

            const history = try allocator.dupe(EpochAndStakeHistoryEntry, stakes.history);
            errdefer allocator.free(history);

            return .{
                .vote_accounts = vote_accounts,
                .delegations = delegations,
                .unused = stakes.unused,
                .epoch = stakes.epoch,
                .history = history,
            };
        }

        pub fn initRandom(
            allocator: std.mem.Allocator,
            /// Should be a PRNG, not a true RNG. See the documentation on `std.Random.uintLessThan`
            /// for commentary on the runtime of this function.
            random: std.Random,
            max_list_entries: usize,
        ) std.mem.Allocator.Error!Self {
            const vote_accounts = try VoteAccounts.initRandom(random, allocator, max_list_entries);
            errdefer vote_accounts.deinit(allocator);

            var delegations: DelegationsMap = .{};
            errdefer freeDelegations(allocator, delegations);

            const delegations_count = random.uintAtMost(usize, max_list_entries);
            try delegations.ensureTotalCapacity(allocator, delegations_count);

            for (0..delegations_count) |_| {
                const key = Pubkey.initRandom(random);
                const gop = delegations.getOrPutAssumeCapacity(key);
                if (gop.found_existing) continue;
                gop.value_ptr.* = switch (delegation_elem) {
                    .delegation, .stake => DelegationElem.initRandom(random),
                };
            }

            const history = try stakeHistoryRandom(random, allocator, max_list_entries);
            errdefer history.deinit(allocator);

            return .{
                .vote_accounts = vote_accounts,
                .delegations = delegations,
                .unused = random.int(u64),
                .epoch = random.int(Epoch),
                .history = history,
            };
        }
    };
}

/// Analogous to [VersionedEpochStake](https://github.com/anza-xyz/agave/blob/8d1ef48c785a5d9ee5c0df71dc520ee1a49d8168/runtime/src/epoch_stakes.rs#L137)
pub const VersionedEpochStake = union(enum(u32)) {
    current: Current,

    pub fn deinit(ves: VersionedEpochStake, allocator: std.mem.Allocator) void {
        switch (ves) {
            .current => |current| current.deinit(allocator),
        }
    }

    pub const Current = struct {
        stakes: Stakes(.stake),
        total_stake: u64,
        node_id_to_vote_accounts: NodeIdToVoteAccountsMap,
        epoch_authorized_voters: EpochAuthorizedVoters,

        pub fn deinit(current: Current, allocator: std.mem.Allocator) void {
            current.stakes.deinit(allocator);
            nodeIdToVoteAccountsMapDeinit(current.node_id_to_vote_accounts, allocator);
            var epoch_authorized_voters = current.epoch_authorized_voters;
            epoch_authorized_voters.deinit(allocator);
        }

        pub fn initRandom(
            allocator: std.mem.Allocator,
            random: std.Random,
            max_list_entries: usize,
        ) std.mem.Allocator.Error!Current {
            const stakes = try Stakes(.stake).initRandom(allocator, random, max_list_entries);
            errdefer stakes.deinit(allocator);

            const node_id_to_vote_accounts = try nodeIdToVoteAccountsMapRandom(
                allocator,
                random,
                max_list_entries,
            );
            errdefer nodeIdToVoteAccountsMapDeinit(node_id_to_vote_accounts, allocator);

            var epoch_authorized_voters = try epochAuthorizedVotersRandom(allocator, random, max_list_entries);
            errdefer epoch_authorized_voters.deinit(allocator);

            return .{
                .stakes = stakes,
                .total_stake = random.int(u64),
                .node_id_to_vote_accounts = node_id_to_vote_accounts,
                .epoch_authorized_voters = epoch_authorized_voters,
            };
        }
    };

    pub fn initRandom(
        allocator: std.mem.Allocator,
        random: std.Random,
        max_list_entries: usize,
    ) std.mem.Allocator.Error!VersionedEpochStake {
        comptime std.debug.assert(@typeInfo(VersionedEpochStake).Union.fields.len == 1); // randomly generate the tag otherwise
        return .{
            .current = try Current.initRandom(allocator, random, max_list_entries),
        };
    }
};

pub const EpochStakeMap = std.AutoArrayHashMapUnmanaged(Epoch, EpochStakes);

pub fn epochStakeMapDeinit(
    epoch_stakes: EpochStakeMap,
    allocator: std.mem.Allocator,
) void {
    for (epoch_stakes.values()) |epoch_stake| {
        epoch_stake.deinit(allocator);
    }

    var copy = epoch_stakes;
    copy.deinit(allocator);
}

pub fn epochStakeMapClone(
    epoch_stakes: EpochStakeMap,
    allocator: std.mem.Allocator,
) std.mem.Allocator.Error!EpochStakeMap {
    var cloned: EpochStakeMap = .{};
    errdefer epochStakeMapDeinit(cloned, allocator);
    try cloned.ensureTotalCapacity(allocator, epoch_stakes.count());

    for (epoch_stakes.keys(), epoch_stakes.values()) |key, value| {
        const cloned_value = try value.clone(allocator);
        cloned.putAssumeCapacityNoClobber(key, cloned_value);
    }

    return cloned;
}

pub fn epochStakeMapRandom(
    random: std.Random,
    allocator: std.mem.Allocator,
    max_list_entries: usize,
) std.mem.Allocator.Error!EpochStakeMap {
    var epoch_stakes = EpochStakeMap.Managed.init(allocator);
    errdefer epochStakeMapDeinit(epoch_stakes.unmanaged, allocator);

    try sig.rand.fillHashmapWithRng(&epoch_stakes, random, random.uintAtMost(usize, max_list_entries), struct {
        allocator: std.mem.Allocator,
        max_list_entries: usize,

        pub fn randomKey(_: @This(), rand: std.Random) !Epoch {
            return rand.int(Epoch);
        }

        pub fn randomValue(ctx: @This(), rand: std.Random) !EpochStakes {
            return try EpochStakes.initRandom(ctx.allocator, rand, ctx.max_list_entries);
        }
    }{
        .allocator = allocator,
        .max_list_entries = max_list_entries,
    });

    return epoch_stakes.unmanaged;
}

/// Analogous to [DeserializableVersionedBank](https://github.com/anza-xyz/agave/blob/9c899a72414993dc005f11afb5df10752b10810b/runtime/src/serde_snapshot.rs#L134).
pub const BankFields = struct {
    blockhash_queue: BlockhashQueue,
    ancestors: Ancestors,
    hash: Hash,
    parent_hash: Hash,
    parent_slot: Slot,
    hard_forks: HardForks,
    transaction_count: u64,
    tick_height: u64,
    signature_count: u64,
    // ie, total lamports
    capitalization: u64,
    max_tick_height: u64,
    hashes_per_tick: ?u64,
    ticks_per_slot: u64,
    ns_per_slot: u128,
    genesis_creation_time: UnixTimestamp,
    slots_per_year: f64,
    accounts_data_len: u64,
    slot: Slot,
    epoch: Epoch,
    block_height: u64,
    collector_id: Pubkey,
    collector_fees: u64,
    fee_calculator: FeeCalculator,
    fee_rate_governor: FeeRateGovernor,
    collected_rent: u64,
    rent_collector: RentCollector,
    epoch_schedule: EpochSchedule,
    inflation: Inflation,
    stakes: Stakes(.delegation),
    unused_accounts: UnusedAccounts,
    epoch_stakes: EpochStakeMap,
    is_delta: bool,

    pub fn deinit(
        bank_fields: *const BankFields,
        allocator: std.mem.Allocator,
    ) void {
        bank_fields.blockhash_queue.deinit(allocator);

        var ancestors = bank_fields.ancestors;
        ancestors.deinit(allocator);

        bank_fields.hard_forks.deinit(allocator);

        bank_fields.stakes.deinit(allocator);

        bank_fields.unused_accounts.deinit(allocator);

        epochStakeMapDeinit(bank_fields.epoch_stakes, allocator);
    }

    pub fn clone(
        bank_fields: *const BankFields,
        allocator: std.mem.Allocator,
    ) std.mem.Allocator.Error!BankFields {
        const blockhash_queue = try bank_fields.blockhash_queue.clone(allocator);
        errdefer blockhash_queue.deinit(allocator);

        var ancestors = try bank_fields.ancestors.clone(allocator);
        errdefer ancestors.deinit(allocator);

        const hard_forks = try bank_fields.hard_forks.clone(allocator);
        errdefer hard_forks.deinit(allocator);

        const stakes = try bank_fields.stakes.clone(allocator);
        errdefer stakes.deinit(allocator);

        const unused_accounts = try bank_fields.unused_accounts.clone(allocator);
        errdefer unused_accounts.deinit(allocator);

        const epoch_stakes = try epochStakeMapClone(bank_fields.epoch_stakes, allocator);
        errdefer epochStakeMapDeinit(epoch_stakes, allocator);

        var cloned = bank_fields.*;
        cloned.blockhash_queue = blockhash_queue;
        cloned.ancestors = ancestors;
        cloned.hard_forks = hard_forks;
        cloned.stakes = stakes;
        cloned.unused_accounts = unused_accounts;
        cloned.epoch_stakes = epoch_stakes;
        return cloned;
    }

    pub fn getStakedNodes(self: *const BankFields, allocator: std.mem.Allocator, epoch: Epoch) !*const std.AutoArrayHashMapUnmanaged(Pubkey, u64) {
        const epoch_stakes = self.epoch_stakes.getPtr(epoch) orelse return error.NoEpochStakes;
        return epoch_stakes.stakes.vote_accounts.stakedNodes(allocator);
    }

    /// Returns the leader schedule for this bank's epoch
    pub fn leaderSchedule(
        self: *const BankFields,
        allocator: std.mem.Allocator,
    ) !sig.core.leader_schedule.LeaderSchedule {
        return self.leaderScheduleForEpoch(allocator, self.epoch);
    }

    /// Returns the leader schedule for an arbitrary epoch.
    /// Only works if the bank is aware of the staked nodes for that epoch.
    pub fn leaderScheduleForEpoch(
        self: *const BankFields,
        allocator: std.mem.Allocator,
        epoch: Epoch,
    ) !sig.core.leader_schedule.LeaderSchedule {
        const slots_in_epoch = self.epoch_schedule.getSlotsInEpoch(self.epoch);
        const staked_nodes = try self.getStakedNodes(allocator, epoch);
        return .{
            .allocator = allocator,
            .slot_leaders = try sig.core.leader_schedule.LeaderSchedule.fromStakedNodes(
                allocator,
                epoch,
                slots_in_epoch,
                staked_nodes,
            ),
        };
    }

    pub fn initRandom(
        allocator: std.mem.Allocator,
        /// Should be a PRNG, not a true RNG. See the documentation on `std.Random.uintLessThan`
        /// for commentary on the runtime of this function.
        random: std.Random,
        max_list_entries: usize,
    ) std.mem.Allocator.Error!BankFields {
        var blockhash_queue = try BlockhashQueue.initRandom(random, allocator, max_list_entries);
        errdefer blockhash_queue.deinit(allocator);

        var ancestors = try ancestorsRandom(random, allocator, max_list_entries);
        errdefer ancestors.deinit(allocator);

        const hard_forks = try HardForks.initRandom(random, allocator, max_list_entries);
        errdefer hard_forks.deinit(allocator);

        const stakes = try Stakes(.delegation).initRandom(allocator, random, max_list_entries);
        errdefer stakes.deinit(allocator);

        const unused_accounts = try UnusedAccounts.initRandom(random, allocator, max_list_entries);
        errdefer unused_accounts.deinit(allocator);

        const epoch_stakes = try epochStakeMapRandom(random, allocator, max_list_entries);
        errdefer epochStakeMapDeinit(epoch_stakes, allocator);

        return .{
            .blockhash_queue = blockhash_queue,
            .ancestors = ancestors,
            .hash = Hash.initRandom(random),
            .parent_hash = Hash.initRandom(random),
            .parent_slot = random.int(Slot),
            .hard_forks = hard_forks,
            .transaction_count = random.int(u64),
            .tick_height = random.int(u64),
            .signature_count = random.int(u64),
            .capitalization = random.int(u64),
            .max_tick_height = random.int(u64),
            .hashes_per_tick = if (random.boolean()) random.int(u64) else null,
            .ticks_per_slot = random.int(u64),
            .ns_per_slot = random.int(u128),
            .genesis_creation_time = random.int(sig.accounts_db.genesis_config.UnixTimestamp),
            .slots_per_year = random.float(f64),
            .accounts_data_len = random.int(u64),
            .slot = random.int(Slot),
            .epoch = random.int(Epoch),
            .block_height = random.int(u64),
            .collector_id = Pubkey.initRandom(random),
            .collector_fees = random.int(u64),
            .fee_calculator = FeeCalculator.initRandom(random),
            .fee_rate_governor = FeeRateGovernor.initRandom(random),
            .collected_rent = random.int(u64),
            .rent_collector = RentCollector.initRandom(random),
            .epoch_schedule = EpochSchedule.initRandom(random),
            .inflation = Inflation.initRandom(random),
            .stakes = stakes,
            .unused_accounts = unused_accounts,
            .epoch_stakes = epoch_stakes,
            .is_delta = random.boolean(),
        };
    }
};

/// Analogous to [ExtraFieldsToDeserialize](https://github.com/anza-xyz/agave/blob/8d1ef48c785a5d9ee5c0df71dc520ee1a49d8168/runtime/src/serde_snapshot.rs#L396).
pub const ExtraFields = struct {
    lamports_per_signature: u64,
    snapshot_persistence: ?BankIncrementalSnapshotPersistence,
    epoch_accounts_hash: ?Hash,
    versioned_epoch_stakes: VersionedEpochStakesMap,
    accounts_lt_hash: ?AccountsLtHash,

    pub const @"!bincode-config": bincode.FieldConfig(ExtraFields) = .{
        .deserializer = bincodeRead,
        .serializer = null, // just use default serialization method
        .free = bincodeFree,
    };

    pub const VersionedEpochStakesMap = std.AutoArrayHashMapUnmanaged(u64, VersionedEpochStake);

    /// TODO: https://github.com/orgs/Syndica/projects/2/views/10?pane=issue&itemId=85238686
    pub const ACCOUNTS_LATTICE_HASH_LEN = 1024;
    pub const AccountsLtHash = [ACCOUNTS_LATTICE_HASH_LEN]u16;

    pub const INIT_EOF: ExtraFields = .{
        .lamports_per_signature = 0,
        .snapshot_persistence = null,
        .epoch_accounts_hash = null,
        .versioned_epoch_stakes = .{},
        .accounts_lt_hash = null,
    };

    pub fn deinit(extra: *const ExtraFields, allocator: std.mem.Allocator) void {
        var versioned_epoch_stakes = extra.versioned_epoch_stakes;
        for (versioned_epoch_stakes.values()) |ves| ves.deinit(allocator);
        versioned_epoch_stakes.deinit(allocator);
    }

    pub fn clone(
        extra: *const ExtraFields,
        allocator: std.mem.Allocator,
    ) std.mem.Allocator.Error!ExtraFields {
        var versioned_epoch_stakes: VersionedEpochStakesMap = .{};
        errdefer versioned_epoch_stakes.deinit(allocator);
        errdefer for (extra.versioned_epoch_stakes.values()) |ves| {
            ves.deinit(allocator);
        };

        return .{
            .lamports_per_signature = extra.lamports_per_signature,
            .snapshot_persistence = extra.snapshot_persistence,
            .epoch_accounts_hash = extra.epoch_accounts_hash,
            .versioned_epoch_stakes = versioned_epoch_stakes,
            .accounts_lt_hash = extra.accounts_lt_hash,
        };
    }

    pub fn initRandom(
        allocator: std.mem.Allocator,
        random: std.Random,
        max_list_entries: usize,
    ) std.mem.Allocator.Error!ExtraFields {
        var extra_fields: ExtraFields = INIT_EOF;
        errdefer extra_fields.deinit(allocator);

        const FieldTag = std.meta.FieldEnum(ExtraFields);
        const field_infos = @typeInfo(ExtraFields).Struct.fields;

        const NonEofCount = std.math.IntFittingRange(0, field_infos.len);
        const non_eof_count = random.uintLessThan(NonEofCount, field_infos.len);

        inline for (field_infos, 0..) |field, i| runtime_continue: {
            if (i != non_eof_count) break :runtime_continue;
            const field_ptr = &@field(extra_fields, field.name);
            switch (@field(FieldTag, field.name)) {
                .lamports_per_signature,
                => field_ptr.* = random.int(u64),

                .snapshot_persistence,
                => field_ptr.* = BankIncrementalSnapshotPersistence.initRandom(random),

                .epoch_accounts_hash,
                => field_ptr.* = Hash.initRandom(random),

                .versioned_epoch_stakes,
                => {
                    const entry_count = random.uintAtMost(usize, max_list_entries);
                    try field_ptr.ensureTotalCapacity(allocator, entry_count);
                    for (0..entry_count) |_| {
                        const ves = try VersionedEpochStake.initRandom(
                            allocator,
                            random,
                            max_list_entries,
                        );
                        field_ptr.putAssumeCapacity(random.int(u64), ves);
                    }
                },

                .accounts_lt_hash,
                => field_ptr.* = hash: {
                    var hash: AccountsLtHash = undefined;
                    random.bytes(std.mem.asBytes(&hash));
                    break :hash hash;
                },
            }
        }

        return extra_fields;
    }

    fn bincodeRead(
        allocator: std.mem.Allocator,
        reader: anytype,
        params: bincode.Params,
    ) !ExtraFields {
        var extra_fields: ExtraFields = INIT_EOF;
        errdefer extra_fields.deinit(allocator);

        until_eof: {
            const FieldTag = std.meta.FieldEnum(ExtraFields);
            const assert_allocator = sig.utils.allocators.failing.allocator(.{
                .alloc = .assert,
                .resize = .assert,
                .free = .assert,
            });

            inline for (@typeInfo(ExtraFields).Struct.fields) |field| {
                const field_ptr = &@field(extra_fields, field.name);
                field_ptr.* = switch (@field(FieldTag, field.name)) {
                    .lamports_per_signature,
                    => bincode.readInt(u64, reader, params),

                    .snapshot_persistence,
                    .epoch_accounts_hash,
                    .accounts_lt_hash,
                    => bincode.read(assert_allocator, field.type, reader, params),

                    .versioned_epoch_stakes,
                    => bincode.read(allocator, field.type, reader, params),
                } catch |err| switch (err) {
                    error.EndOfStream => break :until_eof,
                    else => |e| return e,
                };
            }
        }

        return extra_fields;
    }

    fn bincodeFree(allocator: std.mem.Allocator, data: anytype) void {
        comptime if (@TypeOf(data) == ExtraFields) unreachable;
        data.deinit(allocator);
    }
};

/// Analogous to [SerializableAccountStorageEntry](https://github.com/anza-xyz/agave/blob/cadba689cb44db93e9c625770cafd2fc0ae89e33/runtime/src/serde_snapshot/storage.rs#L11)
pub const AccountFileInfo = struct {
    /// note: serialized id is a usize but in code it's FileId (u32)
    id: FileId,
    /// amount of bytes used
    length: usize,

    pub const @"!bincode-config:id" = FileId.BincodeConfig;

    /// Analogous to [AppendVecError](https://github.com/anza-xyz/agave/blob/91a4ecfff78423433cc0001362cea8fed860dcb9/accounts-db/src/append_vec.rs#L74)
    pub const ValidateError = error{
        FileSizeTooSmall,
        FileSizeTooLarge,
        OffsetOutOfBounds,
    };
    /// Analogous to [sanitize_len_and_size](https://github.com/anza-xyz/agave/blob/91a4ecfff78423433cc0001362cea8fed860dcb9/accounts-db/src/append_vec.rs#L376)
    pub fn validate(self: *const AccountFileInfo, file_size: usize) ValidateError!void {
        if (file_size == 0) {
            return error.FileSizeTooSmall;
        } else if (file_size > @as(usize, MAXIMUM_ACCOUNT_FILE_SIZE)) {
            return error.FileSizeTooLarge;
        } else if (self.length > file_size) {
            return error.OffsetOutOfBounds;
        }
    }

    pub fn format(
        account_file_info: AccountFileInfo,
        comptime fmt_str: []const u8,
        _: std.fmt.FormatOptions,
        writer: anytype,
    ) @TypeOf(writer).Error!void {
        _ = fmt_str;

        try writer.print(".{{ .id = {}, .length = {} }}", .{
            account_file_info.id.toInt(), account_file_info.length,
        });
    }
};

/// Analogous to [BankHashInfo](https://github.com/anza-xyz/agave/blob/2de7b565e8b1101824a5e3bac74f3a8cce88ea72/runtime/src/serde_snapshot.rs#L115)
pub const BankHashInfo = struct {
    accounts_delta_hash: Hash,
    accounts_hash: Hash,
    stats: BankHashStats,

    pub fn initRandom(random: std.Random) BankHashInfo {
        return .{
            .accounts_delta_hash = Hash.initRandom(random),
            .accounts_hash = Hash.initRandom(random),
            .stats = BankHashStats.initRandom(random),
        };
    }
};

/// Analogous to [BankHashStats](https://github.com/anza-xyz/agave/blob/4c921ca276bbd5997f809dec1dd3937fb06463cc/accounts-db/src/accounts_db.rs#L1299)
pub const BankHashStats = struct {
    num_updated_accounts: u64,
    num_removed_accounts: u64,
    num_lamports_stored: u64,
    total_data_len: u64,
    num_executable_accounts: u64,

    pub const zero_init: BankHashStats = .{
        .num_updated_accounts = 0,
        .num_removed_accounts = 0,
        .num_lamports_stored = 0,
        .total_data_len = 0,
        .num_executable_accounts = 0,
    };

    pub fn initRandom(random: std.Random) BankHashStats {
        return .{
            .num_updated_accounts = random.int(u64),
            .num_removed_accounts = random.int(u64),
            .num_lamports_stored = random.int(u64),
            .total_data_len = random.int(u64),
            .num_executable_accounts = random.int(u64),
        };
    }

    pub const AccountData = struct {
        lamports: u64,
        data_len: u64,
        executable: bool,
    };
    pub fn update(stats: *BankHashStats, account: AccountData) void {
        if (account.lamports == 0) {
            stats.num_removed_accounts += 1;
        } else {
            stats.num_updated_accounts += 1;
        }
        stats.total_data_len +%= account.data_len;
        stats.num_executable_accounts += @intFromBool(account.executable);
        stats.num_lamports_stored +%= account.lamports;
    }

    pub fn accumulate(stats: *BankHashStats, other: BankHashStats) void {
        stats.num_updated_accounts += other.num_updated_accounts;
        stats.num_removed_accounts += other.num_removed_accounts;
        stats.total_data_len +%= other.total_data_len;
        stats.num_lamports_stored +%= other.num_lamports_stored;
        stats.num_executable_accounts += other.num_executable_accounts;
    }
};

pub const SlotAndHash = struct {
    slot: Slot,
    hash: Hash,

    pub fn equals(a: *const SlotAndHash, b: *const SlotAndHash) bool {
        if (a.slot != b.slot) return false;
        if (!a.hash.eql(b.hash)) return false;
        return true;
    }
};

/// Analogous to [AccountsDbFields](https://github.com/anza-xyz/agave/blob/2de7b565e8b1101824a5e3bac74f3a8cce88ea72/runtime/src/serde_snapshot.rs#L77)
pub const AccountsDbFields = struct {
    file_map: FileMap,

    /// NOTE: this is not a meaningful field
    /// NOTE: at the time of writing, a test snapshots we use actually have this field set to 601 on disk,
    /// so be sure to keep that in mind while testing.
    stored_meta_write_version: u64,

    slot: Slot,
    bank_hash_info: BankHashInfo,

    /// NOTE: these are currently always empty?
    /// https://github.com/anza-xyz/agave/blob/9c899a72414993dc005f11afb5df10752b10810b/runtime/src/serde_snapshot.rs#L815-L825
    rooted_slots: []const Slot,
    rooted_slot_hashes: []const SlotAndHash,

    pub const @"!bincode-config": bincode.FieldConfig(AccountsDbFields) = .{
        .deserializer = bincodeRead,
        .serializer = bincodeWrite,
        .free = bincodeFree,
    };

    pub const FileMap = std.AutoArrayHashMapUnmanaged(Slot, AccountFileInfo);

    pub fn deinit(fields: AccountsDbFields, allocator: std.mem.Allocator) void {
        var file_map = fields.file_map;
        file_map.deinit(allocator);

        allocator.free(fields.rooted_slots);
        allocator.free(fields.rooted_slot_hashes);
    }

    pub fn clone(
        fields: AccountsDbFields,
        allocator: std.mem.Allocator,
    ) std.mem.Allocator.Error!AccountsDbFields {
        var file_map = try fields.file_map.clone(allocator);
        errdefer file_map.deinit(allocator);

        const rooted_slots = try allocator.dupe(Slot, fields.rooted_slots);
        errdefer allocator.free(rooted_slots);

        const rooted_slot_hashes = try allocator.dupe(SlotAndHash, fields.rooted_slot_hashes);
        errdefer allocator.free(rooted_slot_hashes);

        return .{
            .file_map = file_map,
            .stored_meta_write_version = fields.stored_meta_write_version,
            .slot = fields.slot,
            .bank_hash_info = fields.bank_hash_info,
            .rooted_slots = rooted_slots,
            .rooted_slot_hashes = rooted_slot_hashes,
        };
    }

    fn bincodeRead(
        allocator: std.mem.Allocator,
        reader: anytype,
        params: bincode.Params,
    ) !AccountsDbFields {
        const assert_allocator = sig.utils.allocators.failing.allocator(.{
            .alloc = .assert,
            .resize = .assert,
            .free = .assert,
        });

        var file_map = try bincode.hashmap.readCtx(allocator, FileMap, reader, params, struct {
            pub const readKey = {};
            pub const freeKey = {};
            pub fn readValue(
                _: std.mem.Allocator,
                _reader: anytype,
                _params: bincode.Params,
            ) !AccountFileInfo {
                if (try bincode.readIntAsLength(usize, _reader, _params) != 1) {
                    return error.TooManyAccountFileInfos;
                }
                return bincode.read(assert_allocator, AccountFileInfo, _reader, _params);
            }
            pub const freeValue = {};
        });
        errdefer file_map.deinit(allocator);

        const stored_meta_write_version = try bincode.readInt(u64, reader, params);
        const slot = try bincode.readInt(Slot, reader, params);
        const bank_hash_info = try bincode.read(assert_allocator, BankHashInfo, reader, params);

        const rooted_slots: []const Slot =
            bincode.read(allocator, []const Slot, reader, params) catch |err| switch (err) {
            error.EndOfStream => &.{},
            else => |e| return e,
        };
        errdefer allocator.free(rooted_slots);

        const rooted_slot_hashes: []const SlotAndHash =
            bincode.read(allocator, []const SlotAndHash, reader, params) catch |err| switch (err) {
            error.EndOfStream => &.{},
            else => |e| return e,
        };
        errdefer allocator.free(rooted_slot_hashes);

        return .{
            .file_map = file_map,
            .stored_meta_write_version = stored_meta_write_version,
            .slot = slot,
            .bank_hash_info = bank_hash_info,

            .rooted_slots = rooted_slots,
            .rooted_slot_hashes = rooted_slot_hashes,
        };
    }

    fn bincodeWrite(writer: anytype, data: anytype, params: bincode.Params) !void {
        comptime if (@TypeOf(data) != AccountsDbFields) unreachable;

        {
            try bincode.write(writer, @as(usize, data.file_map.count()), params);
            var iter = data.file_map.iterator();
            while (iter.next()) |entry| {
                try bincode.write(writer, entry.key_ptr.*, params);

                const value_as_slice: []const AccountFileInfo = entry.value_ptr[0..1];
                try bincode.write(writer, value_as_slice, params);
            }
        }

        try bincode.write(writer, data.stored_meta_write_version, params);
        try bincode.write(writer, data.slot, params);
        try bincode.write(writer, data.bank_hash_info, params);

        if (data.rooted_slot_hashes.len != 0 or data.rooted_slots.len != 0) {
            try bincode.write(writer, data.rooted_slots, params);
        }

        if (data.rooted_slot_hashes.len != 0) {
            try bincode.write(writer, data.rooted_slot_hashes, params);
        }
    }

    fn bincodeFree(allocator: std.mem.Allocator, data: anytype) void {
        data.deinit(allocator);
    }
};

/// contains all the metadata from a snapshot.
/// this includes fields for accounts-db and the bank of the snapshots slots.
/// this does not include account-specific data.
pub const Manifest = struct {
    bank_fields: BankFields,
    accounts_db_fields: AccountsDbFields,
    /// incremental snapshot fields.
    bank_extra: ExtraFields,

    pub fn deinit(self: Manifest, allocator: std.mem.Allocator) void {
        self.bank_fields.deinit(allocator);
        self.accounts_db_fields.deinit(allocator);
        self.bank_extra.deinit(allocator);
    }

    pub fn clone(
        man: Manifest,
        allocator: std.mem.Allocator,
    ) std.mem.Allocator.Error!Manifest {
        const bank_fields = try man.bank_fields.clone(allocator);
        errdefer bank_fields.deinit(allocator);

        const accounts_db_fields = try man.accounts_db_fields.clone(allocator);
        errdefer accounts_db_fields.deinit(allocator);

        const bank_extra = try man.bank_extra.clone(allocator);
        errdefer bank_extra.deinit(allocator);

        return .{
            .bank_fields = bank_fields,
            .accounts_db_fields = accounts_db_fields,
            .bank_extra = bank_extra,
        };
    }

    pub fn readFromFilePath(
        allocator: std.mem.Allocator,
        path: []const u8,
    ) !Manifest {
        const file = std.fs.cwd().openFile(path, .{}) catch |err| {
            switch (err) {
                error.FileNotFound => return error.SnapshotFieldsNotFound,
                else => return err,
            }
        };
        defer file.close();
        return readFromFile(allocator, file);
    }

    pub fn readFromFile(
        allocator: std.mem.Allocator,
        file: std.fs.File,
    ) !Manifest {
        const size = (try file.stat()).size;
        const contents = try file.readToEndAllocOptions(allocator, size, size, @alignOf(u8), null);
        defer allocator.free(contents);

        var fbs = std.io.fixedBufferStream(contents);
        return try decodeFromBincode(allocator, fbs.reader());
    }

    pub fn decodeFromBincode(
        allocator: std.mem.Allocator,
        /// `std.io.GenericReader(...)` | `std.io.AnyReader`
        reader: anytype,
    ) !Manifest {
        return try bincode.read(allocator, Manifest, reader, .{});
    }
};

/// Analogous to [InstructionError](https://github.com/anza-xyz/agave/blob/25ec30452c7d74e2aeb00f2fa35876de9ce718c6/sdk/program/src/instruction.rs#L36)
pub const InstructionError = union(enum) {
    /// Deprecated! Use CustomError instead!
    /// The program instruction returned an error
    GenericError,

    /// The arguments provided to a program were invalid
    InvalidArgument,

    /// An instruction's data contents were invalid
    InvalidInstructionData,

    /// An account's data contents was invalid
    InvalidAccountData,

    /// An account's data was too small
    AccountDataTooSmall,

    /// An account's balance was too small to complete the instruction
    InsufficientFunds,

    /// The account did not have the expected program id
    IncorrectProgramId,

    /// A signature was required but not found
    MissingRequiredSignature,

    /// An initialize instruction was sent to an account that has already been initialized.
    AccountAlreadyInitialized,

    /// An attempt to operate on an account that hasn't been initialized.
    UninitializedAccount,

    /// Program's instruction lamport balance does not equal the balance after the instruction
    UnbalancedInstruction,

    /// Program illegally modified an account's program id
    ModifiedProgramId,

    /// Program spent the lamports of an account that doesn't belong to it
    ExternalAccountLamportSpend,

    /// Program modified the data of an account that doesn't belong to it
    ExternalAccountDataModified,

    /// Read-only account's lamports modified
    ReadonlyLamportChange,

    /// Read-only account's data was modified
    ReadonlyDataModified,

    /// An account was referenced more than once in a single instruction
    // Deprecated, instructions can now contain duplicate accounts
    DuplicateAccountIndex,

    /// Executable bit on account changed, but shouldn't have
    ExecutableModified,

    /// Rent_epoch account changed, but shouldn't have
    RentEpochModified,

    /// The instruction expected additional account keys
    NotEnoughAccountKeys,

    /// Program other than the account's owner changed the size of the account data
    AccountDataSizeChanged,

    /// The instruction expected an executable account
    AccountNotExecutable,

    /// Failed to borrow a reference to account data, already borrowed
    AccountBorrowFailed,

    /// Account data has an outstanding reference after a program's execution
    AccountBorrowOutstanding,

    /// The same account was multiply passed to an on-chain program's entrypoint, but the program
    /// modified them differently.  A program can only modify one instance of the account because
    /// the runtime cannot determine which changes to pick or how to merge them if both are modified
    DuplicateAccountOutOfSync,

    /// Allows on-chain programs to implement program-specific error types and see them returned
    /// by the Solana runtime. A program-specific error may be any type that is represented as
    /// or serialized to a u32 integer.
    Custom: u32,

    /// The return value from the program was invalid.  Valid errors are either a defined builtin
    /// error value or a user-defined error in the lower 32 bits.
    InvalidError,

    /// Executable account's data was modified
    ExecutableDataModified,

    /// Executable account's lamports modified
    ExecutableLamportChange,

    /// Executable accounts must be rent exempt
    ExecutableAccountNotRentExempt,

    /// Unsupported program id
    UnsupportedProgramId,

    /// Cross-program invocation call depth too deep
    CallDepth,

    /// An account required by the instruction is missing
    MissingAccount,

    /// Cross-program invocation reentrancy not allowed for this instruction
    ReentrancyNotAllowed,

    /// Length of the seed is too long for address generation
    MaxSeedLengthExceeded,

    /// Provided seeds do not result in a valid address
    InvalidSeeds,

    /// Failed to reallocate account data of this length
    InvalidRealloc,

    /// Computational budget exceeded
    ComputationalBudgetExceeded,

    /// Cross-program invocation with unauthorized signer or writable account
    PrivilegeEscalation,

    /// Failed to create program execution environment
    ProgramEnvironmentSetupFailure,

    /// Program failed to complete
    ProgramFailedToComplete,

    /// Program failed to compile
    ProgramFailedToCompile,

    /// Account is immutable
    Immutable,

    /// Incorrect authority provided
    IncorrectAuthority,

    /// Failed to serialize or deserialize account data
    ///
    /// Warning: This error should never be emitted by the runtime.
    ///
    /// This error includes strings from the underlying 3rd party Borsh crate
    /// which can be dangerous because the error strings could change across
    /// Borsh versions. Only programs can use this error because they are
    /// consistent across Solana software versions.
    ///
    BorshIoError: []const u8,

    /// An account does not have enough lamports to be rent-exempt
    AccountNotRentExempt,

    /// Invalid account owner
    InvalidAccountOwner,

    /// Program arithmetic overflowed
    ArithmeticOverflow,

    /// Unsupported sysvar
    UnsupportedSysvar,

    /// Illegal account owner
    IllegalOwner,

    /// Accounts data allocations exceeded the maximum allowed per transaction
    MaxAccountsDataAllocationsExceeded,

    /// Max accounts exceeded
    MaxAccountsExceeded,

    /// Max instruction trace length exceeded
    MaxInstructionTraceLengthExceeded,

    /// Builtin programs must consume compute units
    BuiltinProgramsMustConsumeComputeUnits,
    // Note: For any new error added here an equivalent ProgramError and its
    // conversions must also be added
};

/// Analogous to [TransactionError](https://github.com/anza-xyz/agave/blob/cadba689cb44db93e9c625770cafd2fc0ae89e33/sdk/src/transaction/error.rs#L14)
const TransactionError = union(enum) {
    /// An account is already being processed in another transaction in a way
    /// that does not support parallelism
    AccountInUse,

    /// A `Pubkey` appears twice in the transaction's `account_keys`.  Instructions can reference
    /// `Pubkey`s more than once but the message must contain a list with no duplicate keys
    AccountLoadedTwice,

    /// Attempt to debit an account but found no record of a prior credit.
    AccountNotFound,

    /// Attempt to load a program that does not exist
    ProgramAccountNotFound,

    /// The from `Pubkey` does not have sufficient balance to pay the fee to schedule the transaction
    InsufficientFundsForFee,

    /// This account may not be used to pay transaction fees
    InvalidAccountForFee,

    /// The bank has seen this transaction before. This can occur under normal operation
    /// when a UDP packet is duplicated, as a user error from a client not updating
    /// its `recent_blockhash`, or as a double-spend attack.
    AlreadyProcessed,

    /// The bank has not seen the given `recent_blockhash` or the transaction is too old and
    /// the `recent_blockhash` has been discarded.
    BlockhashNotFound,

    /// An error occurred while processing an instruction. The first element of the tuple
    /// indicates the instruction index in which the error occurred.
    InstructionError: struct { instruction_index: u8, err: InstructionError },

    /// Loader call chain is too deep
    CallChainTooDeep,

    /// Transaction requires a fee but has no signature present
    MissingSignatureForFee,

    /// Transaction contains an invalid account reference
    InvalidAccountIndex,

    /// Transaction did not pass signature verification
    SignatureFailure,

    /// This program may not be used for executing instructions
    InvalidProgramForExecution,

    /// Transaction failed to sanitize accounts offsets correctly
    /// implies that account locks are not taken for this TX, and should
    /// not be unlocked.
    SanitizeFailure,

    ClusterMaintenance,

    /// Transaction processing left an account with an outstanding borrowed reference
    AccountBorrowOutstanding,

    /// Transaction would exceed max Block Cost Limit
    WouldExceedMaxBlockCostLimit,

    /// Transaction version is unsupported
    UnsupportedVersion,

    /// Transaction loads a writable account that cannot be written
    InvalidWritableAccount,

    /// Transaction would exceed max account limit within the block
    WouldExceedMaxAccountCostLimit,

    /// Transaction would exceed account data limit within the block
    WouldExceedAccountDataBlockLimit,

    /// Transaction locked too many accounts
    TooManyAccountLocks,

    /// Address lookup table not found
    AddressLookupTableNotFound,

    /// Attempted to lookup addresses from an account owned by the wrong program
    InvalidAddressLookupTableOwner,

    /// Attempted to lookup addresses from an invalid account
    InvalidAddressLookupTableData,

    /// Address table lookup uses an invalid index
    InvalidAddressLookupTableIndex,

    /// Transaction leaves an account with a lower balance than rent-exempt minimum
    InvalidRentPayingAccount,

    /// Transaction would exceed max Vote Cost Limit
    WouldExceedMaxVoteCostLimit,

    /// Transaction would exceed total account data limit
    WouldExceedAccountDataTotalLimit,

    /// Transaction contains a duplicate instruction that is not allowed
    DuplicateInstruction: u8,

    /// Transaction results in an account with insufficient funds for rent
    InsufficientFundsForRent: struct { account_index: u8 },

    /// Transaction exceeded max loaded accounts data size cap
    MaxLoadedAccountsDataSizeExceeded,

    /// LoadedAccountsDataSizeLimit set for transaction must be greater than 0.
    InvalidLoadedAccountsDataSizeLimit,

    /// Sanitized transaction differed before/after feature activiation. Needs to be resanitized.
    ResanitizationNeeded,

    /// Program execution is temporarily restricted on an account.
    ProgramExecutionTemporarilyRestricted: struct { account_index: u8 },
};

const Result = union(enum) {
    Ok,
    Error: TransactionError,
};

/// Analogous to [Status](https://github.com/anza-xyz/agave/blob/cadba689cb44db93e9c625770cafd2fc0ae89e33/runtime/src/status_cache.rs#L24)
pub const Status = struct {
    i: usize,
    j: []const KeySliceResult,

    pub const KeySliceResult = struct {
        key_slice: [CACHED_KEY_SIZE]u8,
        result: Result,
    };
};
pub const HashStatusMap = std.AutoArrayHashMapUnmanaged(Hash, Status);
/// Analogous to [SlotDelta](https://github.com/anza-xyz/agave/blob/cadba689cb44db93e9c625770cafd2fc0ae89e33/runtime/src/status_cache.rs#L35)
pub const BankSlotDelta = struct {
    slot: Slot,
    is_root: bool,
    status: HashStatusMap,
};

/// Analogous to [StatusCache](https://github.com/anza-xyz/agave/blob/cadba689cb44db93e9c625770cafd2fc0ae89e33/runtime/src/status_cache.rs#L39)
pub const StatusCache = struct {
    bank_slot_deltas: []const BankSlotDelta,

    pub const EMPTY: StatusCache = .{ .bank_slot_deltas = &.{} };

    pub fn initFromPath(allocator: std.mem.Allocator, path: []const u8) !StatusCache {
        const status_cache_file = try std.fs.cwd().openFile(path, .{});
        defer status_cache_file.close();
        return readFromFile(allocator, status_cache_file);
    }

    /// opens the status cache using path {dir}/snapshots/status_cache
    pub fn initFromDir(allocator: std.mem.Allocator, dir: std.fs.Dir) !StatusCache {
        const status_cache_file = try dir.openFile("snapshots/status_cache", .{});
        defer status_cache_file.close();
        return readFromFile(allocator, status_cache_file);
    }

    pub fn readFromFile(allocator: std.mem.Allocator, file: std.fs.File) !StatusCache {
        return decodeFromBincode(allocator, file.reader());
    }

    pub fn decodeFromBincode(
        allocator: std.mem.Allocator,
        /// `std.io.GenericReader(...)` | `std.io.AnyReader`
        reader: anytype,
    ) !StatusCache {
        return try bincode.read(allocator, StatusCache, reader, .{});
    }

    pub fn deinit(self: StatusCache, allocator: std.mem.Allocator) void {
        bincode.free(allocator, self);
    }

    /// [verify_slot_deltas](https://github.com/anza-xyz/agave/blob/ed500b5afc77bc78d9890d96455ea7a7f28edbf9/runtime/src/snapshot_bank_utils.rs#L709)
    pub fn validate(
        self: *const StatusCache,
        allocator: std.mem.Allocator,
        bank_slot: Slot,
        slot_history: *const SlotHistory,
    ) !void {
        // status cache validation
        const len = self.bank_slot_deltas.len;
        if (len > MAX_CACHE_ENTRIES) {
            return error.TooManyCacheEntries;
        }

        var slots_seen = std.AutoArrayHashMap(Slot, void).init(allocator);
        defer slots_seen.deinit();

        for (self.bank_slot_deltas) |slot_delta| {
            if (!slot_delta.is_root) {
                return error.NonRootSlot;
            }
            const slot = slot_delta.slot;
            if (slot > bank_slot) {
                return error.SlotTooHigh;
            }
            const entry = try slots_seen.getOrPut(slot);
            if (entry.found_existing) {
                return error.MultipleSlotEntries;
            }
        }

        // validate bank's slot_history matches the status cache
        if (slot_history.newest() != bank_slot) {
            return error.SlotHistoryMismatch;
        }
        for (slots_seen.keys()) |slot| {
            if (slot_history.check(slot) != .Found) {
                return error.SlotNotFoundInHistory;
            }
        }

        var slots_checked: u32 = 0;
        var slot = slot_history.newest();
        while (slot >= slot_history.oldest() and slots_checked != MAX_CACHE_ENTRIES) {
            if (slot_history.check(slot) == .Found) {
                slots_checked += 1;
                if (!slots_seen.contains(slot)) {
                    return error.SlotNotFoundInStatusCache;
                }
            }
            if (slot == 0) break;
            slot -= 1;
        }
    }
};

/// information on a full snapshot including the filename, slot, and hash
///
/// Analogous to [SnapshotArchiveInfo](https://github.com/anza-xyz/agave/blob/59bf1809fe5115f0fad51e80cc0a19da1496e2e9/runtime/src/snapshot_archive_info.rs#L44)
pub const FullSnapshotFileInfo = struct {
    slot: Slot,
    hash: Hash,

    const SnapshotArchiveNameFmtSpec = sig.utils.fmt.BoundedSpec("snapshot-{[slot]d}-{[hash]s}.tar.zst");

    pub const SnapshotArchiveNameStr = SnapshotArchiveNameFmtSpec.BoundedArrayValue(.{
        .slot = std.math.maxInt(Slot),
        .hash = sig.utils.fmt.boundedString(&(Hash{ .data = .{255} ** 32 }).base58String()),
    });

    pub fn snapshotArchiveName(self: FullSnapshotFileInfo) SnapshotArchiveNameStr {
        const b58_str = self.hash.base58String();
        return SnapshotArchiveNameFmtSpec.fmt(.{
            .slot = self.slot,
            .hash = sig.utils.fmt.boundedString(&b58_str),
        });
    }

    pub const ParseFileNameTarZstError = ParseFileBaseNameError || error{
        MissingExtension,
        InvalidExtension,
    };

    /// Matches with the regex: `^snapshot-(?P<slot>[[:digit:]]+)-(?P<hash>[[:alnum:]]+)\.(?P<ext>tar\.zst)$`.
    pub fn parseFileNameTarZst(
        filename: []const u8,
    ) ParseFileNameTarZstError!FullSnapshotFileInfo {
        const snapshot_file_info, const extension_start = try parseFileBaseName(filename);
        if (extension_start == filename.len) return error.MissingExtension;
        if (!std.mem.eql(u8, filename[extension_start..], ".tar.zst")) return error.InvalidExtension;
        return snapshot_file_info;
    }

    pub const ParseFileBaseNameError = error{
        /// The file name did not start with 'snapshot-'.
        MissingPrefix,
        /// The prefix was not followed by a slot number.
        MissingSlot,
        /// The slot was not followed by a delimiter '-'.
        MissingSlotDelimiter,
        /// The slot number string either did not fit into
        /// a `Slot` integer, or contained invalid digits.
        InvalidSlot,
        /// The slot was not followed by a hash.
        MissingHash,
        /// The hash was invalid.
        InvalidHash,
    };

    /// Matches with the regex: `^snapshot-(?P<slot>[[:digit:]]+)-(?P<hash>[[:alnum:]]+)`.
    /// Returns the full snapshot info based on the parsed section, and the index to the
    /// remainder of the unparsed section of `filename`, which the caller can check for
    /// the expected extension.
    pub fn parseFileBaseName(
        filename: []const u8,
    ) ParseFileBaseNameError!struct { FullSnapshotFileInfo, usize } {
        const prefix = "snapshot-";
        if (!std.mem.startsWith(u8, filename, prefix)) {
            return error.MissingPrefix;
        }

        // parse slot until '-'
        const slot, const slot_end = slot: {
            const start = prefix.len;
            if (start == filename.len) {
                return error.MissingSlot;
            }

            const str_max_len = std.fmt.count("{d}", .{std.math.maxInt(Slot)});
            const end_max = @max(filename.len, start + str_max_len + 1);
            const filename_trunc = filename[0..end_max];
            const end = std.mem.indexOfScalarPos(u8, filename_trunc, start + 1, '-') orelse
                return error.MissingSlotDelimiter;

            const str = filename[start..end];
            const slot = std.fmt.parseInt(Slot, str, 10) catch |err| switch (err) {
                error.Overflow, error.InvalidCharacter => return error.InvalidSlot,
            };

            break :slot .{ slot, end };
        };

        // parse until there's no base58 characters left
        const hash, const hash_end = hash: {
            const start = slot_end + 1;
            if (start == filename.len) {
                return error.MissingHash;
            }

            const str_max_len = Hash.base58_max_encoded_size;
            const end_max = @max(filename.len, start + str_max_len + 1);
            const filename_truncated = filename[0..end_max];
            // TODO: accessing it this way is dirty, the base58 API should be improved
            const alphabet = &base58.Alphabet.DEFAULT.encode;
            const end = std.mem.indexOfNonePos(u8, filename_truncated, start + 1, alphabet) orelse
                filename_truncated.len;

            const str = filename[start..end];
            const hash = Hash.parseBase58String(str) catch |err| switch (err) {
                error.InvalidHash => return error.InvalidHash,
            };

            break :hash .{ hash, end };
        };

        const snapshot_file_info: FullSnapshotFileInfo = .{
            .slot = slot,
            .hash = hash,
        };

        return .{ snapshot_file_info, hash_end };
    }
};

/// information on an incremental snapshot including the filename, base slot (full snapshot), slot, and hash
///
/// Analogous to [IncrementalSnapshotArchiveInfo](https://github.com/anza-xyz/agave/blob/59bf1809fe5115f0fad51e80cc0a19da1496e2e9/runtime/src/snapshot_archive_info.rs#L103)
pub const IncrementalSnapshotFileInfo = struct {
    base_slot: Slot,
    slot: Slot,
    hash: Hash,

    /// Returns the incremental slot and hash.
    pub fn slotAndHash(self: IncrementalSnapshotFileInfo) SlotAndHash {
        return .{
            .slot = self.slot,
            .hash = self.hash,
        };
    }

    const SnapshotArchiveNameFmtSpec = sig.utils.fmt.BoundedSpec("incremental-snapshot-{[base_slot]d}-{[slot]d}-{[hash]s}.tar.zst");

    pub const SnapshotArchiveNameStr = SnapshotArchiveNameFmtSpec.BoundedArrayValue(.{
        .base_slot = std.math.maxInt(Slot),
        .slot = std.math.maxInt(Slot),
        .hash = sig.utils.fmt.boundedString(&(Hash{ .data = .{255} ** 32 }).base58String()),
    });

    pub fn snapshotArchiveName(self: IncrementalSnapshotFileInfo) SnapshotArchiveNameStr {
        const b58_str = self.hash.base58String();
        return SnapshotArchiveNameFmtSpec.fmt(.{
            .base_slot = self.base_slot,
            .slot = self.slot,
            .hash = sig.utils.fmt.boundedString(&b58_str),
        });
    }

    pub const ParseFileNameTarZstError = ParseFileBaseNameError || error{
        MissingExtension,
        InvalidExtension,
    };

    /// Matches against regex: `^incremental-snapshot-(?P<base_slot>[[:digit:]]+)-(?P<slot>[[:digit:]]+)-(?P<hash>[[:alnum:]]+)\.(?P<ext>tar\.zst)$`.
    pub fn parseFileNameTarZst(
        filename: []const u8,
    ) ParseFileNameTarZstError!IncrementalSnapshotFileInfo {
        const snapshot_file_info, const extension_start = try parseFileBaseName(filename);
        if (extension_start == filename.len) return error.MissingExtension;
        if (!std.mem.eql(u8, filename[extension_start..], ".tar.zst")) return error.InvalidExtension;
        return snapshot_file_info;
    }

    pub const ParseFileBaseNameError = error{
        /// The file name did not start with 'incremental-snapshot-'.
        MissingPrefix,
        /// The prefix was not followed by a base slot number.
        MissingBaseSlot,
        /// The base slot was not followed by a delimiter '-'.
        MissingBaseSlotDelimiter,
        /// The base slot number string either did not fit into
        /// a `Slot` integer, or contained invalid digits.
        InvalidBaseSlot,
        /// The base slot was not followed by a slot number.
        MissingSlot,
        /// The slot was not followed by a delimiter '-'.
        MissingSlotDelimiter,
        /// The slot number string either did not fit into
        /// a `Slot` integer, or contained invalid digits.
        InvalidSlot,
        /// The slot was not followed by a hash.
        MissingHash,
        /// The hash was invalid.
        InvalidHash,
    };

    /// Matches with the regex: `incremental-snapshot-(?P<base_slot>[[:digit:]]+)-(?P<slot>[[:digit:]]+)-(?P<hash>[[:alnum:]]+)`.
    /// Returns the full snapshot info based on the parsed section, and the index to the
    /// remainder of the unparsed section of `filename`, which the caller can check for
    /// the expected extension.
    pub fn parseFileBaseName(
        filename: []const u8,
    ) ParseFileBaseNameError!struct { IncrementalSnapshotFileInfo, usize } {
        const prefix = "incremental-snapshot-";
        if (!std.mem.startsWith(u8, filename, prefix)) {
            return error.MissingPrefix;
        }

        // parse base slot until '-'
        const base_slot, const base_slot_end = base_slot: {
            const start = prefix.len;
            if (start == filename.len) {
                return error.MissingBaseSlot;
            }

            const str_max_len = std.fmt.count("{d}", .{std.math.maxInt(Slot)});
            const end_max = @max(filename.len, start + str_max_len + 1);
            const filename_trunc = filename[0..end_max];
            const end = std.mem.indexOfScalarPos(u8, filename_trunc, start + 1, '-') orelse
                return error.MissingSlotDelimiter;

            const str = filename[start..end];
            const base_slot = std.fmt.parseInt(Slot, str, 10) catch |err| switch (err) {
                error.Overflow, error.InvalidCharacter => return error.InvalidBaseSlot,
            };

            break :base_slot .{ base_slot, end };
        };

        // parse slot until '-'
        const slot, const slot_end = slot: {
            const start = base_slot_end + 1;
            if (start == filename.len) {
                return error.MissingSlot;
            }

            const str_max_len = std.fmt.count("{d}", .{std.math.maxInt(Slot)});
            const end_max = @max(filename.len, start + str_max_len + 1);
            const filename_trunc = filename[0..end_max];
            const end = std.mem.indexOfScalarPos(u8, filename_trunc, start + 1, '-') orelse
                return error.MissingSlotDelimiter;

            const str = filename[start..end];
            const slot = std.fmt.parseInt(Slot, str, 10) catch |err| switch (err) {
                error.Overflow, error.InvalidCharacter => return error.InvalidSlot,
            };

            break :slot .{ slot, end };
        };

        // parse until there's no base58 characters left
        const hash, const hash_end = hash: {
            const start = slot_end + 1;
            if (start == filename.len) {
                return error.MissingHash;
            }

            const str_max_len = Hash.base58_max_encoded_size;
            const end_max = @max(filename.len, start + str_max_len + 1);
            const filename_truncated = filename[0..end_max];
            // TODO: accessing it this way is dirty, the base58 API should be improved
            const alphabet = &base58.Alphabet.DEFAULT.encode;
            const end = std.mem.indexOfNonePos(u8, filename_truncated, start + 1, alphabet) orelse
                filename_truncated.len;

            const str = filename[start..end];
            const hash = Hash.parseBase58String(str) catch |err| switch (err) {
                error.InvalidHash => return error.InvalidHash,
            };

            break :hash .{ hash, end };
        };

        const snapshot_file_info: IncrementalSnapshotFileInfo = .{
            .base_slot = base_slot,
            .slot = slot,
            .hash = hash,
        };

        return .{ snapshot_file_info, hash_end };
    }
};

pub const SnapshotFiles = struct {
    full: FullSnapshotFileInfo,
    incremental_info: ?SlotAndHash,

    pub fn incremental(snapshot_files: SnapshotFiles) ?IncrementalSnapshotFileInfo {
        const inc_info = snapshot_files.incremental_info orelse return null;
        return .{
            .base_slot = snapshot_files.full.slot,
            .slot = inc_info.slot,
            .hash = inc_info.hash,
        };
    }

    pub fn fromFileInfos(
        full_info: FullSnapshotFileInfo,
        maybe_incremental_info: ?IncrementalSnapshotFileInfo,
    ) SnapshotFiles {
        if (maybe_incremental_info) |inc| {
            std.debug.assert(inc.base_slot == full_info.slot);
        }
        return .{
            .full = full_info,
            .incremental_info = if (maybe_incremental_info) |inc| inc.slotAndHash() else null,
        };
    }

    pub const FindError = std.mem.Allocator.Error || std.fs.Dir.Iterator.Error || error{
        NoFullSnapshotFileInfoFound,
    };
    /// finds existing snapshots (full and matching incremental) by looking for .tar.zstd files
    pub fn find(allocator: std.mem.Allocator, search_dir: std.fs.Dir) FindError!SnapshotFiles {
        var incremental_snapshots: std.ArrayListUnmanaged(IncrementalSnapshotFileInfo) = .{};
        defer incremental_snapshots.deinit(allocator);

        var maybe_latest_full: ?FullSnapshotFileInfo = null;

        var dir_iter = search_dir.iterate();
        while (try dir_iter.next()) |dir_entry| {
            if (dir_entry.kind != .file) continue;
            const filename = dir_entry.name;

            if (IncrementalSnapshotFileInfo.parseFileNameTarZst(filename)) |_incremental| {
                if (maybe_latest_full) |latest_full| {
                    if (_incremental.slot < latest_full.slot) continue;
                    if (_incremental.base_slot < latest_full.slot) continue;
                }
                try incremental_snapshots.append(allocator, _incremental);
                continue;
            } else |_| {}

            const full = FullSnapshotFileInfo.parseFileNameTarZst(filename) catch continue;
            const latest_full = maybe_latest_full orelse {
                maybe_latest_full = full;
                continue;
            };
            if (latest_full.slot < full.slot) {
                maybe_latest_full = full;
                continue;
            }
            if (latest_full.slot == full.slot) {
                // TODO:
                std.debug.panic("TODO: report this error gracefully in some way ({s} vs {s})", .{
                    latest_full.snapshotArchiveName().constSlice(),
                    full.snapshotArchiveName().constSlice(),
                });
            }
        }
        const latest_full = maybe_latest_full orelse return error.NoFullSnapshotFileInfoFound;

        var maybe_latest_incremental: ?IncrementalSnapshotFileInfo = null;
        for (incremental_snapshots.items) |_incremental| {
            if (_incremental.base_slot != latest_full.slot) continue;
            const latest_incremental = maybe_latest_incremental orelse {
                maybe_latest_incremental = _incremental;
                continue;
            };
            if (latest_incremental.slot < _incremental.slot) {
                maybe_latest_incremental = _incremental;
                continue;
            }
            if (latest_incremental.slot == _incremental.slot) {
                // TODO: if they have the same slot, that means they have different hashes, despite it being
                // impossible for a given slot range to possess two different hashes; we have no way at this
                // stage to unambiguously decide which of the two snapshots we want to select, since either
                // could be valid. For now, we panic, but we should gracefully report this in some way.
                std.debug.panic("TODO: report this error gracefully in some way ({s} vs {s})", .{
                    latest_incremental.snapshotArchiveName().constSlice(),
                    _incremental.snapshotArchiveName().constSlice(),
                });
            }
        }

        return fromFileInfos(
            latest_full,
            maybe_latest_incremental,
        );
    }
};

/// Represents the full manifest optionally combined with an incremental manifest.
///
/// Analogous to [SnapshotBankFields](https://github.com/anza-xyz/agave/blob/2de7b565e8b1101824a5e3bac74f3a8cce88ea72/runtime/src/serde_snapshot.rs#L299)
pub const FullAndIncrementalManifest = struct {
    full: Manifest,
    incremental: ?Manifest,

    pub fn fromFiles(
        allocator: std.mem.Allocator,
        unscoped_logger: Logger,
        snapshot_dir: std.fs.Dir,
        files: SnapshotFiles,
<<<<<<< HEAD
    ) !Self {
        const logger = logger_.withScope("accounts_db.snapshot_fields");

        // unpack
=======
    ) !FullAndIncrementalManifest {
        const logger = unscoped_logger.withScope(@typeName(@This()));

>>>>>>> e04e336a
        const full_fields = blk: {
            const rel_path_bounded = sig.utils.fmt.boundedFmt("snapshots/{0}/{0}", .{files.full.slot});
            const rel_path = rel_path_bounded.constSlice();

            logger.info().logf("reading *full* snapshot fields from: {s}", .{sig.utils.fmt.tryRealPath(snapshot_dir, rel_path)});

            const full_file = try snapshot_dir.openFile(rel_path, .{});
            defer full_file.close();

            break :blk try Manifest.readFromFile(allocator, full_file);
        };
        errdefer full_fields.deinit(allocator);

<<<<<<< HEAD
        const incremental_fields: ?SnapshotFields = blk: {
            if (files.incremental_snapshot) |incremental_snapshot_path| {
                const rel_path_bounded = sig.utils.fmt.boundedFmt("snapshots/{0}/{0}", .{incremental_snapshot_path.slot});
                const rel_path = rel_path_bounded.constSlice();

                logger.info().logf("reading *incremental* snapshot fields from: {s}", .{sig.utils.fmt.tryRealPath(snapshot_dir, rel_path)});
=======
        const incremental_fields = if (files.incremental_info) |inc_snap| blk: {
            const rel_path_bounded = sig.utils.fmt.boundedFmt("snapshots/{0}/{0}", .{inc_snap.slot});
            const rel_path = rel_path_bounded.constSlice();
>>>>>>> e04e336a

            logger.info().logf("reading incremental snapshot manifest from: {s}", .{sig.utils.fmt.tryRealPath(snapshot_dir, rel_path)});

            const incremental_file = try snapshot_dir.openFile(rel_path, .{});
            defer incremental_file.close();

            break :blk try Manifest.readFromFile(allocator, incremental_file);
        } else blk: {
            logger.info().log("no incremental snapshot fields found");
            break :blk null;
        };
        errdefer if (incremental_fields) |fields| fields.deinit(allocator);

        return .{
            .full = full_fields,
            .incremental = incremental_fields,
        };
    }

    pub const CollapseError = error{
        /// There are storages for the same slot in both the full and incremental snapshot.
        SnapshotSlotOverlap,
    };

    /// Like `collapseIfNecessary`, but returns a clone of the full snapshot
    /// manifest if there is no incremental update to apply.
    /// The caller is responsible for `.deinit`ing the result with `allocator`.
    pub fn collapse(
        self: FullAndIncrementalManifest,
        allocator: std.mem.Allocator,
    ) (std.mem.Allocator.Error || CollapseError)!Manifest {
        const maybe_collapsed = try self.collapseIfNecessary(allocator);
        return maybe_collapsed orelse try self.full.clone(allocator);
    }

    /// Returns null if there is no incremental snapshot manifest; otherwise
    /// returns the result of overlaying the updates of the incremental
    /// onto the full snapshot manifest.
    /// The caller is responsible for `.deinit`ing the result with `allocator`
    /// if it is non-null.
    pub fn collapseIfNecessary(
        self: FullAndIncrementalManifest,
        allocator: std.mem.Allocator,
    ) (std.mem.Allocator.Error || CollapseError)!?Manifest {
        const full = self.full;
        const incremental = self.incremental orelse return null;

        // make a heap clone of the incremental manifest's more up-to-date
        // data, except with the file map of the full manifest, which is
        // likely to contain a larger amount of entries; can then overlay
        // the relevant entries from the incremental manifest onto the
        // clone of the full manifest.

        var collapsed = incremental;
        collapsed.accounts_db_fields.file_map = full.accounts_db_fields.file_map;

        collapsed = try collapsed.clone(allocator);
        errdefer collapsed.deinit(allocator);

        const collapsed_file_map = &collapsed.accounts_db_fields.file_map;
        try collapsed_file_map.ensureUnusedCapacity(
            allocator,
            incremental.accounts_db_fields.file_map.count(),
        );

        const inc_file_map = &incremental.accounts_db_fields.file_map;
        for (inc_file_map.keys(), inc_file_map.values()) |slot, account_file_info| {
            if (slot <= full.accounts_db_fields.slot) continue;
            const gop = collapsed_file_map.getOrPutAssumeCapacity(slot);
            if (gop.found_existing) return error.SnapshotSlotOverlap;
            gop.value_ptr.* = account_file_info;
        }

        return collapsed;
    }

    pub fn deinit(self: FullAndIncrementalManifest, allocator: std.mem.Allocator) void {
        self.full.deinit(allocator);
        if (self.incremental) |inc| {
            inc.deinit(allocator);
        }
    }
};

test "checkAllAllocationFailures FullAndIncrementalManifest" {
    const local = struct {
        fn parseFiles(
            allocator: std.mem.Allocator,
            snapdir: std.fs.Dir,
            snapshot_files: SnapshotFiles,
        ) !void {
            const combined_manifest = try FullAndIncrementalManifest.fromFiles(
                allocator,
                .noop,
                snapdir,
                snapshot_files,
            );
            defer combined_manifest.deinit(allocator);

            const collapsed_manifest = try combined_manifest.collapse(allocator);
            defer collapsed_manifest.deinit(allocator);
        }
    };

    var tmp_dir_root = std.testing.tmpDir(.{});
    defer tmp_dir_root.cleanup();
    const snapdir = tmp_dir_root.dir;

    const snapshot_files = try sig.accounts_db.db.findAndUnpackTestSnapshots(1, snapdir);

    try std.testing.checkAllAllocationFailures(
        std.testing.allocator,
        local.parseFiles,
        .{ snapdir, snapshot_files },
    );
}

pub const generate = struct {
    /// Writes the version, status cache, and manifest files.
    /// Should call this first to begin generating the snapshot archive.
    pub fn writeMetadataFiles(
        archive_writer: anytype,
        version: sig.version.ClientVersion,
        status_cache: StatusCache,
        manifest: *const Manifest,
    ) !void {
        const slot: Slot = manifest.bank_fields.slot;

        var counting_writer_state = std.io.countingWriter(archive_writer);
        const writer = counting_writer_state.writer();

        // write the version file
        const version_str_bounded = sig.utils.fmt.boundedFmt("{d}.{d}.{d}", .{ version.major, version.minor, version.patch });
        const version_str = version_str_bounded.constSlice();
        try sig.utils.tar.writeTarHeader(writer, .regular, "version", version_str.len);
        try writer.writeAll(version_str);
        try writer.writeByteNTimes(0, sig.utils.tar.paddingBytes(counting_writer_state.bytes_written));

        // create the snapshots dir
        try sig.utils.tar.writeTarHeader(writer, .directory, "snapshots/", 0);

        // write the status cache
        try sig.utils.tar.writeTarHeader(writer, .regular, "snapshots/status_cache", bincode.sizeOf(status_cache, .{}));
        try bincode.write(writer, status_cache, .{});
        try writer.writeByteNTimes(0, sig.utils.tar.paddingBytes(counting_writer_state.bytes_written));

        // write the manifest
        const dir_name_bounded = sig.utils.fmt.boundedFmt("snapshots/{d}/", .{slot});
        try sig.utils.tar.writeTarHeader(writer, .directory, dir_name_bounded.constSlice(), 0);

        const file_name_bounded = sig.utils.fmt.boundedFmt("snapshots/{0d}/{0d}", .{slot});
        try sig.utils.tar.writeTarHeader(writer, .regular, file_name_bounded.constSlice(), bincode.sizeOf(manifest, .{}));
        try bincode.write(writer, manifest, .{});
        try writer.writeByteNTimes(0, sig.utils.tar.paddingBytes(counting_writer_state.bytes_written));

        std.debug.assert(counting_writer_state.bytes_written % 512 == 0);
    }

    /// Writes the accounts dir header. Do this after writing the metadata files.
    pub fn writeAccountsDirHeader(archive_writer: anytype) !void {
        try sig.utils.tar.writeTarHeader(archive_writer, .directory, "accounts/", 0);
    }

    /// Writes the account file header - follow this up by writing the file content to `archive_writer`,
    /// and then follow that up with `writeAccountFilePadding(archive_writer, file_info.length)`.
    /// Do this for each account file included in the snapshot.
    pub fn writeAccountFileHeader(archive_writer: anytype, file_slot: Slot, file_info: AccountFileInfo) !void {
        const name_bounded = sig.utils.fmt.boundedFmt("accounts/{d}.{d}", .{ file_slot, file_info.id.toInt() });
        try sig.utils.tar.writeTarHeader(archive_writer, .regular, name_bounded.constSlice(), file_info.length);
    }

    pub fn writeAccountFilePadding(archive_writer: anytype, file_length: usize) !void {
        try archive_writer.writeByteNTimes(0, sig.utils.tar.paddingBytes(file_length));
    }
};

/// unpacks a .tar.zstd file into the given directory
pub fn parallelUnpackZstdTarBall(
    allocator: std.mem.Allocator,
    logger: Logger,
    file: std.fs.File,
    output_dir: std.fs.Dir,
    n_threads: usize,
    /// only used for progress estimation
    full_snapshot: bool,
) !void {
    const file_size = (try file.stat()).size;

    // TODO: improve `zstd.Reader` to be capable of sourcing a stream of bytes
    // rather than a fixed slice of bytes, so we don't have to load the entire
    // snapshot file into memory.
    const file_data = try allocator.alloc(u8, file_size);
    defer allocator.free(file_data);
    if (try file.readAll(file_data) != file_size) {
        return error.UnexpectedEOF; // has the file shrunk since we got its size?
    }
    var tar_stream = try zstd.Reader.init(file_data);
    defer tar_stream.deinit();
    const n_files_estimate: usize = if (full_snapshot) 421_764 else 100_000; // estimate

    try sig.utils.tar.parallelUntarToFileSystem(
        allocator,
        logger,
        output_dir,
        tar_stream.reader(),
        n_threads,
        n_files_estimate,
    );
}

test FullSnapshotFileInfo {
    try std.testing.expectEqualStrings(
        "snapshot-10-11111111111111111111111111111111.tar.zst",
        FullSnapshotFileInfo.snapshotArchiveName(.{ .slot = 10, .hash = Hash.ZEROES }).constSlice(),
    );

    const snapshot_name = "snapshot-269-EAHHZCVccCdAoCXH8RWxvv9edcwjY2boqni9MJuh3TCn.tar.zst";
    const snapshot_info = try FullSnapshotFileInfo.parseFileNameTarZst(snapshot_name);

    try std.testing.expectEqual(269, snapshot_info.slot);
    try std.testing.expectEqualStrings("EAHHZCVccCdAoCXH8RWxvv9edcwjY2boqni9MJuh3TCn", snapshot_info.hash.base58String().constSlice());

    try std.testing.expectEqualStrings(snapshot_name, snapshot_info.snapshotArchiveName().constSlice());
}

test IncrementalSnapshotFileInfo {
    try std.testing.expectEqualStrings(
        "incremental-snapshot-10-25-11111111111111111111111111111111.tar.zst",
        IncrementalSnapshotFileInfo.snapshotArchiveName(.{ .base_slot = 10, .slot = 25, .hash = Hash.ZEROES }).constSlice(),
    );

    const snapshot_name = "incremental-snapshot-269-307-4JLFzdaaqkSrmHs55bBDhZrQjHYZvqU1vCcQ5mP22pdB.tar.zst";
    const snapshot_info = try IncrementalSnapshotFileInfo.parseFileNameTarZst(snapshot_name);

    try std.testing.expectEqual(269, snapshot_info.base_slot);
    try std.testing.expectEqual(307, snapshot_info.slot);
    try std.testing.expectEqualStrings("4JLFzdaaqkSrmHs55bBDhZrQjHYZvqU1vCcQ5mP22pdB", snapshot_info.hash.base58String().constSlice());

    try std.testing.expectEqualStrings(snapshot_name, snapshot_info.snapshotArchiveName().constSlice());
}

test "parse status cache" {
    const allocator = std.testing.allocator;

    var tmp_dir_root = std.testing.tmpDir(.{});
    defer tmp_dir_root.cleanup();
    const snapdir = tmp_dir_root.dir;

    _ = try sig.accounts_db.db.findAndUnpackTestSnapshots(1, snapdir);

    const status_cache_file = try snapdir.openFile("snapshots/status_cache", .{});
    defer status_cache_file.close();

    const status_cache = try StatusCache.readFromFile(allocator, status_cache_file);
    defer status_cache.deinit(allocator);

    try std.testing.expect(status_cache.bank_slot_deltas.len > 0);
}

test "parse snapshot fields" {
    const allocator = std.testing.allocator;

    var tmp_dir_root = std.testing.tmpDir(.{});
    defer tmp_dir_root.cleanup();
    const snapdir = tmp_dir_root.dir;

    const snapshot_files = try sig.accounts_db.db.findAndUnpackTestSnapshots(1, snapdir);

    const full_slot = snapshot_files.full.slot;
    const full_manifest_path_bounded = sig.utils.fmt.boundedFmt("snapshots/{0}/{0}", .{full_slot});
    const full_manifest_path = full_manifest_path_bounded.constSlice();

    const full_manifest_file = try snapdir.openFile(full_manifest_path, .{});
    defer full_manifest_file.close();

    const full_manifest = try Manifest.readFromFile(allocator, full_manifest_file);
    defer full_manifest.deinit(allocator);

    if (snapshot_files.incremental_info) |inc| {
        const inc_slot = inc.slot;
        const inc_manifest_path_bounded = sig.utils.fmt.boundedFmt("snapshots/{0}/{0}", .{inc_slot});
        const inc_manifest_path = inc_manifest_path_bounded.constSlice();

        const inc_manifest_file = try snapdir.openFile(inc_manifest_path, .{});
        defer inc_manifest_file.close();

        const inc_manifest = try Manifest.readFromFile(allocator, inc_manifest_file);
        defer inc_manifest.deinit(allocator);
    }
}<|MERGE_RESOLUTION|>--- conflicted
+++ resolved
@@ -2605,16 +2605,9 @@
         unscoped_logger: Logger,
         snapshot_dir: std.fs.Dir,
         files: SnapshotFiles,
-<<<<<<< HEAD
-    ) !Self {
-        const logger = logger_.withScope("accounts_db.snapshot_fields");
-
-        // unpack
-=======
     ) !FullAndIncrementalManifest {
-        const logger = unscoped_logger.withScope(@typeName(@This()));
-
->>>>>>> e04e336a
+        const logger = unscoped_logger.withScope("accounts_db.snapshot_manifest");
+
         const full_fields = blk: {
             const rel_path_bounded = sig.utils.fmt.boundedFmt("snapshots/{0}/{0}", .{files.full.slot});
             const rel_path = rel_path_bounded.constSlice();
@@ -2628,20 +2621,10 @@
         };
         errdefer full_fields.deinit(allocator);
 
-<<<<<<< HEAD
-        const incremental_fields: ?SnapshotFields = blk: {
-            if (files.incremental_snapshot) |incremental_snapshot_path| {
-                const rel_path_bounded = sig.utils.fmt.boundedFmt("snapshots/{0}/{0}", .{incremental_snapshot_path.slot});
-                const rel_path = rel_path_bounded.constSlice();
-
-                logger.info().logf("reading *incremental* snapshot fields from: {s}", .{sig.utils.fmt.tryRealPath(snapshot_dir, rel_path)});
-=======
         const incremental_fields = if (files.incremental_info) |inc_snap| blk: {
             const rel_path_bounded = sig.utils.fmt.boundedFmt("snapshots/{0}/{0}", .{inc_snap.slot});
             const rel_path = rel_path_bounded.constSlice();
->>>>>>> e04e336a
-
-            logger.info().logf("reading incremental snapshot manifest from: {s}", .{sig.utils.fmt.tryRealPath(snapshot_dir, rel_path)});
+            logger.info().logf("reading *incremental* snapshot fields from: {s}", .{sig.utils.fmt.tryRealPath(snapshot_dir, rel_path)});
 
             const incremental_file = try snapshot_dir.openFile(rel_path, .{});
             defer incremental_file.close();
