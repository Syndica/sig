--- conflicted
+++ resolved
@@ -327,14 +327,8 @@
         try file.setEndPos(download_size);
 
         return .{
-<<<<<<< HEAD
             .logger = logger.withScope(@typeName(Self)),
-            .mmap = file_memory,
-            .download_size = download_size,
-=======
-            .logger = logger,
             .file = file,
->>>>>>> 2fdb3522
             .min_mb_per_second = min_mb_per_second,
             .progress_timer = try sig.time.Timer.start(),
         };
