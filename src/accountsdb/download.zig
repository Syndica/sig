//! logic for downloading a snapshot

const std = @import("std");
const sig = @import("../sig.zig");

const SlotAndHash = sig.accounts_db.snapshots.SlotAndHash;
const Pubkey = sig.core.Pubkey;
const GossipTable = sig.gossip.GossipTable;
const ThreadSafeContactInfo = sig.gossip.data.ThreadSafeContactInfo;
const GossipService = sig.gossip.GossipService;
const Logger = sig.trace.Logger;
const ScopedLogger = sig.trace.ScopedLogger;
const LegacyContactInfo = sig.gossip.data.LegacyContactInfo;
const SignedGossipData = sig.gossip.data.SignedGossipData;
const KeyPair = std.crypto.sign.Ed25519.KeyPair;
const SnapshotFiles = sig.accounts_db.SnapshotFiles;
const FullAndIncrementalManifest = sig.accounts_db.FullAndIncrementalManifest;

const parallelUnpackZstdTarBall = sig.accounts_db.parallelUnpackZstdTarBall;

// NOTE: this also represents the amount of time a connection is given
// to warm up before we start checking the download speed
const DOWNLOAD_PROGRESS_UPDATES_NS = 20 * std.time.ns_per_s;

const BYTE_PER_KIB = 1024;
const BYTE_PER_MIB = 1024 * BYTE_PER_KIB;
const BYTE_PER_GIB = 1024 * BYTE_PER_MIB;

/// The scope for the logger used in this file.
pub const LOG_SCOPE = "accountsdb.download";

/// Analogous to [PeerSnapshotHash](https://github.com/anza-xyz/agave/blob/f868aa38097094e4fb78a885b6fb27ce0e43f5c7/validator/src/bootstrap.rs#L342)
pub const PeerSnapshotHash = struct {
    contact_info: ThreadSafeContactInfo,
    full_snapshot: SlotAndHash,
    inc_snapshot: ?SlotAndHash,
};

pub const PeerSearchResult = struct {
    is_me_count: usize = 0,
    invalid_shred_version: usize = 0,
    no_rpc_count: usize = 0,
    no_snapshot_hashes_count: usize = 0,
    is_blacklist: usize = 0,
    is_valid: usize = 0,
    untrusted_full_snapshot_count: usize = 0,
    untrusted_inc_snapshot_count: usize = 0,
};

/// finds valid contact infos which we can download a snapshot from.
/// valid contact infos are:
/// - not me
/// - shred version matches
/// - rpc socket is enabled
/// - snapshot hash is available
/// result is populated inside valid_peers (which is cleared at the beginning)
pub fn findPeersToDownloadFromAssumeCapacity(
    allocator: std.mem.Allocator,
    table: *const GossipTable,
    contact_infos: []const ThreadSafeContactInfo,
    my_shred_version: usize,
    my_pubkey: Pubkey,
    blacklist: []const Pubkey,
    trusted_validators: ?[]const Pubkey,
    /// `.capacity` must be >= `contact_infos.len`.
    /// The arraylist is first cleared, and then the outputs
    /// are appended to it.
    valid_peers: *std.ArrayList(PeerSnapshotHash),
) !PeerSearchResult {
    // clear the list
    valid_peers.clearRetainingCapacity();
    std.debug.assert(valid_peers.capacity >= contact_infos.len);

    const TrustedMapType = std.AutoHashMap(
        SlotAndHash, // full snapshot hash
        std.AutoHashMap(SlotAndHash, void), // set of incremental snapshots
    );
    var maybe_trusted_snapshot_hashes: ?TrustedMapType = if (trusted_validators != null) TrustedMapType.init(allocator) else null;
    defer {
        if (maybe_trusted_snapshot_hashes) |*ts| ts.deinit();
    }

    if (maybe_trusted_snapshot_hashes) |*trusted_snapshot_hashes| {
        // populate with the hashes of trusted validators
        var trusted_count: usize = 0;
        // SAFE: the perf is safe because maybe_ is non null only if trusted_validators is non-null
        for (trusted_validators.?) |trusted_validator| {
            const gossip_data = table.get(.{ .SnapshotHashes = trusted_validator }) orelse continue;
            const trusted_hashes = gossip_data.value.data.SnapshotHashes;
            trusted_count += 1;

            // track the full and all incremental hashes
            const r = try trusted_snapshot_hashes.getOrPut(trusted_hashes.full);
            const inc_map_ptr = r.value_ptr;
            if (!r.found_existing) {
                inc_map_ptr.* = std.AutoHashMap(SlotAndHash, void).init(allocator);
            }
            for (trusted_hashes.incremental.getSlice()) |inc_hash| {
                try inc_map_ptr.put(inc_hash, {});
            }
        }
    }

    var result = PeerSearchResult{};
    search_loop: for (contact_infos) |peer_contact_info| {
        const is_me = peer_contact_info.pubkey.equals(&my_pubkey);
        if (is_me) {
            result.is_me_count += 1;
            continue;
        }

        const matching_shred_version = my_shred_version == peer_contact_info.shred_version or my_shred_version == 0;
        if (!matching_shred_version) {
            result.invalid_shred_version += 1;
            continue;
        }
        if (peer_contact_info.rpc_addr == null) {
            result.no_rpc_count += 1;
            continue;
        }
        const gossip_data = table.get(.{ .SnapshotHashes = peer_contact_info.pubkey }) orelse {
            result.no_snapshot_hashes_count += 1;
            continue;
        };
        const snapshot_hashes = gossip_data.value.data.SnapshotHashes;

        var max_inc_hash: ?SlotAndHash = null;
        for (snapshot_hashes.incremental.getSlice()) |inc_hash| {
            if (max_inc_hash == null or inc_hash.slot > max_inc_hash.?.slot) {
                max_inc_hash = inc_hash;
            }
        }

        // dont try to download from a slow peer
        for (blacklist) |black_list_peers| {
            if (black_list_peers.equals(&peer_contact_info.pubkey)) {
                result.is_blacklist += 1;
                continue :search_loop;
            }
        }

        // check if we have a trusted snapshot
        if (maybe_trusted_snapshot_hashes) |trusted_snapshot_hashes| {
            // full snapshot must be trusted
            if (trusted_snapshot_hashes.getEntry(snapshot_hashes.full)) |entry| {
                // if we have an incremental snapshot
                if (max_inc_hash) |inc_snapshot| {
                    // it should be trusted too
                    if (!entry.value_ptr.contains(inc_snapshot)) {
                        result.untrusted_inc_snapshot_count += 1;
                        continue;
                    }
                }
                // no incremental snapshot, thats ok
            } else {
                result.untrusted_full_snapshot_count += 1;
                continue;
            }
        }

        valid_peers.appendAssumeCapacity(.{
            .contact_info = peer_contact_info,
            .full_snapshot = snapshot_hashes.full,
            .inc_snapshot = max_inc_hash,
        });
    }
    result.is_valid = valid_peers.items.len;

    return result;
}

/// downloads full and incremental snapshots from peers found in gossip.
/// note: gossip_service must be running.
pub fn downloadSnapshotsFromGossip(
    allocator: std.mem.Allocator,
    logger_: Logger,
    /// if null, then we trust any peer for snapshot download
    maybe_trusted_validators: ?[]const Pubkey,
    gossip_service: *GossipService,
    output_dir: std.fs.Dir,
    min_mb_per_sec: usize,
<<<<<<< HEAD
    max_number_of_download_attempts: u64,
) !void {
=======
) !struct { std.fs.File, ?std.fs.File } {
>>>>>>> 68e7605b
    const logger = logger_.withScope(LOG_SCOPE);
    logger
        .info()
        .logf("starting snapshot download with min download speed: {d} MB/s", .{min_mb_per_sec});

    // TODO: maybe make this bigger? or dynamic?
    var contact_info_buf: [1_000]ThreadSafeContactInfo = undefined;

    const my_contact_info = gossip_service.my_contact_info;

    var available_snapshot_peers = std.ArrayList(PeerSnapshotHash).init(allocator);
    defer available_snapshot_peers.deinit();

    var slow_peer_pubkeys = std.ArrayList(Pubkey).init(allocator);
    defer slow_peer_pubkeys.deinit();

    var download_attempts: u64 = 0;
    while (true) {
        std.time.sleep(5 * std.time.ns_per_s); // wait while gossip table updates

        if (download_attempts > max_number_of_download_attempts) {
            logger.err().logf("exceeded max download attempts: {d}", .{max_number_of_download_attempts});
            return error.UnableToDownloadSnapshot;
        }

        // only hold gossip table lock for this block
        {
            const gossip_table, var gossip_table_lg = gossip_service.gossip_table_rw.readWithLock();
            defer gossip_table_lg.unlock();

            const contacts = gossip_table.getThreadSafeContactInfos(&contact_info_buf, 0);

            try available_snapshot_peers.ensureTotalCapacity(contacts.len);
            const result = try findPeersToDownloadFromAssumeCapacity(
                allocator,
                gossip_table,
                contacts,
                my_contact_info.shred_version,
                my_contact_info.pubkey,
                slow_peer_pubkeys.items,
                maybe_trusted_validators,
                // this is cleared and populated
                &available_snapshot_peers,
            );

            var write_buf: [512]u8 = undefined;
            var i: usize = 0;
            inline for (@typeInfo(PeerSearchResult).Struct.fields) |field| {
                if (@field(result, field.name) != 0) {
                    const r = try std.fmt.bufPrint(write_buf[i..], "{s}: {d} ", .{ field.name, @field(result, field.name) });
                    i += r.len;
                }
            }
            logger
                .info()
                .logf("searched for snapshot peers: {s}", .{write_buf[0..i]});
        }

        const bStr = sig.utils.fmt.boundedString;
        const bFmt = sig.utils.fmt.boundedFmt;
        const FullSnapshotFileInfo = sig.accounts_db.snapshots.FullSnapshotFileInfo;
        const IncrementalSnapshotFileInfo = sig.accounts_db.snapshots.IncrementalSnapshotFileInfo;

        const download_buffer = try allocator.alloc(u8, 1 * BYTE_PER_MIB);
        defer allocator.free(download_buffer);

        for (available_snapshot_peers.items) |peer| {
            const rpc_socket = peer.contact_info.rpc_addr.?;
            const rpc_url = rpc_socket.toString();

            // download the full snapshot
            const snapshot_filename = FullSnapshotFileInfo.snapshotArchiveName(.{
                .slot = peer.full_snapshot.slot,
                .hash = peer.full_snapshot.hash,
            });
            const snapshot_url = bFmt("http://{s}/{s}", .{
                bStr(&rpc_url), bStr(&snapshot_filename),
            });
            const snapshot_uri = std.Uri.parse(snapshot_url.constSlice()) catch {
                const url_str = snapshot_url.constSlice();
                std.debug.panic("Failed to Upri.parse '{s}'", .{url_str});
            };

<<<<<<< HEAD
            defer download_attempts += 1;
            downloadFile(
=======
            logger.info().logf(
                "downloading full_snapshot from: {s}",
                .{snapshot_url.constSlice()},
            );
            const full_archive_file = downloadFile(
>>>>>>> 68e7605b
                allocator,
                logger,
                snapshot_uri,
                output_dir,
                snapshot_filename.constSlice(),
                min_mb_per_sec,
                download_buffer,
            ) catch |err| {
                switch (err) {
                    error.TooSlow => {
                        try slow_peer_pubkeys.append(peer.contact_info.pubkey);
                    },
                    else => logger.info().logf(
                        "failed to download full_snapshot: {s}",
                        .{@errorName(err)},
                    ),
                }
                continue;
            };
            errdefer comptime unreachable;

            // download the incremental snapshot
            const inc_archive_file: ?std.fs.File = blk: {
                // PERF: maybe do this in another thread? while downloading the full snapshot
                const inc_snapshot = peer.inc_snapshot orelse break :blk null;

                const inc_snapshot_filename = IncrementalSnapshotFileInfo.snapshotArchiveName(.{
                    .base_slot = peer.full_snapshot.slot,
                    .slot = inc_snapshot.slot,
                    .hash = inc_snapshot.hash,
                });
                const inc_snapshot_url = bFmt("http://{s}/{s}", .{
                    bStr(&rpc_url), bStr(&inc_snapshot_filename),
                });
                const inc_snapshot_uri = std.Uri.parse(inc_snapshot_url.constSlice()) catch {
                    const url_str = inc_snapshot_url.constSlice();
                    std.debug.panic("Failed to Upri.parse '{s}'", .{url_str});
                };

                logger.info().logf(
                    "downloading inc_snapshot from: {s}",
                    .{inc_snapshot_url.constSlice()},
                );
                break :blk downloadFile(
                    allocator,
                    logger,
                    inc_snapshot_uri,
                    output_dir,
                    inc_snapshot_filename.constSlice(),
                    // NOTE: no min limit (we already downloaded the full snapshot at a good speed so this should be ok)
                    null,
                    download_buffer,
                ) catch |err| {
                    // failure here is ok (for now?)
                    logger.warn().logf("failed to download inc_snapshot: {s}", .{@errorName(err)});
                    break :blk null;
                };
            };

            logger.info().logf("snapshot downloaded finished", .{});
            return .{ full_archive_file, inc_archive_file };
        }
    }
}

/// downloads a file from a url into output_dir/filename
/// returns error if it fails.
/// the main errors include {HeaderRequestFailed, NoContentLength, TooSlow} or a curl-related error
fn downloadFile(
    allocator: std.mem.Allocator,
    logger: ScopedLogger(LOG_SCOPE),
    uri: std.Uri,
    output_dir: std.fs.Dir,
    filename: []const u8,
    maybe_min_mib_per_second: ?usize,
    /// Used as an intermediate buffer to read the response body before writing to disk.
    /// Recommended size is at least 1 MiB for payloads which are expected to occupy 1 GiB or more.
    download_buffer: []u8,
) !std.fs.File {
    var http_client: std.http.Client = .{ .allocator = allocator };
    defer http_client.deinit();

    var server_header_buffer: [4096]u8 = undefined;
    var request = try http_client.open(.GET, uri, .{
        .server_header_buffer = &server_header_buffer,
    });
    defer request.deinit();

    try request.send();
    try request.finish();
    try request.wait();

    const download_size = request.response.content_length orelse
        return error.NoContentLength;

    if (download_buffer.len < 1 * BYTE_PER_MIB and
        download_size >= BYTE_PER_GIB)
    {
        logger.warn().logf("Downloading file of size {} using a buffer of size {};" ++
            " recommended buffer size for such a payload is at least 1 MiB.", .{
            std.fmt.fmtIntSizeBin(download_size),
            std.fmt.fmtIntSizeBin(download_buffer.len),
        });
    }

    const output_file = try output_dir.createFile(filename, .{});
    errdefer output_file.close();
    try output_file.setEndPos(download_size);
    var buffered_out = std.io.bufferedWriter(output_file.writer());

    var total_bytes_read: u64 = 0;
    var lap_timer = try sig.time.Timer.start();
    var full_timer = try sig.time.Timer.start();
    var checked_speed = false;

    while (true) {
        const max_bytes_to_read = @min(download_buffer.len, download_size - total_bytes_read);
        const bytes_read = try request.readAll(download_buffer[0..max_bytes_to_read]);
        total_bytes_read += bytes_read;

        try buffered_out.writer().writeAll(download_buffer[0..bytes_read]);
        if (total_bytes_read == download_size) break;
        std.debug.assert(total_bytes_read < download_size);

        const elapsed_since_start = full_timer.read();
        const elapsed_since_prev_lap = lap_timer.read();
        if (elapsed_since_prev_lap.asNanos() <= DOWNLOAD_PROGRESS_UPDATES_NS) continue;
        defer lap_timer.reset(); // reset at the end of the iteration, after the update, right before the next read & write.

        const total_bytes_left = download_size - total_bytes_read;
        const time_left_ns = total_bytes_left * (elapsed_since_start.asNanos() / total_bytes_read);
        logger.info().logf("[download progress]: {d}% done ({:.4}/s - {:.4}/{:.4}) (time left: {d})", .{
            total_bytes_read * 100 / download_size,
            std.fmt.fmtIntSizeBin(total_bytes_read / elapsed_since_start.asSecs()),
            std.fmt.fmtIntSizeBin(total_bytes_read),
            std.fmt.fmtIntSizeBin(download_size),
            std.fmt.fmtDuration(time_left_ns),
        });

        if (checked_speed) continue;
        checked_speed = true;

        const min_bytes_per_second = BYTE_PER_MIB * (maybe_min_mib_per_second orelse continue);
        const actual_bytes_per_second = total_bytes_read / elapsed_since_start.asSecs();

        if (actual_bytes_per_second < min_bytes_per_second) {
            // not fast enough => abort
            logger.info().logf(
                "[download progress]: speed is too slow ({:.4}/s) -- disconnecting",
                .{std.fmt.fmtIntSizeBin(actual_bytes_per_second)},
            );
            return error.TooSlow;
        }

        logger.info().logf("[download progress]: speed is ok ({:.4}/s) -- maintaining", .{std.fmt.fmtIntSizeBin(actual_bytes_per_second)});
    }

    try buffered_out.flush();
    return output_file;
}

const default_adb_config = sig.cmd.config.AccountsDBConfig{};

pub fn getOrDownloadAndUnpackSnapshot(
    allocator: std.mem.Allocator,
    logger_: Logger,
    validator_dir: std.fs.Dir,
    /// dir which stores the snapshot files to unpack into {validator_dir}/accounts_db
    maybe_snapshot_dir: ?std.fs.Dir,
    options: struct {
        /// gossip service is not needed when loading from an existing snapshot.
        /// but when we need to download a new snapshot (force_new_snapshot_download flag),
        /// we need the gossip service.
        gossip_service: ?*GossipService = null,
        force_new_snapshot_download: bool = false,
        force_unpack_snapshot: bool = false,
        num_threads_snapshot_unpack: u16 = 0,
        min_snapshot_download_speed_mbs: usize = 20,
        trusted_validators: ?[]const Pubkey = null,
        max_number_of_download_attempts: u64 = default_adb_config.max_number_of_snapshot_download_attempts,
    },
) !struct { FullAndIncrementalManifest, SnapshotFiles } {
    const logger = logger_.withScope(LOG_SCOPE);

    const force_unpack_snapshot = options.force_unpack_snapshot;
    const force_new_snapshot_download = options.force_new_snapshot_download;
    var n_threads_snapshot_unpack: u32 = options.num_threads_snapshot_unpack;
    if (n_threads_snapshot_unpack == 0) {
        const n_cpus = @as(u32, @truncate(try std.Thread.getCpuCount()));
        n_threads_snapshot_unpack = n_cpus / 2;
    }

    // check if we need to download a fresh snapshot
    var accounts_db_exists = blk: {
        if (validator_dir.openDir(sig.ACCOUNTS_DB_SUBDIR, .{ .iterate = true })) |dir| {
            std.posix.close(dir.fd);
            break :blk true;
        } else |_| {
            break :blk false;
        }
    };

    // clear old snapshots, if we will download a new one
    if (force_new_snapshot_download and accounts_db_exists) {
        logger.info().log("deleting accounts_db dir...");
        try validator_dir.deleteTreeMinStackSize("accounts_db");
        accounts_db_exists = false;
    }

    const accounts_db_dir = try validator_dir.makeOpenPath(sig.ACCOUNTS_DB_SUBDIR, .{
        .iterate = true,
    });
    const snapshot_dir = maybe_snapshot_dir orelse accounts_db_dir;

    // download a new snapshot if required
    const snapshot_exists = blk: {
        _ = SnapshotFiles.find(allocator, snapshot_dir) catch {
            break :blk false;
        };
        break :blk true;
    };
    const should_download_snapshot = force_new_snapshot_download or !snapshot_exists;
    if (should_download_snapshot) {
        const min_mb_per_sec = options.min_snapshot_download_speed_mbs;
        const gossip_service = options.gossip_service orelse {
            return error.SnapshotsNotFoundAndNoGossipService;
        };

        const full, const maybe_inc = try downloadSnapshotsFromGossip(
            allocator,
            logger.unscoped(),
            options.trusted_validators,
            gossip_service,
            snapshot_dir,
            @intCast(min_mb_per_sec),
            options.max_number_of_download_attempts,
        );
        defer full.close();
        defer if (maybe_inc) |inc| inc.close();
    }

    const valid_accounts_folder = blk: {
        // NOTE: we only need to check this if we are *not* unpacking a fresh snapshot
        if (force_unpack_snapshot or !snapshot_exists) break :blk false;

        // do a quick sanity check on the number of files in accounts/
        // NOTE: this is sometimes the case that you unpacked only a portion
        // of the snapshot
        var accounts_dir = accounts_db_dir.openDir("accounts", .{}) catch |err| switch (err) {
            // accounts folder doesnt exist, so its invalid
            error.FileNotFound => break :blk false,
            else => return err,
        };
        defer accounts_dir.close();
        const n_account_files = (try accounts_dir.stat()).size;
        if (n_account_files <= 100) {
            // if the accounts/ directory is empty, then we should unpack
            // the snapshot to get correct state
            logger.info().log("empty accounts/ directory found, will unpack snapshot...");
            break :blk false;
        } else {
            logger.info().log("accounts/ directory found, will not unpack snapshot...");
            break :blk true;
        }
    };

    var timer = try std.time.Timer.start();
    const should_unpack_snapshot = force_unpack_snapshot or !snapshot_exists or !valid_accounts_folder;
    if (should_unpack_snapshot) {
        const snapshot_files = try SnapshotFiles.find(allocator, snapshot_dir);
        if (snapshot_files.incremental_info == null) {
            logger.info().log("no incremental snapshot found");
        }
        errdefer {
            // if something goes wrong while unpacking, delete the accounts/ directory
            // so we unpack the full snapshot the next time we run this method. its
            // hard to debug with partially unpacked snapshots.
            //
            // NOTE: if we didnt do this, we would try to startup with a incomplete
            // accounts/ directory the next time we ran the code - see `valid_acounts_folder`.
            snapshot_dir.deleteTree("accounts") catch |err| {
                std.debug.print("failed to delete accounts/ dir: {}\n", .{err});
            };
        }

        logger.info().log("unpacking snapshots...");

        timer.reset();
        logger.info().logf("unpacking {s}...", .{snapshot_files.full.snapshotArchiveName().constSlice()});
        {
            const archive_file = try snapshot_dir.openFile(
                snapshot_files.full.snapshotArchiveName().constSlice(),
                .{},
            );
            defer archive_file.close();
            try parallelUnpackZstdTarBall(
                allocator,
                logger.unscoped(),
                archive_file,
                accounts_db_dir,
                n_threads_snapshot_unpack,
                true,
            );
        }
        logger.info().logf("unpacked snapshot in {s}", .{std.fmt.fmtDuration(timer.read())});

        // TODO: can probs do this in parallel with full snapshot
        if (snapshot_files.incremental()) |incremental_snapshot| {
            timer.reset();
            logger.info().logf("unpacking {s}...", .{incremental_snapshot.snapshotArchiveName().constSlice()});

            const archive_file = try snapshot_dir.openFile(incremental_snapshot.snapshotArchiveName().constSlice(), .{});
            defer archive_file.close();

            try parallelUnpackZstdTarBall(
                allocator,
                logger.unscoped(),
                archive_file,
                accounts_db_dir,
                n_threads_snapshot_unpack,
                false,
            );
            logger.info().logf("unpacked snapshot in {s}", .{std.fmt.fmtDuration(timer.read())});
        }
    } else {
        logger.info().log("not unpacking snapshot...");
    }

    timer.reset();
    logger.info().log("reading snapshot metadata...");
    const snapshot_files = try SnapshotFiles.find(allocator, snapshot_dir);
    const snapshot_fields = try FullAndIncrementalManifest.fromFiles(
        allocator,
        logger.unscoped(),
        accounts_db_dir,
        snapshot_files,
    );
    logger.info().logf("read snapshot metdata in {s}", .{std.fmt.fmtDuration(timer.read())});

    return .{ snapshot_fields, snapshot_files };
}

test "accounts_db.download: test remove untrusted peers" {
    const allocator = std.testing.allocator;
    var table = try GossipTable.init(allocator);
    defer table.deinit();

    var prng = std.rand.DefaultPrng.init(0);
    const random = prng.random();

    const my_shred_version: usize = 19;
    const my_pubkey = Pubkey.initRandom(random);

    const contact_infos: []ThreadSafeContactInfo = try allocator.alloc(ThreadSafeContactInfo, 10);
    defer allocator.free(contact_infos);

    for (contact_infos) |*ci| {
        var lci = LegacyContactInfo.default(Pubkey.initRandom(random));
        lci.rpc.setPort(19); // no long unspecified = valid
        ci.* = ThreadSafeContactInfo.fromLegacyContactInfo(lci);
        ci.shred_version = 19; // matching shred version
    }

    var valid_peers = try std.ArrayList(PeerSnapshotHash).initCapacity(allocator, 10);
    defer valid_peers.deinit();

    var trusted_validators = try std.ArrayList(Pubkey).initCapacity(allocator, 10);
    defer trusted_validators.deinit();

    for (contact_infos) |ci| {
        const kp = try KeyPair.create(null);
        var snapshot_hashes = sig.gossip.data.SnapshotHashes.initRandom(random);
        snapshot_hashes.from = ci.pubkey;
        const data = SignedGossipData.initSigned(&kp, .{ .SnapshotHashes = snapshot_hashes });
        try trusted_validators.append(ci.pubkey);
        _ = try table.insert(data, 0);
    }

    _ = try findPeersToDownloadFromAssumeCapacity(
        allocator,
        &table,
        contact_infos,
        my_shred_version,
        my_pubkey,
        &.{},
        null, // no trusted validators
        &valid_peers,
    );
    try std.testing.expectEqual(valid_peers.items.len, 10);

    _ = try findPeersToDownloadFromAssumeCapacity(
        allocator,
        &table,
        contact_infos,
        my_shred_version,
        my_pubkey,
        &.{},
        trusted_validators.items,
        &valid_peers,
    );
    try std.testing.expectEqual(valid_peers.items.len, 10);

    _ = trusted_validators.pop();
    _ = trusted_validators.pop();

    _ = try findPeersToDownloadFromAssumeCapacity(
        allocator,
        &table,
        contact_infos,
        my_shred_version,
        my_pubkey,
        &.{},
        trusted_validators.items,
        &valid_peers,
    );
    try std.testing.expectEqual(valid_peers.items.len, 8);
}

test "accounts_db.download: test finding peers" {
    const allocator = std.testing.allocator;
    var table = try GossipTable.init(allocator);
    defer table.deinit();

    var prng = std.rand.DefaultPrng.init(0);
    const random = prng.random();

    const my_shred_version: usize = 19;
    const my_pubkey = Pubkey.initRandom(random);

    const contact_infos: []ThreadSafeContactInfo = try allocator.alloc(ThreadSafeContactInfo, 10);
    defer allocator.free(contact_infos);

    for (contact_infos) |*ci| {
        var lci = LegacyContactInfo.default(Pubkey.initRandom(random));
        lci.rpc.setPort(19); // no long unspecified = valid
        ci.* = ThreadSafeContactInfo.fromLegacyContactInfo(lci);
        ci.shred_version = 19; // matching shred version
    }

    var valid_peers = try std.ArrayList(PeerSnapshotHash).initCapacity(allocator, 10);
    defer valid_peers.deinit();

    var result = try findPeersToDownloadFromAssumeCapacity(
        allocator,
        &table,
        contact_infos,
        my_shred_version,
        my_pubkey,
        &.{},
        null,
        &valid_peers,
    );

    // no snapshot hashes
    try std.testing.expect(result.is_valid == 0);
    try std.testing.expect(result.invalid_shred_version == 0);
    try std.testing.expect(result.no_rpc_count == 0);
    try std.testing.expect(result.is_me_count == 0);
    try std.testing.expect(result.is_blacklist == 0);
    try std.testing.expect(result.no_snapshot_hashes_count == 10);

    for (contact_infos) |*ci| {
        const kp = try KeyPair.create(null);
        var snapshot_hashes = sig.gossip.data.SnapshotHashes.initRandom(random);
        snapshot_hashes.from = ci.pubkey;
        const data = SignedGossipData.initSigned(&kp, .{ .SnapshotHashes = snapshot_hashes });
        _ = try table.insert(data, 0);
    }

    result = try findPeersToDownloadFromAssumeCapacity(
        allocator,
        &table,
        contact_infos,
        my_shred_version,
        my_pubkey,
        &.{},
        null,
        &valid_peers,
    );
    // all valid
    try std.testing.expect(result.is_valid == 10);

    // blacklist one
    var blist = [_]Pubkey{contact_infos[0].pubkey};
    result = try findPeersToDownloadFromAssumeCapacity(
        allocator,
        &table,
        contact_infos,
        my_shred_version,
        my_pubkey,
        &blist,
        null,
        &valid_peers,
    );
    try std.testing.expect(result.is_valid == 9);
    try std.testing.expect(result.is_blacklist == 1);

    for (contact_infos) |*ci| {
        ci.shred_version = 21; // non-matching shred version
    }
    result = try findPeersToDownloadFromAssumeCapacity(
        allocator,
        &table,
        contact_infos,
        my_shred_version,
        my_pubkey,
        &.{},
        null,
        &valid_peers,
    );
    try std.testing.expect(result.invalid_shred_version == 10);

    for (contact_infos) |*ci| {
        ci.pubkey = my_pubkey; // is_me pubkey
    }
    result = try findPeersToDownloadFromAssumeCapacity(
        allocator,
        &table,
        contact_infos,
        my_shred_version,
        my_pubkey,
        &.{},
        null,
        &valid_peers,
    );
    try std.testing.expect(result.is_me_count == 10);
}<|MERGE_RESOLUTION|>--- conflicted
+++ resolved
@@ -179,12 +179,8 @@
     gossip_service: *GossipService,
     output_dir: std.fs.Dir,
     min_mb_per_sec: usize,
-<<<<<<< HEAD
     max_number_of_download_attempts: u64,
-) !void {
-=======
 ) !struct { std.fs.File, ?std.fs.File } {
->>>>>>> 68e7605b
     const logger = logger_.withScope(LOG_SCOPE);
     logger
         .info()
@@ -268,16 +264,13 @@
                 std.debug.panic("Failed to Upri.parse '{s}'", .{url_str});
             };
 
-<<<<<<< HEAD
-            defer download_attempts += 1;
-            downloadFile(
-=======
             logger.info().logf(
                 "downloading full_snapshot from: {s}",
                 .{snapshot_url.constSlice()},
             );
+
+            defer download_attempts += 1;
             const full_archive_file = downloadFile(
->>>>>>> 68e7605b
                 allocator,
                 logger,
                 snapshot_uri,
@@ -444,9 +437,8 @@
 pub fn getOrDownloadAndUnpackSnapshot(
     allocator: std.mem.Allocator,
     logger_: Logger,
-    validator_dir: std.fs.Dir,
     /// dir which stores the snapshot files to unpack into {validator_dir}/accounts_db
-    maybe_snapshot_dir: ?std.fs.Dir,
+    snapshot_path: []const u8,
     options: struct {
         /// gossip service is not needed when loading from an existing snapshot.
         /// but when we need to download a new snapshot (force_new_snapshot_download flag),
@@ -471,26 +463,18 @@
     }
 
     // check if we need to download a fresh snapshot
-    var accounts_db_exists = blk: {
-        if (validator_dir.openDir(sig.ACCOUNTS_DB_SUBDIR, .{ .iterate = true })) |dir| {
-            std.posix.close(dir.fd);
-            break :blk true;
-        } else |_| {
-            break :blk false;
-        }
-    };
-
-    // clear old snapshots, if we will download a new one
-    if (force_new_snapshot_download and accounts_db_exists) {
-        logger.info().log("deleting accounts_db dir...");
-        try validator_dir.deleteTreeMinStackSize("accounts_db");
-        accounts_db_exists = false;
-    }
-
-    const accounts_db_dir = try validator_dir.makeOpenPath(sig.ACCOUNTS_DB_SUBDIR, .{
+    if (std.fs.cwd().openDir(snapshot_path, .{ .iterate = true })) |dir| {
+        defer std.posix.close(dir.fd);
+        // clear old snapshots, if we will download a new one
+        if (force_new_snapshot_download) {
+            logger.info().log("deleting accounts_db dir...");
+            try dir.deleteTreeMinStackSize("accounts_db");
+        }
+    } else |_| {}
+
+    const snapshot_dir = try std.fs.cwd().makeOpenPath(snapshot_path, .{
         .iterate = true,
     });
-    const snapshot_dir = maybe_snapshot_dir orelse accounts_db_dir;
 
     // download a new snapshot if required
     const snapshot_exists = blk: {
@@ -526,7 +510,7 @@
         // do a quick sanity check on the number of files in accounts/
         // NOTE: this is sometimes the case that you unpacked only a portion
         // of the snapshot
-        var accounts_dir = accounts_db_dir.openDir("accounts", .{}) catch |err| switch (err) {
+        var accounts_dir = snapshot_dir.openDir("accounts", .{}) catch |err| switch (err) {
             // accounts folder doesnt exist, so its invalid
             error.FileNotFound => break :blk false,
             else => return err,
@@ -577,7 +561,7 @@
                 allocator,
                 logger.unscoped(),
                 archive_file,
-                accounts_db_dir,
+                snapshot_dir,
                 n_threads_snapshot_unpack,
                 true,
             );
@@ -596,7 +580,7 @@
                 allocator,
                 logger.unscoped(),
                 archive_file,
-                accounts_db_dir,
+                snapshot_dir,
                 n_threads_snapshot_unpack,
                 false,
             );
@@ -612,7 +596,7 @@
     const snapshot_fields = try FullAndIncrementalManifest.fromFiles(
         allocator,
         logger.unscoped(),
-        accounts_db_dir,
+        snapshot_dir,
         snapshot_files,
     );
     logger.info().logf("read snapshot metdata in {s}", .{std.fmt.fmtDuration(timer.read())});
