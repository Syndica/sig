--- conflicted
+++ resolved
@@ -50,15 +50,11 @@
     /// this is the allocator used to allocate reference_memory
     reference_allocator: ReferenceAllocator,
     /// manages reference memory throughout the life of the program (ie, manages the state of free/used AccountRefs)
-<<<<<<< HEAD
-    reference_manager: *sig.utils.allocators.RecycleBuffer(AccountRef, .{}),
-=======
     reference_manager: *sig.utils.allocators.RecycleBuffer(
         AccountRef,
         AccountRef.DEFAULT,
         .{},
     ),
->>>>>>> f58096ac
 
     pub const SlotRefMap = std.AutoHashMap(Slot, []AccountRef);
     pub const AllocatorConfig = union(Tag) {
@@ -92,15 +88,11 @@
             },
         };
 
-<<<<<<< HEAD
-        const reference_manager = try sig.utils.allocators.RecycleBuffer(AccountRef, .{}).create(.{
-=======
         const reference_manager = try sig.utils.allocators.RecycleBuffer(
             AccountRef,
             AccountRef.DEFAULT,
             .{},
         ).create(.{
->>>>>>> f58096ac
             .memory_allocator = reference_allocator.get(),
             .records_allocator = allocator,
         });
@@ -147,13 +139,8 @@
         // self.reference_allocator.deinit();
     }
 
-<<<<<<< HEAD
-    pub fn appendNReferences(self: *Self, n: u64) !void {
-        try self.reference_manager.append(n);
-=======
     pub fn expandRefCapacity(self: *Self, n: u64) !void {
         try self.reference_manager.expandCapacity(n);
->>>>>>> f58096ac
     }
 
     pub const ReferenceParent = union(enum) {
@@ -562,11 +549,7 @@
 
     var index = try AccountIndex.init(allocator, .noop, .{ .ram = .{ .allocator = allocator } }, 8);
     defer index.deinit();
-<<<<<<< HEAD
-    try index.appendNReferences(100);
-=======
     try index.expandRefCapacity(100);
->>>>>>> f58096ac
     try index.pubkey_ref_map.ensureTotalCapacityPerShard(100);
 
     // pubkey -> a
