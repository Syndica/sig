--- conflicted
+++ resolved
@@ -48,12 +48,6 @@
         };
     }
 
-<<<<<<< HEAD
-    pub fn slotModifiedIterator(self: AccountReader, slot: Slot) ?SlotModifiedIterator {
-        return switch (self) {
-            .accounts_db => |db| .{ .accounts_db = db.slotModifiedIterator(slot) orelse return null },
-            .thread_safe_map => |map| .{ .thread_safe_map = map.slotModifiedIterator(slot) orelse return null },
-=======
     /// Returns an iterator that iterates over every account that was modified
     /// in the slot.
     ///
@@ -67,7 +61,6 @@
             .thread_safe_map => |map| .{
                 .thread_safe_map = map.slotModifiedIterator(slot) orelse return null,
             },
->>>>>>> dcd95b83
             .noop => .noop,
         };
     }
@@ -128,13 +121,6 @@
     /// Holds the read lock on the index, so unlock it when done, and be careful
     /// how long you hold this.
     pub fn slotModifiedIterator(self: AccountStore, slot: Slot) ?SlotModifiedIterator {
-<<<<<<< HEAD
-        switch (self) {
-            .accounts_db => |db| .{ .accounts_db = db.slotModifiedIterator(slot) },
-            .thread_safe_map => |map| .{ .thread_safe_map = map.slotModifiedIterator(slot) },
-            .noop => .noop,
-        }
-=======
         return switch (self) {
             .accounts_db => |db| .{
                 .accounts_db = db.slotModifiedIterator(slot) orelse return null,
@@ -144,7 +130,6 @@
             },
             .noop => .noop,
         };
->>>>>>> dcd95b83
     }
 };
 
@@ -198,15 +183,6 @@
     }
 
     pub fn deinit(self: *ThreadSafeAccountMap) void {
-<<<<<<< HEAD
-        const map, var lock = self.pubkey_map.writeWithLock();
-        defer lock.unlock();
-
-        for (map.values()) |val| {
-            var list = val;
-            for (list.items) |item| {
-                self.allocator.free(item[1].data);
-=======
         {
             const map, var lock = self.pubkey_map.writeWithLock();
             defer lock.unlock();
@@ -217,7 +193,6 @@
                     self.allocator.free(item[1].data);
                 }
                 list.deinit(self.allocator);
->>>>>>> dcd95b83
             }
 
             map.deinit(self.allocator);
@@ -288,25 +263,6 @@
         address: Pubkey,
         account: AccountSharedData,
     ) !void {
-<<<<<<< HEAD
-        const pubkey_map, var pubkey_lock = self.pubkey_map.writeWithLock();
-        defer pubkey_lock.unlock();
-
-        const slot_map, var slot_lock = self.slot_map.writeWithLock();
-        defer slot_lock.unlock();
-
-        const pubkey_gop = try pubkey_map.getOrPut(self.allocator, address);
-        if (!pubkey_gop.found_existing) {
-            pubkey_gop.value_ptr.* = .empty;
-        }
-
-        const slot_gop = try slot_map.getOrPut(self.allocator, slot);
-        if (!slot_gop.found_existing) {
-            slot_gop.value_ptr.* = .empty;
-        }
-
-=======
->>>>>>> dcd95b83
         const data = try self.allocator.dupe(u8, account.data);
         errdefer self.allocator.free(account.data);
 
@@ -318,18 +274,6 @@
             .rent_epoch = account.rent_epoch,
         };
 
-<<<<<<< HEAD
-        try pubkey_gop.value_ptr.append(self.allocator, .{ slot, item });
-        try slot_gop.value_ptr.append(self.allocator, .{ address, item });
-
-        std.mem.sort(struct { Slot, AccountSharedData }, pubkey_gop.value_ptr.items, {}, struct {
-            fn lessThan(
-                _: void,
-                lhs: struct { Slot, AccountSharedData },
-                rhs: struct { Slot, AccountSharedData },
-            ) bool {
-                return lhs[0] > rhs[0]; // sort descending so get methods are simpler
-=======
         {
             const slot_map, var slot_lock = self.slot_map.writeWithLock();
             defer slot_lock.unlock();
@@ -349,7 +293,6 @@
             const pubkey_gop = try pubkey_map.getOrPut(self.allocator, address);
             if (!pubkey_gop.found_existing) {
                 pubkey_gop.value_ptr.* = .empty;
->>>>>>> dcd95b83
             }
 
             try pubkey_gop.value_ptr.append(self.allocator, .{ slot, item });
