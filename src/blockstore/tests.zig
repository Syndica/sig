const std = @import("std");
const sig = @import("../lib.zig");
const blockstore = @import("lib.zig");

const Logger = sig.trace.Logger;

const BlockstoreDB = blockstore.BlockstoreDB;
const schema = blockstore.schema.schema;
const TestState = sig.blockstore.insert_shred.TestState;

test "put/get data consistency for merkle root" {
    const logger = Logger.init(std.testing.allocator, Logger.TEST_DEFAULT_LEVEL);
    defer logger.deinit();
    var rng = std.Random.DefaultPrng.init(100);
    const random = rng.random();

    var state = try TestState.init("bsdbMerkleRootDatabaseConsistency");
    defer state.deinit();
    var db = state.db;

    const id = sig.shred_collector.shred.ErasureSetId{
        .slot = 1234127498,
        .fec_set_index = 4932874234,
    };
    const root = sig.core.Hash.random(random);
<<<<<<< HEAD
    var db = try BlockstoreDB.open(std.testing.allocator, logger, path);
    defer db.deinit(true);
=======
>>>>>>> 8a8d6266

    try db.put(
        schema.merkle_root_meta,
        id,
        sig.blockstore.meta.MerkleRootMeta{
            .merkle_root = root,
            .first_received_shred_index = 100,
            .first_received_shred_type = .data,
        },
    );
    const output: sig.blockstore.meta.MerkleRootMeta = (try db.get(schema.merkle_root_meta, id)).?;
    try std.testing.expectEqualSlices(u8, &root.data, &output.merkle_root.?.data);
}

/// ensures the path exists as an empty directory.
/// deletes anything else that might exist here.
pub fn freshDir(path: []const u8) !void {
    if (std.fs.cwd().access(path, .{})) |_| {
        try std.fs.cwd().deleteTree(path);
    } else |_| {}
    try std.fs.cwd().makePath(path);
}<|MERGE_RESOLUTION|>--- conflicted
+++ resolved
@@ -23,11 +23,6 @@
         .fec_set_index = 4932874234,
     };
     const root = sig.core.Hash.random(random);
-<<<<<<< HEAD
-    var db = try BlockstoreDB.open(std.testing.allocator, logger, path);
-    defer db.deinit(true);
-=======
->>>>>>> 8a8d6266
 
     try db.put(
         schema.merkle_root_meta,
