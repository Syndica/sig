const std = @import("std");
const rocks = @import("rocksdb");
const sig = @import("../../sig.zig");
const database = @import("lib.zig");
const build_options = @import("build-options");

const Allocator = std.mem.Allocator;

const BytesRef = database.interface.BytesRef;
const ColumnFamily = database.interface.ColumnFamily;
const IteratorDirection = database.interface.IteratorDirection;
const Logger = sig.trace.Logger;
const ScopedLogger = sig.trace.ScopedLogger;
const ReturnType = sig.utils.types.ReturnType;

const key_serializer = database.interface.key_serializer;
const value_serializer = database.interface.value_serializer;

// The identifier for the scoped logger used in this file.
const LOG_SCOPE: []const u8 = "rocksdb";

pub fn RocksDB(comptime column_families: []const ColumnFamily) type {
    return struct {
        allocator: Allocator,
        db: rocks.DB,
        logger: ScopedLogger(LOG_SCOPE),
        cf_handles: []const rocks.ColumnFamilyHandle,
        path: []const u8,

        const Self = @This();

        pub fn open(allocator: Allocator, logger_: Logger, path: []const u8) Error!Self {
            const logger = logger_.withScope(LOG_SCOPE);
            logger.info().log("Initializing RocksDB");
            const owned_path = try allocator.dupe(u8, path);

            // allocate cf descriptions
            const column_family_descriptions = try allocator
                .alloc(rocks.ColumnFamilyDescription, column_families.len + 1);
            defer allocator.free(column_family_descriptions);

            // initialize cf descriptions
            column_family_descriptions[0] = .{ .name = "default", .options = .{} };
            inline for (column_families, 1..) |bcf, i| {
                column_family_descriptions[i] = .{ .name = bcf.name, .options = .{} };
            }

            // open rocksdb
            const db: rocks.DB, //
            const cfs: []const rocks.ColumnFamily //
            = try callRocks(
                logger,
                rocks.DB.open,
                .{
                    allocator,
                    path,
                    .{ .create_if_missing = true, .create_missing_column_families = true },
                    column_family_descriptions,
                },
            );
            defer allocator.free(cfs);

            // allocate handle slice
            var cf_handles = try allocator.alloc(rocks.ColumnFamilyHandle, column_families.len);
            errdefer allocator.free(cf_handles); // kept alive as a field

            // initialize handle slice
            for (1..cfs.len) |i| {
                cf_handles[i - 1] = cfs[i].handle;
            }

            return .{
                .allocator = allocator,
                .db = db,
                .logger = logger,
                .cf_handles = cf_handles,
                .path = owned_path,
            };
        }

        pub fn deinit(self: *Self) void {
            self.allocator.free(self.cf_handles);
            self.db.deinit();
            self.allocator.free(self.path);
        }

        pub fn count(self: *Self, comptime cf: ColumnFamily) Allocator.Error!u64 {
            const live_files = try self.db.liveFiles(self.allocator);
            defer live_files.deinit();
<<<<<<< HEAD
            defer for (live_files.items) |file| {
                file.deinit();
            };
=======
            defer for (live_files.items) |file| file.deinit();
>>>>>>> 10412d69

            var sum: u64 = 0;
            for (live_files.items) |live_file| {
                if (std.mem.eql(u8, live_file.column_family_name, cf.name)) {
                    sum += live_file.num_entries;
                }
            }

            return sum;
        }

        pub fn put(
            self: *Self,
            comptime cf: ColumnFamily,
            key: cf.Key,
            value: cf.Value,
        ) anyerror!void {
            const key_bytes = try key_serializer.serializeToRef(self.allocator, key);
            defer key_bytes.deinit();
            const val_bytes = try value_serializer.serializeToRef(self.allocator, value);
            defer val_bytes.deinit();
            return try callRocks(
                self.logger,
                rocks.DB.put,
                .{
                    &self.db,
                    self.cf_handles[cf.find(column_families)],
                    key_bytes.data,
                    val_bytes.data,
                },
            );
        }

        pub fn get(
            self: *Self,
            allocator: Allocator,
            comptime cf: ColumnFamily,
            key: cf.Key,
        ) anyerror!?cf.Value {
            const val_bytes = try self.getBytes(cf, key) orelse return null;
            defer val_bytes.deinit();
            return try value_serializer.deserialize(cf.Value, allocator, val_bytes.data);
        }

        pub fn getBytes(self: *Self, comptime cf: ColumnFamily, key: cf.Key) anyerror!?BytesRef {
            const key_bytes = try key_serializer.serializeToRef(self.allocator, key);
            defer key_bytes.deinit();
            const val_bytes: rocks.Data = try callRocks(
                self.logger,
                rocks.DB.get,
                .{ &self.db, self.cf_handles[cf.find(column_families)], key_bytes.data },
            ) orelse return null;
            return .{
                .deinitializer = .{ .rocksdb = val_bytes.free },
                .data = val_bytes.data,
            };
        }

        pub fn contains(self: *Self, comptime cf: ColumnFamily, key: cf.Key) anyerror!bool {
            return try self.getBytes(cf, key) != null;
        }

        pub fn delete(self: *Self, comptime cf: ColumnFamily, key: cf.Key) anyerror!void {
            const key_bytes = try key_serializer.serializeToRef(self.allocator, key);
            defer key_bytes.deinit();
            return try callRocks(
                self.logger,
                rocks.DB.delete,
                .{ &self.db, self.cf_handles[cf.find(column_families)], key_bytes.data },
            );
        }

        pub fn deleteFilesInRange(
            self: *Self,
            comptime cf: ColumnFamily,
            start: cf.Key,
            end: cf.Key,
        ) anyerror!void {
            const start_bytes = try key_serializer.serializeToRef(self.allocator, start);
            defer start_bytes.deinit();

            const end_bytes = try key_serializer.serializeToRef(self.allocator, end);
            defer end_bytes.deinit();

            return try callRocks(
                self.logger,
                rocks.DB.deleteFilesInRange,
                .{ &self.db, self.cf_handles[cf.find(column_families)], start_bytes.data, end_bytes.data },
            );
        }

        pub fn initWriteBatch(self: *Self) Error!WriteBatch {
            return .{
                .allocator = self.allocator,
                .inner = rocks.WriteBatch.init(),
                .cf_handles = self.cf_handles,
            };
        }

        pub fn commit(self: *Self, batch: *WriteBatch) Error!void {
            return callRocks(self.logger, rocks.DB.write, .{ &self.db, batch.inner });
        }

        /// A write batch is a sequence of operations that execute atomically.
        /// This is typically called a "transaction" in most databases.
        ///
        /// Use this instead of Database.put or Database.delete when you need
        /// to ensure that a group of operations are either all executed
        /// successfully, or none of them are executed.
        ///
        /// It is called a write batch instead of a transaction because:
        /// - rocksdb uses the name "write batch" for this concept
        /// - this name avoids confusion with solana transactions
        pub const WriteBatch = struct {
            allocator: Allocator,
            inner: rocks.WriteBatch,
            cf_handles: []const rocks.ColumnFamilyHandle,

            pub fn deinit(self: *WriteBatch) void {
                self.inner.deinit();
            }

            pub fn put(
                self: *WriteBatch,
                comptime cf: ColumnFamily,
                key: cf.Key,
                value: cf.Value,
            ) anyerror!void {
                const key_bytes = try key_serializer.serializeToRef(self.allocator, key);
                defer key_bytes.deinit();
                const val_bytes = try value_serializer.serializeToRef(self.allocator, value);
                defer val_bytes.deinit();
                self.inner.put(
                    self.cf_handles[cf.find(column_families)],
                    key_bytes.data,
                    val_bytes.data,
                );
            }

            pub fn delete(
                self: *WriteBatch,
                comptime cf: ColumnFamily,
                key: cf.Key,
            ) anyerror!void {
                const key_bytes = try key_serializer.serializeToRef(self.allocator, key);
                defer key_bytes.deinit();
                self.inner.delete(self.cf_handles[cf.find(column_families)], key_bytes.data);
            }

            pub fn deleteRange(
                self: *WriteBatch,
                comptime cf: ColumnFamily,
                start: cf.Key,
                end: cf.Key,
            ) anyerror!void {
                const start_bytes = try key_serializer.serializeToRef(self.allocator, start);
                defer start_bytes.deinit();

                const end_bytes = try key_serializer.serializeToRef(self.allocator, end);
                defer end_bytes.deinit();

                self.inner.deleteRange(
                    self.cf_handles[cf.find(column_families)],
                    start_bytes.data,
                    end_bytes.data,
                );
            }
        };

        pub fn iterator(
            self: *Self,
            comptime cf: ColumnFamily,
            comptime direction: IteratorDirection,
            start: ?cf.Key,
        ) anyerror!Iterator(cf, direction) {
            const start_bytes = if (start) |s| try key_serializer.serializeToRef(self.allocator, s) else null;
            defer if (start_bytes) |sb| sb.deinit();
            return .{
                .allocator = self.allocator,
                .logger = self.logger,
                .inner = self.db.iterator(
                    self.cf_handles[cf.find(column_families)],
                    switch (direction) {
                        .forward => .forward,
                        .reverse => .reverse,
                    },
                    if (start_bytes) |s| s.data else null,
                ),
            };
        }

        pub fn Iterator(cf: ColumnFamily, _: IteratorDirection) type {
            return struct {
                allocator: Allocator,
                inner: rocks.Iterator,
                logger: ScopedLogger(LOG_SCOPE),

                /// Calling this will free all slices returned by the iterator
                pub fn deinit(self: *@This()) void {
                    self.inner.deinit();
                }

                pub fn next(self: *@This()) anyerror!?cf.Entry() {
                    const entry = try callRocks(self.logger, rocks.Iterator.next, .{&self.inner});
                    return if (entry) |kv| {
                        return .{
                            try key_serializer.deserialize(cf.Key, self.allocator, kv[0].data),
                            try value_serializer.deserialize(cf.Value, self.allocator, kv[1].data),
                        };
                    } else null;
                }

                pub fn nextKey(self: *@This()) anyerror!?cf.Key {
                    const entry = try callRocks(self.logger, rocks.Iterator.next, .{&self.inner});
                    return if (entry) |kv|
                        try key_serializer.deserialize(cf.Key, self.allocator, kv[0].data)
                    else
                        null;
                }

                pub fn nextValue(self: *@This()) anyerror!?cf.Value {
                    const entry = try callRocks(self.logger, rocks.Iterator.next, .{&self.inner});
                    return if (entry) |kv|
                        try key_serializer.deserialize(cf.Value, self.allocator, kv[1].data)
                    else
                        null;
                }

                /// Returned data does not outlive the iterator.
                pub fn nextBytes(self: *@This()) Error!?[2]BytesRef {
                    const entry = try callRocks(self.logger, rocks.Iterator.next, .{&self.inner});
                    return if (entry) |kv| .{
                        .{ .deinitializer = null, .data = kv[0].data },
                        .{ .deinitializer = null, .data = kv[1].data },
                    } else null;
                }
            };
        }

        const Error = error{
            RocksDBOpen,
            RocksDBPut,
            RocksDBGet,
            RocksDBDelete,
            RocksDBDeleteFilesInRange,
            RocksDBIterator,
            RocksDBWrite,
        } || Allocator.Error;
    };
}

fn callRocks(logger: ScopedLogger(LOG_SCOPE), comptime func: anytype, args: anytype) ReturnType(@TypeOf(func)) {
    var err_str: ?rocks.Data = null;
    return @call(.auto, func, args ++ .{&err_str}) catch |e| {
        logger.err().logf("{} - {s}", .{ e, err_str.? });
        return e;
    };
}

comptime {
    if (build_options.blockstore_db == .rocksdb) {
        _ = &database.interface.testDatabase(RocksDB);
    }
}<|MERGE_RESOLUTION|>--- conflicted
+++ resolved
@@ -87,13 +87,7 @@
         pub fn count(self: *Self, comptime cf: ColumnFamily) Allocator.Error!u64 {
             const live_files = try self.db.liveFiles(self.allocator);
             defer live_files.deinit();
-<<<<<<< HEAD
-            defer for (live_files.items) |file| {
-                file.deinit();
-            };
-=======
             defer for (live_files.items) |file| file.deinit();
->>>>>>> 10412d69
 
             var sum: u64 = 0;
             for (live_files.items) |live_file| {
