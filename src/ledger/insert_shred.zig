const std = @import("std");
const sig = @import("../sig.zig");

const ledger = sig.ledger;
const meta = ledger.meta;
const schema = ledger.schema.schema;

const Allocator = std.mem.Allocator;
const ArrayList = std.ArrayList;
const AutoHashMap = std.AutoHashMap;
const Atomic = std.atomic.Value;
const GetMetricError = sig.prometheus.registry.GetMetricError;
const Mutex = std.Thread.Mutex;
const PointerClosure = sig.utils.closure.PointerClosure;

const Counter = sig.prometheus.Counter;
const ErasureSetId = sig.ledger.shred.ErasureSetId;
const Pubkey = sig.core.Pubkey;
const Slot = sig.core.Slot;
const Shred = sig.ledger.shred.Shred;
const CodeShred = sig.ledger.shred.CodeShred;
const DataShred = sig.ledger.shred.DataShred;
const ReedSolomonCache = ledger.recovery.ReedSolomonCache;
const ShredId = sig.ledger.shred.ShredId;
const SlotLeaderProvider = sig.core.leader_schedule.SlotLeaderProvider;
const SortedSet = sig.utils.collections.SortedSet;
const SortedMap = sig.utils.collections.SortedMap;
const Timer = sig.time.Timer;

const BlockstoreDB = ledger.blockstore.BlockstoreDB;
const IndexMetaWorkingSetEntry = ledger.insert_shreds_working_state.IndexMetaWorkingSetEntry;
const PendingInsertShredsState = ledger.insert_shreds_working_state.PendingInsertShredsState;
const PossibleDuplicateShred = ledger.insert_shreds_working_state.PossibleDuplicateShred;
const WorkingEntry = ledger.insert_shreds_working_state.WorkingEntry;
const WorkingShredStore = ledger.insert_shreds_working_state.WorkingShredStore;
const WriteBatch = BlockstoreDB.WriteBatch;

const ErasureMeta = meta.ErasureMeta;
const Index = meta.Index;
const MerkleRootMeta = meta.MerkleRootMeta;
const ShredIndex = meta.ShredIndex;
const SlotMeta = meta.SlotMeta;

const recover = ledger.recovery.recover;
const newlinesToSpaces = sig.utils.fmt.newlinesToSpaces;

const DEFAULT_TICKS_PER_SECOND = sig.core.time.DEFAULT_TICKS_PER_SECOND;

pub const ShredInserter = struct {
    allocator: Allocator,
    logger: sig.trace.Logger,
    db: BlockstoreDB,
    lock: Mutex,
    max_root: Atomic(u64), // TODO shared
    metrics: BlockstoreInsertionMetrics,

    const Self = @This();

    pub fn init(
        allocator: Allocator,
        logger: sig.trace.Logger,
        registry: *sig.prometheus.Registry(.{}),
        db: BlockstoreDB,
    ) GetMetricError!Self {
        return .{
            .allocator = allocator,
            .logger = logger,
            .db = db,
            .lock = .{},
            .max_root = Atomic(u64).init(0), // TODO read this from the database
            .metrics = try BlockstoreInsertionMetrics.init(registry),
        };
    }

    pub const InsertShredsResult = struct {
        completed_data_set_infos: ArrayList(CompletedDataSetInfo),
        duplicate_shreds: ArrayList(PossibleDuplicateShred),
    };

    /// The main function that performs the shred insertion logic
    /// and updates corresponding metadata.
    ///
    /// This function updates the following column families:
    ///   - [`schema.dead_slots`]: mark a shred as "dead" if its meta-data indicates
    ///     there is no need to replay this shred.  Specifically when both the
    ///     following conditions satisfy,
    ///     - We get a new shred N marked as the last shred in the slot S,
    ///       but N.index() is less than the current slot_meta.received
    ///       for slot S.
    ///     - The slot is not currently full
    ///     It means there's an alternate version of this slot. See
    ///     `check_insert_data_shred` for more details.
    ///   - [`schema.shred_data`]: stores data shreds (in check_insert_data_shreds).
    ///   - [`schema.shred_code`]: stores code shreds (in check_insert_code_shreds).
    ///   - [`schema.slot_meta`]: the SlotMeta of the input `shreds` and their related
    ///     shreds are updated.  Specifically:
    ///     - `handle_chaining()` updates `schema.slot_meta` in two ways.  First, it
    ///       updates the in-memory slot_meta_working_set, which will later be
    ///       persisted in commit_slot_meta_working_set().  Second, for the newly
    ///       chained slots (updated inside handle_chaining_for_slot()), it will
    ///       directly persist their slot-meta into `schema.slot_meta`.
    ///     - In `commit_slot_meta_working_set()`, persists everything stored
    ///       in the in-memory structure slot_meta_working_set, which is updated
    ///       by both `check_insert_data_shred()` and `handle_chaining()`.
    ///   - [`schema.orphans`]: add or remove the ID of a slot to `schema.orphans`
    ///     if it becomes / is no longer an orphan slot in `handle_chaining()`.
    ///   - [`schema.erasure_meta`]: the associated ErasureMeta of the code and data
    ///     shreds inside `shreds` will be updated and committed to
    ///     `schema.erasure_meta`.
    ///   - [`schema.merkle_root_meta`]: the associated MerkleRootMeta of the code and data
    ///     shreds inside `shreds` will be updated and committed to
    ///     `schema.merkle_root_meta`.
    ///   - [`schema.index`]: stores (slot id, index to the index_working_set_entry)
    ///     pair to the `schema.index` column family for each index_working_set_entry
    ///     which insert did occur in this function call.
    ///
    /// Arguments:
    ///  - `shreds`: the shreds to be inserted.
    ///  - `is_repaired`: a boolean vector aligned with `shreds` where each
    ///    boolean indicates whether the corresponding shred is repaired or not.
    ///  - `leader_schedule`: the leader schedule
    ///  - `is_trusted`: whether the shreds come from a trusted source. If this
    ///    is set to true, then the function will skip the shred duplication and
    ///    integrity checks.
    ///  - `retransmit_sender`: the sender for transmitting any recovered
    ///    data shreds.
    ///  - `handle_duplicate`: a function for handling shreds that have the same slot
    ///    and index.
    ///  - `self.metrics`: the metric for reporting detailed stats
    ///
    /// On success, the function returns an Ok result with a vector of
    /// `CompletedDataSetInfo` and a vector of its corresponding index in the
    /// input `shreds` vector.
    ///
    /// agave: do_insert_shreds
    pub fn insertShreds(
        self: *Self,
        shreds: []const Shred,
        is_repaired: []const bool,
        leader_schedule: ?SlotLeaderProvider,
        is_trusted: bool,
        retransmit_sender: ?PointerClosure([]const []const u8, void),
    ) !InsertShredsResult {
        ///////////////////////////
        // check inputs for validity and edge cases
        //
        if (shreds.len == 0) return .{
            .completed_data_set_infos = ArrayList(CompletedDataSetInfo).init(self.allocator),
            .duplicate_shreds = ArrayList(PossibleDuplicateShred).init(self.allocator),
        };
        std.debug.assert(shreds.len == is_repaired.len);
        self.metrics.num_shreds.add(shreds.len);

        ///////////////////////////
        // prepare state to insert shreds
        //
        const allocator = self.allocator;
        var total_timer = try Timer.start();
        var state = try PendingInsertShredsState.init(self.allocator, self.logger, &self.db);
        defer state.deinit();
        var write_batch = state.write_batch;

        var get_lock_timer = try Timer.start();
        self.lock.lock();
        defer self.lock.unlock();
        self.metrics.insert_lock_elapsed_us.add(get_lock_timer.read().asMicros());

        ///////////////////////////
        // insert received shreds
        //
        var shred_insertion_timer = try Timer.start();
        var newly_completed_data_sets = ArrayList(CompletedDataSetInfo).init(allocator);
        defer newly_completed_data_sets.deinit();
        for (shreds, is_repaired) |shred, is_repair| {
            const shred_source: ShredSource = if (is_repair) .repaired else .turbine;
            switch (shred) {
                .data => |data_shred| {
                    if (self.checkInsertDataShred(
                        data_shred,
                        &state,
                        &write_batch,
                        is_trusted,
                        leader_schedule,
                        shred_source,
                    )) |completed_data_sets| {
                        if (is_repair) {
                            self.metrics.num_repair.inc();
                        }
                        defer completed_data_sets.deinit();
                        try newly_completed_data_sets.appendSlice(completed_data_sets.items);
                        self.metrics.num_inserted.inc();
                    } else |e| switch (e) {
                        error.Exists => if (is_repair) {
                            self.metrics.num_repaired_data_shreds_exists.inc();
                        } else {
                            self.metrics.num_turbine_data_shreds_exists.inc();
                        },
                        error.InvalidShred => self.metrics.num_data_shreds_invalid.inc(),
                        // error.BlockstoreError => {
                        //     self.metrics.num_data_shreds_blockstore_error.inc();
                        //     // TODO improve this (maybe should be an error set)
                        // },
                        else => return e, // TODO explicit
                    }
                },
                .code => |code_shred| {
                    // TODO error handling?
                    _ = try self.checkInsertCodeShred(
                        code_shred,
                        &state,
                        &write_batch,
                        is_trusted,
                        shred_source,
                    );
                },
            }
        }
        self.metrics.insert_shreds_elapsed_us.add(shred_insertion_timer.read().asMicros());

        /////////////////////////////////////
        // recover shreds and insert them
        //
        var shred_recovery_timer = try Timer.start();
        var valid_recovered_shreds = ArrayList([]const u8).init(allocator);
        defer valid_recovered_shreds.deinit();
        if (leader_schedule) |slot_leader_provider| {
            var reed_solomon_cache = try ReedSolomonCache.init(allocator);
            defer reed_solomon_cache.deinit();
            const recovered_shreds = try self.tryShredRecovery(
                &state.erasure_metas,
                &state.index_working_set,
                state.shredStore(),
                &reed_solomon_cache,
            );
            defer {
                for (recovered_shreds.items) |shred| {
                    shred.deinit();
                }
                recovered_shreds.deinit();
            }

            for (recovered_shreds.items) |shred| {
                if (shred == .data) {
                    self.metrics.num_recovered.inc();
                }
                const leader = slot_leader_provider.call(shred.commonHeader().slot);
                if (leader == null) {
                    continue;
                }
                if (!shred.verify(leader.?)) {
                    self.metrics.num_recovered_failed_sig.inc();
                    continue;
                }
                // Since the data shreds are fully recovered from the
                // erasure batch, no need to store code shreds in
                // blockstore.
                if (shred == .code) {
                    try valid_recovered_shreds.append(shred.payload()); // TODO lifetime
                    continue;
                }
                if (self.checkInsertDataShred(
                    shred.data,
                    &state,
                    &write_batch,
                    is_trusted,
                    leader_schedule,
                    .recovered,
                )) |completed_data_sets| {
                    defer completed_data_sets.deinit();
                    try newly_completed_data_sets.appendSlice(completed_data_sets.items);
                    self.metrics.num_inserted.inc();
                    try valid_recovered_shreds.append(shred.payload()); // TODO lifetime
                } else |e| switch (e) {
                    error.Exists => self.metrics.num_recovered_exists.inc(),
                    error.InvalidShred => self.metrics.num_recovered_failed_invalid.inc(),
                    // error.BlockstoreError => {
                    //     self.metrics.num_recovered_blockstore_error.inc();
                    //     // TODO improve this (maybe should be an error set)
                    // },
                    else => return e, // TODO explicit
                }
            }
            if (valid_recovered_shreds.items.len > 0) if (retransmit_sender) |sender| {
                sender.call(valid_recovered_shreds.items); // TODO lifetime
            };
        }
        self.metrics.shred_recovery_elapsed_us.add(shred_recovery_timer.read().asMicros());

        ///////////////////////////
        // chain slot metas
        //
        // Handle chaining for the members of the slot_meta_working_set that were inserted into,
        // drop the others
        var chaining_timer = try Timer.start();
        try ledger.slot_chaining.handleChaining(
            allocator,
            &self.db,
            &write_batch,
            &state.slot_meta_working_set,
        );
        self.metrics.chaining_elapsed_us.add(chaining_timer.read().asMicros());

        //////////////////////////////////////////////////////
        // check forward chaining for each erasure set
        //
        var merkle_chaining_timer = try Timer.start();

        const em0_keys, const em0_values = state.erasure_metas.items();
        for (em0_keys, em0_values) |erasure_set, working_em| if (working_em == .dirty) {
            const slot = erasure_set.slot;
            const erasure_meta: ErasureMeta = working_em.dirty;
            if (try self.hasDuplicateShredsInSlot(slot)) {
                continue;
            }
            // First code shred from this erasure batch, check the forward merkle root chaining
            const shred_id = ShredId{
                .slot = slot,
                .index = @intCast(erasure_meta.first_received_code_index),
                .shred_type = .code,
            };
            // unreachable: Erasure meta was just created, initial shred must exist
            const shred = state.just_inserted_shreds.get(shred_id) orelse unreachable;
            // TODO: agave discards the result here. should we also?
            _ = try ledger.merkle_root_checks.checkForwardChainedMerkleRootConsistency(
                allocator,
                self.logger,
                &self.db,
                shred.code,
                erasure_meta,
                state.shredStore(),
                &state.merkle_root_metas,
                &state.duplicate_shreds,
            );
        };

        //////////////////////////////////////////////////////
        // check backward chaining for each merkle root
        //
        var merkle_root_metas_iter = state.merkle_root_metas.iterator();
        while (merkle_root_metas_iter.next()) |mrm_entry| {
            const erasure_set_id = mrm_entry.key_ptr.*;
            const working_merkle_root_meta = mrm_entry.value_ptr;
            if (working_merkle_root_meta.* == .clean or
                try self.hasDuplicateShredsInSlot(erasure_set_id.slot))
            {
                continue;
            }
            // First shred from this erasure batch, check the backwards merkle root chaining
            const merkle_root_meta = working_merkle_root_meta.asRef();
            const shred_id = ShredId{
                .slot = erasure_set_id.slot,
                .index = merkle_root_meta.first_received_shred_index,
                .shred_type = merkle_root_meta.first_received_shred_type,
            };
            // unreachable: Merkle root meta was just created, initial shred must exist
            const shred = state.just_inserted_shreds.get(shred_id) orelse unreachable;
            // TODO: agave discards the result here. should we also?
            _ = try ledger.merkle_root_checks.checkBackwardsChainedMerkleRootConsistency(
                allocator,
                self.logger,
                &self.db,
                shred,
                state.shredStore(),
                &state.erasure_metas,
                &state.duplicate_shreds,
            );
        }

        self.metrics.merkle_chaining_elapsed_us.add(merkle_chaining_timer.read().asMicros());

        ///////////////////////////
        // commit and return
        //
        try state.commit();

        // TODO send signals

        self.metrics.total_elapsed_us.add(total_timer.read().asMicros());

        return .{
            .completed_data_set_infos = newly_completed_data_sets,
            .duplicate_shreds = state.duplicate_shreds,
        };
    }

    /// agave: check_insert_coding_shred
    fn checkInsertCodeShred(
        self: *Self,
        shred: CodeShred,
        state: *PendingInsertShredsState,
        write_batch: *WriteBatch,
        is_trusted: bool,
        shred_source: ShredSource,
    ) !bool {
        const slot = shred.fields.common.slot;

        const index_meta_working_set_entry = try state.getIndexMetaEntry(slot);
        const index_meta = &index_meta_working_set_entry.index;

        const erasure_set_id = shred.fields.common.erasureSetId();
        try state.loadMerkleRootMeta(erasure_set_id);

        if (!try self.shouldInsertCodeShred(state, shred, index_meta, is_trusted)) {
            return false;
        }

        // TODO self.metrics
        // self.slots_stats
        //     .record_shred(shred.slot(), shred.fec_set_index(), shred_source, None);
        _ = shred_source;

        const was_inserted = !std.meta.isError(insertCodeShred(index_meta, shred, write_batch));

        if (was_inserted) {
            index_meta_working_set_entry.did_insert_occur = true;
            self.metrics.num_inserted.inc();
            try state.initMerkleRootMetaIfMissing(erasure_set_id, shred);
        }

        // NOTE: it's not accurate to say the shred was "just inserted" if was_inserted is false,
        // but it is added to just_inserted_shreds regardless because it would be nice to have
        // access to these shreds later on, for example when recovery is attempted. also, this is
        // the same approach used in agave.
        const shred_entry = try state.just_inserted_shreds.getOrPut(shred.fields.id());
        if (!shred_entry.found_existing) {
            self.metrics.num_code_shreds_inserted.inc();
            shred_entry.value_ptr.* = .{ .code = shred }; // TODO lifetime
        }

        return was_inserted;
    }

    fn shouldInsertCodeShred(
        self: *Self,
        state: *PendingInsertShredsState,
        shred: CodeShred,
        index_meta: *const Index,
        is_trusted: bool,
    ) !bool {
        const erasure_set_id = shred.fields.common.erasureSetId();

        // This gives the index of first code shred in this FEC block
        // So, all code shreds in a given FEC block will have the same set index
        if (!is_trusted) {
            // dupes
            if (index_meta.code_index.contains(shred.fields.common.index)) {
                self.metrics.num_code_shreds_exists.inc();
                try state.duplicate_shreds.append(.{ .Exists = .{ .code = shred } });
                return false;
            }

            assertOk(shred.sanitize());

            // too old
            if (shred.fields.common.slot <= self.max_root.load(.monotonic)) {
                self.metrics.num_code_shreds_invalid.inc();
                return false;
            }

            // invalid merkle root
            if (state.merkle_root_metas.get(erasure_set_id)) |merkle_root_meta| {
                // TODO: this does not look in the database, so it's only checking this batch. is that desired?
                // A previous shred has been inserted in this batch or in blockstore
                // Compare our current shred against the previous shred for potential
                // conflicts
                if (!try ledger.merkle_root_checks.checkMerkleRootConsistency(
                    self.logger,
                    &self.db,
                    state.shredStore(),
                    shred.fields.common.slot,
                    merkle_root_meta.asRef(),
                    &.{ .code = shred },
                    &state.duplicate_shreds,
                )) {
                    return false;
                }
            }
        }

        // inconsistent erasure metadata
        //
        // NOTE perf: maybe this can be skipped for trusted shreds.
        // agave runs this regardless of trust, but we can check if it has
        // a meaningful performance impact to skip this for trusted shreds.
        const erasure_meta = try state.getOrPutErasureMeta(erasure_set_id, shred);
        if (!erasure_meta.checkCodeShred(shred)) {
            self.metrics.num_code_shreds_invalid_erasure_config.inc();
<<<<<<< HEAD
            if (!try self.hasDuplicateShredsInSlot(slot)) {
                if (try self.findConflictingCodeShred(
                    shred,
                    slot,
                    erasure_meta,
                    just_received_shreds,
                )) |conflicting_shred| {
                    // TODO: reduce nesting
                    self.db.put(schema.duplicate_slots, slot, .{
                        .shred1 = conflicting_shred,
                        .shred2 = shred.fields.payload,
                    }) catch |e| {
                        // TODO: only log a database error?
                        self.logger.err().logf(
                            "Unable to store conflicting erasure meta duplicate proof for: {} {any} {}",
                            .{ slot, erasure_set_id, e },
                        );
                    };
                    try duplicate_shreds.append(.{
                        .ErasureConflict = .{
                            // TODO lifetimes
                            .original = .{ .code = shred },
                            .conflict = conflicting_shred,
                        },
                    });
                } else {
                    self.logger.err().logf(
                    // TODO: clean up newlines from all logs in this file
                        \\Unable to find the conflicting code shred that set {any}.
                        \\This should only happen in extreme cases where blockstore cleanup has
                        \\caught up to the root. Skipping the erasure meta duplicate shred check
                    , .{erasure_meta});
                }
            }
            // TODO (agave): This is a potential slashing condition
            self.logger.warn().log("Received multiple erasure configs for the same erasure set!!!");
            self.logger.warn().logf("Slot: {}, shred index: {}, erasure_set: {any}, is_duplicate: {}, stored config: {any}, new shred: {any}", .{
                slot,
                shred.fields.common.index,
                erasure_set_id,
                try self.hasDuplicateShredsInSlot(slot), // TODO perf redundant
                erasure_meta.config,
                shred,
            });
=======
            try self.recordShredConflict(state, shred, erasure_meta);
>>>>>>> c935abf5
            return false;
        }

        return true;
    }

    /// If this is the first seen shred conflict for the current slot, this function
    /// will store a record of it in the database in `schema.duplicate_slots` and log
    /// some error and warn messages.
    fn recordShredConflict(
        self: *Self,
        state: *PendingInsertShredsState,
        shred: CodeShred,
        erasure_meta: *const ErasureMeta,
    ) !void {
        const slot = shred.fields.common.slot;
        const erasure_set_id = shred.fields.common.erasureSetId();
        // TODO question: there may be a conflicting shred already saved for a totally different
        // erasure set, but not this one. is it worth persisting this one as well?
        if (!try self.hasDuplicateShredsInSlot(slot)) {
            if (try findConflictingCodeShred(
                state.shredStore(),
                shred,
                slot,
                erasure_meta,
            )) |conflicting_shred| {
                // found the duplicate
                self.db.put(schema.duplicate_slots, slot, .{
                    .shred1 = conflicting_shred,
                    .shred2 = shred.fields.payload,
                }) catch |e| {
                    // TODO: only log a database error?
                    self.logger.errf(
                        "Unable to store conflicting erasure meta duplicate proof for: {} {any} {}",
                        .{ slot, erasure_set_id, e },
                    );
                };
                try state.duplicate_shreds.append(.{
                    .ErasureConflict = .{
                        // TODO lifetimes
                        .original = .{ .code = shred },
                        .conflict = conflicting_shred,
                    },
                });
            } else {
                self.logger.errf(&newlinesToSpaces(
                    \\Unable to find the conflicting code shred that set {any}.
                    \\This should only happen in extreme cases where blockstore cleanup has
                    \\caught up to the root. Skipping the erasure meta duplicate shred check
                ), .{erasure_meta});
            }
        }
        // TODO (agave): This is a potential slashing condition
        self.logger.warn("Received multiple erasure configs for the same erasure set!!!");
        self.logger.warnf(&newlinesToSpaces(
            \\Slot: {}, shred index: {}, erasure_set: {any}, is_duplicate: {},
            \\stored config: {any}, new shred: {any}
        ), .{
            slot,
            shred.fields.common.index,
            erasure_set_id,
            try self.hasDuplicateShredsInSlot(slot), // TODO perf redundant (careful, state has changed)
            erasure_meta.config,
            shred,
        });
    }

    /// agave: find_conflicting_coding_shred
    fn findConflictingCodeShred(
        shred_store: WorkingShredStore,
        _: CodeShred, // TODO: figure out why this is here. delete it or add what is missing.
        slot: Slot,
        erasure_meta: *const ErasureMeta,
    ) !?[]const u8 { // TODO consider lifetime
        // Search for the shred which set the initial erasure config, either inserted,
        // or in the current batch in just_inserted_shreds.
        const index: u32 = @intCast(erasure_meta.first_received_code_index);
        const shred_id = ShredId{ .slot = slot, .index = index, .shred_type = .code };
        const maybe_shred = try shred_store.get(shred_id);

        if (index != 0 or maybe_shred != null) {
            return maybe_shred;
        }

        return null;
    }

    /// agave: check_insert_data_shred
    fn checkInsertDataShred(
        self: *Self,
        shred: DataShred,
        state: *PendingInsertShredsState,
        write_batch: *WriteBatch,
        is_trusted: bool,
        leader_schedule: ?SlotLeaderProvider,
        shred_source: ShredSource,
    ) !ArrayList(CompletedDataSetInfo) {
        const slot = shred.fields.common.slot;
        const shred_index: u64 = @intCast(shred.fields.common.index);
        const shred_union = Shred{ .data = shred };

        const index_meta_working_set_entry = try state.getIndexMetaEntry(slot);
        const index_meta = &index_meta_working_set_entry.index;
        const slot_meta_entry = try state.getSlotMetaEntry(slot, try shred.parent());
        const slot_meta = &slot_meta_entry.new_slot_meta;

        const erasure_set_id = shred.fields.common.erasureSetId();
        try state.loadMerkleRootMeta(erasure_set_id);

        if (!is_trusted) {
            if (isDataShredPresent(shred, slot_meta, &index_meta.data_index)) {
                try state.duplicate_shreds.append(.{ .Exists = shred_union });
                return error.Exists;
            }
            if (shred.isLastInSlot() and
                shred_index < slot_meta.received and
                !slot_meta.isFull())
            {
                // We got a last shred < slot_meta.received, which signals there's an alternative,
                // shorter version of the slot. Because also `!slot_meta.is_full()`, then this
                // means, for the current version of the slot, we might never get all the
                // shreds < the current last index, never replay this slot, and make no
                // progress (for instance if a leader sends an additional detached "last index"
                // shred with a very high index, but none of the intermediate shreds). Ideally, we would
                // just purge all shreds > the new last index slot, but because replay may have already
                // replayed entries past the newly detected "last" shred, then mark the slot as dead
                // and wait for replay to dump and repair the correct version.
                self.logger.warn().logf(
                    "Received *last* shred index {} less than previous shred index {}, and slot {} is not full, marking slot dead",
                    .{ shred_index, slot_meta.received, slot },
                );
                try write_batch.put(schema.dead_slots, slot, true);
            }

            if (!try self.shouldInsertDataShred(
                shred,
                slot_meta,
                state.shredStore(),
                self.max_root.load(.acquire),
                leader_schedule,
                shred_source,
                &state.duplicate_shreds,
            )) {
                return error.InvalidShred;
            }

            if (state.merkle_root_metas.get(erasure_set_id)) |merkle_root_meta| {
                // A previous shred has been inserted in this batch or in blockstore
                // Compare our current shred against the previous shred for potential
                // conflicts
                if (!try ledger.merkle_root_checks.checkMerkleRootConsistency(
                    self.logger,
                    &self.db,
                    state.shredStore(),
                    slot,
                    merkle_root_meta.asRef(),
                    &shred_union,
                    &state.duplicate_shreds,
                )) {
                    return error.InvalidShred;
                }
            }
        }

        const newly_completed_data_sets = try self.insertDataShred(
            slot_meta,
            &index_meta.data_index,
            &shred,
            write_batch,
            shred_source,
        );
        try state.initMerkleRootMetaIfMissing(erasure_set_id, shred);
        try state.just_inserted_shreds.put(shred.fields.id(), shred_union); // TODO check first?
        index_meta_working_set_entry.did_insert_occur = true;
        slot_meta_entry.did_insert_occur = true;

        try state.loadErasureMeta(erasure_set_id);

        return newly_completed_data_sets;
    }

    /// agave: insert_coding_shred
    fn insertCodeShred(
        index_meta: *meta.Index,
        shred: CodeShred,
        write_batch: *WriteBatch,
    ) !void {
        const slot = shred.fields.common.slot;
        const shred_index: u64 = @intCast(shred.fields.common.index);

        assertOk(shred.sanitize());

        try write_batch.put(schema.code_shred, .{ slot, shred_index }, shred.fields.payload);
        try index_meta.code_index.put(shred_index);
    }

    /// Check if the shred already exists in blockstore
    /// agave: is_data_shred_present
    fn isDataShredPresent(
        shred: DataShred,
        slot_meta: *const SlotMeta,
        data_index: *meta.ShredIndex,
    ) bool {
        const shred_index: u64 = @intCast(shred.fields.common.index);
        return shred_index < slot_meta.consecutive_received_from_0 or
            data_index.contains(shred_index);
    }

    /// agave: should_insert_data_shred
    fn shouldInsertDataShred(
        self: *Self,
        shred: DataShred,
        slot_meta: *const SlotMeta,
        shred_store: WorkingShredStore,
        max_root: Slot,
        leader_schedule: ?SlotLeaderProvider,
        shred_source: ShredSource,
        duplicate_shreds: *ArrayList(PossibleDuplicateShred),
    ) !bool {
        const slot = shred.fields.common.slot;
        const shred_index_u32 = shred.fields.common.index;
        const shred_index_u64: u64 = @intCast(shred_index_u32);
        const is_last_in_slot = shred.isLastInSlot();
        assertOk(shred.sanitize());

        // Check that we do not receive a shred with either:
        // - shred_index >= than the last_index for the slot
        // - "last_index" true, but shred_index less than our current received
        if (slot_meta.last_index != null and shred_index_u64 > slot_meta.last_index.? or
            is_last_in_slot and shred_index_u64 < slot_meta.received)
        {
            if (!try self.hasDuplicateShredsInSlot(slot)) {
                const shred_id = ShredId{
                    .slot = slot,
                    .index = shred_index_u32,
                    .shred_type = .data,
                };
                // FIXME: leak - decide how to free shred
                const maybe_shred = try shred_store.get(shred_id);
                const ending_shred = if (maybe_shred) |s| s else {
                    self.logger.err().logf(&newlinesToSpaces(
                        \\Last received data shred {any} indicated by slot meta \
                        \\{any} is missing from blockstore. This should only happen in \
                        \\extreme cases where blockstore cleanup has caught up to the root. \
                        \\Skipping data shred insertion
                    ), .{ shred_id, slot_meta });
                    return false; // TODO: this is redundant
                };
                const dupe = meta.DuplicateSlotProof{
                    .shred1 = ending_shred,
                    .shred2 = shred.fields.payload,
                };
                self.db.put(schema.duplicate_slots, slot, dupe) catch |e| {
                    // TODO: only log a database error?
                    self.logger.err().logf("failed to store duplicate slot: {}", .{e});
                };
                // FIXME data ownership
                try duplicate_shreds.append(.{ .LastIndexConflict = .{
                    .original = .{ .data = shred },
                    .conflict = ending_shred,
                } });
            }

            const leader_pubkey = slotLeader(leader_schedule, slot);
            self.logger.err().logf(
                "Leader {any}, slot {}: received shred_index {} < slot.received {}, shred_source: {any}",
                .{ leader_pubkey, slot, shred_index_u32, slot_meta.received, shred_source },
            );
            return false;
        }

        // TODO (from agave) Shouldn't this use shred.parent() instead and update
        // slot_meta.parent_slot accordingly?
        return if (slot_meta.parent_slot) |parent_slot|
            verifyShredSlots(slot, parent_slot, max_root)
        else
            false;
    }

    /// agave: has_duplicate_shreds_in_slot
    fn hasDuplicateShredsInSlot(self: *Self, slot: Slot) !bool {
<<<<<<< HEAD
        // TODO PERF: just need to check for existence, don't need the value
        return try self.db.getBytes(schema.duplicate_slots, slot) != null;
    }

    /// agave: check_merkle_root_consistency
    fn checkMerkleRootConsistency(
        self: *Self,
        just_inserted_shreds: *const AutoHashMap(ShredId, Shred),
        slot: Slot,
        merkle_root_meta: *const meta.MerkleRootMeta,
        shred: *const Shred,
        duplicate_shreds: *ArrayList(PossibleDuplicateShred),
    ) !bool {
        const new_merkle_root = shred.merkleRoot() catch null;
        if (new_merkle_root == null and merkle_root_meta.merkle_root == null or
            new_merkle_root != null and merkle_root_meta.merkle_root != null and
            std.mem.eql(u8, &merkle_root_meta.merkle_root.?.data, &new_merkle_root.?.data))
        {
            // No conflict, either both merkle shreds with same merkle root
            // or both legacy shreds with merkle_root `None`
            return true;
        }

        self.logger.warn().logf(&newlinesToSpaces(
            \\Received conflicting merkle roots for slot: {}, erasure_set: {any} original merkle
            \\root meta {any} vs conflicting merkle root {any} shred index {} type {any}. Reporting
            \\as duplicate
        ), .{
            slot,
            shred.commonHeader().erasureSetId(),
            merkle_root_meta,
            new_merkle_root,
            shred.commonHeader().index,
            shred,
        });

        if (!try self.hasDuplicateShredsInSlot(slot)) {
            const shred_id = ShredId{
                .slot = slot,
                .index = merkle_root_meta.first_received_shred_index,
                .shred_type = merkle_root_meta.first_received_shred_type,
            };
            if (try self.getShredFromJustInsertedOrDb(just_inserted_shreds, shred_id)) |conflicting_shred| {
                try duplicate_shreds.append(.{
                    .MerkleRootConflict = .{
                        .original = shred.*, // TODO lifetimes (cloned in rust)
                        .conflict = conflicting_shred,
                    },
                });
            } else {
                self.logger.err().logf(&newlinesToSpaces(
                    \\Shred {any} indiciated by merkle root meta {any} is 
                    \\missing from blockstore. This should only happen in extreme cases where 
                    \\blockstore cleanup has caught up to the root. Skipping the merkle root 
                    \\consistency check
                ), .{ shred_id, merkle_root_meta });
                return true;
            }
        }
        return false;
=======
        return try self.db.contains(schema.duplicate_slots, slot);
>>>>>>> c935abf5
    }

    /// agave: insert_data_shred
    fn insertDataShred(
        self: *const Self,
        slot_meta: *SlotMeta,
        data_index: *meta.ShredIndex,
        shred: *const DataShred,
        write_batch: *WriteBatch,
        _: ShredSource,
    ) !ArrayList(CompletedDataSetInfo) {
        const slot = shred.fields.common.slot;
        const index_u32 = shred.fields.common.index;
        const index: u64 = @intCast(index_u32);

        const new_consecutive = if (slot_meta.consecutive_received_from_0 == index) blk: {
            var current_index = index + 1;
            while (data_index.contains(current_index)) {
                current_index += 1;
            }
            break :blk current_index;
        } else slot_meta.consecutive_received_from_0;

        try write_batch.put(schema.data_shred, .{ slot, index }, shred.fields.payload);
        try data_index.put(index);

        var newly_completed_data_sets = ArrayList(CompletedDataSetInfo).init(self.allocator);
        const shred_indices = try updateSlotMeta(
            self.allocator,
            shred.isLastInSlot(),
            shred.dataComplete(),
            slot_meta,
            index_u32,
            new_consecutive,
            shred.referenceTick(),
            data_index,
        );
        defer shred_indices.deinit();
        for (shred_indices.items) |indices| {
            const start, const end = indices;
            try newly_completed_data_sets.append(.{
                .slot = slot,
                .start_index = start,
                .end_index = end,
            });
        }

        // TODO self.metrics: record_shred
        if (slot_meta.isFull()) {
            self.sendSlotFullTiming(slot);
        }

        return newly_completed_data_sets;
    }

    /// send slot full timing point to poh_timing_report service
    /// agave: send_slot_full_timing
    fn sendSlotFullTiming(self: *const Self, slot: Slot) void {
        _ = self;
        _ = slot;
        // TODO
    }

    // agave: try_shred_recovery
    fn tryShredRecovery(
        self: *Self,
        erasure_metas: *SortedMap(ErasureSetId, WorkingEntry(ErasureMeta)),
        index_working_set: *AutoHashMap(u64, IndexMetaWorkingSetEntry),
        shred_store: WorkingShredStore,
        reed_solomon_cache: *ReedSolomonCache,
    ) !ArrayList(Shred) {
        // Recovery rules:
        // 1. Only try recovery around indexes for which new data or code shreds are received
        // 2. For new data shreds, check if an erasure set exists. If not, don't try recovery
        // 3. Before trying recovery, check if enough number of shreds have been received
        // 3a. Enough number of shreds = (#data + #code shreds) > erasure.num_data
        const keys, const values = erasure_metas.items();
        // let index = &mut index_meta_entry.index;
        for (keys, values) |erasure_set, *working_erasure_meta| {
            const erasure_meta = working_erasure_meta.asRef();
            var index_meta_entry = index_working_set.get(erasure_set.slot) orelse {
                return error.Unwrap; // TODO: consider all the unwraps
            };
            switch (erasure_meta.status(&index_meta_entry.index)) {
                .can_recover => return try self.recoverShreds(
                    &index_meta_entry.index,
                    erasure_meta,
                    shred_store,
                    reed_solomon_cache,
                ),
                .data_full => {
                    self.submitRecoveryMetrics(erasure_set.slot, erasure_meta, false, "complete", 0);
                },
                .still_need => |needed| {
                    const str = sig.utils.fmt.boundedFmt("still need: {}", .{needed});
                    self.submitRecoveryMetrics(erasure_set.slot, erasure_meta, false, str.slice(), 0);
                },
            }
        }
        return std.ArrayList(Shred).init(self.allocator);
    }

    /// agave: recover_shreds
    fn recoverShreds(
        self: *Self,
        index: *const Index,
        erasure_meta: *const ErasureMeta,
        shred_store: WorkingShredStore,
        reed_solomon_cache: *ReedSolomonCache,
    ) !std.ArrayList(Shred) {
        var available_shreds = ArrayList(Shred).init(self.allocator);
        defer available_shreds.deinit();

        try getRecoveryShreds(
            self.allocator,
            .data,
            &index.data_index,
            index.slot,
            erasure_meta.dataShredsIndices(),
            shred_store,
            &available_shreds,
        );
        try getRecoveryShreds(
            self.allocator,
            .code,
            &index.code_index,
            index.slot,
            erasure_meta.codeShredsIndices(),
            shred_store,
            &available_shreds,
        );

        if (recover(
            self.allocator,
            available_shreds.items,
            reed_solomon_cache,
        )) |shreds| {
            self.submitRecoveryMetrics(index.slot, erasure_meta, true, "complete", shreds.items.len);
            return shreds;
        } else |e| {
<<<<<<< HEAD
            // TODO: submit_self.metrics
            // TODO: consider returning error (agave does not return an error or log)
            self.logger.err().logf("shred recovery error: {}", .{e});
=======
            self.logger.errf("shred recovery error: {}", .{e});
            self.submitRecoveryMetrics(index.slot, erasure_meta, true, "incomplete", 0);
>>>>>>> c935abf5
            return std.ArrayList(Shred).init(self.allocator);
        }
    }

    // agave: get_recovery_data_shreds and get_recovery_coding_shreds
    fn getRecoveryShreds(
        allocator: Allocator,
        comptime shred_type: sig.ledger.shred.ShredType,
        index: *const ShredIndex,
        slot: Slot,
        shred_indices: [2]u64,
        shred_store: WorkingShredStore,
        available_shreds: *ArrayList(Shred),
    ) !void {
        for (shred_indices[0]..shred_indices[1]) |i| {
            if (try shred_store.getWithIndex(allocator, index, shred_type, slot, i)) |shred| {
                try available_shreds.append(shred);
<<<<<<< HEAD
            } else if (index.contains(i)) {
                const shred = try self.db.getBytes(column_family, .{ slot, i }) orelse {
                    self.logger.err().logf(
                        \\Unable to read the {s} with slot {}, index {} for shred
                        \\recovery. The shred is marked present in the slot's {s} index,
                        \\but the shred could not be found in the {s} column.
                    , .{ column_family.name, slot, i, column_family.name, column_family.name });
                    continue;
                };
                defer shred.deinit();
                try available_shreds.append(try Shred.fromPayload(self.allocator, shred.data));
            }
        }
    }

    /// agave: handle_chaining
    fn handleChaining(
        self: *Self,
        write_batch: *WriteBatch,
        working_set: *AutoHashMap(u64, SlotMetaWorkingSetEntry),
    ) !void {
        const count = working_set.count();
        if (count == 0) return; // TODO is this correct?

        // filter out slots that were not inserted
        var keys = try self.allocator.alloc(u64, count);
        defer self.allocator.free(keys);
        var keep_i: usize = 0;
        var delete_i = count;
        var iter = working_set.iterator();
        while (iter.next()) |entry| {
            if (entry.value_ptr.did_insert_occur) {
                keys[keep_i] = entry.key_ptr.*;
                keep_i += 1;
            } else {
                delete_i -= 1;
                keys[delete_i] = entry.key_ptr.*;
            }
        }
        std.debug.assert(keep_i == delete_i);
        for (keys[delete_i..count]) |k| {
            if (working_set.fetchRemove(k)) |entry| {
                var slot_meta_working_set_entry = entry.value;
                slot_meta_working_set_entry.deinit();
            }
        }

        // handle chaining
        var new_chained_slots = AutoHashMap(u64, SlotMeta).init(self.allocator);
        defer deinitMapRecursive(&new_chained_slots);
        for (keys[0..keep_i]) |slot| {
            try self.handleChainingForSlot(write_batch, working_set, &new_chained_slots, slot);
        }

        // Write all the newly changed slots in new_chained_slots to the write_batch
        var new_iter = new_chained_slots.iterator();
        while (new_iter.next()) |entry| {
            try write_batch.put(schema.slot_meta, entry.key_ptr.*, entry.value_ptr.*);
        }
    }

    /// agave: handle_chaining_for_slot
    fn handleChainingForSlot(
        self: *Self,
        write_batch: *WriteBatch,
        working_set: *AutoHashMap(u64, SlotMetaWorkingSetEntry),
        new_chained_slots: *AutoHashMap(u64, SlotMeta),
        slot: Slot,
    ) !void {
        const slot_meta_entry = working_set.getPtr(slot) orelse return error.Unwrap;
        const slot_meta = &slot_meta_entry.new_slot_meta;
        const meta_backup = slot_meta_entry.old_slot_meta;

        const was_orphan_slot = meta_backup != null and meta_backup.?.isOrphan();

        // If:
        // 1) This is a new slot
        // 2) slot != 0
        // then try to chain this slot to a previous slot
        if (slot != 0) if (slot_meta.parent_slot) |prev_slot| {
            // Check if the slot represented by meta_mut is either a new slot or a orphan.
            // In both cases we need to run the chaining logic b/c the parent on the slot was
            // previously unknown.

            if (meta_backup == null or was_orphan_slot) {
                const prev_slot_meta = try self
                    .findSlotMetaElseCreate(working_set, new_chained_slots, prev_slot);

                // This is a newly inserted slot/orphan so run the chaining logic to link it to a
                // newly discovered parent
                try chainNewSlotToPrevSlot(prev_slot_meta, slot, slot_meta);

                // If the parent of `slot` is a newly inserted orphan, insert it into the orphans
                // column family
                if (prev_slot_meta.isOrphan()) {
                    try write_batch.put(schema.orphans, prev_slot, true);
                }
=======
>>>>>>> c935abf5
            }
        }
    }

    fn submitRecoveryMetrics(
        self: *const Self,
        slot: Slot,
<<<<<<< HEAD
    ) !*SlotMeta {
        if (working_set.getPtr(slot)) |m| {
            return &m.new_slot_meta;
        }
        const entry = try chained_slots.getOrPut(slot);
        if (entry.found_existing) {
            return entry.value_ptr;
        }
        entry.value_ptr.* = if (try self.db.get(self.allocator, schema.slot_meta, slot)) |m|
            m
        else
            SlotMeta.init(self.allocator, slot, null);
        return entry.value_ptr;
    }

    /// Traverse all slots and their children (direct and indirect), and apply
    /// `setParentConnected` to each.
    ///
    /// Arguments:
    /// `db`: the blockstore db that stores shreds and their metadata.
    /// `slot_meta`: the SlotMeta of the above `slot`.
    /// `working_set`: a slot-id to SlotMetaWorkingSetEntry map which is used
    ///   to traverse the graph.
    /// `passed_visited_slots`: all the traversed slots which have passed the
    ///   slot_function.  This may also include the input `slot`.
    /// `slot_function`: a function which updates the SlotMeta of the visisted
    ///   slots and determine whether to further traverse the children slots of
    ///   a given slot.
    ///
    /// agave: traverse_children_mut
    fn traverseChildrenMut(
        self: *Self,
        slots: []const u64,
        working_set: *AutoHashMap(u64, SlotMetaWorkingSetEntry),
        passed_visited_slots: *AutoHashMap(u64, SlotMeta),
    ) !void {
        var slot_lists = std.ArrayList([]const u64).init(self.allocator);
        defer slot_lists.deinit();
        try slot_lists.append(slots);
        var i: usize = 0;
        while (i < slot_lists.items.len) {
            const slot_list = slot_lists.items[i];
            for (slot_list) |slot| {
                const slot_meta = try self.findSlotMetaElseCreate(
                    working_set,
                    passed_visited_slots,
                    slot,
                );
                if (slot_meta.setParentConnected()) {
                    try slot_lists.append(slot_meta.next_slots.items);
                }
            }
            i += 1;
        }
    }

    /// Returns true if there is no chaining conflict between
    /// the `shred` and `merkle_root_meta` of the next FEC set,
    /// or if shreds from the next set are yet to be received.
    ///
    /// Otherwise return false and add duplicate proof to
    /// `duplicate_shreds`.
    ///
    /// This is intended to be used right after `shred`'s `erasure_meta`
    /// has been created for the first time.
    ///
    /// agave: check_forward_chained_merkle_root_consistency
    fn checkForwardChainedMerkleRootConsistency(
        self: *Self,
        shred: CodeShred,
        erasure_meta: ErasureMeta,
        just_inserted_shreds: *const AutoHashMap(ShredId, Shred),
        merkle_root_metas: *AutoHashMap(ErasureSetId, WorkingEntry(MerkleRootMeta)),
        duplicate_shreds: *std.ArrayList(PossibleDuplicateShred),
    ) !bool {
        std.debug.assert(erasure_meta.checkCodeShred(shred));
        const slot = shred.fields.common.slot;
        const erasure_set_id = shred.fields.common.erasureSetId();

        // If a shred from the next fec set has already been inserted, check the chaining
        const next_fec_set_index = if (erasure_meta.nextFecSetIndex()) |n| n else {
            self.logger.err().logf(
                "Invalid erasure meta, unable to compute next fec set index {any}",
                .{erasure_meta},
            );
            return false;
        };
        const next_erasure_set = ErasureSetId{ .slot = slot, .fec_set_index = next_fec_set_index };
        const next_merkle_root_meta = if (merkle_root_metas.get(next_erasure_set)) |nes|
            nes.asRef().*
        else if (try self.db.get(self.allocator, schema.merkle_root_meta, next_erasure_set)) |nes|
            nes
        else
            // No shred from the next fec set has been received
            return true;

        const next_shred_id = ShredId{
            .slot = slot,
            .index = next_merkle_root_meta.first_received_shred_index,
            .shred_type = next_merkle_root_meta.first_received_shred_type,
        };
        const next_shred = if (try self.getShredFromJustInsertedOrDb(just_inserted_shreds, next_shred_id)) |ns|
            ns
        else {
            self.logger.err().logf(
                \\Shred {any} indicated by merkle root meta {any} \
                \\is missing from blockstore. This should only happen in extreme cases where \
                \\blockstore cleanup has caught up to the root. Skipping the forward chained \
                \\merkle root consistency check
            , .{ next_shred_id, next_merkle_root_meta });
            return true;
        };
        const merkle_root = shred.fields.merkleRoot() catch null;
        const chained_merkle_root = shred_mod.layout.getChainedMerkleRoot(next_shred);

        if (!checkChaining(merkle_root, chained_merkle_root)) {
            self.logger.warn().logf(
                \\Received conflicting chained merkle roots for slot: {}, shred \
                \\{any} type {any} has merkle root {any}, however next fec set \
                \\shred {any} type {any} chains to merkle root \
                \\{any}. Reporting as duplicate
            , .{
                slot,
                erasure_set_id,
                shred.fields.common.variant.shred_type,
                merkle_root,
                next_erasure_set,
                next_merkle_root_meta.first_received_shred_type,
                chained_merkle_root,
            });
            if (!try self.hasDuplicateShredsInSlot(slot)) {
                // TODO lifetime
                try duplicate_shreds.append(.{ .ChainedMerkleRootConflict = .{
                    .original = .{ .code = shred },
                    .conflict = next_shred,
                } });
            }
            return false;
        }

        return true;
    }

    /// Returns true if there is no chaining conflict between
    /// the `shred` and `merkle_root_meta` of the previous FEC set,
    /// or if shreds from the previous set are yet to be received.
    ///
    /// Otherwise return false and add duplicate proof to
    /// `duplicate_shreds`.
    ///
    /// This is intended to be used right after `shred`'s `merkle_root_meta`
    /// has been created for the first time.
    ///
    /// agave: check_backwards_chained_merkle_root_consistency
    fn checkBackwardsChainedMerkleRootConsistency(
        self: *Self,
        shred: Shred,
        just_inserted_shreds: *const AutoHashMap(ShredId, Shred),
        erasure_metas: *SortedMap(ErasureSetId, WorkingEntry(ErasureMeta)), // BTreeMap in agave
        duplicate_shreds: *std.ArrayList(PossibleDuplicateShred),
    ) !bool {
        const slot = shred.commonHeader().slot;
        const erasure_set_id = shred.commonHeader().erasureSetId();
        const fec_set_index = shred.commonHeader().fec_set_index;

        if (fec_set_index == 0) {
            // Although the first fec set chains to the last fec set of the parent block,
            // if this chain is incorrect we do not know which block is the duplicate until votes
            // are received. We instead delay this check until the block reaches duplicate
            // confirmation.
            return true;
        }

        // If a shred from the previous fec set has already been inserted, check the chaining.
        // Since we cannot compute the previous fec set index, we check the in memory map, otherwise
        // check the previous key from blockstore to see if it is consecutive with our current set.
        const prev_erasure_set, const prev_erasure_meta =
            if (try self.previousErasureSet(erasure_set_id, erasure_metas)) |pes|
            pes
        else
            // No shreds from the previous erasure batch have been received,
            // so nothing to check. Once the previous erasure batch is received,
            // we will verify this chain through the forward check above.
            return true;

        const prev_shred_id = ShredId{
            .slot = slot,
            .index = @intCast(prev_erasure_meta.first_received_code_index),
            .shred_type = .code,
        };
        const prev_shred =
            if (try self.getShredFromJustInsertedOrDb(just_inserted_shreds, prev_shred_id)) |ps| ps else {
            self.logger.warn().logf(
                \\Shred {any} indicated by the erasure meta {any} \
                \\is missing from blockstore. This can happen if you have recently upgraded \
                \\from a version < v1.18.13, or if blockstore cleanup has caught up to the root. \
                \\Skipping the backwards chained merkle root consistency check
            , .{ prev_shred_id, prev_erasure_meta });
            return true;
        };
        const merkle_root = shred_mod.layout.getChainedMerkleRoot(prev_shred);
        const chained_merkle_root = shred.chainedMerkleRoot() catch null;

        if (!checkChaining(merkle_root, chained_merkle_root)) {
            self.logger.warn().logf(
                \\Received conflicting chained merkle roots for slot: {}, shred {any} type {any} \
                \\chains to merkle root {any}, however previous fec set code \
                \\shred {any} has merkle root {any}. Reporting as duplicate
            , .{
                slot,
                shred.commonHeader().erasureSetId(),
                shred.commonHeader().variant.shred_type,
                chained_merkle_root,
                prev_erasure_set,
                merkle_root,
            });
        }

        if (!try self.hasDuplicateShredsInSlot(slot)) {
            // TODO lifetime
            try duplicate_shreds.append(.{ .ChainedMerkleRootConflict = .{
                .original = shred,
                .conflict = prev_shred,
            } });
        }

        return true;
    }

    /// agave: previous_erasure_set
    fn previousErasureSet(
        self: *Self,
        erasure_set: ErasureSetId,
        erasure_metas: *SortedMap(ErasureSetId, WorkingEntry(ErasureMeta)),
    ) !?struct { ErasureSetId, ErasureMeta } { // TODO: agave uses CoW here
        const slot = erasure_set.slot;
        const fec_set_index = erasure_set.fec_set_index;

        // Check the previous entry from the in memory map to see if it is the consecutive
        // set to `erasure set`
        const id_range, const meta_range = erasure_metas.range(
            .{ .slot = slot, .fec_set_index = 0 },
            erasure_set,
        );
        if (id_range.len != 0) {
            const i = id_range.len - 1;
            const last_meta = meta_range[i].asRef();
            if (@as(u32, @intCast(fec_set_index)) == last_meta.nextFecSetIndex()) {
                return .{ id_range[i], last_meta.* };
            }
        }

        // Consecutive set was not found in memory, scan blockstore for a potential candidate
        var iter = try self.db.iterator(schema.erasure_meta, .reverse, erasure_set);
        defer iter.deinit();
        const candidate_set: ErasureSetId, //
        const candidate: ErasureMeta //
        = while (try iter.nextBytes()) |entry| {
            defer for (entry) |e| e.deinit();
            const key = try key_serializer.deserialize(ErasureSetId, self.allocator, entry[0].data);
            if (key.slot != slot) return null;
            if (key.fec_set_index != fec_set_index) break .{
                key,
                try value_serializer.deserialize(ErasureMeta, self.allocator, entry[1].data),
            };
        } else return null;

        // Check if this is actually the consecutive erasure set
        const next = if (candidate.nextFecSetIndex()) |n| n else return error.InvalidErasureConfig;
        return if (next == fec_set_index)
            .{ candidate_set, candidate }
        else
            return null;
    }

    /// agave: check_chaining
    fn checkChaining(
        merkle_root: ?Hash,
        chained_merkle_root: ?Hash,
    ) bool {
        return chained_merkle_root == null or // Chained merkle roots have not been enabled yet
            sig.utils.types.eql(chained_merkle_root, merkle_root);
    }

    /// For each slot in the slot_meta_working_set which has any change, include
    /// corresponding updates to schema.slot_meta via the specified `write_batch`.
    /// The `write_batch` will later be atomically committed to the blockstore.
    ///
    /// Arguments:
    /// - `slot_meta_working_set`: a map that maintains slot-id to its `SlotMeta`
    ///   mapping.
    /// - `completed_slot_senders`: the units which are responsible for sending
    ///   signals for completed slots.
    /// - `write_batch`: the write batch which includes all the updates of the
    ///   the current write and ensures their atomicity.
    ///
    /// On success, the function returns an Ok result with <should_signal,
    /// newly_completed_slots> pair where:
    ///  - `should_signal`: a boolean flag indicating whether to send signal.
    ///  - `newly_completed_slots`: a subset of slot_meta_working_set which are
    ///    newly completed.
    ///
    /// agave: commit_slot_meta_working_set
    fn commitSlotMetaWorkingSet(
        allocator: Allocator,
        slot_meta_working_set: *const AutoHashMap(u64, SlotMetaWorkingSetEntry),
        completed_slots_senders: []const void, // TODO
        write_batch: *WriteBatch,
    ) !struct { bool, ArrayList(u64) } {
        var should_signal = false;
        var newly_completed_slots = ArrayList(u64).init(allocator);

        // Check if any metadata was changed, if so, insert the new version of the
        // metadata into the write batch
        var iter = slot_meta_working_set.iterator();
        while (iter.next()) |entry| {
            // Any slot that wasn't written to should have been filtered out by now.
            std.debug.assert(entry.value_ptr.did_insert_occur);
            const slot_meta = &entry.value_ptr.new_slot_meta;
            const backup = &entry.value_ptr.old_slot_meta;
            if (completed_slots_senders.len > 0 and isNewlyCompletedSlot(slot_meta, backup)) {
                try newly_completed_slots.append(entry.key_ptr.*);
            }
            // Check if the working copy of the metadata has changed
            if (backup.* == null or !(&backup.*.?).eql(slot_meta)) {
                should_signal = should_signal or slotHasUpdates(slot_meta, backup);
                try write_batch.put(schema.slot_meta, entry.key_ptr.*, slot_meta.*);
            }
        }

        return .{ should_signal, newly_completed_slots };
=======
        erasure_meta: *const ErasureMeta,
        attempted: bool,
        status: []const u8,
        recovered: usize,
    ) void {
        const start, const end = erasure_meta.dataShredsIndices();
        self.logger.debugf(
            \\datapoint: blockstore-erasure
            \\    slot: {[slot]}
            \\    start_index: {[start_index]}
            \\    end_index: {[end_index]}
            \\    recovery_attempted: {[recovery_attempted]}
            \\    recovery_status: {[recovery_status]s}
            \\    recovered: {[recovered]}
        , .{
            .slot = slot,
            .start_index = start,
            .end_index = end + 1,
            .recovery_attempted = attempted,
            .recovery_status = status,
            .recovered = recovered,
        });
>>>>>>> c935abf5
    }
};

fn verifyShredSlots(slot: Slot, parent: Slot, root: Slot) bool {
    if (slot == 0 and parent == 0 and root == 0) {
        return true; // valid write to slot zero.
    }
    // Ignore shreds that chain to slots before the root,
    // or have invalid parent >= slot.
    return root <= parent and parent < slot;
}

fn slotLeader(provider: ?SlotLeaderProvider, slot: Slot) ?Pubkey {
    return if (provider) |p| if (p.call(slot)) |l| l else null else null;
}

/// update_slot_meta
fn updateSlotMeta(
    allocator: Allocator,
    is_last_in_slot: bool,
    is_last_in_data: bool,
    slot_meta: *SlotMeta,
    index: u32,
    new_consecutive_received_from_0: u64,
    reference_tick: u8,
    received_data_shreds: *meta.ShredIndex,
) Allocator.Error!ArrayList([2]u32) {
    const first_insert = slot_meta.received == 0;
    // Index is zero-indexed, while the "received" height starts from 1,
    // so received = index + 1 for the same shred.
    slot_meta.received = @max(@as(u64, @intCast(index)) + 1, slot_meta.received);
    if (first_insert) {
        // predict the timestamp of what would have been the first shred in this slot
        const slot_time_elapsed = @as(u64, @intCast(reference_tick)) * 1000 / DEFAULT_TICKS_PER_SECOND;
        slot_meta.first_shred_timestamp_milli = @as(u64, @intCast(std.time.milliTimestamp())) -| slot_time_elapsed;
    }
    slot_meta.consecutive_received_from_0 = new_consecutive_received_from_0;
    // If the last index in the slot hasn't been set before, then
    // set it to this shred index
    if (is_last_in_slot and slot_meta.last_index == null) {
        slot_meta.last_index = @intCast(index);
    }
    return try updateCompletedDataIndexes(
        allocator,
        is_last_in_slot or is_last_in_data,
        index,
        received_data_shreds,
        &slot_meta.completed_data_indexes,
    );
}

/// Update the `completed_data_indexes` with a new shred `new_shred_index`. If a
/// data set is complete, return the range of shred indexes [start_index, end_index]
/// for that completed data set.
/// update_completed_data_indexes
fn updateCompletedDataIndexes(
    allocator: Allocator,
    is_last_in_data: bool,
    new_shred_index: u32,
    received_data_shreds: *meta.ShredIndex,
    /// Shreds indices which are marked data complete.
    completed_data_indexes: *SortedSet(u32),
) Allocator.Error!ArrayList([2]u32) {
    var shred_indices = ArrayList(u32).init(allocator);
    defer shred_indices.deinit();
    const subslice = completed_data_indexes.range(null, new_shred_index);
    const start_shred_index = if (subslice.len == 0) 0 else subslice[subslice.len - 1];
    // Consecutive entries i, k, j in this vector represent potential ranges [i, k),
    // [k, j) that could be completed data ranges
    try shred_indices.append(start_shred_index);
    // `new_shred_index` is data complete, so need to insert here into the
    // `completed_data_indexes`
    if (is_last_in_data) {
        try completed_data_indexes.put(new_shred_index);
        try shred_indices.append(new_shred_index + 1);
    }
    const new_subslice = completed_data_indexes.range(new_shred_index + 1, null);
    if (new_subslice.len != 0) {
        try shred_indices.append(new_subslice[0]);
    }

    var ret = ArrayList([2]u32).init(allocator);
    var i: usize = 0;
    while (i + 1 < shred_indices.items.len) {
        const begin = shred_indices.items[i];
        const end = shred_indices.items[i + 1];
        const num_shreds: usize = @intCast(end - begin);
        if (received_data_shreds.range(begin, end).len == num_shreds) {
            try ret.append(.{ begin, end - 1 });
        }
        i += 1;
    }
    return ret;
}

const ShredSource = enum {
    turbine,
    repaired,
    recovered,
};

pub const CompletedDataSetInfo = struct {
    /// [`Slot`] to which the [`Shred`]s in this set belong.
    slot: Slot,

    /// Index of the first [`Shred`] in the range of shreds that belong to this set.
    /// Range is inclusive, `start_index..=end_index`.
    start_index: u32,

    /// Index of the last [`Shred`] in the range of shreds that belong to this set.
    /// Range is inclusive, `start_index..=end_index`.
    end_index: u32,
};

pub const BlockstoreInsertionMetrics = struct {
    insert_lock_elapsed_us: *Counter, // u64
    insert_shreds_elapsed_us: *Counter, // u64
    shred_recovery_elapsed_us: *Counter, // u64
    chaining_elapsed_us: *Counter, // u64
    merkle_chaining_elapsed_us: *Counter, // u64
    insert_working_sets_elapsed_us: *Counter, // u64
    write_batch_elapsed_us: *Counter, // u64
    total_elapsed_us: *Counter, // u64
    index_meta_time_us: *Counter, // u64
    num_shreds: *Counter, // usize
    num_inserted: *Counter, // u64
    num_repair: *Counter, // u64
    num_recovered: *Counter, // usize
    num_recovered_blockstore_error: *Counter, // usize
    num_recovered_inserted: *Counter, // usize
    num_recovered_failed_sig: *Counter, // usize
    num_recovered_failed_invalid: *Counter, // usize
    num_recovered_exists: *Counter, // usize
    num_repaired_data_shreds_exists: *Counter, // usize
    num_turbine_data_shreds_exists: *Counter, // usize
    num_data_shreds_invalid: *Counter, // usize
    num_data_shreds_blockstore_error: *Counter, // usize
    num_code_shreds_exists: *Counter, // usize
    num_code_shreds_invalid: *Counter, // usize
    num_code_shreds_invalid_erasure_config: *Counter, // usize
    num_code_shreds_inserted: *Counter, // usize

    pub fn init(registry: *sig.prometheus.Registry(.{})) !BlockstoreInsertionMetrics {
        var self: BlockstoreInsertionMetrics = undefined;
        inline for (@typeInfo(BlockstoreInsertionMetrics).Struct.fields) |field| {
            const name = "shred_inserter_" ++ field.name;
            @field(self, field.name) = try registry.getOrCreateCounter(name);
        }
        return self;
    }
};

//////////
// Tests

const test_shreds = @import("test_shreds.zig");
const comptimePrint = std.fmt.comptimePrint;
const TestState = ledger.tests.TestState("insert_shred");
const DirectPrintLogger = @import("../trace/log.zig").DirectPrintLogger;
const Logger = @import("../trace/log.zig").Logger;

fn assertOk(result: anytype) void {
    std.debug.assert(if (result) |_| true else |_| false);
}

const test_dir = comptimePrint(sig.TEST_DATA_DIR ++ "blockstore/insert_shred", .{});

const ShredInserterTestState = struct {
    state: *TestState,
    db: BlockstoreDB,
    inserter: ShredInserter,

    pub fn init(comptime test_name: []const u8) !ShredInserterTestState {
        const test_logger = DirectPrintLogger.init(std.testing.allocator, Logger.TEST_DEFAULT_LEVEL);
        defer test_logger.deinit();

        const logger = test_logger.logger();
        return initWithLogger(test_name, logger);
    }

    fn initWithLogger(comptime test_name: []const u8, logger: sig.trace.Logger) !ShredInserterTestState {
        const state = try TestState.init(test_name);
        const inserter = try ShredInserter.init(
            state.allocator(),
            logger,
            &state.registry,
            state.db,
        );
        return .{ .state = state, .db = state.db, .inserter = inserter };
    }

    pub fn allocator(self: ShredInserterTestState) Allocator {
        return self.state.allocator();
    }

    /// Test helper to convert raw bytes into shreds and pass them to insertShreds
    fn insertShredBytes(
        self: *ShredInserterTestState,
        shred_payloads: []const []const u8,
    ) !ShredInserter.InsertShredsResult {
        const shreds = try self.allocator().alloc(Shred, shred_payloads.len);
        defer {
            for (shreds) |shred| shred.deinit();
            self.allocator().free(shreds);
        }
        for (shred_payloads, 0..) |payload, i| {
            shreds[i] = try Shred.fromPayload(self.allocator(), payload);
        }
        const is_repairs = try self.allocator().alloc(bool, shreds.len);
        defer self.allocator().free(is_repairs);
        for (0..shreds.len) |i| {
            is_repairs[i] = false;
        }
        return self.inserter.insertShreds(shreds, is_repairs, null, false, null);
    }

    fn checkInsertCodeShred(
        self: *ShredInserterTestState,
        shred: Shred,
        state: *PendingInsertShredsState,
        write_batch: *WriteBatch,
    ) !bool {
        return try self.inserter.checkInsertCodeShred(
            shred.code,
            state,
            write_batch,
            false,
            .turbine,
        );
    }

    pub fn deinit(self: *@This()) void {
        self.state.deinit();
    }
};

pub fn insertShredsForTest(
    inserter: *ShredInserter,
    shreds: []const Shred,
) !ShredInserter.InsertShredsResult {
    const is_repairs = try inserter.allocator.alloc(bool, shreds.len);
    defer inserter.allocator.free(is_repairs);
    for (0..shreds.len) |i| {
        is_repairs[i] = false;
    }
    return inserter.insertShreds(shreds, is_repairs, null, false, null);
}

test "insertShreds single shred" {
    var state = try ShredInserterTestState.init("insertShreds single shred");
    defer state.deinit();
    const allocator = std.testing.allocator;
    const shred = try Shred.fromPayload(allocator, &sig.ledger.shred.test_data_shred);
    defer shred.deinit();
    _ = try state.inserter.insertShreds(&.{shred}, &.{false}, null, false, null);
    const stored_shred = try state.db.getBytes(
        schema.data_shred,
        .{ shred.commonHeader().slot, shred.commonHeader().index },
    );
    defer stored_shred.?.deinit();
    try std.testing.expectEqualSlices(u8, shred.payload(), stored_shred.?.data);
}

test "insertShreds 100 shreds from mainnet" {
    var state = try ShredInserterTestState.init("insertShreds 32 shreds");
    defer state.deinit();

    const shred_bytes = test_shreds.mainnet_shreds;
    var shreds = std.ArrayList(Shred).init(std.testing.allocator);
    defer shreds.deinit();
    defer for (shreds.items) |s| s.deinit();

    for (shred_bytes) |payload| {
        const shred = try Shred.fromPayload(std.testing.allocator, payload);
        try shreds.append(shred);
    }
    _ = try state.inserter
        .insertShreds(shreds.items, &(.{false} ** shred_bytes.len), null, false, null);
    for (shreds.items) |shred| {
        const bytes = try state.db.getBytes(
            schema.data_shred,
            .{ shred.commonHeader().slot, shred.commonHeader().index },
        );
        try std.testing.expectEqualSlices(u8, shred.payload(), bytes.?.data);
    }
}

// agave: test_handle_chaining_basic
test "chaining basic" {
    var state = try ShredInserterTestState.init("handle chaining basic");
    defer state.deinit();

    const shreds = test_shreds.handle_chaining_basic_shreds;
    const shreds_per_slot = shreds.len / 3;

    // segregate shreds by slot
    const slots = .{
        shreds[0..shreds_per_slot],
        shreds[shreds_per_slot .. 2 * shreds_per_slot],
        shreds[2 * shreds_per_slot .. 3 * shreds_per_slot],
    };

    // insert slot 1
    _ = try state.insertShredBytes(slots[1]);
    {
        var slot_meta: SlotMeta = (try state.db.get(state.allocator(), schema.slot_meta, 1)).?;
        defer slot_meta.deinit();
        try std.testing.expectEqualSlices(u64, &.{}, slot_meta.next_slots.items);
        try std.testing.expect(!slot_meta.isConnected());
        try std.testing.expectEqual(0, slot_meta.parent_slot);
        try std.testing.expectEqual(shreds_per_slot - 1, slot_meta.last_index);
    }

    // insert slot 2
    _ = try state.insertShredBytes(slots[2]);
    {
        var slot_meta: SlotMeta = (try state.db.get(state.allocator(), schema.slot_meta, 1)).?;
        defer slot_meta.deinit();
        try std.testing.expectEqualSlices(u64, &.{2}, slot_meta.next_slots.items);
        try std.testing.expect(!slot_meta.isConnected()); // since 0 is not yet inserted
        try std.testing.expectEqual(0, slot_meta.parent_slot);
        try std.testing.expectEqual(shreds_per_slot - 1, slot_meta.last_index);
    }
    {
        var slot_meta: SlotMeta = (try state.db.get(state.allocator(), schema.slot_meta, 2)).?;
        defer slot_meta.deinit();
        try std.testing.expectEqualSlices(u64, &.{}, slot_meta.next_slots.items);
        try std.testing.expect(!slot_meta.isConnected()); // since 0 is not yet inserted
        try std.testing.expectEqual(1, slot_meta.parent_slot);
        try std.testing.expectEqual(shreds_per_slot - 1, slot_meta.last_index);
    }

    // insert slot 0
    _ = try state.insertShredBytes(slots[0]);
    {
        var slot_meta: SlotMeta = (try state.db.get(state.allocator(), schema.slot_meta, 0)).?;
        defer slot_meta.deinit();
        try std.testing.expectEqualSlices(u64, &.{1}, slot_meta.next_slots.items);
        try std.testing.expect(slot_meta.isConnected());
        try std.testing.expectEqual(0, slot_meta.parent_slot);
        try std.testing.expectEqual(shreds_per_slot - 1, slot_meta.last_index);
    }
    {
        var slot_meta: SlotMeta = (try state.db.get(state.allocator(), schema.slot_meta, 1)).?;
        defer slot_meta.deinit();
        try std.testing.expectEqualSlices(u64, &.{2}, slot_meta.next_slots.items);
        try std.testing.expect(slot_meta.isConnected());
        try std.testing.expectEqual(0, slot_meta.parent_slot);
        try std.testing.expectEqual(shreds_per_slot - 1, slot_meta.last_index);
    }
    {
        var slot_meta: SlotMeta = (try state.db.get(state.allocator(), schema.slot_meta, 2)).?;
        defer slot_meta.deinit();
        try std.testing.expectEqualSlices(u64, &.{}, slot_meta.next_slots.items);
        try std.testing.expect(slot_meta.isConnected());
        try std.testing.expectEqual(1, slot_meta.parent_slot);
        try std.testing.expectEqual(shreds_per_slot - 1, slot_meta.last_index);
    }
}

// agave: test_merkle_root_metas_coding
test "merkle root metas coding" {
    var state = try ShredInserterTestState.initWithLogger("handle chaining basic", .noop);
    defer state.deinit();
    const allocator = state.allocator();

    const slot = 1;
    const start_index = 0;

    const shreds = try loadShredsFromFile(
        allocator,
        sig.TEST_DATA_DIR ++ "shreds/merkle_root_metas_coding_test_shreds_3_1228.bin",
    );
    defer deinitShreds(allocator, shreds);

    { // first shred (should succeed)
        var write_batch = try state.db.initWriteBatch();
        defer write_batch.deinit();
        const this_shred = shreds[0];
        var insert_state = try PendingInsertShredsState.init(state.allocator(), .noop, &state.db);
        defer insert_state.deinit();
        const merkle_root_metas = &insert_state.merkle_root_metas;

        const succeeded = try state
            .checkInsertCodeShred(this_shred, &insert_state, &write_batch);
        try std.testing.expect(succeeded);

        const erasure_set_id = this_shred.commonHeader().erasureSetId();
        const merkle_root_meta = merkle_root_metas.get(erasure_set_id).?.asRef();
        try std.testing.expectEqual(merkle_root_metas.count(), 1);
        try std.testing.expectEqual(
            merkle_root_meta.merkle_root.?,
            try this_shred.merkleRoot(),
        );
        try std.testing.expectEqual(merkle_root_meta.first_received_shred_index, start_index);
        try std.testing.expectEqual(merkle_root_meta.first_received_shred_type, .code);

        var mrm_iter = merkle_root_metas.iterator();
        while (mrm_iter.next()) |entry| {
            const erasure_set = entry.key_ptr;
            const working_merkle_root_meta = entry.value_ptr;
            try write_batch.put(
                schema.merkle_root_meta,
                erasure_set.*,
                working_merkle_root_meta.asRef().*,
            );
        }
        try state.db.commit(write_batch);
    }

    var insert_state = try PendingInsertShredsState.init(state.allocator(), .noop, &state.db);
    defer insert_state.deinit();

    { // second shred (same index as first, should conflict with merkle root)
        var write_batch = try state.db.initWriteBatch();
        defer write_batch.deinit();
        const this_shred = shreds[1];
        const merkle_root_metas = &insert_state.merkle_root_metas;

        const succeeded = try state
            .checkInsertCodeShred(this_shred, &insert_state, &write_batch);
        try std.testing.expect(!succeeded);

        try std.testing.expectEqual(1, insert_state.duplicate_shreds.items.len);
        try std.testing.expectEqual(
            slot,
            insert_state.duplicate_shreds.items[0].MerkleRootConflict.original.commonHeader().slot,
        );

        // Verify that we still have the merkle root meta from the original shred
        try std.testing.expectEqual(merkle_root_metas.count(), 1);
        const original_erasure_set_id = shreds[0].commonHeader().erasureSetId();
        const original_meta_from_map = merkle_root_metas.get(original_erasure_set_id).?.asRef();
        const original_meta_from_db = (try state.db.get(
            state.allocator(),
            schema.merkle_root_meta,
            original_erasure_set_id,
        )).?;
        inline for (.{ original_meta_from_map, original_meta_from_db }) |original_meta| {
            try std.testing.expectEqual(
                original_meta.merkle_root.?,
                try shreds[0].merkleRoot(),
            );
            try std.testing.expectEqual(original_meta.first_received_shred_index, start_index);
            try std.testing.expectEqual(original_meta.first_received_shred_type, .code);
        }

        try state.db.commit(write_batch);
    }

    insert_state.duplicate_shreds.clearRetainingCapacity();

    { // third shred (different index, should succeed)
        var write_batch = try state.db.initWriteBatch();
        defer write_batch.deinit();
        const this_shred = shreds[2];
        const this_index = start_index + 31;
        const merkle_root_metas = &insert_state.merkle_root_metas;

        const succeeded = try state
            .checkInsertCodeShred(this_shred, &insert_state, &write_batch);
        try std.testing.expect(succeeded);

        try std.testing.expectEqual(0, insert_state.duplicate_shreds.items.len);

        // Verify that we still have the merkle root meta from the original shred
        try std.testing.expectEqual(merkle_root_metas.count(), 2);
        const original_erasure_set_id = shreds[0].commonHeader().erasureSetId();
        const original_meta_from_map = merkle_root_metas.get(original_erasure_set_id).?.asRef();
        const original_meta_from_db = (try state.db.get(
            state.allocator(),
            schema.merkle_root_meta,
            original_erasure_set_id,
        )).?;
        inline for (.{ original_meta_from_map, original_meta_from_db }) |original_meta| {
            try std.testing.expectEqual(
                original_meta.merkle_root.?,
                try shreds[0].merkleRoot(),
            );
            try std.testing.expectEqual(original_meta.first_received_shred_index, start_index);
            try std.testing.expectEqual(original_meta.first_received_shred_type, .code);
        }

        const erasure_set_id = this_shred.commonHeader().erasureSetId();
        const merkle_root_meta = merkle_root_metas.get(erasure_set_id).?.asRef();
        try std.testing.expectEqual(merkle_root_meta.merkle_root.?, try this_shred.merkleRoot());
        try std.testing.expectEqual(merkle_root_meta.first_received_shred_index, this_index);
        try std.testing.expectEqual(merkle_root_meta.first_received_shred_type, .code);

        try state.db.commit(write_batch);
    }
}

// agave: test_recovery
test "recovery" {
    var state = try ShredInserterTestState.init("handle chaining basic");
    defer state.deinit();
    const allocator = state.allocator();

    const shreds = try loadShredsFromFile(
        allocator,
        sig.TEST_DATA_DIR ++ "shreds/recovery_test_shreds_34_data_34_code.bin",
    );
    defer deinitShreds(allocator, shreds);
    const data_shreds = shreds[0..34];
    const code_shreds = shreds[34..68];

    var leader_schedule = OneSlotLeaderProvider{
        .leader = try Pubkey.fromString("2iWGQbhdWWAA15KTBJuqvAxCdKmEvY26BoFRBU4419Sn"),
    };

    const is_repairs = try allocator.alloc(bool, code_shreds.len);
    defer allocator.free(is_repairs);
    for (0..code_shreds.len) |i| is_repairs[i] = false;

    _ = try state.inserter.insertShreds(
        code_shreds,
        is_repairs,
        leader_schedule.provider(),
        false,
        null,
    );

    for (data_shreds) |data_shred| {
        const key = .{ data_shred.data.fields.common.slot, data_shred.data.fields.common.index };
        const actual_shred = try state.db.getBytes(schema.data_shred, key);
        defer actual_shred.?.deinit();
        try std.testing.expectEqualSlices(u8, data_shred.payload(), actual_shred.?.data);
    }

    // TODO: verify index integrity
}

const OneSlotLeaderProvider = struct {
    leader: Pubkey,

    fn getLeader(self: *OneSlotLeaderProvider, _: Slot) ?Pubkey {
        return self.leader;
    }

    fn provider(self: *OneSlotLeaderProvider) SlotLeaderProvider {
        return SlotLeaderProvider.init(self, OneSlotLeaderProvider.getLeader);
    }
};

const loadShredsFromFile = sig.ledger.tests.loadShredsFromFile;
const deinitShreds = ledger.tests.deinitShreds;<|MERGE_RESOLUTION|>--- conflicted
+++ resolved
@@ -485,54 +485,7 @@
         const erasure_meta = try state.getOrPutErasureMeta(erasure_set_id, shred);
         if (!erasure_meta.checkCodeShred(shred)) {
             self.metrics.num_code_shreds_invalid_erasure_config.inc();
-<<<<<<< HEAD
-            if (!try self.hasDuplicateShredsInSlot(slot)) {
-                if (try self.findConflictingCodeShred(
-                    shred,
-                    slot,
-                    erasure_meta,
-                    just_received_shreds,
-                )) |conflicting_shred| {
-                    // TODO: reduce nesting
-                    self.db.put(schema.duplicate_slots, slot, .{
-                        .shred1 = conflicting_shred,
-                        .shred2 = shred.fields.payload,
-                    }) catch |e| {
-                        // TODO: only log a database error?
-                        self.logger.err().logf(
-                            "Unable to store conflicting erasure meta duplicate proof for: {} {any} {}",
-                            .{ slot, erasure_set_id, e },
-                        );
-                    };
-                    try duplicate_shreds.append(.{
-                        .ErasureConflict = .{
-                            // TODO lifetimes
-                            .original = .{ .code = shred },
-                            .conflict = conflicting_shred,
-                        },
-                    });
-                } else {
-                    self.logger.err().logf(
-                    // TODO: clean up newlines from all logs in this file
-                        \\Unable to find the conflicting code shred that set {any}.
-                        \\This should only happen in extreme cases where blockstore cleanup has
-                        \\caught up to the root. Skipping the erasure meta duplicate shred check
-                    , .{erasure_meta});
-                }
-            }
-            // TODO (agave): This is a potential slashing condition
-            self.logger.warn().log("Received multiple erasure configs for the same erasure set!!!");
-            self.logger.warn().logf("Slot: {}, shred index: {}, erasure_set: {any}, is_duplicate: {}, stored config: {any}, new shred: {any}", .{
-                slot,
-                shred.fields.common.index,
-                erasure_set_id,
-                try self.hasDuplicateShredsInSlot(slot), // TODO perf redundant
-                erasure_meta.config,
-                shred,
-            });
-=======
             try self.recordShredConflict(state, shred, erasure_meta);
->>>>>>> c935abf5
             return false;
         }
 
@@ -565,7 +518,7 @@
                     .shred2 = shred.fields.payload,
                 }) catch |e| {
                     // TODO: only log a database error?
-                    self.logger.errf(
+                    self.logger.err().logf(
                         "Unable to store conflicting erasure meta duplicate proof for: {} {any} {}",
                         .{ slot, erasure_set_id, e },
                     );
@@ -578,7 +531,7 @@
                     },
                 });
             } else {
-                self.logger.errf(&newlinesToSpaces(
+                self.logger.err().logf(&newlinesToSpaces(
                     \\Unable to find the conflicting code shred that set {any}.
                     \\This should only happen in extreme cases where blockstore cleanup has
                     \\caught up to the root. Skipping the erasure meta duplicate shred check
@@ -586,8 +539,8 @@
             }
         }
         // TODO (agave): This is a potential slashing condition
-        self.logger.warn("Received multiple erasure configs for the same erasure set!!!");
-        self.logger.warnf(&newlinesToSpaces(
+        self.logger.warn().log("Received multiple erasure configs for the same erasure set!!!");
+        self.logger.warn().logf(&newlinesToSpaces(
             \\Slot: {}, shred index: {}, erasure_set: {any}, is_duplicate: {},
             \\stored config: {any}, new shred: {any}
         ), .{
@@ -814,70 +767,7 @@
 
     /// agave: has_duplicate_shreds_in_slot
     fn hasDuplicateShredsInSlot(self: *Self, slot: Slot) !bool {
-<<<<<<< HEAD
-        // TODO PERF: just need to check for existence, don't need the value
-        return try self.db.getBytes(schema.duplicate_slots, slot) != null;
-    }
-
-    /// agave: check_merkle_root_consistency
-    fn checkMerkleRootConsistency(
-        self: *Self,
-        just_inserted_shreds: *const AutoHashMap(ShredId, Shred),
-        slot: Slot,
-        merkle_root_meta: *const meta.MerkleRootMeta,
-        shred: *const Shred,
-        duplicate_shreds: *ArrayList(PossibleDuplicateShred),
-    ) !bool {
-        const new_merkle_root = shred.merkleRoot() catch null;
-        if (new_merkle_root == null and merkle_root_meta.merkle_root == null or
-            new_merkle_root != null and merkle_root_meta.merkle_root != null and
-            std.mem.eql(u8, &merkle_root_meta.merkle_root.?.data, &new_merkle_root.?.data))
-        {
-            // No conflict, either both merkle shreds with same merkle root
-            // or both legacy shreds with merkle_root `None`
-            return true;
-        }
-
-        self.logger.warn().logf(&newlinesToSpaces(
-            \\Received conflicting merkle roots for slot: {}, erasure_set: {any} original merkle
-            \\root meta {any} vs conflicting merkle root {any} shred index {} type {any}. Reporting
-            \\as duplicate
-        ), .{
-            slot,
-            shred.commonHeader().erasureSetId(),
-            merkle_root_meta,
-            new_merkle_root,
-            shred.commonHeader().index,
-            shred,
-        });
-
-        if (!try self.hasDuplicateShredsInSlot(slot)) {
-            const shred_id = ShredId{
-                .slot = slot,
-                .index = merkle_root_meta.first_received_shred_index,
-                .shred_type = merkle_root_meta.first_received_shred_type,
-            };
-            if (try self.getShredFromJustInsertedOrDb(just_inserted_shreds, shred_id)) |conflicting_shred| {
-                try duplicate_shreds.append(.{
-                    .MerkleRootConflict = .{
-                        .original = shred.*, // TODO lifetimes (cloned in rust)
-                        .conflict = conflicting_shred,
-                    },
-                });
-            } else {
-                self.logger.err().logf(&newlinesToSpaces(
-                    \\Shred {any} indiciated by merkle root meta {any} is 
-                    \\missing from blockstore. This should only happen in extreme cases where 
-                    \\blockstore cleanup has caught up to the root. Skipping the merkle root 
-                    \\consistency check
-                ), .{ shred_id, merkle_root_meta });
-                return true;
-            }
-        }
-        return false;
-=======
         return try self.db.contains(schema.duplicate_slots, slot);
->>>>>>> c935abf5
     }
 
     /// agave: insert_data_shred
@@ -1018,14 +908,8 @@
             self.submitRecoveryMetrics(index.slot, erasure_meta, true, "complete", shreds.items.len);
             return shreds;
         } else |e| {
-<<<<<<< HEAD
-            // TODO: submit_self.metrics
-            // TODO: consider returning error (agave does not return an error or log)
-            self.logger.err().logf("shred recovery error: {}", .{e});
-=======
             self.logger.errf("shred recovery error: {}", .{e});
             self.submitRecoveryMetrics(index.slot, erasure_meta, true, "incomplete", 0);
->>>>>>> c935abf5
             return std.ArrayList(Shred).init(self.allocator);
         }
     }
@@ -1043,106 +927,6 @@
         for (shred_indices[0]..shred_indices[1]) |i| {
             if (try shred_store.getWithIndex(allocator, index, shred_type, slot, i)) |shred| {
                 try available_shreds.append(shred);
-<<<<<<< HEAD
-            } else if (index.contains(i)) {
-                const shred = try self.db.getBytes(column_family, .{ slot, i }) orelse {
-                    self.logger.err().logf(
-                        \\Unable to read the {s} with slot {}, index {} for shred
-                        \\recovery. The shred is marked present in the slot's {s} index,
-                        \\but the shred could not be found in the {s} column.
-                    , .{ column_family.name, slot, i, column_family.name, column_family.name });
-                    continue;
-                };
-                defer shred.deinit();
-                try available_shreds.append(try Shred.fromPayload(self.allocator, shred.data));
-            }
-        }
-    }
-
-    /// agave: handle_chaining
-    fn handleChaining(
-        self: *Self,
-        write_batch: *WriteBatch,
-        working_set: *AutoHashMap(u64, SlotMetaWorkingSetEntry),
-    ) !void {
-        const count = working_set.count();
-        if (count == 0) return; // TODO is this correct?
-
-        // filter out slots that were not inserted
-        var keys = try self.allocator.alloc(u64, count);
-        defer self.allocator.free(keys);
-        var keep_i: usize = 0;
-        var delete_i = count;
-        var iter = working_set.iterator();
-        while (iter.next()) |entry| {
-            if (entry.value_ptr.did_insert_occur) {
-                keys[keep_i] = entry.key_ptr.*;
-                keep_i += 1;
-            } else {
-                delete_i -= 1;
-                keys[delete_i] = entry.key_ptr.*;
-            }
-        }
-        std.debug.assert(keep_i == delete_i);
-        for (keys[delete_i..count]) |k| {
-            if (working_set.fetchRemove(k)) |entry| {
-                var slot_meta_working_set_entry = entry.value;
-                slot_meta_working_set_entry.deinit();
-            }
-        }
-
-        // handle chaining
-        var new_chained_slots = AutoHashMap(u64, SlotMeta).init(self.allocator);
-        defer deinitMapRecursive(&new_chained_slots);
-        for (keys[0..keep_i]) |slot| {
-            try self.handleChainingForSlot(write_batch, working_set, &new_chained_slots, slot);
-        }
-
-        // Write all the newly changed slots in new_chained_slots to the write_batch
-        var new_iter = new_chained_slots.iterator();
-        while (new_iter.next()) |entry| {
-            try write_batch.put(schema.slot_meta, entry.key_ptr.*, entry.value_ptr.*);
-        }
-    }
-
-    /// agave: handle_chaining_for_slot
-    fn handleChainingForSlot(
-        self: *Self,
-        write_batch: *WriteBatch,
-        working_set: *AutoHashMap(u64, SlotMetaWorkingSetEntry),
-        new_chained_slots: *AutoHashMap(u64, SlotMeta),
-        slot: Slot,
-    ) !void {
-        const slot_meta_entry = working_set.getPtr(slot) orelse return error.Unwrap;
-        const slot_meta = &slot_meta_entry.new_slot_meta;
-        const meta_backup = slot_meta_entry.old_slot_meta;
-
-        const was_orphan_slot = meta_backup != null and meta_backup.?.isOrphan();
-
-        // If:
-        // 1) This is a new slot
-        // 2) slot != 0
-        // then try to chain this slot to a previous slot
-        if (slot != 0) if (slot_meta.parent_slot) |prev_slot| {
-            // Check if the slot represented by meta_mut is either a new slot or a orphan.
-            // In both cases we need to run the chaining logic b/c the parent on the slot was
-            // previously unknown.
-
-            if (meta_backup == null or was_orphan_slot) {
-                const prev_slot_meta = try self
-                    .findSlotMetaElseCreate(working_set, new_chained_slots, prev_slot);
-
-                // This is a newly inserted slot/orphan so run the chaining logic to link it to a
-                // newly discovered parent
-                try chainNewSlotToPrevSlot(prev_slot_meta, slot, slot_meta);
-
-                // If the parent of `slot` is a newly inserted orphan, insert it into the orphans
-                // column family
-                if (prev_slot_meta.isOrphan()) {
-                    try write_batch.put(schema.orphans, prev_slot, true);
-                }
-=======
->>>>>>> c935abf5
             }
         }
     }
@@ -1150,339 +934,6 @@
     fn submitRecoveryMetrics(
         self: *const Self,
         slot: Slot,
-<<<<<<< HEAD
-    ) !*SlotMeta {
-        if (working_set.getPtr(slot)) |m| {
-            return &m.new_slot_meta;
-        }
-        const entry = try chained_slots.getOrPut(slot);
-        if (entry.found_existing) {
-            return entry.value_ptr;
-        }
-        entry.value_ptr.* = if (try self.db.get(self.allocator, schema.slot_meta, slot)) |m|
-            m
-        else
-            SlotMeta.init(self.allocator, slot, null);
-        return entry.value_ptr;
-    }
-
-    /// Traverse all slots and their children (direct and indirect), and apply
-    /// `setParentConnected` to each.
-    ///
-    /// Arguments:
-    /// `db`: the blockstore db that stores shreds and their metadata.
-    /// `slot_meta`: the SlotMeta of the above `slot`.
-    /// `working_set`: a slot-id to SlotMetaWorkingSetEntry map which is used
-    ///   to traverse the graph.
-    /// `passed_visited_slots`: all the traversed slots which have passed the
-    ///   slot_function.  This may also include the input `slot`.
-    /// `slot_function`: a function which updates the SlotMeta of the visisted
-    ///   slots and determine whether to further traverse the children slots of
-    ///   a given slot.
-    ///
-    /// agave: traverse_children_mut
-    fn traverseChildrenMut(
-        self: *Self,
-        slots: []const u64,
-        working_set: *AutoHashMap(u64, SlotMetaWorkingSetEntry),
-        passed_visited_slots: *AutoHashMap(u64, SlotMeta),
-    ) !void {
-        var slot_lists = std.ArrayList([]const u64).init(self.allocator);
-        defer slot_lists.deinit();
-        try slot_lists.append(slots);
-        var i: usize = 0;
-        while (i < slot_lists.items.len) {
-            const slot_list = slot_lists.items[i];
-            for (slot_list) |slot| {
-                const slot_meta = try self.findSlotMetaElseCreate(
-                    working_set,
-                    passed_visited_slots,
-                    slot,
-                );
-                if (slot_meta.setParentConnected()) {
-                    try slot_lists.append(slot_meta.next_slots.items);
-                }
-            }
-            i += 1;
-        }
-    }
-
-    /// Returns true if there is no chaining conflict between
-    /// the `shred` and `merkle_root_meta` of the next FEC set,
-    /// or if shreds from the next set are yet to be received.
-    ///
-    /// Otherwise return false and add duplicate proof to
-    /// `duplicate_shreds`.
-    ///
-    /// This is intended to be used right after `shred`'s `erasure_meta`
-    /// has been created for the first time.
-    ///
-    /// agave: check_forward_chained_merkle_root_consistency
-    fn checkForwardChainedMerkleRootConsistency(
-        self: *Self,
-        shred: CodeShred,
-        erasure_meta: ErasureMeta,
-        just_inserted_shreds: *const AutoHashMap(ShredId, Shred),
-        merkle_root_metas: *AutoHashMap(ErasureSetId, WorkingEntry(MerkleRootMeta)),
-        duplicate_shreds: *std.ArrayList(PossibleDuplicateShred),
-    ) !bool {
-        std.debug.assert(erasure_meta.checkCodeShred(shred));
-        const slot = shred.fields.common.slot;
-        const erasure_set_id = shred.fields.common.erasureSetId();
-
-        // If a shred from the next fec set has already been inserted, check the chaining
-        const next_fec_set_index = if (erasure_meta.nextFecSetIndex()) |n| n else {
-            self.logger.err().logf(
-                "Invalid erasure meta, unable to compute next fec set index {any}",
-                .{erasure_meta},
-            );
-            return false;
-        };
-        const next_erasure_set = ErasureSetId{ .slot = slot, .fec_set_index = next_fec_set_index };
-        const next_merkle_root_meta = if (merkle_root_metas.get(next_erasure_set)) |nes|
-            nes.asRef().*
-        else if (try self.db.get(self.allocator, schema.merkle_root_meta, next_erasure_set)) |nes|
-            nes
-        else
-            // No shred from the next fec set has been received
-            return true;
-
-        const next_shred_id = ShredId{
-            .slot = slot,
-            .index = next_merkle_root_meta.first_received_shred_index,
-            .shred_type = next_merkle_root_meta.first_received_shred_type,
-        };
-        const next_shred = if (try self.getShredFromJustInsertedOrDb(just_inserted_shreds, next_shred_id)) |ns|
-            ns
-        else {
-            self.logger.err().logf(
-                \\Shred {any} indicated by merkle root meta {any} \
-                \\is missing from blockstore. This should only happen in extreme cases where \
-                \\blockstore cleanup has caught up to the root. Skipping the forward chained \
-                \\merkle root consistency check
-            , .{ next_shred_id, next_merkle_root_meta });
-            return true;
-        };
-        const merkle_root = shred.fields.merkleRoot() catch null;
-        const chained_merkle_root = shred_mod.layout.getChainedMerkleRoot(next_shred);
-
-        if (!checkChaining(merkle_root, chained_merkle_root)) {
-            self.logger.warn().logf(
-                \\Received conflicting chained merkle roots for slot: {}, shred \
-                \\{any} type {any} has merkle root {any}, however next fec set \
-                \\shred {any} type {any} chains to merkle root \
-                \\{any}. Reporting as duplicate
-            , .{
-                slot,
-                erasure_set_id,
-                shred.fields.common.variant.shred_type,
-                merkle_root,
-                next_erasure_set,
-                next_merkle_root_meta.first_received_shred_type,
-                chained_merkle_root,
-            });
-            if (!try self.hasDuplicateShredsInSlot(slot)) {
-                // TODO lifetime
-                try duplicate_shreds.append(.{ .ChainedMerkleRootConflict = .{
-                    .original = .{ .code = shred },
-                    .conflict = next_shred,
-                } });
-            }
-            return false;
-        }
-
-        return true;
-    }
-
-    /// Returns true if there is no chaining conflict between
-    /// the `shred` and `merkle_root_meta` of the previous FEC set,
-    /// or if shreds from the previous set are yet to be received.
-    ///
-    /// Otherwise return false and add duplicate proof to
-    /// `duplicate_shreds`.
-    ///
-    /// This is intended to be used right after `shred`'s `merkle_root_meta`
-    /// has been created for the first time.
-    ///
-    /// agave: check_backwards_chained_merkle_root_consistency
-    fn checkBackwardsChainedMerkleRootConsistency(
-        self: *Self,
-        shred: Shred,
-        just_inserted_shreds: *const AutoHashMap(ShredId, Shred),
-        erasure_metas: *SortedMap(ErasureSetId, WorkingEntry(ErasureMeta)), // BTreeMap in agave
-        duplicate_shreds: *std.ArrayList(PossibleDuplicateShred),
-    ) !bool {
-        const slot = shred.commonHeader().slot;
-        const erasure_set_id = shred.commonHeader().erasureSetId();
-        const fec_set_index = shred.commonHeader().fec_set_index;
-
-        if (fec_set_index == 0) {
-            // Although the first fec set chains to the last fec set of the parent block,
-            // if this chain is incorrect we do not know which block is the duplicate until votes
-            // are received. We instead delay this check until the block reaches duplicate
-            // confirmation.
-            return true;
-        }
-
-        // If a shred from the previous fec set has already been inserted, check the chaining.
-        // Since we cannot compute the previous fec set index, we check the in memory map, otherwise
-        // check the previous key from blockstore to see if it is consecutive with our current set.
-        const prev_erasure_set, const prev_erasure_meta =
-            if (try self.previousErasureSet(erasure_set_id, erasure_metas)) |pes|
-            pes
-        else
-            // No shreds from the previous erasure batch have been received,
-            // so nothing to check. Once the previous erasure batch is received,
-            // we will verify this chain through the forward check above.
-            return true;
-
-        const prev_shred_id = ShredId{
-            .slot = slot,
-            .index = @intCast(prev_erasure_meta.first_received_code_index),
-            .shred_type = .code,
-        };
-        const prev_shred =
-            if (try self.getShredFromJustInsertedOrDb(just_inserted_shreds, prev_shred_id)) |ps| ps else {
-            self.logger.warn().logf(
-                \\Shred {any} indicated by the erasure meta {any} \
-                \\is missing from blockstore. This can happen if you have recently upgraded \
-                \\from a version < v1.18.13, or if blockstore cleanup has caught up to the root. \
-                \\Skipping the backwards chained merkle root consistency check
-            , .{ prev_shred_id, prev_erasure_meta });
-            return true;
-        };
-        const merkle_root = shred_mod.layout.getChainedMerkleRoot(prev_shred);
-        const chained_merkle_root = shred.chainedMerkleRoot() catch null;
-
-        if (!checkChaining(merkle_root, chained_merkle_root)) {
-            self.logger.warn().logf(
-                \\Received conflicting chained merkle roots for slot: {}, shred {any} type {any} \
-                \\chains to merkle root {any}, however previous fec set code \
-                \\shred {any} has merkle root {any}. Reporting as duplicate
-            , .{
-                slot,
-                shred.commonHeader().erasureSetId(),
-                shred.commonHeader().variant.shred_type,
-                chained_merkle_root,
-                prev_erasure_set,
-                merkle_root,
-            });
-        }
-
-        if (!try self.hasDuplicateShredsInSlot(slot)) {
-            // TODO lifetime
-            try duplicate_shreds.append(.{ .ChainedMerkleRootConflict = .{
-                .original = shred,
-                .conflict = prev_shred,
-            } });
-        }
-
-        return true;
-    }
-
-    /// agave: previous_erasure_set
-    fn previousErasureSet(
-        self: *Self,
-        erasure_set: ErasureSetId,
-        erasure_metas: *SortedMap(ErasureSetId, WorkingEntry(ErasureMeta)),
-    ) !?struct { ErasureSetId, ErasureMeta } { // TODO: agave uses CoW here
-        const slot = erasure_set.slot;
-        const fec_set_index = erasure_set.fec_set_index;
-
-        // Check the previous entry from the in memory map to see if it is the consecutive
-        // set to `erasure set`
-        const id_range, const meta_range = erasure_metas.range(
-            .{ .slot = slot, .fec_set_index = 0 },
-            erasure_set,
-        );
-        if (id_range.len != 0) {
-            const i = id_range.len - 1;
-            const last_meta = meta_range[i].asRef();
-            if (@as(u32, @intCast(fec_set_index)) == last_meta.nextFecSetIndex()) {
-                return .{ id_range[i], last_meta.* };
-            }
-        }
-
-        // Consecutive set was not found in memory, scan blockstore for a potential candidate
-        var iter = try self.db.iterator(schema.erasure_meta, .reverse, erasure_set);
-        defer iter.deinit();
-        const candidate_set: ErasureSetId, //
-        const candidate: ErasureMeta //
-        = while (try iter.nextBytes()) |entry| {
-            defer for (entry) |e| e.deinit();
-            const key = try key_serializer.deserialize(ErasureSetId, self.allocator, entry[0].data);
-            if (key.slot != slot) return null;
-            if (key.fec_set_index != fec_set_index) break .{
-                key,
-                try value_serializer.deserialize(ErasureMeta, self.allocator, entry[1].data),
-            };
-        } else return null;
-
-        // Check if this is actually the consecutive erasure set
-        const next = if (candidate.nextFecSetIndex()) |n| n else return error.InvalidErasureConfig;
-        return if (next == fec_set_index)
-            .{ candidate_set, candidate }
-        else
-            return null;
-    }
-
-    /// agave: check_chaining
-    fn checkChaining(
-        merkle_root: ?Hash,
-        chained_merkle_root: ?Hash,
-    ) bool {
-        return chained_merkle_root == null or // Chained merkle roots have not been enabled yet
-            sig.utils.types.eql(chained_merkle_root, merkle_root);
-    }
-
-    /// For each slot in the slot_meta_working_set which has any change, include
-    /// corresponding updates to schema.slot_meta via the specified `write_batch`.
-    /// The `write_batch` will later be atomically committed to the blockstore.
-    ///
-    /// Arguments:
-    /// - `slot_meta_working_set`: a map that maintains slot-id to its `SlotMeta`
-    ///   mapping.
-    /// - `completed_slot_senders`: the units which are responsible for sending
-    ///   signals for completed slots.
-    /// - `write_batch`: the write batch which includes all the updates of the
-    ///   the current write and ensures their atomicity.
-    ///
-    /// On success, the function returns an Ok result with <should_signal,
-    /// newly_completed_slots> pair where:
-    ///  - `should_signal`: a boolean flag indicating whether to send signal.
-    ///  - `newly_completed_slots`: a subset of slot_meta_working_set which are
-    ///    newly completed.
-    ///
-    /// agave: commit_slot_meta_working_set
-    fn commitSlotMetaWorkingSet(
-        allocator: Allocator,
-        slot_meta_working_set: *const AutoHashMap(u64, SlotMetaWorkingSetEntry),
-        completed_slots_senders: []const void, // TODO
-        write_batch: *WriteBatch,
-    ) !struct { bool, ArrayList(u64) } {
-        var should_signal = false;
-        var newly_completed_slots = ArrayList(u64).init(allocator);
-
-        // Check if any metadata was changed, if so, insert the new version of the
-        // metadata into the write batch
-        var iter = slot_meta_working_set.iterator();
-        while (iter.next()) |entry| {
-            // Any slot that wasn't written to should have been filtered out by now.
-            std.debug.assert(entry.value_ptr.did_insert_occur);
-            const slot_meta = &entry.value_ptr.new_slot_meta;
-            const backup = &entry.value_ptr.old_slot_meta;
-            if (completed_slots_senders.len > 0 and isNewlyCompletedSlot(slot_meta, backup)) {
-                try newly_completed_slots.append(entry.key_ptr.*);
-            }
-            // Check if the working copy of the metadata has changed
-            if (backup.* == null or !(&backup.*.?).eql(slot_meta)) {
-                should_signal = should_signal or slotHasUpdates(slot_meta, backup);
-                try write_batch.put(schema.slot_meta, entry.key_ptr.*, slot_meta.*);
-            }
-        }
-
-        return .{ should_signal, newly_completed_slots };
-=======
         erasure_meta: *const ErasureMeta,
         attempted: bool,
         status: []const u8,
@@ -1505,7 +956,6 @@
             .recovery_status = status,
             .recovered = recovered,
         });
->>>>>>> c935abf5
     }
 };
 
