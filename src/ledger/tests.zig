--- conflicted
+++ resolved
@@ -76,10 +76,26 @@
     const blockhash = entries[entries.len - 1].hash;
     const blockhash_string = blockhash.base58String();
 
-<<<<<<< HEAD
     defer state.deinit();
     const allocator = state.allocator;
-=======
+
+    var db = state.db;
+    var reader = try state.reader();
+
+    const slot = 10;
+
+    const prefix = "agave.blockstore.test_get_rooted_block.";
+    const entries = try loadEntriesFromFile(
+        allocator,
+        test_shreds_dir ++ "/" ++ prefix ++ "entries.bin",
+    );
+    defer {
+        for (entries) |e| e.deinit(allocator);
+        allocator.free(entries);
+    }
+    const blockhash = entries[entries.len - 1].hash;
+    const blockhash_string = blockhash.base58String();
+
     const shreds = try testShreds(std.testing.allocator, prefix ++ "shreds.bin");
     const more_shreds = try testShreds(std.testing.allocator, prefix ++ "more_shreds.bin");
     const unrooted_shreds = try testShreds(std.testing.allocator, prefix ++ "unrooted_shreds.bin");
@@ -104,341 +120,6 @@
         }
         expected_transactions.deinit();
     }
-    for (entries) |entry| {
-        for (entry.transactions.items) |transaction| {
-            var pre_balances = std.ArrayList(u64).init(allocator);
-            var post_balances = std.ArrayList(u64).init(allocator);
-            const num_accounts = transaction.message.accountKeys().len;
-            for (0..num_accounts) |i| {
-                try pre_balances.append(i * 10);
-                try post_balances.append(i * 11);
-            }
-            const compute_units_consumed = 12345;
-            const signature = transaction.signatures[0];
->>>>>>> dd346155
-
-    var db = state.db;
-    var reader = try state.reader();
-
-    const slot = 10;
-
-    // Even if marked as root, a slot that is empty of entries should return an error
-    try std.testing.expectError(error.SlotUnavailable, reader.getRootedBlock(slot - 1, true));
-
-    // The previous_blockhash of `expected_block` is default because its parent slot is a root,
-    // but empty of entries (eg. snapshot root slots). This now returns an error.
-    try std.testing.expectError(error.ParentEntriesUnavailable, reader.getRootedBlock(slot, true));
-
-    // Test if require_previous_blockhash is false
-    {
-        const confirmed_block = try reader.getRootedBlock(slot, false);
-        defer confirmed_block.deinit(allocator);
-        try std.testing.expectEqual(100, confirmed_block.transactions.len);
-        const expected_block = ledger.reader.VersionedConfirmedBlock{
-            .allocator = allocator,
-            .transactions = expected_transactions.items,
-            .parent_slot = slot - 1,
-            .blockhash = blockhash_string.slice(),
-            .previous_blockhash = sig.core.Hash.ZEROES.base58String().slice(),
-            .rewards = &.{},
-            .num_partitions = null,
-            .block_time = null,
-            .block_height = null,
-        };
-        try std.testing.expect(sig.utils.types.eql(expected_block, confirmed_block));
-    }
-
-    const confirmed_block = try reader.getRootedBlock(slot + 1, false);
-    defer confirmed_block.deinit(allocator);
-    try std.testing.expectEqual(100, confirmed_block.transactions.len);
-    var expected_block = ledger.reader.VersionedConfirmedBlock{
-        .allocator = allocator,
-        .transactions = expected_transactions.items,
-        .parent_slot = slot,
-        .blockhash = blockhash_string.slice(),
-        .previous_blockhash = blockhash_string.slice(),
-        .rewards = &.{},
-        .num_partitions = null,
-        .block_time = null,
-        .block_height = null,
-    };
-    try std.testing.expect(sig.utils.types.eql(expected_block, confirmed_block));
-
-    try std.testing.expectError(error.SlotNotRooted, reader.getRootedBlock(slot + 2, true));
-
-    const complete_block = try reader.getCompleteBlock(slot + 2, true);
-    defer complete_block.deinit(allocator);
-    try std.testing.expectEqual(100, complete_block.transactions.len);
-    var expected_complete_block = ledger.reader.VersionedConfirmedBlock{
-        .allocator = allocator,
-        .transactions = expected_transactions.items,
-        .parent_slot = slot + 1,
-        .blockhash = blockhash_string.slice(),
-        .previous_blockhash = blockhash_string.slice(),
-        .rewards = &.{},
-        .num_partitions = null,
-        .block_time = null,
-        .block_height = null,
-    };
-    try std.testing.expect(sig.utils.types.eql(expected_complete_block, complete_block));
-
-    // Test block_time & block_height return, if available
-    {
-        const timestamp = 1_576_183_541;
-        try db.put(schema.blocktime, slot + 1, timestamp);
-        expected_block.block_time = timestamp;
-        const block_height = slot - 2;
-        try db.put(schema.block_height, slot + 1, block_height);
-        expected_block.block_height = block_height;
-
-        const confirmed_block_extra = try reader.getRootedBlock(slot + 1, true);
-        defer confirmed_block_extra.deinit(allocator);
-        try std.testing.expect(sig.utils.types.eql(expected_block, confirmed_block_extra));
-    }
-    {
-        const timestamp = 1_576_183_542;
-        try db.put(schema.blocktime, slot + 2, timestamp);
-        expected_complete_block.block_time = timestamp;
-        const block_height = slot - 1;
-        try db.put(schema.block_height, slot + 2, block_height);
-        expected_complete_block.block_height = block_height;
-
-        const complete_block_extra = try reader.getCompleteBlock(slot + 2, true);
-        defer complete_block_extra.deinit(allocator);
-        try std.testing.expect(sig.utils.types.eql(expected_complete_block, complete_block_extra));
-    }
-}
-
-/// ensures the path exists as an empty directory.
-/// deletes anything else that might exist here.
-pub fn freshDir(path: []const u8) !void {
-    if (std.fs.cwd().access(path, .{})) |_| {
-        try std.fs.cwd().deleteTree(path);
-    } else |_| {}
-    try std.fs.cwd().makePath(path);
-}
-
-const test_shreds_dir = sig.TEST_DATA_DIR ++ "/shreds";
-
-pub fn testShreds(allocator: std.mem.Allocator, comptime filename: []const u8) ![]const Shred {
-    const path = comptimePrint("{s}/{s}", .{ test_shreds_dir, filename });
-    return loadShredsFromFile(allocator, path);
-}
-
-/// Read shreds from binary file structured like this:
-/// [shred0_len: u64(little endian)][shred0_payload][shred1_len...
-///
-/// loadShredsFromFile can read shreds produced by saveShredsToFile or this rust function:
-/// ```rust
-/// fn save_shreds_to_file(shreds: &[Shred], path: &str) {
-///     let mut file = std::fs::File::create(path).unwrap();
-///     for shred in shreds {
-///         let payload = shred.payload();
-///         file.write(&payload.len().to_le_bytes()).unwrap();
-///         file.write(payload).unwrap();
-///     }
-/// }
-/// ```
-pub fn loadShredsFromFile(allocator: Allocator, path: []const u8) ![]const Shred {
-    const file = try std.fs.cwd().openFile(path, .{});
-    const reader = file.reader();
-    var shreds = std.ArrayList(Shred).init(allocator);
-    errdefer {
-        for (shreds.items) |shred| shred.deinit();
-        shreds.deinit();
-    }
-    while (try readChunk(allocator, reader)) |chunk| {
-        defer allocator.free(chunk);
-        try shreds.append(try Shred.fromPayload(allocator, chunk));
-    }
-    return shreds.toOwnedSlice();
-}
-
-pub fn saveShredsToFile(path: []const u8, shreds: []const Shred) !void {
-    const file = try std.fs.cwd().createFile(path, .{});
-    for (shreds) |s| writeChunk(file.writer(), s.payload());
-}
-
-fn readChunk(allocator: Allocator, reader: anytype) !?[]const u8 {
-    var size_bytes: [8]u8 = undefined;
-    const num_size_bytes_read = try reader.readAll(&size_bytes);
-    if (num_size_bytes_read == 0) {
-        return null;
-    }
-    if (num_size_bytes_read != 8) {
-        return error.IncompleteSize;
-    }
-    const size = std.mem.readInt(u64, &size_bytes, .little);
-
-    const chunk = try allocator.alloc(u8, @intCast(size));
-    errdefer allocator.free(chunk);
-    const num_bytes_read = try reader.readAll(chunk);
-    if (num_bytes_read != size) {
-        return error.IncompleteChunk;
-    }
-
-    return chunk;
-}
-
-fn writeChunk(writer: anytype, chunk: []const u8) !void {
-    var chunk_size_bytes: [8]u8 = undefined;
-    std.mem.writeInt(u64, &chunk_size_bytes, @intCast(chunk.len), .little);
-    try writer.writeAll(&chunk_size_bytes);
-    try writer.writeAll(chunk);
-}
-
-pub fn deinitShreds(allocator: Allocator, shreds: []const Shred) void {
-    for (shreds) |shred| shred.deinit();
-    allocator.free(shreds);
-}
-
-/// Read entries from binary file structured like this:
-/// [entry0_len: u64(little endian)][entry0_bincode][entry1_len...
-///
-/// loadEntriesFromFile can read entries produced by this rust function:
-/// ```rust
-/// fn save_entries_to_file(shreds: &[Entry], path: &str) {
-///     let mut file = std::fs::File::create(path).unwrap();
-///    for entry in &entries {
-///        let payload = bincode::serialize(&entry).unwrap();
-///        file.write(&payload.len().to_le_bytes()).unwrap();
-///        file.write(&*payload).unwrap();
-///    }
-/// }
-/// ```
-pub fn loadEntriesFromFile(allocator: Allocator, path: []const u8) ![]const Entry {
-    const file = try std.fs.cwd().openFile(path, .{});
-    const reader = file.reader();
-    var entries = std.ArrayList(Entry).init(allocator);
-    errdefer {
-        for (entries.items) |entry| entry.deinit(allocator);
-        entries.deinit();
-    }
-    while (try readChunk(allocator, reader)) |chunk| {
-        defer allocator.free(chunk);
-        try entries.append(try sig.bincode.readFromSlice(allocator, Entry, chunk, .{}));
-    }
-    return entries.toOwnedSlice();
-}
-
-const State = TestState("global");
-const DB = TestDB("global");
-
-pub fn TestState(scope: []const u8) type {
-    return struct {
-        db: BlockstoreDB,
-        registry: sig.prometheus.Registry(.{}),
-        lowest_cleanup_slot: sig.sync.RwMux(Slot),
-        max_root: std.atomic.Value(Slot),
-        allocator: std.mem.Allocator,
-        logger: sig.trace.Logger,
-
-        const Self = @This();
-
-        pub fn init(allocator: std.mem.Allocator, comptime test_name: []const u8, logger: sig.trace.Logger) !*Self {
-            const self = try allocator.create(Self);
-            self.* = .{
-                .allocator = allocator,
-                .db = try TestDB(scope).initCustom(allocator, test_name),
-                .registry = sig.prometheus.Registry(.{}).init(allocator),
-                .lowest_cleanup_slot = sig.sync.RwMux(Slot).init(0),
-                .max_root = std.atomic.Value(Slot).init(0),
-                .logger = logger,
-            };
-            return self;
-        }
-
-        pub fn shredInserter(self: *Self) !ledger.ShredInserter {
-            return ledger.ShredInserter.init(self.allocator, self.logger, &self.registry, self.db);
-        }
-
-        pub fn writer(self: *Self) !ledger.BlockstoreWriter {
-            return try ledger.BlockstoreWriter.init(
-                self.allocator,
-                self.logger,
-                self.db,
-                &self.registry,
-                &self.lowest_cleanup_slot,
-                &self.max_root,
-            );
-        }
-
-        pub fn reader(self: *Self) !ledger.BlockstoreReader {
-            return try ledger.BlockstoreReader.init(
-                self.allocator,
-                self.logger,
-                self.db,
-                &self.registry,
-                &self.lowest_cleanup_slot,
-                &self.max_root,
-            );
-        }
-
-        pub fn deinit(self: *Self) void {
-            self.db.deinit();
-            self.registry.deinit();
-            self.allocator.destroy(self);
-        }
-    };
-}
-
-pub fn TestDB(scope: []const u8) type {
-    const dir = sig.TEST_DATA_DIR ++ "blockstore";
-
-    return struct {
-        pub fn init(comptime test_name: []const u8) !BlockstoreDB {
-            return try initCustom(std.testing.allocator, test_name);
-        }
-
-        pub fn initCustom(allocator: Allocator, comptime test_name: []const u8) !BlockstoreDB {
-            const path = comptimePrint("{s}/{s}/{s}", .{ dir, scope, test_name });
-            try sig.ledger.tests.freshDir(path);
-            return try BlockstoreDB.open(allocator, .noop, path);
-        }
-    };
-}
-
-const InsertDataForBlockResult = struct {
-    entries: []const Entry,
-    expected_transactions: std.ArrayList(VersionedTransactionWithStatusMeta),
-};
-
-pub fn insertDataForBlockTest(state: *State) !InsertDataForBlockResult {
-    const allocator = state.allocator;
-
-    var db = state.db;
-    var inserter = try state.shredInserter();
-    var writer = try state.writer();
-
-    const slot = 10;
-
-    const prefix = "agave.blockstore.test_get_rooted_block.";
-    const entries = try loadEntriesFromFile(
-        allocator,
-        test_shreds_dir ++ "/" ++ prefix ++ "entries.bin",
-    );
-    errdefer {
-        for (entries) |e| e.deinit(allocator);
-        allocator.free(entries);
-    }
-
-    const shreds = try testShreds(allocator, prefix ++ "shreds.bin");
-    const more_shreds = try testShreds(allocator, prefix ++ "more_shreds.bin");
-    const unrooted_shreds = try testShreds(allocator, prefix ++ "unrooted_shreds.bin");
-    defer inline for (.{ shreds, more_shreds, unrooted_shreds }) |slice| {
-        deinitShreds(allocator, slice);
-    };
-
-    _ = try ledger.shred_inserter.shred_inserter.insertShredsForTest(&inserter, shreds);
-    _ = try ledger.shred_inserter.shred_inserter.insertShredsForTest(&inserter, more_shreds);
-    _ = try ledger.shred_inserter.shred_inserter.insertShredsForTest(&inserter, unrooted_shreds);
-
-    try writer.setRoots(&.{ slot - 1, slot, slot + 1 });
-
-    const parent_meta = SlotMeta.init(allocator, 0, null);
-    try db.put(schema.slot_meta, slot - 1, parent_meta);
-
-    var expected_transactions = std.ArrayList(VersionedTransactionWithStatusMeta).init(allocator);
     for (entries) |entry| {
         for (entry.transactions.items) |transaction| {
             var pre_balances = std.ArrayList(u64).init(allocator);
@@ -495,5 +176,378 @@
         }
     }
 
+    // Even if marked as root, a slot that is empty of entries should return an error
+    try std.testing.expectError(error.SlotUnavailable, reader.getRootedBlock(slot - 1, true));
+
+    // The previous_blockhash of `expected_block` is default because its parent slot is a root,
+    // but empty of entries (eg. snapshot root slots). This now returns an error.
+    try std.testing.expectError(error.ParentEntriesUnavailable, reader.getRootedBlock(slot, true));
+
+    // Test if require_previous_blockhash is false
+    {
+        const confirmed_block = try reader.getRootedBlock(slot, false);
+        defer confirmed_block.deinit(allocator);
+        try std.testing.expectEqual(100, confirmed_block.transactions.len);
+        const expected_block = ledger.reader.VersionedConfirmedBlock{
+            .allocator = allocator,
+            .transactions = expected_transactions.items,
+            .parent_slot = slot - 1,
+            .blockhash = blockhash_string.slice(),
+            .previous_blockhash = sig.core.Hash.ZEROES.base58String().slice(),
+            .rewards = &.{},
+            .num_partitions = null,
+            .block_time = null,
+            .block_height = null,
+        };
+        try std.testing.expect(sig.utils.types.eql(expected_block, confirmed_block));
+    }
+
+    const confirmed_block = try reader.getRootedBlock(slot + 1, false);
+    defer confirmed_block.deinit(allocator);
+    try std.testing.expectEqual(100, confirmed_block.transactions.len);
+    var expected_block = ledger.reader.VersionedConfirmedBlock{
+        .allocator = allocator,
+        .transactions = expected_transactions.items,
+        .parent_slot = slot,
+        .blockhash = blockhash_string.slice(),
+        .previous_blockhash = blockhash_string.slice(),
+        .rewards = &.{},
+        .num_partitions = null,
+        .block_time = null,
+        .block_height = null,
+    };
+    try std.testing.expect(sig.utils.types.eql(expected_block, confirmed_block));
+
+    try std.testing.expectError(error.SlotNotRooted, reader.getRootedBlock(slot + 2, true));
+
+    const complete_block = try reader.getCompleteBlock(slot + 2, true);
+    defer complete_block.deinit(allocator);
+    try std.testing.expectEqual(100, complete_block.transactions.len);
+    var expected_complete_block = ledger.reader.VersionedConfirmedBlock{
+        .allocator = allocator,
+        .transactions = expected_transactions.items,
+        .parent_slot = slot + 1,
+        .blockhash = blockhash_string.slice(),
+        .previous_blockhash = blockhash_string.slice(),
+        .rewards = &.{},
+        .num_partitions = null,
+        .block_time = null,
+        .block_height = null,
+    };
+    try std.testing.expect(sig.utils.types.eql(expected_complete_block, complete_block));
+
+    // Test block_time & block_height return, if available
+    {
+        const timestamp = 1_576_183_541;
+        try db.put(schema.blocktime, slot + 1, timestamp);
+        expected_block.block_time = timestamp;
+        const block_height = slot - 2;
+        try db.put(schema.block_height, slot + 1, block_height);
+        expected_block.block_height = block_height;
+
+        const confirmed_block_extra = try reader.getRootedBlock(slot + 1, true);
+        defer confirmed_block_extra.deinit(allocator);
+        try std.testing.expect(sig.utils.types.eql(expected_block, confirmed_block_extra));
+    }
+    {
+        const timestamp = 1_576_183_542;
+        try db.put(schema.blocktime, slot + 2, timestamp);
+        expected_complete_block.block_time = timestamp;
+        const block_height = slot - 1;
+        try db.put(schema.block_height, slot + 2, block_height);
+        expected_complete_block.block_height = block_height;
+
+        const complete_block_extra = try reader.getCompleteBlock(slot + 2, true);
+        defer complete_block_extra.deinit(allocator);
+        try std.testing.expect(sig.utils.types.eql(expected_complete_block, complete_block_extra));
+    }
+}
+
+/// ensures the path exists as an empty directory.
+/// deletes anything else that might exist here.
+pub fn freshDir(path: []const u8) !void {
+    if (std.fs.cwd().access(path, .{})) |_| {
+        try std.fs.cwd().deleteTree(path);
+    } else |_| {}
+    try std.fs.cwd().makePath(path);
+}
+
+const test_shreds_dir = sig.TEST_DATA_DIR ++ "/shreds";
+
+pub fn testShreds(allocator: std.mem.Allocator, comptime filename: []const u8) ![]const Shred {
+    const path = comptimePrint("{s}/{s}", .{ test_shreds_dir, filename });
+    return loadShredsFromFile(allocator, path);
+}
+
+/// Read shreds from binary file structured like this:
+/// [shred0_len: u64(little endian)][shred0_payload][shred1_len...
+///
+/// loadShredsFromFile can read shreds produced by saveShredsToFile or this rust function:
+/// ```rust
+/// fn save_shreds_to_file(shreds: &[Shred], path: &str) {
+///     let mut file = std::fs::File::create(path).unwrap();
+///     for shred in shreds {
+///         let payload = shred.payload();
+///         file.write(&payload.len().to_le_bytes()).unwrap();
+///         file.write(payload).unwrap();
+///     }
+/// }
+/// ```
+pub fn loadShredsFromFile(allocator: Allocator, path: []const u8) ![]const Shred {
+    const file = try std.fs.cwd().openFile(path, .{});
+    const reader = file.reader();
+    var shreds = std.ArrayList(Shred).init(allocator);
+    errdefer {
+        for (shreds.items) |shred| shred.deinit();
+        shreds.deinit();
+    }
+    while (try readChunk(allocator, reader)) |chunk| {
+        defer allocator.free(chunk);
+        try shreds.append(try Shred.fromPayload(allocator, chunk));
+    }
+    return shreds.toOwnedSlice();
+}
+
+pub fn saveShredsToFile(path: []const u8, shreds: []const Shred) !void {
+    const file = try std.fs.cwd().createFile(path, .{});
+    for (shreds) |s| writeChunk(file.writer(), s.payload());
+}
+
+fn readChunk(allocator: Allocator, reader: anytype) !?[]const u8 {
+    var size_bytes: [8]u8 = undefined;
+    const num_size_bytes_read = try reader.readAll(&size_bytes);
+    if (num_size_bytes_read == 0) {
+        return null;
+    }
+    if (num_size_bytes_read != 8) {
+        return error.IncompleteSize;
+    }
+    const size = std.mem.readInt(u64, &size_bytes, .little);
+
+    const chunk = try allocator.alloc(u8, @intCast(size));
+    errdefer allocator.free(chunk);
+    const num_bytes_read = try reader.readAll(chunk);
+    if (num_bytes_read != size) {
+        return error.IncompleteChunk;
+    }
+
+    return chunk;
+}
+
+fn writeChunk(writer: anytype, chunk: []const u8) !void {
+    var chunk_size_bytes: [8]u8 = undefined;
+    std.mem.writeInt(u64, &chunk_size_bytes, @intCast(chunk.len), .little);
+    try writer.writeAll(&chunk_size_bytes);
+    try writer.writeAll(chunk);
+}
+
+pub fn deinitShreds(allocator: Allocator, shreds: []const Shred) void {
+    for (shreds) |shred| shred.deinit();
+    allocator.free(shreds);
+}
+
+/// Read entries from binary file structured like this:
+/// [entry0_len: u64(little endian)][entry0_bincode][entry1_len...
+///
+/// loadEntriesFromFile can read entries produced by this rust function:
+/// ```rust
+/// fn save_entries_to_file(shreds: &[Entry], path: &str) {
+///     let mut file = std::fs::File::create(path).unwrap();
+///    for entry in &entries {
+///        let payload = bincode::serialize(&entry).unwrap();
+///        file.write(&payload.len().to_le_bytes()).unwrap();
+///        file.write(&*payload).unwrap();
+///    }
+/// }
+/// ```
+pub fn loadEntriesFromFile(allocator: Allocator, path: []const u8) ![]const Entry {
+    const file = try std.fs.cwd().openFile(path, .{});
+    const reader = file.reader();
+    var entries = std.ArrayList(Entry).init(allocator);
+    errdefer {
+        for (entries.items) |entry| entry.deinit(allocator);
+        entries.deinit();
+    }
+    while (try readChunk(allocator, reader)) |chunk| {
+        defer allocator.free(chunk);
+        try entries.append(try sig.bincode.readFromSlice(allocator, Entry, chunk, .{}));
+    }
+    return entries.toOwnedSlice();
+}
+
+const State = TestState("global");
+const DB = TestDB("global");
+
+pub fn TestState(scope: []const u8) type {
+    return struct {
+        db: BlockstoreDB,
+        registry: sig.prometheus.Registry(.{}),
+        lowest_cleanup_slot: sig.sync.RwMux(Slot),
+        max_root: std.atomic.Value(Slot),
+        allocator: std.mem.Allocator,
+        logger: sig.trace.Logger,
+
+        const Self = @This();
+
+        pub fn init(allocator: std.mem.Allocator, comptime test_name: []const u8, logger: sig.trace.Logger) !*Self {
+            const self = try allocator.create(Self);
+            self.* = .{
+                .allocator = allocator,
+                .db = try TestDB(scope).initCustom(allocator, test_name),
+                .registry = sig.prometheus.Registry(.{}).init(allocator),
+                .lowest_cleanup_slot = sig.sync.RwMux(Slot).init(0),
+                .max_root = std.atomic.Value(Slot).init(0),
+                .logger = logger,
+            };
+            return self;
+        }
+
+        pub fn shredInserter(self: *Self) !ledger.ShredInserter {
+            return ledger.ShredInserter.init(self.allocator, self.logger, &self.registry, self.db);
+        }
+
+        pub fn writer(self: *Self) !ledger.BlockstoreWriter {
+            return try ledger.BlockstoreWriter.init(
+                self.allocator,
+                self.logger,
+                self.db,
+                &self.registry,
+                &self.lowest_cleanup_slot,
+                &self.max_root,
+            );
+        }
+
+        pub fn reader(self: *Self) !ledger.BlockstoreReader {
+            return try ledger.BlockstoreReader.init(
+                self.allocator,
+                self.logger,
+                self.db,
+                &self.registry,
+                &self.lowest_cleanup_slot,
+                &self.max_root,
+            );
+        }
+
+        pub fn deinit(self: *Self) void {
+            self.db.deinit();
+            self.registry.deinit();
+            self.allocator.destroy(self);
+        }
+    };
+}
+
+pub fn TestDB(scope: []const u8) type {
+    const dir = sig.TEST_DATA_DIR ++ "blockstore";
+
+    return struct {
+        pub fn init(comptime test_name: []const u8) !BlockstoreDB {
+            return try initCustom(std.testing.allocator, test_name);
+        }
+
+        pub fn initCustom(allocator: Allocator, comptime test_name: []const u8) !BlockstoreDB {
+            const path = comptimePrint("{s}/{s}/{s}", .{ dir, scope, test_name });
+            try sig.ledger.tests.freshDir(path);
+            return try BlockstoreDB.open(allocator, .noop, path);
+        }
+    };
+}
+
+const InsertDataForBlockResult = struct {
+    entries: []const Entry,
+    expected_transactions: std.ArrayList(VersionedTransactionWithStatusMeta),
+};
+
+pub fn insertDataForBlockTest(state: *State) !InsertDataForBlockResult {
+    const allocator = state.allocator;
+
+    var db = state.db;
+    var inserter = try state.shredInserter();
+    var writer = try state.writer();
+
+    const slot = 10;
+
+    const prefix = "agave.blockstore.test_get_rooted_block.";
+    const entries = try loadEntriesFromFile(
+        allocator,
+        test_shreds_dir ++ "/" ++ prefix ++ "entries.bin",
+    );
+    errdefer {
+        for (entries) |e| e.deinit(allocator);
+        allocator.free(entries);
+    }
+
+    const shreds = try testShreds(allocator, prefix ++ "shreds.bin");
+    const more_shreds = try testShreds(allocator, prefix ++ "more_shreds.bin");
+    const unrooted_shreds = try testShreds(allocator, prefix ++ "unrooted_shreds.bin");
+    defer inline for (.{ shreds, more_shreds, unrooted_shreds }) |slice| {
+        deinitShreds(allocator, slice);
+    };
+
+    _ = try ledger.shred_inserter.shred_inserter.insertShredsForTest(&inserter, shreds);
+    _ = try ledger.shred_inserter.shred_inserter.insertShredsForTest(&inserter, more_shreds);
+    _ = try ledger.shred_inserter.shred_inserter.insertShredsForTest(&inserter, unrooted_shreds);
+
+    try writer.setRoots(&.{ slot - 1, slot, slot + 1 });
+
+    const parent_meta = SlotMeta.init(allocator, 0, null);
+    try db.put(schema.slot_meta, slot - 1, parent_meta);
+
+    var expected_transactions = std.ArrayList(VersionedTransactionWithStatusMeta).init(allocator);
+    for (entries) |entry| {
+        for (entry.transactions.items) |transaction| {
+            var pre_balances = std.ArrayList(u64).init(allocator);
+            var post_balances = std.ArrayList(u64).init(allocator);
+            const num_accounts = transaction.message.accountKeys().len;
+            for (0..num_accounts) |i| {
+                try pre_balances.append(i * 10);
+                try post_balances.append(i * 11);
+            }
+            const compute_units_consumed = 12345;
+            const signature = transaction.signatures[0];
+
+            var pre_cloned = try pre_balances.clone();
+            const pre_owned = try pre_cloned.toOwnedSlice();
+            defer allocator.free(pre_owned);
+            var post_cloned = try post_balances.clone();
+            const post_owned = try post_cloned.toOwnedSlice();
+            defer allocator.free(post_owned);
+
+            const status = ledger.meta.TransactionStatusMeta{
+                .status = null,
+                .fee = 42,
+                .pre_balances = pre_owned,
+                .post_balances = post_owned,
+                .inner_instructions = &.{},
+                .log_messages = &.{},
+                .pre_token_balances = &.{},
+                .post_token_balances = &.{},
+                .rewards = &.{},
+                .loaded_addresses = .{},
+                .return_data = .{},
+                .compute_units_consumed = compute_units_consumed,
+            };
+            try db.put(schema.transaction_status, .{ signature, slot }, status);
+            try db.put(schema.transaction_status, .{ signature, slot + 1 }, status);
+            try db.put(schema.transaction_status, .{ signature, slot + 2 }, status);
+            try expected_transactions.append(VersionedTransactionWithStatusMeta{
+                .transaction = transaction,
+                .meta = ledger.meta.TransactionStatusMeta{
+                    .status = null,
+                    .fee = 42,
+                    .pre_balances = try pre_balances.toOwnedSlice(),
+                    .post_balances = try post_balances.toOwnedSlice(),
+                    .inner_instructions = &.{},
+                    .log_messages = &.{},
+                    .pre_token_balances = &.{},
+                    .post_token_balances = &.{},
+                    .rewards = &.{},
+                    .loaded_addresses = .{},
+                    .return_data = .{},
+                    .compute_units_consumed = compute_units_consumed,
+                },
+            });
+        }
+    }
+
     return .{ .entries = entries, .expected_transactions = expected_transactions };
 }