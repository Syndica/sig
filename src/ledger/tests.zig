--- conflicted
+++ resolved
@@ -12,10 +12,11 @@
 const Slot = sig.core.Slot;
 const SlotMeta = ledger.meta.SlotMeta;
 const VersionedTransactionWithStatusMeta = ledger.reader.VersionedTransactionWithStatusMeta;
-
 const comptimePrint = std.fmt.comptimePrint;
 
 const schema = ledger.schema.schema;
+const test_logger = DirectPrintLogger.init(std.testing.allocator, Logger.TEST_DEFAULT_LEVEL);
+const logger = test_logger.logger();
 
 test "put/get data consistency for merkle root" {
     var rng = std.Random.DefaultPrng.init(100);
@@ -365,22 +366,13 @@
         }
 
         pub fn shredInserter(self: *Self) !ledger.ShredInserter {
-<<<<<<< HEAD
-            return ledger.ShredInserter.init(_allocator, .noop, &self.registry, self.db);
-=======
             return ledger.ShredInserter.init(self.allocator, test_logger, &self.registry, self.db);
->>>>>>> 8f4ddae3
         }
 
         pub fn writer(self: *Self) !ledger.BlockstoreWriter {
             return try ledger.BlockstoreWriter.init(
-<<<<<<< HEAD
-                _allocator,
-                .noop,
-=======
                 self.allocator,
                 test_logger,
->>>>>>> 8f4ddae3
                 self.db,
                 &self.registry,
                 &self.lowest_cleanup_slot,
@@ -390,13 +382,8 @@
 
         pub fn reader(self: *Self) !ledger.BlockstoreReader {
             return try ledger.BlockstoreReader.init(
-<<<<<<< HEAD
-                _allocator,
-                .noop,
-=======
                 self.allocator,
                 test_logger,
->>>>>>> 8f4ddae3
                 self.db,
                 &self.registry,
                 &self.lowest_cleanup_slot,
