--- conflicted
+++ resolved
@@ -286,13 +286,8 @@
         var i: usize = 0;
         while (i < next_slots.items.len) : (i += 1) {
             const slot = next_slots.items[i];
-<<<<<<< HEAD
-            var slot_meta: SlotMeta = try self.db.get(schema.slot_meta, slot) orelse {
+            var slot_meta: SlotMeta = try self.db.get(self.allocator, schema.slot_meta, slot) orelse {
                 self.logger.err().logf("Slot {} is a child but has no SlotMeta in blockstore", .{slot});
-=======
-            var slot_meta: SlotMeta = try self.db.get(self.allocator, schema.slot_meta, slot) orelse {
-                self.logger.errf("Slot {} is a child but has no SlotMeta in blockstore", .{slot});
->>>>>>> 0f045860
                 return error.CorruptedBlockstore;
             };
             defer slot_meta.deinit();
