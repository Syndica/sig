pub const std = @import("std");
pub const sig = @import("../sig.zig");
pub const ledger = @import("lib.zig");

// std
const Allocator = std.mem.Allocator;
const ArrayList = std.ArrayList;

// sig common
const GetMetricError = sig.prometheus.GetMetricError;
const Hash = sig.core.Hash;
const Histogram = sig.prometheus.Histogram;
const Logger = sig.trace.Logger;
const Pubkey = sig.core.Pubkey;
const RwMux = sig.sync.RwMux;
const Signature = sig.core.Signature;
const Slot = sig.core.Slot;
const Registry = sig.prometheus.Registry;
const Timer = sig.time.Timer;

// ledger
const AncestorIterator = ledger.reader.AncestorIterator;
const BlockstoreDB = ledger.blockstore.BlockstoreDB;
const FrozenHashVersioned = ledger.meta.FrozenHashVersioned;
const FrozenHashStatus = ledger.meta.FrozenHashStatus;
const SlotMeta = ledger.meta.SlotMeta;
const TransactionStatusMeta = ledger.transaction_status.TransactionStatusMeta;

const schema = ledger.schema.schema;

pub const BlockstoreWriter = struct {
    allocator: Allocator,
    logger: Logger,
    db: BlockstoreDB,
    // TODO: change naming to 'highest_slot_cleaned'
    lowest_cleanup_slot: *RwMux(Slot),
    max_root: *std.atomic.Value(Slot),
    scan_and_fix_roots_metrics: ScanAndFixRootsMetrics,

    const Self = @This();

    pub fn init(
        allocator: Allocator,
        logger: Logger,
        db: BlockstoreDB,
        registry: *sig.prometheus.Registry(.{}),
        lowest_cleanup_slot: *RwMux(Slot),
        max_root: *std.atomic.Value(Slot),
    ) !BlockstoreWriter {
        return .{
            .allocator = allocator,
            .logger = logger,
            .db = db,
            .lowest_cleanup_slot = lowest_cleanup_slot,
            .max_root = max_root,
            .scan_and_fix_roots_metrics = try ScanAndFixRootsMetrics.init(registry),
        };
    }

    /// agave: write_transaction_status
    pub fn writeTransactionStatus(
        self: *Self,
        slot: Slot,
        signature: Signature,
        writeable_keys: ArrayList(Pubkey),
        readonly_keys: ArrayList(Pubkey),
        status: TransactionStatusMeta,
        transaction_index: usize,
    ) !void {
        try self.db.put(schema.transaction_status, .{ signature, slot }, status);
        inline for (.{ writeable_keys, readonly_keys }, .{ true, false }) |keys, writeable| {
            for (keys.items) |address| {
                try self.db.put(
                    schema.address_signatures,
                    .{
                        .address = address,
                        .slot = slot,
                        .transaction_index = @intCast(transaction_index),
                        .signature = signature,
                    },
                    .{ .writeable = writeable },
                );
            }
        }
    }

    /// agave: insert_bank_hash
    pub fn insertBankHash(
        self: *Self,
        slot: Slot,
        frozen_hash: Hash,
        is_duplicate_confirmed: bool,
    ) !void {
        if (try self.db.get(self.allocator, schema.bank_hash, slot)) |prev_value| {
            if (frozen_hash.eql(prev_value.frozenHash()) and prev_value.isDuplicateConfirmed()) {
                // Don't overwrite is_duplicate_confirmed == true with is_duplicate_confirmed == false,
                // which may happen on startup when procesing from blockstore processor because the
                // blocks may not reflect earlier observed gossip votes from before the restart.
                return;
            }
        }
        const data = FrozenHashVersioned{ .current = FrozenHashStatus{
            .frozen_hash = frozen_hash,
            .is_duplicate_confirmed = is_duplicate_confirmed,
        } };
        try self.db.put(schema.bank_hash, slot, data);
    }

    /// agave: set_duplicate_confirmed_slots_and_hashes
    pub fn setDuplicateConfirmedSlotsAndHashes(
        self: *Self,
        duplicate_confirmed_slot_hashes: []struct { Slot, Hash },
    ) !void {
        var write_batch = try self.db.writeBatch();
        for (duplicate_confirmed_slot_hashes) |slot_hash| {
            const slot, const frozen_hash = slot_hash;
            const data = FrozenHashVersioned{ .current = FrozenHashStatus{
                .frozen_hash = frozen_hash,
                .is_duplicate_confirmed = true,
            } };
            try write_batch.put(schema.bank_hash, slot, data);
        }
        try self.db.commit(write_batch);
    }

    /// agave: set_roots
    pub fn setRoots(self: *Self, rooted_slots: []const Slot) !void {
        var write_batch = try self.db.initWriteBatch();
        defer write_batch.deinit();
        var max_new_rooted_slot: Slot = 0;
        for (rooted_slots) |slot| {
            max_new_rooted_slot = @max(max_new_rooted_slot, slot);
            try write_batch.put(schema.roots, slot, true);
        }

        try self.db.commit(write_batch);
        _ = self.max_root.fetchMax(max_new_rooted_slot, .monotonic);
    }

    /// agave: mark_slots_as_if_rooted_normally_at_startup
    pub fn markSlotsAsIfRootedNormallyAtStartup(
        self: *Self,
        slot_maybe_hashes: []struct { Slot, ?Hash },
        with_hash: bool,
    ) !void {
        var slots = try ArrayList(Slot).initCapacity(self.allocator, slot_maybe_hashes.len);
        defer slots.deinit();
        for (slot_maybe_hashes) |slot_hash| {
            slots.appendAssumeCapacity(slot_hash[0]);
        }
        try self.setRoots(slots.items);
        if (with_hash) {
            var slot_hashes = try ArrayList(struct { Slot, Hash })
                .initCapacity(self.allocator, slot_maybe_hashes.len);
            defer slot_hashes.deinit();
            for (slot_maybe_hashes) |slot_hash| {
                const slot, const maybe_hash = slot_hash;
                slot_hashes.appendAssumeCapacity(.{
                    slot,
                    maybe_hash orelse return error.MissingHash,
                });
            }
            try self.setDuplicateConfirmedSlotsAndHashes(slot_hashes.items);
        }
    }

    /// Scan for any ancestors of the supplied `start_root` that are not
    /// marked as roots themselves. Mark any found slots as roots since
    /// the ancestor of a root is also inherently a root. Returns the
    /// number of slots that were actually updated.
    ///
    /// NOTE: with correct usage, start_root should be greater than end_slot. since
    /// we iterate from start_root to end_slot using the `parent_slot` field.
    ///
    /// Arguments:
    ///  - `start_root`: The root to start scan from, or the highest root in
    ///    the blockstore if this value is `None`. This slot must be a root.
    ///  - `end_slot``: The slot to stop the scan at; the scan will continue to
    ///    the earliest slot in the Blockstore if this value is `None`.
    ///  - `exit`: Exit early if this flag is set to `true`.
    /// agave: scan_and_fix_roots
    pub fn scanAndFixRoots(
        self: *Self,
        maybe_start_root: ?Slot,
        maybe_end_slot: ?Slot,
        exit: std.atomic.Value(bool),
    ) !usize {
        // Hold the lowest_cleanup_slot read lock to prevent any cleaning of
        // the blockstore from another thread. Doing so will prevent a
        // possible inconsistency across column families where a slot is:
        //  - Identified as needing root repair by this thread
        //  - Cleaned from the blockstore by another thread (LedgerCleanupSerivce)
        //  - Marked as root via Self::set_root() by this this thread
        var lowest_cleanup_slot = self.lowest_cleanup_slot.read();
        defer lowest_cleanup_slot.unlock();

        const start_root = if (maybe_start_root) |slot| blk: {
            if (!try self.isRoot(slot)) {
                return error.SlotNotRooted;
            }
            break :blk slot;
        } else self.max_root.load(.monotonic);
        const end_slot = maybe_end_slot orelse lowest_cleanup_slot.get().*;

        var ancestor_iterator = try AncestorIterator.initExclusive(&self.db, start_root);

        var find_missing_roots_timer = try Timer.start();
        var roots_to_fix = ArrayList(Slot).init(self.allocator);
        defer roots_to_fix.deinit();

        while (try ancestor_iterator.next()) |slot| {
            if (slot < end_slot) break;
            if (!try self.isRoot(slot)) {
                try roots_to_fix.append(slot);
            }
            if (exit.load(.acquire)) {
                return 0;
            }
        }
        const find_missing_roots_us = find_missing_roots_timer.read().asMicros();
        var fix_roots_timer = try Timer.start();
        if (roots_to_fix.items.len != 0) {
            self.logger.info().logf("{} slots to be rooted", .{roots_to_fix.items.len});
            const chunk_size = 100;
            const num_chunks = (roots_to_fix.items.len - 1) / chunk_size + 1;
            for (0..num_chunks) |chunk_index| {
                if (exit.load(.acquire)) {
                    return chunk_index * chunk_size;
                }
                const start_index = chunk_index * chunk_size;
                const end_index = @min(roots_to_fix.items.len, (chunk_index + 1) * chunk_size);
                const chunk = roots_to_fix.items[start_index..end_index];
                // self.logger.tracef("{any}", .{chunk});
                try self.setRoots(chunk);
            }
        } else {
            self.logger.debug().logf("No missing roots found in range {} to {}", .{ start_root, end_slot });
        }
        const fix_roots_us = fix_roots_timer.read().asMicros();
        const num_roots_fixed = roots_to_fix.items.len;

        self.scan_and_fix_roots_metrics.fix_roots_us.observe(@floatFromInt(fix_roots_us));
        self.scan_and_fix_roots_metrics.find_missing_roots_us.observe(@floatFromInt(find_missing_roots_us));
        self.scan_and_fix_roots_metrics.num_roots_to_fix.observe(@floatFromInt(roots_to_fix.items.len));

        return num_roots_fixed;
    }

    /// Mark a root `slot` as connected, traverse `slot`'s children and update
    /// the children's connected status if appropriate.
    ///
    /// A ledger with a full path of blocks from genesis to the latest root will
    /// have all of the rooted blocks marked as connected such that new blocks
    /// could also be connected. However, starting from some root (such as from
    /// a snapshot) is a valid way to join a cluster. For this case, mark this
    /// root as connected such that the node that joined midway through can
    /// have their slots considered connected.
    /// agave: set_and_chain_connected_on_root_and_next_slots
    pub fn setAndChainConnectedOnRootAndNextSlots(self: *Self, root: Slot) !void {
        var root_slot_meta: SlotMeta = try self.db.get(self.allocator, schema.slot_meta, root) orelse
            SlotMeta.init(self.allocator, root, null);
        defer root_slot_meta.deinit();

        // If the slot was already connected, there is nothing to do as this slot's
        // children are also assumed to be appropriately connected
        if (root_slot_meta.isConnected()) {
            return;
        }
        self.logger.info().logf("Marking slot {} and any full children slots as connected", .{root});
        var write_batch = try self.db.initWriteBatch();
        defer write_batch.deinit();

        // Mark both connected bits on the root slot so that the flags for this
        // slot match the flags of slots that become connected the typical way.
        _ = root_slot_meta.setParentConnected();
        root_slot_meta.setConnected();
        try write_batch.put(schema.slot_meta, root_slot_meta.slot, root_slot_meta);

        // var next_slots = VecDeque::from(root_meta.next_slots);
        var next_slots = try ArrayList(Slot)
            .initCapacity(self.allocator, root_slot_meta.next_slots.items.len);
        defer next_slots.deinit();

        next_slots.appendSliceAssumeCapacity(root_slot_meta.next_slots.items);
        var i: usize = 0;
        while (i < next_slots.items.len) : (i += 1) {
            const slot = next_slots.items[i];
            var slot_meta: SlotMeta = try self.db.get(self.allocator, schema.slot_meta, slot) orelse {
                self.logger.err().logf("Slot {} is a child but has no SlotMeta in blockstore", .{slot});
                return error.CorruptedBlockstore;
            };
            defer slot_meta.deinit();

            if (slot_meta.setParentConnected()) {
                try next_slots.appendSlice(slot_meta.next_slots.items);
            }
            try write_batch.put(schema.slot_meta, slot_meta.slot, slot_meta);
        }

        try self.db.commit(write_batch);
    }

    fn isRoot(self: *Self, slot: Slot) !bool {
        return try self.db.get(self.allocator, schema.roots, slot) orelse false;
    }
};

pub const ScanAndFixRootsMetrics = struct {
    find_missing_roots_us: *Histogram,
    num_roots_to_fix: *Histogram,
    fix_roots_us: *Histogram,

    pub fn init(registry: *Registry(.{})) GetMetricError!ScanAndFixRootsMetrics {
        var self: ScanAndFixRootsMetrics = undefined;
        inline for (@typeInfo(ScanAndFixRootsMetrics).Struct.fields) |field| {
            const name = "scan_and_fix_roots_" ++ field.name;
            @field(self, field.name) = try registry.getOrCreateHistogram(name, &buckets);
        }
        return self;
    }

    const buckets: [11]f64 = blk: {
        var bs: [11]f64 = undefined;
        for (0..11) |i| {
            bs[i] = std.math.pow(f64, 5.0, @as(f64, @floatFromInt(i)) - 1.0);
        }
        break :blk bs;
    };
};

const TestDB = sig.ledger.tests.TestDB("writer");

<<<<<<< HEAD
test "purgeSlots" {
    const allocator = std.testing.allocator;
    const logger = sig.trace.noop;
    const registry = sig.prometheus.globalRegistry();

    var db = try TestDB.init("setRoots");
    defer db.deinit();

    var lowest_cleanup_slot = RwMux(Slot).init(0);
    var max_root = std.atomic.Value(Slot).init(0);
    var writer = BlockstoreWriter{
        .allocator = allocator,
        .db = db,
        .logger = logger,
        .lowest_cleanup_slot = &lowest_cleanup_slot,
        .max_root = &max_root,
        .scan_and_fix_roots_metrics = try ScanAndFixRootsMetrics.init(registry),
    };

    // write some roots
    const roots: [10]Slot = .{ 1, 2, 3, 4, 5, 6, 7, 8, 9, 10 };
    try writer.setRoots(&roots);

    // purge the range [0, 5]
    const did_purge = try writer.purgeSlots(0, 5);
    try std.testing.expectEqual(true, did_purge);

    for (0..5 + 1) |slot| {
        const is_root = try writer.isRoot(slot);
        try std.testing.expectEqual(false, is_root);
    }

    for (6..10 + 1) |slot| {
        const is_root = try writer.isRoot(slot);
        try std.testing.expectEqual(true, is_root);
    }

    // write another type
    var write_batch = try db.initWriteBatch();
    defer write_batch.deinit();
    for (0..roots.len + 1) |i| {
        const merkle_root_meta = sig.ledger.shred.ErasureSetId{
            .fec_set_index = i,
            .slot = i,
        };
        const merkle_meta = sig.ledger.meta.MerkleRootMeta{
            .merkle_root = null,
            .first_received_shred_index = 0,
            .first_received_shred_type = .data,
        };

        try write_batch.put(schema.merkle_root_meta, merkle_root_meta, merkle_meta);
    }
    try db.commit(write_batch);

    // purge the range [0, 5]
    const did_purge2 = try writer.purgeSlots(0, 5);
    try std.testing.expectEqual(true, did_purge2);

    for (0..5 + 1) |i| {
        const r = try db.get(
            std.testing.allocator,
            schema.merkle_root_meta,
            .{ .slot = i, .fec_set_index = i },
        );
        try std.testing.expectEqual(null, r);
    }

    for (6..10 + 1) |i| {
        const r = try db.get(
            std.testing.allocator,
            schema.merkle_root_meta,
            .{ .slot = i, .fec_set_index = i },
        );
        try std.testing.expect(r != null);
    }
}

=======
>>>>>>> c935abf5
test "setRoots" {
    const allocator = std.testing.allocator;
    const logger = sig.trace.noop;
    const registry = sig.prometheus.globalRegistry();

    var db = try TestDB.init("setRoots");
    defer db.deinit();

    var lowest_cleanup_slot = RwMux(Slot).init(0);
    var max_root = std.atomic.Value(Slot).init(0);
    var writer = BlockstoreWriter{
        .allocator = allocator,
        .db = db,
        .logger = logger,
        .lowest_cleanup_slot = &lowest_cleanup_slot,
        .max_root = &max_root,
        .scan_and_fix_roots_metrics = try ScanAndFixRootsMetrics.init(registry),
    };

    const roots: [5]Slot = .{ 1, 2, 3, 4, 5 };
    try writer.setRoots(&roots);

    for (roots) |slot| {
        const is_root = try writer.isRoot(slot);
        try std.testing.expect(is_root);
    }
}

test "scanAndFixRoots" {
    const allocator = std.testing.allocator;
    const logger = sig.trace.noop;
    const registry = sig.prometheus.globalRegistry();

    var db = try TestDB.init("scanAndFixRoots");
    defer db.deinit();

    var lowest_cleanup_slot = RwMux(Slot).init(0);
    var max_root = std.atomic.Value(Slot).init(0);
    var writer = BlockstoreWriter{
        .allocator = allocator,
        .db = db,
        .logger = logger,
        .lowest_cleanup_slot = &lowest_cleanup_slot,
        .max_root = &max_root,
        .scan_and_fix_roots_metrics = try ScanAndFixRootsMetrics.init(registry),
    };

    // slot = 2 is not a root, but should be!
    const roots: [2]Slot = .{ 1, 3 };
    try writer.setRoots(&roots);

    const slot_meta_1 = SlotMeta.init(allocator, 1, null);
    const slot_meta_2 = SlotMeta.init(allocator, 2, 1);
    const slot_meta_3 = SlotMeta.init(allocator, 3, 2);

    var write_batch = try db.initWriteBatch();
    defer write_batch.deinit();
    try write_batch.put(schema.slot_meta, slot_meta_1.slot, slot_meta_1);
    try write_batch.put(schema.slot_meta, slot_meta_2.slot, slot_meta_2);
    try write_batch.put(schema.slot_meta, slot_meta_3.slot, slot_meta_3);
    try db.commit(write_batch);

    const exit = std.atomic.Value(bool).init(false);

    try std.testing.expectEqual(false, try writer.isRoot(2));

    const num_fixed = try writer.scanAndFixRoots(3, 1, exit);
    try std.testing.expectEqual(1, num_fixed);
}

test "setAndChainConnectedOnRootAndNextSlots" {
    const allocator = std.testing.allocator;
    const logger = sig.trace.noop;
    const registry = sig.prometheus.globalRegistry();

    var db = try TestDB.init("setAndChainConnectedOnRootAndNextSlots");
    defer db.deinit();

    var lowest_cleanup_slot = RwMux(Slot).init(0);
    var max_root = std.atomic.Value(Slot).init(0);
    var writer = BlockstoreWriter{
        .allocator = allocator,
        .db = db,
        .logger = logger,
        .lowest_cleanup_slot = &lowest_cleanup_slot,
        .max_root = &max_root,
        .scan_and_fix_roots_metrics = try ScanAndFixRootsMetrics.init(registry),
    };

    // 1 is a root
    const roots: [1]Slot = .{1};
    try writer.setRoots(&roots);
    const slot_meta_1 = SlotMeta.init(allocator, 1, null);
    var write_batch = try db.initWriteBatch();
    defer write_batch.deinit();
    try write_batch.put(schema.slot_meta, slot_meta_1.slot, slot_meta_1);
    try db.commit(write_batch);

    try std.testing.expectEqual(false, slot_meta_1.isConnected());

    try writer.setAndChainConnectedOnRootAndNextSlots(1);

    // should be connected
    const db_slot_meta_1 = (try db.get(allocator, schema.slot_meta, 1)) orelse
        return error.MissingSlotMeta;
    try std.testing.expectEqual(true, db_slot_meta_1.isConnected());

    // write some roots past 1
    const other_roots: [3]Slot = .{ 2, 3, 4 };
    var parent_slot: ?Slot = 1;
    var write_batch2 = try db.initWriteBatch();
    defer write_batch2.deinit();
    try writer.setRoots(&other_roots);

    for (other_roots, 0..) |slot, i| {
        var slot_meta = SlotMeta.init(allocator, slot, parent_slot);
        defer slot_meta.deinit();

        // ensure isFull() is true
        slot_meta.last_index = 1;
        slot_meta.consecutive_received_from_0 = slot_meta.last_index.? + 1;
        // update next slots
        if (i + 1 < other_roots.len) {
            try slot_meta.next_slots.append(other_roots[i + 1]);
        }

        try write_batch2.put(schema.slot_meta, slot_meta.slot, slot_meta);
        // connect the chain
        parent_slot = slot;
    }
    try db.commit(write_batch2);

    try writer.setAndChainConnectedOnRootAndNextSlots(other_roots[0]);

    for (other_roots) |slot| {
        var db_slot_meta = (try db.get(allocator, schema.slot_meta, slot)) orelse
            return error.MissingSlotMeta;
        defer db_slot_meta.deinit();
        try std.testing.expectEqual(true, db_slot_meta.isConnected());
    }
}

test "setAndChainConnectedOnRootAndNextSlots: disconnected" {
    const allocator = std.testing.allocator;
    const logger = sig.trace.noop;
    const registry = sig.prometheus.globalRegistry();

    var db = try TestDB.init("setAndChainConnectedOnRootAndNextSlots");
    defer db.deinit();

    var lowest_cleanup_slot = RwMux(Slot).init(0);
    var max_root = std.atomic.Value(Slot).init(0);
    var writer = BlockstoreWriter{
        .allocator = allocator,
        .db = db,
        .logger = logger,
        .lowest_cleanup_slot = &lowest_cleanup_slot,
        .max_root = &max_root,
        .scan_and_fix_roots_metrics = try ScanAndFixRootsMetrics.init(registry),
    };

    // 1 is a root and full
    var write_batch = try db.initWriteBatch();
    defer write_batch.deinit();
    const roots: [3]Slot = .{ 1, 2, 3 };
    try writer.setRoots(&roots);

    var slot_meta_1 = SlotMeta.init(allocator, 1, null);
    defer slot_meta_1.deinit();
    slot_meta_1.last_index = 1;
    slot_meta_1.consecutive_received_from_0 = 1 + 1;
    try slot_meta_1.next_slots.append(2);
    try write_batch.put(schema.slot_meta, slot_meta_1.slot, slot_meta_1);

    // 2 is not full
    var slot_meta_2 = SlotMeta.init(allocator, 2, 1);
    defer slot_meta_2.deinit();
    slot_meta_2.last_index = 1;
    slot_meta_2.consecutive_received_from_0 = 0; // ! NOT FULL
    try slot_meta_2.next_slots.append(3);
    try write_batch.put(schema.slot_meta, slot_meta_2.slot, slot_meta_2);

    // 3 is full
    var slot_meta_3 = SlotMeta.init(allocator, 3, 2);
    defer slot_meta_3.deinit();
    slot_meta_3.last_index = 1;
    slot_meta_3.consecutive_received_from_0 = 1 + 1;
    try write_batch.put(schema.slot_meta, slot_meta_3.slot, slot_meta_3);

    try db.commit(write_batch);

    try writer.setAndChainConnectedOnRootAndNextSlots(1);

    // should be connected
    var db_slot_meta_1 = (try db.get(allocator, schema.slot_meta, 1)) orelse
        return error.MissingSlotMeta;
    defer db_slot_meta_1.deinit();
    try std.testing.expectEqual(true, db_slot_meta_1.isConnected());

    var db_slot_meta_2: SlotMeta = (try db.get(allocator, schema.slot_meta, 2)) orelse
        return error.MissingSlotMeta;
    defer db_slot_meta_2.deinit();
    try std.testing.expectEqual(true, db_slot_meta_2.isParentConnected());
    try std.testing.expectEqual(false, db_slot_meta_2.isConnected());

    var db_slot_meta_3: SlotMeta = (try db.get(allocator, schema.slot_meta, 3)) orelse
        return error.MissingSlotMeta;
    defer db_slot_meta_3.deinit();
    try std.testing.expectEqual(false, db_slot_meta_3.isParentConnected());
    try std.testing.expectEqual(false, db_slot_meta_3.isConnected());
}<|MERGE_RESOLUTION|>--- conflicted
+++ resolved
@@ -330,8 +330,7 @@
 
 const TestDB = sig.ledger.tests.TestDB("writer");
 
-<<<<<<< HEAD
-test "purgeSlots" {
+test "setRoots" {
     const allocator = std.testing.allocator;
     const logger = sig.trace.noop;
     const registry = sig.prometheus.globalRegistry();
@@ -350,73 +349,21 @@
         .scan_and_fix_roots_metrics = try ScanAndFixRootsMetrics.init(registry),
     };
 
-    // write some roots
-    const roots: [10]Slot = .{ 1, 2, 3, 4, 5, 6, 7, 8, 9, 10 };
+    const roots: [5]Slot = .{ 1, 2, 3, 4, 5 };
     try writer.setRoots(&roots);
 
-    // purge the range [0, 5]
-    const did_purge = try writer.purgeSlots(0, 5);
-    try std.testing.expectEqual(true, did_purge);
-
-    for (0..5 + 1) |slot| {
+    for (roots) |slot| {
         const is_root = try writer.isRoot(slot);
-        try std.testing.expectEqual(false, is_root);
-    }
-
-    for (6..10 + 1) |slot| {
-        const is_root = try writer.isRoot(slot);
-        try std.testing.expectEqual(true, is_root);
-    }
-
-    // write another type
-    var write_batch = try db.initWriteBatch();
-    defer write_batch.deinit();
-    for (0..roots.len + 1) |i| {
-        const merkle_root_meta = sig.ledger.shred.ErasureSetId{
-            .fec_set_index = i,
-            .slot = i,
-        };
-        const merkle_meta = sig.ledger.meta.MerkleRootMeta{
-            .merkle_root = null,
-            .first_received_shred_index = 0,
-            .first_received_shred_type = .data,
-        };
-
-        try write_batch.put(schema.merkle_root_meta, merkle_root_meta, merkle_meta);
-    }
-    try db.commit(write_batch);
-
-    // purge the range [0, 5]
-    const did_purge2 = try writer.purgeSlots(0, 5);
-    try std.testing.expectEqual(true, did_purge2);
-
-    for (0..5 + 1) |i| {
-        const r = try db.get(
-            std.testing.allocator,
-            schema.merkle_root_meta,
-            .{ .slot = i, .fec_set_index = i },
-        );
-        try std.testing.expectEqual(null, r);
-    }
-
-    for (6..10 + 1) |i| {
-        const r = try db.get(
-            std.testing.allocator,
-            schema.merkle_root_meta,
-            .{ .slot = i, .fec_set_index = i },
-        );
-        try std.testing.expect(r != null);
+        try std.testing.expect(is_root);
     }
 }
 
-=======
->>>>>>> c935abf5
-test "setRoots" {
+test "scanAndFixRoots" {
     const allocator = std.testing.allocator;
     const logger = sig.trace.noop;
     const registry = sig.prometheus.globalRegistry();
 
-    var db = try TestDB.init("setRoots");
+    var db = try TestDB.init("scanAndFixRoots");
     defer db.deinit();
 
     var lowest_cleanup_slot = RwMux(Slot).init(0);
@@ -430,21 +377,35 @@
         .scan_and_fix_roots_metrics = try ScanAndFixRootsMetrics.init(registry),
     };
 
-    const roots: [5]Slot = .{ 1, 2, 3, 4, 5 };
+    // slot = 2 is not a root, but should be!
+    const roots: [2]Slot = .{ 1, 3 };
     try writer.setRoots(&roots);
 
-    for (roots) |slot| {
-        const is_root = try writer.isRoot(slot);
-        try std.testing.expect(is_root);
-    }
+    const slot_meta_1 = SlotMeta.init(allocator, 1, null);
+    const slot_meta_2 = SlotMeta.init(allocator, 2, 1);
+    const slot_meta_3 = SlotMeta.init(allocator, 3, 2);
+
+    var write_batch = try db.initWriteBatch();
+    defer write_batch.deinit();
+    try write_batch.put(schema.slot_meta, slot_meta_1.slot, slot_meta_1);
+    try write_batch.put(schema.slot_meta, slot_meta_2.slot, slot_meta_2);
+    try write_batch.put(schema.slot_meta, slot_meta_3.slot, slot_meta_3);
+    try db.commit(write_batch);
+
+    const exit = std.atomic.Value(bool).init(false);
+
+    try std.testing.expectEqual(false, try writer.isRoot(2));
+
+    const num_fixed = try writer.scanAndFixRoots(3, 1, exit);
+    try std.testing.expectEqual(1, num_fixed);
 }
 
-test "scanAndFixRoots" {
+test "setAndChainConnectedOnRootAndNextSlots" {
     const allocator = std.testing.allocator;
     const logger = sig.trace.noop;
     const registry = sig.prometheus.globalRegistry();
 
-    var db = try TestDB.init("scanAndFixRoots");
+    var db = try TestDB.init("setAndChainConnectedOnRootAndNextSlots");
     defer db.deinit();
 
     var lowest_cleanup_slot = RwMux(Slot).init(0);
@@ -458,30 +419,60 @@
         .scan_and_fix_roots_metrics = try ScanAndFixRootsMetrics.init(registry),
     };
 
-    // slot = 2 is not a root, but should be!
-    const roots: [2]Slot = .{ 1, 3 };
+    // 1 is a root
+    const roots: [1]Slot = .{1};
     try writer.setRoots(&roots);
-
     const slot_meta_1 = SlotMeta.init(allocator, 1, null);
-    const slot_meta_2 = SlotMeta.init(allocator, 2, 1);
-    const slot_meta_3 = SlotMeta.init(allocator, 3, 2);
-
     var write_batch = try db.initWriteBatch();
     defer write_batch.deinit();
     try write_batch.put(schema.slot_meta, slot_meta_1.slot, slot_meta_1);
-    try write_batch.put(schema.slot_meta, slot_meta_2.slot, slot_meta_2);
-    try write_batch.put(schema.slot_meta, slot_meta_3.slot, slot_meta_3);
     try db.commit(write_batch);
 
-    const exit = std.atomic.Value(bool).init(false);
-
-    try std.testing.expectEqual(false, try writer.isRoot(2));
-
-    const num_fixed = try writer.scanAndFixRoots(3, 1, exit);
-    try std.testing.expectEqual(1, num_fixed);
+    try std.testing.expectEqual(false, slot_meta_1.isConnected());
+
+    try writer.setAndChainConnectedOnRootAndNextSlots(1);
+
+    // should be connected
+    const db_slot_meta_1 = (try db.get(allocator, schema.slot_meta, 1)) orelse
+        return error.MissingSlotMeta;
+    try std.testing.expectEqual(true, db_slot_meta_1.isConnected());
+
+    // write some roots past 1
+    const other_roots: [3]Slot = .{ 2, 3, 4 };
+    var parent_slot: ?Slot = 1;
+    var write_batch2 = try db.initWriteBatch();
+    defer write_batch2.deinit();
+    try writer.setRoots(&other_roots);
+
+    for (other_roots, 0..) |slot, i| {
+        var slot_meta = SlotMeta.init(allocator, slot, parent_slot);
+        defer slot_meta.deinit();
+
+        // ensure isFull() is true
+        slot_meta.last_index = 1;
+        slot_meta.consecutive_received_from_0 = slot_meta.last_index.? + 1;
+        // update next slots
+        if (i + 1 < other_roots.len) {
+            try slot_meta.next_slots.append(other_roots[i + 1]);
+        }
+
+        try write_batch2.put(schema.slot_meta, slot_meta.slot, slot_meta);
+        // connect the chain
+        parent_slot = slot;
+    }
+    try db.commit(write_batch2);
+
+    try writer.setAndChainConnectedOnRootAndNextSlots(other_roots[0]);
+
+    for (other_roots) |slot| {
+        var db_slot_meta = (try db.get(allocator, schema.slot_meta, slot)) orelse
+            return error.MissingSlotMeta;
+        defer db_slot_meta.deinit();
+        try std.testing.expectEqual(true, db_slot_meta.isConnected());
+    }
 }
 
-test "setAndChainConnectedOnRootAndNextSlots" {
+test "setAndChainConnectedOnRootAndNextSlots: disconnected" {
     const allocator = std.testing.allocator;
     const logger = sig.trace.noop;
     const registry = sig.prometheus.globalRegistry();
@@ -500,78 +491,6 @@
         .scan_and_fix_roots_metrics = try ScanAndFixRootsMetrics.init(registry),
     };
 
-    // 1 is a root
-    const roots: [1]Slot = .{1};
-    try writer.setRoots(&roots);
-    const slot_meta_1 = SlotMeta.init(allocator, 1, null);
-    var write_batch = try db.initWriteBatch();
-    defer write_batch.deinit();
-    try write_batch.put(schema.slot_meta, slot_meta_1.slot, slot_meta_1);
-    try db.commit(write_batch);
-
-    try std.testing.expectEqual(false, slot_meta_1.isConnected());
-
-    try writer.setAndChainConnectedOnRootAndNextSlots(1);
-
-    // should be connected
-    const db_slot_meta_1 = (try db.get(allocator, schema.slot_meta, 1)) orelse
-        return error.MissingSlotMeta;
-    try std.testing.expectEqual(true, db_slot_meta_1.isConnected());
-
-    // write some roots past 1
-    const other_roots: [3]Slot = .{ 2, 3, 4 };
-    var parent_slot: ?Slot = 1;
-    var write_batch2 = try db.initWriteBatch();
-    defer write_batch2.deinit();
-    try writer.setRoots(&other_roots);
-
-    for (other_roots, 0..) |slot, i| {
-        var slot_meta = SlotMeta.init(allocator, slot, parent_slot);
-        defer slot_meta.deinit();
-
-        // ensure isFull() is true
-        slot_meta.last_index = 1;
-        slot_meta.consecutive_received_from_0 = slot_meta.last_index.? + 1;
-        // update next slots
-        if (i + 1 < other_roots.len) {
-            try slot_meta.next_slots.append(other_roots[i + 1]);
-        }
-
-        try write_batch2.put(schema.slot_meta, slot_meta.slot, slot_meta);
-        // connect the chain
-        parent_slot = slot;
-    }
-    try db.commit(write_batch2);
-
-    try writer.setAndChainConnectedOnRootAndNextSlots(other_roots[0]);
-
-    for (other_roots) |slot| {
-        var db_slot_meta = (try db.get(allocator, schema.slot_meta, slot)) orelse
-            return error.MissingSlotMeta;
-        defer db_slot_meta.deinit();
-        try std.testing.expectEqual(true, db_slot_meta.isConnected());
-    }
-}
-
-test "setAndChainConnectedOnRootAndNextSlots: disconnected" {
-    const allocator = std.testing.allocator;
-    const logger = sig.trace.noop;
-    const registry = sig.prometheus.globalRegistry();
-
-    var db = try TestDB.init("setAndChainConnectedOnRootAndNextSlots");
-    defer db.deinit();
-
-    var lowest_cleanup_slot = RwMux(Slot).init(0);
-    var max_root = std.atomic.Value(Slot).init(0);
-    var writer = BlockstoreWriter{
-        .allocator = allocator,
-        .db = db,
-        .logger = logger,
-        .lowest_cleanup_slot = &lowest_cleanup_slot,
-        .max_root = &max_root,
-        .scan_and_fix_roots_metrics = try ScanAndFixRootsMetrics.init(registry),
-    };
-
     // 1 is a root and full
     var write_batch = try db.initWriteBatch();
     defer write_batch.deinit();
