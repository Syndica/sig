--- conflicted
+++ resolved
@@ -337,14 +337,7 @@
             // unreachable: Erasure meta was just created, initial shred must exist
             const shred = state.just_inserted_shreds.get(shred_id) orelse unreachable;
             // TODO: agave discards the result here. should we also?
-<<<<<<< HEAD
-            _ = try checkForwardChainedMerkleRootConsistency(
-                allocator,
-                self.logger.unscoped(),
-                &self.db,
-=======
             _ = try merkle_root_validator.checkForwardChaining(
->>>>>>> d3e3e191
                 shred.code,
                 erasure_meta,
                 state.merkleRootMetas(),
@@ -373,19 +366,7 @@
             // unreachable: Merkle root meta was just created, initial shred must exist
             const shred = state.just_inserted_shreds.get(shred_id) orelse unreachable;
             // TODO: agave discards the result here. should we also?
-<<<<<<< HEAD
-            _ = try checkBackwardsChainedMerkleRootConsistency(
-                allocator,
-                self.logger.unscoped(),
-                &self.db,
-                shred,
-                state.shredStore(),
-                &state.erasure_metas,
-                &state.duplicate_shreds,
-            );
-=======
             _ = try merkle_root_validator.checkBackwardChaining(shred, state.erasureMetas());
->>>>>>> d3e3e191
         }
 
         self.metrics.merkle_chaining_elapsed_us.add(merkle_chaining_timer.read().asMicros());
@@ -493,14 +474,7 @@
                 // A previous shred has been inserted in this batch or in blockstore
                 // Compare our current shred against the previous shred for potential
                 // conflicts
-<<<<<<< HEAD
-                if (!try checkMerkleRootConsistency(
-                    self.logger.unscoped(),
-                    &self.db,
-                    state.shredStore(),
-=======
                 if (!try merkle_root_validator.checkConsistency(
->>>>>>> d3e3e191
                     shred.common.slot,
                     merkle_root_meta.asRef(),
                     &.{ .code = shred },
@@ -671,14 +645,7 @@
                 // A previous shred has been inserted in this batch or in blockstore
                 // Compare our current shred against the previous shred for potential
                 // conflicts
-<<<<<<< HEAD
-                if (!try checkMerkleRootConsistency(
-                    self.logger.unscoped(),
-                    &self.db,
-                    state.shredStore(),
-=======
                 if (!try merkle_root_validator.checkConsistency(
->>>>>>> d3e3e191
                     slot,
                     merkle_root_meta.asRef(),
                     &shred_union,
