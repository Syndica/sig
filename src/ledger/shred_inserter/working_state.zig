const std = @import("std");
const sig = @import("../../sig.zig");
const ledger = @import("../lib.zig");
const shred_inserter = @import("lib.zig");

const meta = ledger.meta;
const schema = ledger.schema.schema;

const Allocator = std.mem.Allocator;
const ArrayList = std.ArrayList;
const AutoHashMap = std.AutoHashMap;

const Slot = sig.core.Slot;
const SortedMap = sig.utils.collections.SortedMap;
const Timer = sig.time.Timer;

const BlockstoreDB = ledger.blockstore.BlockstoreDB;
const BlockstoreInsertionMetrics = shred_inserter.shred_inserter.BlockstoreInsertionMetrics;
const CodeShred = ledger.shred.CodeShred;
const ColumnFamily = ledger.database.ColumnFamily;
const ErasureSetId = ledger.shred.ErasureSetId;
const Shred = ledger.shred.Shred;
const ShredId = ledger.shred.ShredId;
const WriteBatch = BlockstoreDB.WriteBatch;

const ErasureMeta = meta.ErasureMeta;
const Index = meta.Index;
const MerkleRootMeta = meta.MerkleRootMeta;
const ShredIndex = meta.ShredIndex;
const SlotMeta = meta.SlotMeta;

const newlinesToSpaces = sig.utils.fmt.newlinesToSpaces;

/// Acts as a proxy to the database during a single call to
/// ShredInserter.insertShreds. Contains pending items that need to be written to
/// and read from the database.
///
/// Only intended for use within a single thread. The lifetime is not expected to
/// exceed a single call to insertShreds.
///
/// This struct is not a catchall bucket for whatever kind of state may exist
/// during insertShreds. It is only supposed to contain the following:
///
/// 1. Data that insertShreds needs to insert into the database. Those insertions
///    won't take place until the write batch is committed at the end of
///    insertShreds. This struct manages those items and the write batch, and
///    processes the commit of the write batch.
///
/// 2. Data of the same type as the items being inserted, but it may have simply
///    been read from the database, instead of being inserted by insertShreds.
///
/// The insertShreds implementation is simplest if it can just behave as if it's
/// instantly modifying the database, instead of using a write batch. But the
/// write batch is needed for atomicity. So, during the course of insert shreds
/// being executed, the database itself becomes stale. If insertShreds tries to
/// read from the database, while assuming that its previous mutations to the
/// database were applied immediately, the state that it reads directly from the
/// database won't be consistent with its assumption.
///
/// This struct's goal is to be usable by insertShreds as if it *is* the database
/// itself, as if all modifications are applied instantly. It acts as a local
/// view into the future state of the database. This will be the actual state,
/// once the write batch is committed. This struct handles the negotiation
/// between atomicity and staleness, so the shred inserter doesn't need to.
///
/// Since this is treated as the authoritative view of the database, it needs to
/// support reading arbitrary items out of the database, regardless of whether
/// they were actually modified by the shred inserter. Unmodified items that were
/// simply loaded from the database are classified internally as "clean" working
/// entries, and they will not be inserted into the database on commit, since
/// they were already present.
///
/// This struct should not have any business logic about how to validate shreds,
/// or anything like that. It is only used for negotiating state between the
/// database and working sets.
pub const PendingInsertShredsState = struct {
    allocator: Allocator,
    logger: sig.trace.ScopedLogger(@typeName(Self)),
    db: *BlockstoreDB,
    write_batch: WriteBatch,
    just_inserted_shreds: AutoHashMap(ShredId, Shred),
    erasure_metas: SortedMap(ErasureSetId, WorkingEntry(ErasureMeta)),
    merkle_root_metas: AutoHashMap(ErasureSetId, WorkingEntry(MerkleRootMeta)),
    slot_meta_working_set: AutoHashMap(u64, SlotMetaWorkingSetEntry),
    index_working_set: AutoHashMap(u64, IndexMetaWorkingSetEntry),
    duplicate_shreds: ArrayList(PossibleDuplicateShred),
    metrics: BlockstoreInsertionMetrics,

    // TODO unmanaged

    const Self = @This();

    pub fn init(
        allocator: Allocator,
        logger: sig.trace.Logger,
        db: *BlockstoreDB,
        metrics: BlockstoreInsertionMetrics,
    ) !Self {
        return .{
            .allocator = allocator,
            .db = db,
            .logger = logger.withScope(@typeName(Self)),
            .write_batch = try db.initWriteBatch(),
            .just_inserted_shreds = AutoHashMap(ShredId, Shred).init(allocator), // TODO capacity = shreds.len
            .erasure_metas = SortedMap(ErasureSetId, WorkingEntry(ErasureMeta)).init(allocator),
            .merkle_root_metas = AutoHashMap(ErasureSetId, WorkingEntry(MerkleRootMeta)).init(allocator),
            .slot_meta_working_set = AutoHashMap(u64, SlotMetaWorkingSetEntry).init(allocator),
            .index_working_set = AutoHashMap(u64, IndexMetaWorkingSetEntry).init(allocator),
            .duplicate_shreds = ArrayList(PossibleDuplicateShred).init(allocator),
            .metrics = metrics,
        };
    }

    pub fn deinit(self: *Self) void {
        self.just_inserted_shreds.deinit();
        self.erasure_metas.deinit();
        self.merkle_root_metas.deinit();
        deinitMapRecursive(&self.slot_meta_working_set);
        deinitMapRecursive(&self.index_working_set);
        self.duplicate_shreds.deinit();
        self.write_batch.deinit();
    }

    /// agave: get_index_meta_entry
    pub fn getIndexMetaEntry(self: *Self, slot: Slot) !*IndexMetaWorkingSetEntry {
        var timer = try Timer.start();
        const entry = try self.index_working_set.getOrPut(slot);
        if (!entry.found_existing) {
            // TODO lifetimes (conflicting?)
            if (try self.db.get(self.allocator, schema.index, slot)) |item| {
                entry.value_ptr.* = .{ .index = item };
            } else {
                entry.value_ptr.* = IndexMetaWorkingSetEntry.init(self.allocator, slot);
            }
        }
        self.metrics.index_meta_time_us.add(timer.read().asMicros());
        return entry.value_ptr;
    }

    /// agave: get_slot_meta_entry
    pub fn getSlotMetaEntry(
        self: *Self,
        slot: Slot,
        parent_slot: Slot,
    ) !*SlotMetaWorkingSetEntry {
        const entry = try self.slot_meta_working_set.getOrPut(slot);
        if (!entry.found_existing) {
            if (try self.db.get(self.allocator, schema.slot_meta, slot)) |backup| {
                var slot_meta: SlotMeta = try backup.clone(self.allocator);
                // If parent_slot == None, then this is one of the orphans inserted
                // during the chaining process, see the function find_slot_meta_in_cached_state()
                // for details. Slots that are orphans are missing a parent_slot, so we should
                // fill in the parent now that we know it.
                if (slot_meta.isOrphan()) {
                    slot_meta.parent_slot = parent_slot;
                }
                entry.value_ptr.* = .{
                    .new_slot_meta = slot_meta,
                    .old_slot_meta = backup,
                };
            } else {
                entry.value_ptr.* = .{
                    .new_slot_meta = SlotMeta.init(self.allocator, slot, parent_slot),
                };
            }
        }
        return entry.value_ptr;
    }

    pub fn shreds(self: *Self) ShredWorkingStore {
        return .{
            .logger = self.logger.withScope(@typeName(WorkingShredStore)),
            .db = self.db,
            .just_inserted_shreds = &self.just_inserted_shreds,
        };
    }

    pub fn erasureMetas(self: *Self) ErasureMetaWorkingStore {
        return .{
            .allocator = self.allocator,
            .db = self.db,
            .working_entries = &self.erasure_metas,
        };
    }

    pub fn merkleRootMetas(self: *Self) MerkleRootMetaWorkingStore {
        return .{
            .allocator = self.allocator,
            .db = self.db,
            .working_entries = &self.merkle_root_metas,
        };
    }

    pub fn duplicateShreds(self: *Self) DuplicateShredsWorkingStore {
        return .{ .db = self.db, .duplicate_shreds = &self.duplicate_shreds };
    }

    pub fn commit(self: *Self) !void {
        var commit_working_sets_timer = try Timer.start();

        // TODO: inputs and outputs of this function may need to be fleshed out
        // as the blockstore is used more throughout the codebase.
        _, const newly_completed_slots = try self.commitSlotMetaWorkingSet(self.allocator, &.{});
        newly_completed_slots.deinit();

        try persistWorkingEntries(&self.write_batch, schema.erasure_meta, &self.erasure_metas);
        try persistWorkingEntries(&self.write_batch, schema.merkle_root_meta, &self.merkle_root_metas);

        var index_working_set_iterator = self.index_working_set.iterator();
        while (index_working_set_iterator.next()) |entry| {
            const working_entry = entry.value_ptr;
            if (working_entry.did_insert_occur) {
                try self.write_batch.put(schema.index, entry.key_ptr.*, working_entry.index);
            }
        }

        self.metrics.insert_working_sets_elapsed_us.add(commit_working_sets_timer.read().asMicros());

        var commit_timer = try Timer.start();
        try self.db.commit(self.write_batch);
        self.metrics.write_batch_elapsed_us.add(commit_timer.read().asMicros());
    }

    /// For each slot in the slot_meta_working_set which has any change, include
    /// corresponding updates to schema.slot_meta via the specified `write_batch`.
    /// The `write_batch` will later be atomically committed to the blockstore.
    ///
    /// Arguments:
    /// - `slot_meta_working_set`: a map that maintains slot-id to its `SlotMeta`
    ///   mapping.
    /// - `completed_slot_senders`: the units which are responsible for sending
    ///   signals for completed slots.
    /// - `write_batch`: the write batch which includes all the updates of the
    ///   the current write and ensures their atomicity.
    ///
    /// On success, the function returns an Ok result with <should_signal,
    /// newly_completed_slots> pair where:
    ///  - `should_signal`: a boolean flag indicating whether to send signal.
    ///  - `newly_completed_slots`: a subset of slot_meta_working_set which are
    ///    newly completed.
    ///
    /// agave: commit_slot_meta_working_set
    fn commitSlotMetaWorkingSet(
        self: *Self,
        allocator: Allocator,
        completed_slots_senders: []const void, // TODO
    ) !struct { bool, ArrayList(u64) } {
        var should_signal = false;
        var newly_completed_slots = ArrayList(u64).init(allocator);

        // Check if any metadata was changed, if so, insert the new version of the
        // metadata into the write batch
        var iter = self.slot_meta_working_set.iterator();
        while (iter.next()) |entry| {
            // Any slot that wasn't written to should have been filtered out by now.
            std.debug.assert(entry.value_ptr.did_insert_occur);
            const slot_meta = &entry.value_ptr.new_slot_meta;
            const backup = &entry.value_ptr.old_slot_meta;
            if (completed_slots_senders.len > 0 and isNewlyCompletedSlot(slot_meta, backup)) {
                try newly_completed_slots.append(entry.key_ptr.*);
            }
            // Check if the working copy of the metadata has changed
            if (backup.* == null or !(&backup.*.?).eql(slot_meta)) {
                should_signal = should_signal or slotHasUpdates(slot_meta, backup);
                try self.write_batch.put(schema.slot_meta, entry.key_ptr.*, slot_meta.*);
            }
        }

        return .{ should_signal, newly_completed_slots };
    }

    fn persistWorkingEntries(
        write_batch: *WriteBatch,
        cf: ColumnFamily,
        /// Map(cf.Key, WorkingEntry(cf.Value))
        working_entries_map: anytype,
    ) !void {
        var iterator = working_entries_map.iterator();
        while (iterator.next()) |entry| {
            const key = entry.key_ptr.*;
            const value = entry.value_ptr;
            if (value.* == .dirty) {
                try write_batch.put(cf, key, value.asRef().*);
            }
        }
    }
};

pub const MerkleRootMetaWorkingStore = struct {
    allocator: Allocator,
    db: *BlockstoreDB,
    working_entries: *AutoHashMap(ErasureSetId, WorkingEntry(MerkleRootMeta)),

    const Self = @This();

    pub fn get(self: Self, id: ErasureSetId) !?MerkleRootMeta {
        return if (self.working_entries.get(id)) |nes|
            nes.asRef().*
        else
            try self.db.get(self.allocator, schema.merkle_root_meta, id);
    }

    // TODO: should this actually be called externally?
    // consider moving this logic into a getOrPut-style method
    pub fn load(self: Self, erasure_set_id: ErasureSetId) !void {
        if (!self.working_entries.contains(erasure_set_id)) {
            if (try self.db.get(self.allocator, schema.merkle_root_meta, erasure_set_id)) |meta_| {
                try self.working_entries.put(erasure_set_id, .{ .clean = meta_ });
            }
        }
    }

    // TODO: should this actually be called externally?
    pub fn initIfMissing(self: Self, erasure_set_id: ErasureSetId, shred: anytype) !void {
        const entry = try self.working_entries.getOrPut(erasure_set_id);
        if (!entry.found_existing) {
            entry.value_ptr.* = .{ .dirty = MerkleRootMeta.fromFirstReceivedShred(shred) };
        }
    }
};

pub const ErasureMetaWorkingStore = struct {
    allocator: Allocator,
    db: *BlockstoreDB,
    working_entries: *SortedMap(ErasureSetId, WorkingEntry(ErasureMeta)),

    const Self = @This();

    pub fn get(self: Self, id: ErasureSetId) !?MerkleRootMeta {
        return if (self.working_entries.get(id)) |nes|
            nes.asRef().*
        else if (try self.db.get(self.allocator, schema.erasure_meta, id)) |nes|
            nes;
    }

    pub fn getOrPut(
        self: Self,
        erasure_set_id: ErasureSetId,
        code_shred: CodeShred,
    ) !*const ErasureMeta {
        const erasure_meta_entry = try self.working_entries.getOrPut(erasure_set_id);
        if (!erasure_meta_entry.found_existing) {
            if (try self.db.get(self.allocator, schema.erasure_meta, erasure_set_id)) |meta_| {
                erasure_meta_entry.value_ptr.* = .{ .clean = meta_ };
            } else {
                erasure_meta_entry.value_ptr.* = .{
                    .dirty = ErasureMeta.fromCodeShred(code_shred) orelse return error.Unwrap,
                };
            }
        }
        return erasure_meta_entry.value_ptr.asRef();
    }

    // TODO: should this actually be called externally?
    // consider moving this logic into a getOrPut-style method
    pub fn load(self: Self, erasure_set_id: ErasureSetId) !void {
        if (!self.working_entries.contains(erasure_set_id)) {
            if (try self.db.get(self.allocator, schema.erasure_meta, erasure_set_id)) |meta_| {
                try self.working_entries.put(erasure_set_id, .{ .clean = meta_ });
            }
        }
    }

    /// agave: previous_erasure_set
    pub fn previousSet(
        self: Self,
        erasure_set: ErasureSetId,
    ) !?struct { ErasureSetId, ErasureMeta } { // TODO: agave uses CoW here
        const slot = erasure_set.slot;
        const erasure_set_index = erasure_set.erasure_set_index;

        // Check the previous entry from the in memory map to see if it is the consecutive
        // set to `erasure set`
        const id_range, const meta_range = self.working_entries.range(
            .{ .slot = slot, .erasure_set_index = 0 },
            erasure_set,
        );
        if (id_range.len != 0) {
            const i = id_range.len - 1;
            const last_meta = meta_range[i].asRef();
            if (@as(u32, @intCast(erasure_set_index)) == last_meta.nextErasureSetIndex()) {
                return .{ id_range[i], last_meta.* };
            }
        }

        // Consecutive set was not found in memory, scan blockstore for a potential candidate
        const key_serializer = ledger.database.key_serializer;
        const value_serializer = ledger.database.value_serializer;
        var iter = try self.db.iterator(schema.erasure_meta, .reverse, erasure_set);
        defer iter.deinit();
        const candidate_set: ErasureSetId, //
        const candidate: ErasureMeta //
        = while (try iter.nextBytes()) |entry| {
            defer for (entry) |e| e.deinit();
            const key = try key_serializer.deserialize(ErasureSetId, self.allocator, entry[0].data);
            if (key.slot != slot) return null;
            if (key.erasure_set_index != erasure_set_index) break .{
                key,
                try value_serializer.deserialize(ErasureMeta, self.allocator, entry[1].data),
            };
        } else return null;

        // Check if this is actually the consecutive erasure set
        const next = if (candidate.nextErasureSetIndex()) |n| n else return error.InvalidErasureConfig;
        return if (next == erasure_set_index)
            .{ candidate_set, candidate }
        else
            return null;
    }
};

pub const DuplicateShredsWorkingStore = struct {
    db: *BlockstoreDB,
    duplicate_shreds: *std.ArrayList(PossibleDuplicateShred),

    const Self = DuplicateShredsWorkingStore;

    pub fn contains(self: Self, slot: Slot) !bool {
        return try self.db.contains(schema.duplicate_slots, slot);
    }

    pub fn append(self: Self, dupe: PossibleDuplicateShred) !void {
        try self.duplicate_shreds.append(dupe);
    }
};

pub fn WorkingEntry(comptime T: type) type {
    return union(enum) {
        // Value has been modified with respect to the blockstore column
        dirty: T,
        // Value matches what is currently in the blockstore column
        clean: T,

        pub fn asRef(self: *const @This()) *const T {
            return switch (self.*) {
                .dirty => &self.dirty,
                .clean => &self.clean,
            };
        }
    };
}

pub const IndexMetaWorkingSetEntry = struct {
    index: meta.Index,
    // true only if at least one shred for this Index was inserted since the time this
    // struct was created
    did_insert_occur: bool = false,

    pub fn init(allocator: std.mem.Allocator, slot: Slot) IndexMetaWorkingSetEntry {
        return .{ .index = meta.Index.init(allocator, slot) };
    }

    pub fn deinit(self: *IndexMetaWorkingSetEntry) void {
        self.index.deinit();
    }
};

/// The in-memory data structure for updating entries in the column family
/// [`SlotMeta`].
pub const SlotMetaWorkingSetEntry = struct {
    /// The dirty version of the `SlotMeta` which might not be persisted
    /// to the blockstore yet.
    new_slot_meta: SlotMeta,
    /// The latest version of the `SlotMeta` that was persisted in the
    /// blockstore.  If None, it means the current slot is new to the
    /// blockstore.
    old_slot_meta: ?SlotMeta = null,
    /// True only if at least one shred for this SlotMeta was inserted since
    /// this struct was created.
    did_insert_occur: bool = false,

    pub fn deinit(self: *@This()) void {
        self.new_slot_meta.deinit();
        if (self.old_slot_meta) |*old| old.deinit();
    }
};

pub const PossibleDuplicateShred = union(enum) {
    Exists: Shred, // Blockstore has another shred in its spot
    LastIndexConflict: ShredConflict, // The index of this shred conflicts with `slot_meta.last_index`
    ErasureConflict: ShredConflict, // The code shred has a conflict in the erasure_meta
    MerkleRootConflict: ShredConflict, // Merkle root conflict in the same fec set
    ChainedMerkleRootConflict: ShredConflict, // Merkle root chaining conflict with previous fec set
};

const ShredConflict = struct {
    original: Shred,
    conflict: []const u8,
};

<<<<<<< HEAD
pub const WorkingShredStore = struct {
    logger: sig.trace.ScopedLogger(@typeName(Self)),
=======
pub const ShredWorkingStore = struct {
    logger: sig.trace.Logger,
>>>>>>> d3e3e191
    db: *BlockstoreDB,
    just_inserted_shreds: *const AutoHashMap(ShredId, Shred),

    const Self = @This();

    // TODO consider lifetime -> return must inform a conditional deinit
    pub fn get(self: Self, id: ShredId) !?[]const u8 {
        if (self.just_inserted_shreds.get(id)) |shred| {
            return shred.payload(); // owned by map
        }
        return switch (id.shred_type) {
            // owned by database
            .data => self.getFromDb(schema.data_shred, id),
            .code => self.getFromDb(schema.code_shred, id),
        };
    }

    // TODO consider lifetime -> return may be owned by different contexts
    /// This does almost the same thing as `get` and may not actually be necessary.
    /// This just adds a check on the index and evaluates the cf at comptime instead of runtime.
    pub fn getWithIndex(
        self: Self,
        allocator: Allocator,
        index: *const ShredIndex,
        comptime shred_type: sig.ledger.shred.ShredType,
        slot: Slot,
        shred_index: u64,
    ) !?Shred {
        const cf = switch (shred_type) {
            .data => schema.data_shred,
            .code => schema.code_shred,
        };
        const id = ShredId{ .slot = slot, .index = @intCast(shred_index), .shred_type = shred_type };
        return if (self.just_inserted_shreds.get(id)) |shred|
            shred
        else if (index.contains(shred_index)) blk: {
            const shred = try self.db.getBytes(cf, .{ slot, @intCast(id.index) }) orelse {
                self.logger.err().logf(&newlinesToSpaces(
                    \\Unable to read the {s} with slot {}, index {} for shred
                    \\recovery. The shred is marked present in the slot's index,
                    \\but the shred could not be found in the column.
                ), .{ cf.name, slot, shred_index });
                return null;
            };
            defer shred.deinit();
            break :blk try Shred.fromPayload(allocator, shred.data);
        } else null;
    }

    fn getFromDb(self: Self, comptime cf: ColumnFamily, id: ShredId) !?[]const u8 {
        return if (try self.db.getBytes(cf, .{ id.slot, @intCast(id.index) })) |s|
            s.data
        else
            null;
    }
};

pub fn deinitMapRecursive(map: anytype) void {
    var iter = map.iterator();
    while (iter.next()) |entry| {
        entry.value_ptr.deinit();
    }
    map.deinit();
}

/// agave: is_newly_completed_slot
pub fn isNewlyCompletedSlot(slot_meta: *const SlotMeta, backup_slot_meta: *const ?SlotMeta) bool {
    return slot_meta.isFull() and ( //
        backup_slot_meta.* == null or
        slot_meta.consecutive_received_from_0 !=
        (backup_slot_meta.* orelse unreachable).consecutive_received_from_0);
    // TODO unreachable: explain or fix
}

/// Returns a boolean indicating whether a slot has received additional shreds
/// that can be replayed since the previous update to the slot's SlotMeta.
/// agave: slot_has_updates
fn slotHasUpdates(slot_meta: *const SlotMeta, slot_meta_backup: *const ?SlotMeta) bool {
    // First, this slot's parent must be connected in order to even consider
    // starting replay; otherwise, the replayed results may not be valid.
    return slot_meta.isParentConnected() and
        // Then,
        // If the slot didn't exist in the db before, any consecutive shreds
        // at the start of the slot are ready to be replayed.
        ((slot_meta_backup.* == null and slot_meta.consecutive_received_from_0 != 0) or
        // Or,
        // If the slot has more consecutive shreds than it last did from the
        // last update, those shreds are new and also ready to be replayed.
        (slot_meta_backup.* != null and
        slot_meta_backup.*.?.consecutive_received_from_0 !=
        slot_meta.consecutive_received_from_0));
}<|MERGE_RESOLUTION|>--- conflicted
+++ resolved
@@ -488,13 +488,8 @@
     conflict: []const u8,
 };
 
-<<<<<<< HEAD
-pub const WorkingShredStore = struct {
-    logger: sig.trace.ScopedLogger(@typeName(Self)),
-=======
 pub const ShredWorkingStore = struct {
     logger: sig.trace.Logger,
->>>>>>> d3e3e191
     db: *BlockstoreDB,
     just_inserted_shreds: *const AutoHashMap(ShredId, Shred),
 
