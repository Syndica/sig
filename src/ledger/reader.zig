--- conflicted
+++ resolved
@@ -1331,16 +1331,12 @@
         return try iterator.next();
     }
 
-<<<<<<< HEAD
     /// Analogous to [get_duplicate_slot](https://github.com/anza-xyz/agave/blob/6e84f7eab872cc553995e7d35ff1f2ec0dd37751/ledger/src/blockstore.rs#L4057)
     pub fn getDuplicateSlot(self: *Self, slot: u64) !?DuplicateSlotProof {
         return try self.db.get(self.allocator, schema.duplicate_slots, slot);
     }
 
-    /// Returns the shred already stored in blockstore if it has a different
-=======
     /// Returns the shred already stored in ledger if it has a different
->>>>>>> 4a962cce
     /// payload than the given `shred` but the same (slot, index, shred-type).
     /// This implies the leader generated two different shreds with the same
     /// slot, index and shred-type.
