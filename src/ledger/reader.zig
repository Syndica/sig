--- conflicted
+++ resolved
@@ -450,13 +450,10 @@
         populate_entries: bool,
         allow_dead_slots: bool,
     ) !VersionedConfirmedBlockWithEntries {
-<<<<<<< HEAD
+        var slot_meta: SlotMeta = try self.db.get(self.allocator, schema.slot_meta, slot) orelse {
+            self.logger.debug().logf("getCompleteBlockWithEntries failed for slot {} (missing SlotMeta)", .{slot});
         var slot_meta: SlotMeta = try self.db.get(schema.slot_meta, slot) orelse {
             self.logger.debug().logf("getCompleteBlockWithEntries failed for slot {} (missing SlotMeta)", .{slot});
-=======
-        var slot_meta: SlotMeta = try self.db.get(self.allocator, schema.slot_meta, slot) orelse {
-            self.logger.debugf("getCompleteBlockWithEntries failed for slot {} (missing SlotMeta)", .{slot});
->>>>>>> 0f045860
             return error.SlotUnavailable;
         };
         defer slot_meta.deinit();
