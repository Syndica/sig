--- conflicted
+++ resolved
@@ -53,11 +53,7 @@
             last_purge_slot,
             DEFAULT_CLEANUP_SLOT_INTERVAL,
         );
-<<<<<<< HEAD
-        std.Thread.sleep(LOOP_LIMITER.asNanos());
-=======
         _ = sig.utils.thread.sleep(LOOP_LIMITER, .{ .signal = exit });
->>>>>>> fd1d8b49
     }
 }
 
