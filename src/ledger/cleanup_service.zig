const std = @import("std");
const sig = @import("../sig.zig");
const ledger = @import("lib.zig");

const AtomicBool = std.atomic.Value(bool);

const Duration = sig.time.Duration;
const Pubkey = sig.core.Pubkey;
const Signature = sig.core.Signature;
const Slot = sig.core.Slot;

const BlockstoreDB = ledger.BlockstoreDB;
const BlockstoreReader = ledger.reader.BlockstoreReader;
const BlockstoreWriter = ledger.writer.BlockstoreWriter;
<<<<<<< HEAD
const Slot = sig.core.Slot;
const Duration = sig.time.Duration;
const Schema = ledger.schema.schema;
const Logger = sig.trace.Logger;
=======

const schema = ledger.schema.schema;
>>>>>>> c935abf5

// The default time to sleep between checks for new roots
const DEFAULT_MS_PER_SLOT: u64 = 400;

// Perform blockstore cleanup at this interval to limit the overhead of cleanup
// Cleanup will be considered after the latest root has advanced by this value
const DEFAULT_CLEANUP_SLOT_INTERVAL: u64 = 512;

// The above slot interval can be roughly equated to a time interval. So, scale
// how often we check for cleanup with the interval. Doing so will avoid wasted
// checks when we know that the latest root could not have advanced far enough
//
// Given that the timing of new slots/roots is not exact, divide by 10 to avoid
// a long wait incase a check occurs just before the interval has elapsed
const LOOP_LIMITER = Duration.fromMillis(DEFAULT_CLEANUP_SLOT_INTERVAL * DEFAULT_MS_PER_SLOT / 10);

pub fn run(
    logger: sig.trace.Logger,
    blockstore_reader: *BlockstoreReader,
    db: *BlockstoreDB,
    lowest_cleanup_slot: *sig.sync.RwMux(Slot),
    max_ledger_shreds: u64,
    exit: *AtomicBool,
) !void {
    var last_purge_slot: Slot = 0;

    logger.info().log("Starting blockstore cleanup service");
    while (!exit.load(.acquire)) {
        last_purge_slot = try cleanBlockstore(
            logger,
            blockstore_reader,
            db,
            lowest_cleanup_slot,
            max_ledger_shreds,
            last_purge_slot,
            DEFAULT_CLEANUP_SLOT_INTERVAL,
        );
        std.time.sleep(LOOP_LIMITER.asNanos());
    }
}

/// Checks for new roots and initiates a cleanup if the last cleanup was at
/// least `purge_interval` slots ago. A cleanup will no-op if the ledger
/// already has fewer than `max_ledger_shreds`; otherwise, the cleanup will
/// purge enough slots to get the ledger size below `max_ledger_shreds`.
///
/// # Arguments
///
/// - `max_ledger_shreds`: the number of shreds to keep since the new root.
/// - `last_purge_slot`: an both an input and output parameter indicating
///   the id of the last purged slot.  As an input parameter, it works
///   together with `purge_interval` on whether it is too early to perform
///   ledger cleanup.  As an output parameter, it will be updated if this
///   function actually performs the ledger cleanup.
/// - `purge_interval`: the minimum slot interval between two ledger
///   cleanup.  When the max root fetched from the Blockstore minus
///   `last_purge_slot` is fewer than `purge_interval`, the function will
///   simply return `Ok` without actually running the ledger cleanup.
///   In this case, `purge_interval` will remain unchanged.
///
/// Analogous to the [`cleanup_ledger`](https://github.com/anza-xyz/agave/blob/6476d5fac0c30d1f49d13eae118b89be78fb15d2/ledger/src/blockstore_cleanup_service.rs#L198) in agave:
pub fn cleanBlockstore(
    logger: sig.trace.Logger,
    blockstore_reader: *BlockstoreReader,
    db: *BlockstoreDB,
    lowest_cleanup_slot: *sig.sync.RwMux(Slot),
    max_ledger_shreds: u64,
    last_purge_slot: u64,
    purge_interval: u64,
) !Slot {
    // // TODO: add back when max_root is implemented with consensus
    // const root = blockstore_reader.max_root.load(.acquire);
    // if (root - last_purge_slot <= purge_interval) return last_purge_slot;
    _ = last_purge_slot;
    _ = purge_interval;

    // NOTE: this will clean everything past the lowest slot in the blockstore
    const root: Slot = try blockstore_reader.lowestSlot();
    const result = try findSlotsToClean(blockstore_reader, root, max_ledger_shreds);
    logger.info().logf("findSlotsToClean result: {any}", .{result});

    if (result.should_clean) {
        const slot, var lock = lowest_cleanup_slot.writeWithLock();
        defer lock.unlock();
        slot.* = result.highest_slot_to_purge;
        const did_purge = try purgeSlots(db, 0, result.highest_slot_to_purge);
        if (did_purge) {
            logger.info().log("Purged slots...");
        } else {
            logger.info().log("No slots purged");
        }
        // // TODO: Is this needed, it updates the OldestSlot data structure in
        // // agave which is owned and used by the blockstore database backend.
        // // We do not have an analogous data structure in the blockstore database
        // blockstore_reader.setMaxExpiredSlot(...);
    }

    return root;
}

const SlotsToCleanResult = struct {
    should_clean: bool,
    highest_slot_to_purge: Slot,
    total_shreds: u64,

    pub fn format(
        result: SlotsToCleanResult,
        comptime _: []const u8,
        _: std.fmt.FormatOptions,
        writer: anytype,
    ) !void {
        try writer.print("should_clean: {} ", .{result.should_clean});
        try writer.print("highest_slot_to_purge: {d} ", .{result.highest_slot_to_purge});
        try writer.print("total_shreds: {}", .{result.total_shreds});
    }
};

/// A helper function to `cleanup_ledger` which returns a tuple of the
/// following three elements suggesting whether to clean up the ledger:
///
/// Return value (bool, Slot, u64):
/// - `slots_to_clean` (bool): a boolean value indicating whether there
///   are any slots to clean.  If true, then `cleanup_ledger` function
///   will then proceed with the ledger cleanup.
/// - `highest_slot_to_purge` (Slot): the highest slot to purge.  Any
///   slot which is smaller or equal to `highest_slot_to_purge` will be
///   cleaned up.
/// - `total_shreds` (u64): the total estimated number of shreds before the
///   `root`.
///
/// Analogous to the [`find_slots_to_clean`](https://github.com/anza-xyz/agave/blob/6476d5fac0c30d1f49d13eae118b89be78fb15d2/ledger/src/blockstore_cleanup_service.rs#L103)
fn findSlotsToClean(
    blockstore_reader: *BlockstoreReader,
    max_root: Slot,
    max_ledger_shreds: u64,
) !SlotsToCleanResult {
    const num_shreds = try blockstore_reader.db.count(schema.data_shred);

    // Using the difference between the lowest and highest slot seen will
    // result in overestimating the number of slots in the blockstore since
    // there are likely to be some missing slots, such as when a leader is
    // delinquent for their leader slots.
    //
    // With the below calculations, we will then end up underestimating the
    // mean number of shreds per slot present in the blockstore which will
    // result in cleaning more slots than necessary to get us
    // below max_ledger_shreds.
    //
    // Given that the service runs on an interval, this is good because it
    // means that we are building some headroom so the peak number of alive
    // shreds doesn't get too large before the service's next run.
    //
    // Finally, we have a check to make sure that we don't purge any slots
    // newer than the passed in root. This check is practically only
    // relevant when a cluster has extended periods of not rooting slots.
    // With healthy cluster operation, the minimum ledger size ensures
    // that purged slots will be quite old in relation to the newest root.
    const lowest_slot = try blockstore_reader.lowestSlot();
    const highest_slot = try blockstore_reader.highestSlot() orelse lowest_slot;

    if (highest_slot < lowest_slot) {
        return .{ .should_clean = false, .highest_slot_to_purge = 0, .total_shreds = num_shreds };
    }

    // The + 1 ensures we count the correct number of slots. Additionally,
    // it guarantees num_slots >= 1 for the subsequent division.
    const num_slots = highest_slot - lowest_slot + 1;
    const mean_shreds_per_slot = num_shreds / num_slots;
    // std.debug.print("num_shreds: {d}, num_slots: {d}, mean_shreds_per_slot: {d}\n", .{num_shreds, num_slots, mean_shreds_per_slot});

    if (num_shreds <= max_ledger_shreds) {
        return .{ .should_clean = false, .highest_slot_to_purge = 0, .total_shreds = num_shreds };
    }

    if (mean_shreds_per_slot > 0) {
        // Add an extra (mean_shreds_per_slot - 1) in the numerator
        // so that our integer division rounds up
        const num_slots_to_clean = (num_shreds - max_ledger_shreds + (mean_shreds_per_slot - 1)) / mean_shreds_per_slot;
        const highest_slot_to_purge = @min(lowest_slot + num_slots_to_clean - 1, max_root);
        return .{ .should_clean = true, .highest_slot_to_purge = highest_slot_to_purge, .total_shreds = num_shreds };
    } else {
        return .{ .should_clean = false, .highest_slot_to_purge = 0, .total_shreds = num_shreds };
    }
}

/// NOTE: this purges the range within [from_slot, to_slot] inclusive
///
/// analog to [`run_purge_with_stats`](https://github.com/anza-xyz/agave/blob/26692e666454d340a6691e2483194934e6a8ddfc/ledger/src/blockstore/blockstore_purge.rs#L202)
pub fn purgeSlots(db: *BlockstoreDB, from_slot: Slot, to_slot: Slot) !bool {
    var write_batch = try db.initWriteBatch();

    // the methods used below are exclusive [from_slot, to_slot), so we add 1 to purge inclusive
    const purge_to_slot = to_slot + 1;

    var did_purge = true;
    writePurgeRange(&write_batch, from_slot, purge_to_slot) catch {
        did_purge = false;
    };
    try db.commit(write_batch);

    if (did_purge and from_slot == 0) {
        try purgeFilesInRange(db, from_slot, purge_to_slot);
    }

    return did_purge;
}

/// NOTE: this purges the range within [from_slot, to_slot) exclusive
/// is the pseudocode equivalent of the following:
/// inline for (COLUMN_FAMILIES) |cf| {
///     try write_batch.deleteRange(cf, from_slot, to_slot);
/// }
fn writePurgeRange(write_batch: *BlockstoreDB.WriteBatch, from_slot: Slot, to_slot: Slot) !void {
    var delete_count: u32 = 0; // sanity check

    // NOTE: we need to conver the slot into keys for the column families
    // this is only used in this and one other function and should not change, so its ok to hard code it
    try purgeRangeWithCount(write_batch, schema.slot_meta, from_slot, to_slot, &delete_count);
    try purgeRangeWithCount(write_batch, schema.dead_slots, from_slot, to_slot, &delete_count);
    try purgeRangeWithCount(write_batch, schema.duplicate_slots, from_slot, to_slot, &delete_count);
    try purgeRangeWithCount(write_batch, schema.roots, from_slot, to_slot, &delete_count);
    try purgeRangeWithCount(write_batch, schema.erasure_meta, .{ .slot = from_slot, .fec_set_index = 0 }, .{ .slot = to_slot, .fec_set_index = 0 }, &delete_count);
    try purgeRangeWithCount(write_batch, schema.orphans, from_slot, to_slot, &delete_count);
    try purgeRangeWithCount(write_batch, schema.index, from_slot, to_slot, &delete_count);
    try purgeRangeWithCount(write_batch, schema.data_shred, .{ from_slot, 0 }, .{ to_slot, 0 }, &delete_count);
    try purgeRangeWithCount(write_batch, schema.code_shred, .{ from_slot, 0 }, .{ to_slot, 0 }, &delete_count);
    try purgeRangeWithCount(write_batch, schema.transaction_status, .{ Signature.default(), from_slot }, .{ Signature.default(), to_slot }, &delete_count);
    // NOTE: for `address_signatures`, agave doesnt key based on slot for some reason (permalink comment seems incorrect?)
    // https://github.com/anza-xyz/agave/blob/da029625d180dd1d396d26b74a5c281b7786e8c9/ledger/src/blockstore_db.rs#L962
    try purgeRangeWithCount(write_batch, schema.address_signatures, .{ .slot = from_slot, .address = Pubkey.default(), .transaction_index = 0, .signature = Signature.default() }, .{ .slot = to_slot, .address = Pubkey.default(), .transaction_index = 0, .signature = Signature.default() }, &delete_count);
    try purgeRangeWithCount(write_batch, schema.transaction_memos, .{ Signature.default(), from_slot }, .{ Signature.default(), to_slot }, &delete_count);
    try purgeRangeWithCount(write_batch, schema.transaction_status_index, from_slot, to_slot, &delete_count);
    try purgeRangeWithCount(write_batch, schema.rewards, from_slot, to_slot, &delete_count);
    try purgeRangeWithCount(write_batch, schema.blocktime, from_slot, to_slot, &delete_count);
    try purgeRangeWithCount(write_batch, schema.perf_samples, from_slot, to_slot, &delete_count);
    try purgeRangeWithCount(write_batch, schema.block_height, from_slot, to_slot, &delete_count);
    try purgeRangeWithCount(write_batch, schema.bank_hash, from_slot, to_slot, &delete_count);
    try purgeRangeWithCount(write_batch, schema.optimistic_slots, from_slot, to_slot, &delete_count);
    try purgeRangeWithCount(write_batch, schema.merkle_root_meta, .{ .slot = from_slot, .fec_set_index = 0 }, .{ .slot = to_slot, .fec_set_index = 0 }, &delete_count);
    // slot is not indexed in this method, so this is a full purge
    // NOTE: do we want to do this? why not just keep the data, since it will be updated/put-back eventually
    try purgeRangeWithCount(write_batch, schema.program_costs, Pubkey.default(), Pubkey.default(), &delete_count);

    // make sure we covered all the column families
    std.debug.assert(delete_count == ledger.schema.list.len);
}

fn purgeRangeWithCount(
    write_batch: *BlockstoreDB.WriteBatch,
    comptime cf: sig.ledger.database.ColumnFamily,
    from_key: cf.Key,
    to_key: cf.Key,
    count: *u32,
) !void {
    try write_batch.deleteRange(cf, from_key, to_key);
    count.* += 1;
}

/// NOTE: this purges the range within [from_slot, to_slot) exclusive
/// is the pseudocode equivalent of the following:
/// inline for (COLUMN_FAMILIES) |cf| {
///     try db.deleteFileRange(cf, from_slot, to_slot);
/// }
fn purgeFilesInRange(db: *BlockstoreDB, from_slot: Slot, to_slot: Slot) !void {
    var delete_count: u32 = 0; // sanity check

    // NOTE: we need to conver the slot into keys for the column families
    // this is only used in this and one other function and should not change, so its ok to hard code it
    try purgeFileRangeWithCount(db, schema.slot_meta, from_slot, to_slot, &delete_count);
    try purgeFileRangeWithCount(db, schema.dead_slots, from_slot, to_slot, &delete_count);
    try purgeFileRangeWithCount(db, schema.duplicate_slots, from_slot, to_slot, &delete_count);
    try purgeFileRangeWithCount(db, schema.roots, from_slot, to_slot, &delete_count);
    try purgeFileRangeWithCount(db, schema.erasure_meta, .{ .slot = from_slot, .fec_set_index = 0 }, .{ .slot = to_slot, .fec_set_index = 0 }, &delete_count);
    try purgeFileRangeWithCount(db, schema.orphans, from_slot, to_slot, &delete_count);
    try purgeFileRangeWithCount(db, schema.index, from_slot, to_slot, &delete_count);
    try purgeFileRangeWithCount(db, schema.data_shred, .{ from_slot, 0 }, .{ to_slot, 0 }, &delete_count);
    try purgeFileRangeWithCount(db, schema.code_shred, .{ from_slot, 0 }, .{ to_slot, 0 }, &delete_count);
    try purgeFileRangeWithCount(db, schema.transaction_status, .{ Signature.default(), from_slot }, .{ Signature.default(), to_slot }, &delete_count);
    // NOTE: for `address_signatures`, agave doesnt key based on slot for some reason (permalink comment seems incorrect?)
    // https://github.com/anza-xyz/agave/blob/da029625d180dd1d396d26b74a5c281b7786e8c9/ledger/src/blockstore_db.rs#L962
    try purgeFileRangeWithCount(db, schema.address_signatures, .{ .slot = from_slot, .address = Pubkey.default(), .transaction_index = 0, .signature = Signature.default() }, .{ .slot = to_slot, .address = Pubkey.default(), .transaction_index = 0, .signature = Signature.default() }, &delete_count);
    try purgeFileRangeWithCount(db, schema.transaction_memos, .{ Signature.default(), from_slot }, .{ Signature.default(), to_slot }, &delete_count);
    try purgeFileRangeWithCount(db, schema.transaction_status_index, from_slot, to_slot, &delete_count);
    try purgeFileRangeWithCount(db, schema.rewards, from_slot, to_slot, &delete_count);
    try purgeFileRangeWithCount(db, schema.blocktime, from_slot, to_slot, &delete_count);
    try purgeFileRangeWithCount(db, schema.perf_samples, from_slot, to_slot, &delete_count);
    try purgeFileRangeWithCount(db, schema.block_height, from_slot, to_slot, &delete_count);
    try purgeFileRangeWithCount(db, schema.bank_hash, from_slot, to_slot, &delete_count);
    try purgeFileRangeWithCount(db, schema.optimistic_slots, from_slot, to_slot, &delete_count);
    try purgeFileRangeWithCount(db, schema.merkle_root_meta, .{ .slot = from_slot, .fec_set_index = 0 }, .{ .slot = to_slot, .fec_set_index = 0 }, &delete_count);
    // slot is not indexed in this method, so this is a full purge
    // NOTE: do we want to do this? why not just keep the data, since it will be updated/put-back eventually
    try purgeFileRangeWithCount(db, schema.program_costs, Pubkey.default(), Pubkey.default(), &delete_count);

    // make sure we covered all the column families
    std.debug.assert(delete_count == ledger.schema.list.len);
}

fn purgeFileRangeWithCount(
    db: *BlockstoreDB,
    comptime cf: sig.ledger.database.ColumnFamily,
    from_key: cf.Key,
    to_key: cf.Key,
    count: *u32,
) !void {
    try db.deleteFilesInRange(cf, from_key, to_key);
    count.* += 1;
}

const Blockstore = ledger.BlockstoreDB;
const TestDB = ledger.tests.TestDB("cleanup_service");

test "findSlotsToClean" {
    const allocator = std.testing.allocator;
    const logger = .noop;
    const registry = sig.prometheus.globalRegistry();

    var db = try TestDB.init("findSlotsToClean");
    defer db.deinit();

    var lowest_cleanup_slot = sig.sync.RwMux(Slot).init(0);
    var max_root = std.atomic.Value(Slot).init(0);

    var reader = try BlockstoreReader.init(
        allocator,
        logger,
        db,
        registry,
        &lowest_cleanup_slot,
        &max_root,
    );

    // set highest and lowest slot by inserting slot_meta
    var lowest_slot_meta = ledger.meta.SlotMeta.init(allocator, 10, null);
    defer lowest_slot_meta.deinit();
    lowest_slot_meta.received = 10;

    var highest_slot_meta = ledger.meta.SlotMeta.init(allocator, 20, null);
    defer highest_slot_meta.deinit();
    highest_slot_meta.received = 20;

    {
        var write_batch = try db.initWriteBatch();
        defer write_batch.deinit();
        try write_batch.put(ledger.schema.schema.slot_meta, lowest_slot_meta.slot, lowest_slot_meta);
        try write_batch.put(ledger.schema.schema.slot_meta, highest_slot_meta.slot, highest_slot_meta);
        try db.commit(write_batch);
    }

    const r = try findSlotsToClean(&reader, 0, 100);
    try std.testing.expectEqual(false, r.should_clean);
    try std.testing.expectEqual(0, r.total_shreds);
    try std.testing.expectEqual(0, r.highest_slot_to_purge);
}

test "purgeSlots" {
    const allocator = std.testing.allocator;
    const logger = .noop;
    const registry = sig.prometheus.globalRegistry();

    var db = try TestDB.init("setRoots");
    defer db.deinit();

    var lowest_cleanup_slot = sig.sync.RwMux(Slot).init(0);
    var max_root = std.atomic.Value(Slot).init(0);
    var writer = BlockstoreWriter{
        .allocator = allocator,
        .db = db,
        .logger = logger,
        .lowest_cleanup_slot = &lowest_cleanup_slot,
        .max_root = &max_root,
        .scan_and_fix_roots_metrics = try ledger.writer.ScanAndFixRootsMetrics.init(registry),
    };

    // write some roots
    const roots: [10]Slot = .{ 1, 2, 3, 4, 5, 6, 7, 8, 9, 10 };
    try writer.setRoots(&roots);

    // purge the range [0, 5]
    const did_purge = try purgeSlots(&db, 0, 5);
    try std.testing.expectEqual(true, did_purge);

    for (0..5 + 1) |slot| {
        const is_root = try db.get(allocator, schema.roots, slot) orelse false;
        try std.testing.expectEqual(false, is_root);
    }

    for (6..10 + 1) |slot| {
        const is_root = try db.get(allocator, schema.roots, slot) orelse false;
        try std.testing.expectEqual(true, is_root);
    }

    // write another type
    var write_batch = try db.initWriteBatch();
    for (0..roots.len + 1) |i| {
        const merkle_root_meta = sig.ledger.shred.ErasureSetId{
            .fec_set_index = i,
            .slot = i,
        };
        const merkle_meta = sig.ledger.meta.MerkleRootMeta{
            .merkle_root = null,
            .first_received_shred_index = 0,
            .first_received_shred_type = .data,
        };

        try write_batch.put(schema.merkle_root_meta, merkle_root_meta, merkle_meta);
    }
    try db.commit(write_batch);

    // purge the range [0, 5]
    const did_purge2 = try purgeSlots(&db, 0, 5);
    try std.testing.expectEqual(true, did_purge2);

    for (0..5 + 1) |i| {
        const r = try db.get(allocator, schema.merkle_root_meta, .{ .slot = i, .fec_set_index = i });
        try std.testing.expectEqual(null, r);
    }

    for (6..10 + 1) |i| {
        const r = try db.get(allocator, schema.merkle_root_meta, .{ .slot = i, .fec_set_index = i });
        try std.testing.expect(r != null);
    }
}<|MERGE_RESOLUTION|>--- conflicted
+++ resolved
@@ -12,15 +12,8 @@
 const BlockstoreDB = ledger.BlockstoreDB;
 const BlockstoreReader = ledger.reader.BlockstoreReader;
 const BlockstoreWriter = ledger.writer.BlockstoreWriter;
-<<<<<<< HEAD
-const Slot = sig.core.Slot;
-const Duration = sig.time.Duration;
-const Schema = ledger.schema.schema;
-const Logger = sig.trace.Logger;
-=======
 
 const schema = ledger.schema.schema;
->>>>>>> c935abf5
 
 // The default time to sleep between checks for new roots
 const DEFAULT_MS_PER_SLOT: u64 = 400;
