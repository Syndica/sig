--- conflicted
+++ resolved
@@ -34,13 +34,9 @@
     return rewards;
 }
 
-<<<<<<< HEAD
 pub const BenchmarkLegder = struct {
     const Slot = sig.core.Slot;
     const SlotMeta = ledger.meta.SlotMeta;
-=======
-pub const BenchmarkLedger = struct {
->>>>>>> d684d623
     pub const min_iterations = 5;
     pub const max_iterations = 5;
 
@@ -195,12 +191,7 @@
         return timer.read();
     }
 
-<<<<<<< HEAD
     pub fn benchReaderSlotRangeConnected() !sig.time.Duration {
-=======
-    // Analogous to [bench_read_bincode](https://github.com/anza-xyz/agave/blob/9c2098450ca7e5271e3690277992fbc910be27d0/ledger/benches/protobuf.rs#L100)
-    pub fn benchReadBincode() !sig.time.Duration {
->>>>>>> d684d623
         const allocator = std.heap.c_allocator;
         var state = try State.init(allocator, "slotRangeConnected", .noop);
         defer state.deinit();
