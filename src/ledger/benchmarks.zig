--- conflicted
+++ resolved
@@ -35,11 +35,8 @@
 }
 
 pub const BenchmarkLedger = struct {
-<<<<<<< HEAD
     const Slot = sig.core.Slot;
     const SlotMeta = ledger.meta.SlotMeta;
-=======
->>>>>>> f4eb228a
     pub const min_iterations = 1000;
     pub const max_iterations = 5000;
 
