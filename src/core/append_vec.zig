const std = @import("std");
const ArrayList = std.ArrayList;
const HashMap = std.AutoHashMap;

const Account = @import("./account.zig").Account;
const Hash = @import("./hash.zig").Hash;
const Slot = @import("./clock.zig").Slot;
const Epoch = @import("./clock.zig").Epoch;
const Pubkey = @import("./pubkey.zig").Pubkey;
const bincode = @import("../bincode/bincode.zig");

const AccountsDbFields = @import("./snapshot_fields.zig").AccountsDbFields;
const AppendVecInfo = @import("./snapshot_fields.zig").AppendVecInfo;

const base58 = @import("base58-zig");

<<<<<<< HEAD
=======
pub const TmpPubkey = extern struct {
    data: [32]u8,
    // note: need to remove cached string to have correct ptr casting

    pub fn toStringWithBuf(self: *const TmpPubkey, dest: []u8) []u8 {
        @memset(dest, 0);
        const encoder = base58.Encoder.init(.{});
        var written = encoder.encode(&self.data, dest) catch unreachable;
        if (written > 44) {
            std.debug.panic("written is > 44, written: {}, dest: {any}, bytes: {any}", .{ written, dest, self.data });
        }
        return dest[0..written];
    }

    pub fn toString(self: *const TmpPubkey) error{EncodingError}![]u8 {
        var dest: [44]u8 = undefined;
        @memset(&dest, 0);

        const encoder = base58.Encoder.init(.{});
        var written = encoder.encode(&self.data, &dest) catch return error.EncodingError;
        if (written > 44) {
            std.debug.panic("written is > 44, written: {}, dest: {any}, bytes: {any}", .{ written, dest, self.data });
        }
        return dest[0..written];
    }

    pub fn fromString(str: []const u8) !TmpPubkey {
        var pubkey = TmpPubkey{ .data = [_]u8{0} ** 32 };
        const decoder = base58.Decoder.init(.{});
        const size = try decoder.decode(str, &pubkey.data);
        if (size != 32) {
            return error.EncodingError;
        } 
        return pubkey;
    }

    pub fn format(self: @This(), comptime _: []const u8, _: std.fmt.FormatOptions, writer: anytype) std.os.WriteError!void {
        const str = self.toString() catch unreachable;
        return writer.print("{s}", .{str});
    }

    pub fn isDefault(self: *const TmpPubkey) bool {
        return std.mem.eql(u8, &self.data, &[_]u8{0} ** 32);
    }

    pub fn default() TmpPubkey {
        return TmpPubkey{ .data = [_]u8{0} ** 32 };
    }

    pub fn equals(self: *const TmpPubkey, other: *const TmpPubkey) bool {
        return std.mem.eql(u8, &self.data, &other.data);
    }
};

>>>>>>> d0b07d15
// metadata which is stored inside an AppendVec
pub const AppendVecStoreInfo = struct {
    write_version_obsolete: u64,
    data_len: u64,
    pubkey: Pubkey,
};

pub const AppendVecInnerAccountInfo = struct {
    lamports: u64,
    rent_epoch: Epoch,
    owner: Pubkey,
    executable: bool,
};

// account meta data which is stored inside an AppendVec
pub const AppendVecAccountInfo = struct {
    store_info: *AppendVecStoreInfo,
    account_info: *AppendVecInnerAccountInfo,

    data: []u8,
    offset: usize,
    len: usize,
    hash: *Hash,

    pub fn sanitize(self: *const @This()) !void {
        // make sure upper bits are zero
        const exec_byte = @as(*u8, @ptrCast(&self.account_info.executable));
        const valid_exec = exec_byte.* & ~@as(u8, 1) == 0;
        if (!valid_exec) {
            return error.InvalidExecutableFlag;
        }

        var valid_lamports = self.account_info.lamports != 0 or (
        // ie, is default account
            self.data.len == 0 and
            self.account_info.owner.isDefault() and
            self.account_info.executable == false and
            self.account_info.rent_epoch == 0);
        if (!valid_lamports) {
            return error.InvalidLamports;
        }
    }
};

pub const PubkeyAndAccountInAppendVecRef = struct {
    pubkey: TmpPubkey,
    account_ref: AccountInAppendVecRef,
    // hash: Hash,
};

const u64_size: usize = @sizeOf(u64);
pub inline fn alignToU64(addr: usize) usize {
    return (addr + (u64_size - 1)) & ~(u64_size - 1);
}

pub const AppendVec = struct {
    // file contents
    mmap_ptr: []align(std.mem.page_size) u8,
    id: usize,
    slot: Slot,
    // number of bytes used
    length: usize,
    // total bytes available
    file_size: usize,
    file: std.fs.File,

    // number of accounts stored in the file
    n_accounts: usize = 0,

    const Self = @This();

    pub fn init(file: std.fs.File, append_vec_info: AppendVecInfo, slot: Slot) !Self {
        const file_stat = try file.stat();
        const file_size: u64 = @intCast(file_stat.size);

        try append_vec_info.sanitize(file_size);

        var mmap_ptr = try std.os.mmap(
            null,
            file_size,
            std.os.PROT.READ | std.os.PROT.WRITE,
            std.os.MAP.SHARED,
            file.handle,
            0,
        );

        return Self{
            .mmap_ptr = mmap_ptr,
            .length = append_vec_info.length,
            .id = append_vec_info.id,
            .file_size = file_size,
            .file = file,
            .slot = slot,
        };
    }

    pub fn deinit(self: *Self) void {
        std.os.munmap(self.mmap_ptr);
        self.file.close();
    }

    pub fn sanitize(self: *Self) !void {
        var offset: usize = 0;
        var n_accounts: usize = 0;

        while (true) {
            const account = self.getAccount(offset) catch break;
            try account.sanitize();
            offset = offset + account.len;
            n_accounts += 1;
        }

        if (offset != alignToU64(self.length)) {
            return error.InvalidAppendVecLength;
        }

        self.n_accounts = n_accounts;
    }

    pub fn getAccount(self: *const Self, start_offset: usize) error{EOF}!AppendVecAccountInfo {
        var offset = start_offset;

        var store_info = try self.getType(&offset, AppendVecStoreInfo);
        var account_info = try self.getType(&offset, AppendVecInnerAccountInfo);
        var hash = try self.getType(&offset, Hash);
        var data = try self.getSlice(&offset, store_info.data_len);

        var len = offset - start_offset;

        return AppendVecAccountInfo{
            .store_info = store_info,
            .account_info = account_info,
            .hash = hash,
            .data = data,
            .len = len,
            .offset = start_offset,
        };
    }

    pub fn getSlice(self: *const Self, start_index_ptr: *usize, length: usize) error{EOF}![]u8 {
        const start_index = start_index_ptr.*;
        const result = @addWithOverflow(start_index, length);
        const end_index = result[0];
        const overflow_flag = result[1];

        if (overflow_flag == 1 or end_index > self.length) {
            return error.EOF;
        }
        start_index_ptr.* = alignToU64(end_index);
        return @ptrCast(self.mmap_ptr[start_index..end_index]);
    }

    pub fn getType(self: *const Self, start_index_ptr: *usize, comptime T: type) error{EOF}!*T {
        const length = @sizeOf(T);
        return @alignCast(@ptrCast(try self.getSlice(start_index_ptr, length)));
    }

    pub fn getAccountsRefs(self: *const Self, allocator: std.mem.Allocator) !ArrayList(PubkeyAndAccountInAppendVecRef) {
        var accounts = try ArrayList(PubkeyAndAccountInAppendVecRef).initCapacity(allocator, self.n_accounts);

        var offset: usize = 0;
        while (true) {
            const account = self.getAccount(offset) catch break;
            const pubkey = account.store_info.pubkey;

            const pubkey_account_ref = PubkeyAndAccountInAppendVecRef{
                .pubkey = pubkey,
                .account_ref = .{
                    .slot = self.slot,
                    .offset = offset,
                    .append_vec_id = self.id,
                },
                // .hash = Hash.default(),
            };

            accounts.appendAssumeCapacity(pubkey_account_ref);
            offset = offset + account.len;
        }

        return accounts;
    }
};

pub const AccountInAppendVecRef = struct {
    slot: usize,
    append_vec_id: usize,
    offset: usize,
};

pub const AccountsIndex = struct {
    // only support RAM for now
    ram_map: HashMap(TmpPubkey, ArrayList(AccountInAppendVecRef)),
    // TODO: disk_map

    const Self = @This();

    pub fn init(allocator: std.mem.Allocator) Self {
        return Self{
            .ram_map = HashMap(TmpPubkey, ArrayList(AccountInAppendVecRef)).init(allocator),
        };
    }

    pub fn deinit(self: *Self) void {
        var iter = self.ram_map.iterator();
        while (iter.next()) |*entry| {
            entry.value_ptr.deinit();
        }
        self.ram_map.deinit();
    }

    pub fn insertNewAccountRef(
        self: *Self,
        pubkey: TmpPubkey,
        account_ref: AccountInAppendVecRef,
    ) !void {
        var maybe_entry = self.ram_map.getEntry(pubkey);

        // if the pubkey already exists
        if (maybe_entry) |*entry| {
            var existing_refs: *ArrayList(AccountInAppendVecRef) = entry.value_ptr;

            // search: if slot already exists, replace the value
            var found_matching_slot = false;
            for (existing_refs.items) |*existing_ref| {
                if (existing_ref.slot == account_ref.slot) {
                    if (!found_matching_slot) {
                        existing_ref.* = account_ref;
                        found_matching_slot = true;
                        break;
                    }
                    // TODO: rust impl continues to scan and removes other slot duplicates
                    // do we need to do this?
                }
            }

            // otherwise we append the new slot
            if (!found_matching_slot) {
                try existing_refs.append(account_ref);
            }
        } else {
            var account_refs = try ArrayList(AccountInAppendVecRef).initCapacity(self.ram_map.allocator, 1);
            account_refs.appendAssumeCapacity(account_ref);
            try self.ram_map.putNoClobber(pubkey, account_refs);
        }
    }
};

test "core.append_vec: parse accounts out of append vec" {
    // to run this test
    // 1) run the test `core.snapshot_fields: parse snapshot fields`
    //     - to build accounts_db.bincode file
    // 2) change paths for `accounts_db_fields_path` and `accounts_dir_path`
    // 3) run the test
    const alloc = std.testing.allocator;

    const accounts_db_fields_path = "/Users/tmp/Documents/zig-solana/snapshots/accounts_db.bincode";
    const accounts_db_fields_file = std.fs.openFileAbsolute(accounts_db_fields_path, .{}) catch |err| {
        std.debug.print("failed to open accounts-db fields file: {s} ... skipping test\n", .{@errorName(err)});
        return;
    };

    var accounts_db_fields = try bincode.read(alloc, AccountsDbFields, accounts_db_fields_file.reader(), .{});
    defer bincode.free(alloc, accounts_db_fields);

    const accounts_dir_path = "/Users/tmp/Documents/zig-solana/snapshots/accounts";
    _ = accounts_dir_path;

    // // time it
    // var timer = try std.time.Timer.start();

    // var accounts_db = AccountsDB.init(alloc);
    // defer accounts_db.deinit();
    // try accounts_db.load(alloc, accounts_db_fields, accounts_dir_path, null);

    // const elapsed = timer.read();
    // std.debug.print("elapsed: {d}\n", .{elapsed / std.time.ns_per_s});

    // note: didnt untar the full snapshot (bc time)
    // n_valid_appendvec: 328_811, total_append_vec: 328_812
    // std.debug.print("n_valid_appendvec: {d}, total_append_vec: {d}\n", .{ n_valid_appendvec, n_appendvec });
}<|MERGE_RESOLUTION|>--- conflicted
+++ resolved
@@ -14,63 +14,6 @@
 
 const base58 = @import("base58-zig");
 
-<<<<<<< HEAD
-=======
-pub const TmpPubkey = extern struct {
-    data: [32]u8,
-    // note: need to remove cached string to have correct ptr casting
-
-    pub fn toStringWithBuf(self: *const TmpPubkey, dest: []u8) []u8 {
-        @memset(dest, 0);
-        const encoder = base58.Encoder.init(.{});
-        var written = encoder.encode(&self.data, dest) catch unreachable;
-        if (written > 44) {
-            std.debug.panic("written is > 44, written: {}, dest: {any}, bytes: {any}", .{ written, dest, self.data });
-        }
-        return dest[0..written];
-    }
-
-    pub fn toString(self: *const TmpPubkey) error{EncodingError}![]u8 {
-        var dest: [44]u8 = undefined;
-        @memset(&dest, 0);
-
-        const encoder = base58.Encoder.init(.{});
-        var written = encoder.encode(&self.data, &dest) catch return error.EncodingError;
-        if (written > 44) {
-            std.debug.panic("written is > 44, written: {}, dest: {any}, bytes: {any}", .{ written, dest, self.data });
-        }
-        return dest[0..written];
-    }
-
-    pub fn fromString(str: []const u8) !TmpPubkey {
-        var pubkey = TmpPubkey{ .data = [_]u8{0} ** 32 };
-        const decoder = base58.Decoder.init(.{});
-        const size = try decoder.decode(str, &pubkey.data);
-        if (size != 32) {
-            return error.EncodingError;
-        } 
-        return pubkey;
-    }
-
-    pub fn format(self: @This(), comptime _: []const u8, _: std.fmt.FormatOptions, writer: anytype) std.os.WriteError!void {
-        const str = self.toString() catch unreachable;
-        return writer.print("{s}", .{str});
-    }
-
-    pub fn isDefault(self: *const TmpPubkey) bool {
-        return std.mem.eql(u8, &self.data, &[_]u8{0} ** 32);
-    }
-
-    pub fn default() TmpPubkey {
-        return TmpPubkey{ .data = [_]u8{0} ** 32 };
-    }
-
-    pub fn equals(self: *const TmpPubkey, other: *const TmpPubkey) bool {
-        return std.mem.eql(u8, &self.data, &other.data);
-    }
-};
-
->>>>>>> d0b07d15
 // metadata which is stored inside an AppendVec
 pub const AppendVecStoreInfo = struct {
     write_version_obsolete: u64,
