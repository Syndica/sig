--- conflicted
+++ resolved
@@ -37,12 +37,8 @@
 const FeeRateGovernor = core.genesis_config.FeeRateGovernor;
 const Inflation = core.genesis_config.Inflation;
 
-<<<<<<< HEAD
 const Delegation = core.stake.Delegation;
 const EpochStakes = core.stake.EpochStakes;
-=======
-const Stakes = core.stake.Stakes;
->>>>>>> cbaa05c3
 const EpochStakeMap = core.stake.EpochStakeMap;
 const Stakes = core.stake.Stakes;
 const epochStakeMapClone = core.stake.epochStakeMapClone;
@@ -161,11 +157,7 @@
     schedule: EpochSchedule,
 
     /// The pre-determined stakes assigned to this epoch.
-<<<<<<< HEAD
     stakes: EpochStakes,
-=======
-    stakes: Stakes(.delegation),
->>>>>>> cbaa05c3
 
     pub fn deinit(self: EpochConstants, allocator: Allocator) void {
         self.stakes.deinit(allocator);
