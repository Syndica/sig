--- conflicted
+++ resolved
@@ -185,12 +185,8 @@
     pub fn deinit(self: *SlotState, allocator: Allocator) void {
         self.stakes_cache.deinit(allocator);
 
-<<<<<<< HEAD
-        var blockhash_queue = self.blockhash_queue.tryWrite() orelse unreachable;
-=======
         var blockhash_queue = self.blockhash_queue.tryWrite() orelse
             @panic("attempted to deinit SlotState.blockhash_queue while still in use");
->>>>>>> 80ab204b
         defer blockhash_queue.unlock();
         blockhash_queue.get().deinit(allocator);
     }
