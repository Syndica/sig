//! This file represents the data stored in agave's `Bank` struct. Sig does not
//! have an analogous struct because `Bank` is a massive disorganized struct
//! without unbounded responsibilities that makes the code hard to understand
//! and makes dependencies difficult to manage.
//!
//! Instead we have more granular, digestible structs with clear scopes, like
//! SlotConstants, SlotState, and EpochConstants. These store much of the same
//! data that's stored in agave's Bank. Other heavyweight fields from agave's
//! Bank like like `BankRc` (containing a pointer to accountsdb) and
//! `TransactionBatchProcessor` are not included in any "bank" struct in sig.
//! Instead, those large dependencies are managed independently.
//!
//! The philosophy is that breaking the Bank into separate pieces will enable us
//! to write code with a more minimal, clearer set of dependencies, to make the
//! code easier to understand and maintain.

const std = @import("std");
const sig = @import("../sig.zig");

const core = sig.core;

const Allocator = std.mem.Allocator;
const Atomic = std.atomic.Value;

const RwMux = sig.sync.RwMux;

const BlockhashQueue = core.BlockhashQueue;
const EpochSchedule = core.epoch_schedule.EpochSchedule;
const Hash = core.hash.Hash;
const HardForks = core.HardForks;
const LtHash = core.hash.LtHash;
const Pubkey = core.pubkey.Pubkey;
const RentCollector = sig.core.rent_collector.RentCollector;

const Epoch = core.time.Epoch;
const Slot = core.time.Slot;
const UnixTimestamp = core.time.UnixTimestamp;

const FeeRateGovernor = core.genesis_config.FeeRateGovernor;
const Inflation = core.genesis_config.Inflation;

const Ancestors = sig.core.Ancestors;
const EpochStakes = core.EpochStakes;
const EpochStakesMap = core.EpochStakesMap;
const Stakes = core.Stakes;

const deinitMapAndValues = sig.utils.collections.deinitMapAndValues;
const cloneMapAndValues = sig.utils.collections.cloneMapAndValues;

/// Information about a slot that is determined when the slot is initialized and
/// then never changes.
///
/// Contains the intersection of data from agave's Bank and firedancer's
/// fd_slot_bank, excluding data that is epoch-scoped or not constant during a
/// slot.
///
/// [Bank](https://github.com/anza-xyz/agave/blob/161fc1965bdb4190aa2d7e36c7c745b4661b10ed/runtime/src/bank.rs#L744)
/// [fd_slot_bank](https://github.com/firedancer-io/firedancer/blob/9a18101ee6e1094f27c7fb81da9ef3a7b9efb18b/src/flamenco/types/fd_types.h#L2270)
pub const SlotConstants = struct {
    /// The slot that this one builds off of. `parent_slot == slot - 1`, unless
    /// there is forking or skipped slots.
    parent_slot: Slot,

    /// Hash of this Bank's parent's state
    parent_hash: Hash,

    /// Total number of blocks produced up to this slot
    block_height: u64,

    /// The pubkey to send transactions fees to.
    collector_id: Pubkey,

    /// A tick height above this should not be allowed during this slot.
    max_tick_height: u64,

    /// The fees requirements to use for transactions in this slot.
    fee_rate_governor: FeeRateGovernor,

    /// Whether and how epoch rewards should be distributed in this slot.
    epoch_reward_status: EpochRewardStatus,

    pub fn fromBankFields(bank_fields: *const BankFields) SlotConstants {
        return .{
            .parent_slot = bank_fields.parent_slot,
            .parent_hash = bank_fields.parent_hash,
            .block_height = bank_fields.block_height,
            .collector_id = bank_fields.collector_id,
            .max_tick_height = bank_fields.max_tick_height,
            .fee_rate_governor = bank_fields.fee_rate_governor,
            .epoch_reward_status = .inactive,
        };
    }

    pub fn genesis(fee_rate_governor: sig.core.genesis_config.FeeRateGovernor) SlotConstants {
        return .{
            .parent_slot = 0,
            .parent_hash = sig.core.Hash.ZEROES,
            .block_height = 0,
            .collector_id = Pubkey.ZEROES,
            .max_tick_height = 0,
            .fee_rate_governor = fee_rate_governor,
            .epoch_reward_status = .inactive,
        };
    }

    pub fn deinit(self: SlotConstants, allocator: Allocator) void {
        self.epoch_reward_status.deinit(allocator);
    }
};

/// Information about a slot that evolves as the slot is executed, but should
/// typically become frozen once execution is complete.
///
/// Contains the intersection of data from agave's Bank and firedancer's
/// fd_slot_bank, excluding data that is constant during a slot.
///
/// [Bank](https://github.com/anza-xyz/agave/blob/161fc1965bdb4190aa2d7e36c7c745b4661b10ed/runtime/src/bank.rs#L744)
/// [fd_slot_bank](https://github.com/firedancer-io/firedancer/blob/9a18101ee6e1094f27c7fb81da9ef3a7b9efb18b/src/flamenco/types/fd_types.h#L2270)
pub const SlotState = struct {
    /// FIFO queue of `recent_blockhash` items
    blockhash_queue: RwMux(BlockhashQueue),

    /// Hash of this Bank's state. Only meaningful after freezing.
    hash: RwMux(?Hash),

    /// Total capitalization, used to calculate inflation.
    capitalization: Atomic(u64),

    /// The number of committed transactions since genesis.
    transaction_count: Atomic(u64),

    /// The number of signatures from valid transactions in this slot
    signature_count: Atomic(u64),

    /// Total number of ticks in history including those from this slot.
    tick_height: Atomic(u64),

    /// Total amount of rent collected so far during this slot.
    collected_rent: Atomic(u64),

    /// The lattice hash of all accounts
    ///
    /// The value is only meaningful after freezing.
    accounts_lt_hash: sig.sync.Mux(LtHash),

    pub const GENESIS = SlotState{
        .blockhash_queue = .init(.DEFAULT),
        .hash = .init(null),
        .capitalization = .init(0),
        .transaction_count = .init(0),
        .signature_count = .init(0),
        .tick_height = .init(0),
        .collected_rent = .init(0),
        .accounts_lt_hash = .init(.ZEROES),
    };

    pub fn deinit(self: *SlotState, allocator: Allocator) void {
        var blockhash_queue = self.blockhash_queue.write();
        defer blockhash_queue.unlock();
        blockhash_queue.get().deinit(allocator);
    }

    pub fn fromBankFields(
        allocator: Allocator,
        bank_fields: *const BankFields,
    ) Allocator.Error!SlotState {
        return .{
            .blockhash_queue = .init(try bank_fields.blockhash_queue.clone(allocator)),
            .hash = .init(bank_fields.hash),
            .capitalization = .init(bank_fields.capitalization),
            .transaction_count = .init(bank_fields.transaction_count),
            .signature_count = .init(bank_fields.signature_count),
            .tick_height = .init(bank_fields.tick_height),
            .collected_rent = .init(bank_fields.collected_rent),
            .accounts_lt_hash = .init(LtHash{ .data = .{0xBAD1} ** LtHash.NUM_ELEMENTS }),
        };
    }

    pub fn fromFrozenParent(allocator: Allocator, parent: *SlotState) !SlotState {
        if (!parent.isFrozen()) return error.SlotNotFrozen;
        const blockhash_queue = foo: {
            var bhq = parent.blockhash_queue.read();
            defer bhq.unlock();
            break :foo try bhq.get().clone(allocator);
        };
        errdefer blockhash_queue.deinit(allocator);
        return .{
            .blockhash_queue = .init(blockhash_queue),
            .hash = .init(null),
            .capitalization = .init(parent.capitalization.load(.monotonic)),
            .transaction_count = .init(parent.transaction_count.load(.monotonic)),
            .signature_count = .init(0),
            .tick_height = .init(parent.tick_height.load(.monotonic)),
            .collected_rent = .init(0),
            .accounts_lt_hash = .init(parent.accounts_lt_hash.readCopy()),
        };
    }

    pub fn isFrozen(self: *SlotState) bool {
        return self.hash.readCopy() != null;
    }

    pub fn tickHeight(self: *const SlotState) u64 {
        return self.tick_height.load(.monotonic);
    }
};

/// Constant information about an epoch that is determined before the epoch
/// starts.
///
/// Contains the intersection of epoch-scoped fields from agave's Bank and
/// firedancer's fd_epoch_bank.
///
/// [Bank](https://github.com/anza-xyz/agave/blob/161fc1965bdb4190aa2d7e36c7c745b4661b10ed/runtime/src/bank.rs#L744)
/// [fd_epoch_bank](https://github.com/firedancer-io/firedancer/blob/9a18101ee6e1094f27c7fb81da9ef3a7b9efb18b/src/flamenco/types/fd_types.h#L1906)
pub const EpochConstants = struct {
    /// The number of hashes in each tick. Null means hashing is disabled.
    hashes_per_tick: ?u64,

    /// The number of ticks for each slot in this epoch.
    ticks_per_slot: u64,

    /// target length of a slot, used to estimate timings.
    ns_per_slot: u128,

    /// genesis time, used for computed clock.
    genesis_creation_time: UnixTimestamp,

    /// The number of slots per year, used for inflation.
    slots_per_year: f64,

    /// The pre-determined stakes assigned to this epoch.
    stakes: EpochStakes,

    pub fn genesis(
        allocator: Allocator,
        genesis_config: core.genesis_config.GenesisConfig,
    ) EpochConstants {
        return .{
            .hashes_per_tick = genesis_config.poh_config.hashes_per_tick,
            .ticks_per_slot = genesis_config.ticks_per_slot,
            .ns_per_slot = genesis_config.nsPerSlot(),
            .genesis_creation_time = genesis_config.creation_time,
            .slots_per_year = genesis_config.slotsPerYear(),
            .stakes = .initEmpty(allocator),
        };
    }

    pub fn deinit(self: EpochConstants, allocator: Allocator) void {
        self.stakes.deinit(allocator);
    }
};

/// Used for serialization of aggregated bank data, for example in snapshots.
///
/// Analogous to [DeserializableVersionedBank](https://github.com/anza-xyz/agave/blob/9c899a72414993dc005f11afb5df10752b10810b/runtime/src/serde_snapshot.rs#L134).
pub const BankFields = struct {
    blockhash_queue: BlockhashQueue,
    ancestors: Ancestors,
    hash: Hash,
    parent_hash: Hash,
    parent_slot: Slot,
    hard_forks: HardForks,
    transaction_count: u64,
    tick_height: u64,
    signature_count: u64,
    // ie, total lamports
    capitalization: u64,
    max_tick_height: u64,
    hashes_per_tick: ?u64,
    ticks_per_slot: u64,
    ns_per_slot: u128,
    genesis_creation_time: UnixTimestamp,
    slots_per_year: f64,
    accounts_data_len: u64,
    slot: Slot,
    epoch: Epoch,
    block_height: u64,
    collector_id: Pubkey,
    collector_fees: u64,
    /// This is a FeeCalculator in Agave which is just a wrapped u64 containing lamports per signature.
    /// Lamports per signature is already stored in `fee_rate_governor`, so
    fee_calculator: u64,
    fee_rate_governor: FeeRateGovernor,
    collected_rent: u64,
    rent_collector: RentCollector,
    epoch_schedule: EpochSchedule,
    inflation: Inflation,
    stakes: Stakes(.delegation),
    unused_accounts: UnusedAccounts,
    epoch_stakes: EpochStakesMap,
    is_delta: bool,

    pub fn deinit(
        bank_fields: *const BankFields,
        allocator: std.mem.Allocator,
    ) void {
        bank_fields.blockhash_queue.deinit(allocator);

        var ancestors = bank_fields.ancestors;
        ancestors.deinit(allocator);

        bank_fields.hard_forks.deinit(allocator);

        bank_fields.stakes.deinit(allocator);

        bank_fields.unused_accounts.deinit(allocator);

        deinitMapAndValues(allocator, bank_fields.epoch_stakes);
    }

    pub fn clone(
        bank_fields: *const BankFields,
        allocator: std.mem.Allocator,
    ) std.mem.Allocator.Error!BankFields {
        const blockhash_queue = try bank_fields.blockhash_queue.clone(allocator);
        errdefer blockhash_queue.deinit(allocator);

        var ancestors = try bank_fields.ancestors.clone(allocator);
        errdefer ancestors.deinit(allocator);

        const hard_forks = try bank_fields.hard_forks.clone(allocator);
        errdefer hard_forks.deinit(allocator);

        const stakes = try bank_fields.stakes.clone(allocator);
        errdefer stakes.deinit(allocator);

        const unused_accounts = try bank_fields.unused_accounts.clone(allocator);
        errdefer unused_accounts.deinit(allocator);

        const epoch_stakes = try cloneMapAndValues(allocator, bank_fields.epoch_stakes);
        errdefer deinitMapAndValues(allocator, epoch_stakes);

        var cloned = bank_fields.*;
        cloned.blockhash_queue = blockhash_queue;
        cloned.ancestors = ancestors;
        cloned.hard_forks = hard_forks;
        cloned.stakes = stakes;
        cloned.unused_accounts = unused_accounts;
        cloned.epoch_stakes = epoch_stakes;
        return cloned;
    }

    pub fn validate(
        self: *const BankFields,
        genesis_config: *const sig.core.GenesisConfig,
    ) !void {
        // self validation
        if (self.max_tick_height != (self.slot + 1) * self.ticks_per_slot) {
            return error.InvalidBankFields;
        }
        if (self.epoch_schedule.getEpoch(self.slot) != self.epoch) {
            return error.InvalidBankFields;
        }

        // cross validation against genesis
        if (genesis_config.creation_time != self.genesis_creation_time) {
            return error.BankAndGenesisMismatch;
        }
        if (genesis_config.ticks_per_slot != self.ticks_per_slot) {
            return error.BankAndGenesisMismatch;
        }
        const genesis_ns_per_slot = genesis_config.poh_config.target_tick_duration.nanos *
            @as(u128, genesis_config.ticks_per_slot);
        if (self.ns_per_slot != genesis_ns_per_slot) {
            return error.BankAndGenesisMismatch;
        }

        const genesis_slots_per_year = yearsAsSlots(1, //
            genesis_config.poh_config.target_tick_duration.nanos, self.ticks_per_slot);
        if (genesis_slots_per_year != self.slots_per_year) {
            return error.BankAndGenesisMismatch;
        }
        if (!std.meta.eql(self.epoch_schedule, genesis_config.epoch_schedule)) {
            return error.BankAndGenesisMismatch;
        }
    }

    fn yearsAsSlots(years: f64, tick_duration_ns: u32, ticks_per_slot: u64) f64 {
        const SECONDS_PER_YEAR: f64 = 365.242_199 * 24.0 * 60.0 * 60.0;
        return years * SECONDS_PER_YEAR *
            (1_000_000_000.0 / @as(f64, @floatFromInt(tick_duration_ns))) /
            @as(f64, @floatFromInt(ticks_per_slot));
    }

    pub fn getStakedNodes(
        self: *const BankFields,
        epoch: Epoch,
    ) !*const std.AutoArrayHashMapUnmanaged(Pubkey, u64) {
        const epoch_stakes = self.epoch_stakes.getPtr(epoch) orelse return error.NoEpochStakes;
<<<<<<< HEAD
        return epoch_stakes.stakes.vote_accounts.getStakedNodes(allocator);
=======
        return &epoch_stakes.stakes.vote_accounts.staked_nodes;
>>>>>>> 6a4c23fa
    }

    /// Returns the leader schedule for this bank's epoch
    pub fn leaderSchedule(
        self: *const BankFields,
        allocator: std.mem.Allocator,
    ) !core.leader_schedule.LeaderSchedule {
        return self.leaderScheduleForEpoch(allocator, self.epoch);
    }

    /// Returns the leader schedule for an arbitrary epoch.
    /// Only works if the bank is aware of the staked nodes for that epoch.
    pub fn leaderScheduleForEpoch(
        self: *const BankFields,
        allocator: std.mem.Allocator,
        epoch: Epoch,
    ) !core.leader_schedule.LeaderSchedule {
        const slots_in_epoch = self.epoch_schedule.getSlotsInEpoch(self.epoch);
        const staked_nodes = try self.getStakedNodes(epoch);
        return .{
            .allocator = allocator,
            .slot_leaders = try core.leader_schedule.LeaderSchedule.fromStakedNodes(
                allocator,
                epoch,
                slots_in_epoch,
                staked_nodes,
            ),
        };
    }

    pub fn initRandom(
        allocator: std.mem.Allocator,
        /// Should be a PRNG, not a true RNG. See the documentation on `std.Random.uintLessThan`
        /// for commentary on the runtime of this function.
        random: std.Random,
        max_list_entries: usize,
    ) std.mem.Allocator.Error!BankFields {
        var blockhash_queue = try BlockhashQueue.initRandom(allocator, random, max_list_entries);
        errdefer blockhash_queue.deinit(allocator);

        var ancestors = try ancestorsRandom(random, allocator, max_list_entries);
        errdefer ancestors.deinit(allocator);

        const hard_forks = try HardForks.initRandom(random, allocator, max_list_entries);
        errdefer hard_forks.deinit(allocator);

        const stakes = try Stakes(.delegation).initRandom(allocator, random, max_list_entries);
        errdefer stakes.deinit(allocator);

        const unused_accounts = try UnusedAccounts.initRandom(random, allocator, max_list_entries);
        errdefer unused_accounts.deinit(allocator);

        const epoch_stakes = try sig.core.epoch_stakes.epochStakeMapRandom(
            allocator,
            random,
            .delegation,
            1,
            max_list_entries,
        );
        errdefer deinitMapAndValues(allocator, epoch_stakes);

        return .{
            .blockhash_queue = blockhash_queue,
            .ancestors = ancestors,
            .hash = Hash.initRandom(random),
            .parent_hash = Hash.initRandom(random),
            .parent_slot = random.int(Slot),
            .hard_forks = hard_forks,
            .transaction_count = random.int(u64),
            .tick_height = random.int(u64),
            .signature_count = random.int(u64),
            .capitalization = random.int(u64),
            .max_tick_height = random.int(u64),
            .hashes_per_tick = if (random.boolean()) random.int(u64) else null,
            .ticks_per_slot = random.int(u64),
            .ns_per_slot = random.int(u128),
            .genesis_creation_time = random.int(sig.core.UnixTimestamp),
            .slots_per_year = random.float(f64),
            .accounts_data_len = random.int(u64),
            .slot = random.int(Slot),
            .epoch = epoch_stakes.keys()[random.uintLessThan(usize, epoch_stakes.count())],
            .block_height = random.int(u64),
            .collector_id = Pubkey.initRandom(random),
            .collector_fees = random.int(u64),
            .fee_calculator = random.int(u64),
            .fee_rate_governor = FeeRateGovernor.initRandom(random),
            .collected_rent = random.int(u64),
            .rent_collector = RentCollector.initRandom(random),
            .epoch_schedule = EpochSchedule.initRandom(random),
            .inflation = Inflation.initRandom(random),
            .stakes = stakes,
            .unused_accounts = unused_accounts,
            .epoch_stakes = epoch_stakes,
            .is_delta = random.boolean(),
        };
    }
};

pub fn ancestorsRandom(
    random: std.Random,
    allocator: std.mem.Allocator,
    max_list_entries: usize,
) std.mem.Allocator.Error!Ancestors {
    var ancestors = Ancestors.Map.Managed.init(allocator);
    errdefer ancestors.deinit();

    try sig.rand.fillHashmapWithRng(
        &ancestors,
        random,
        random.uintAtMost(usize, max_list_entries),
        struct {
            pub fn randomKey(rand: std.Random) !Slot {
                return rand.int(Slot);
            }
            pub fn randomValue(rand: std.Random) !void {
                _ = rand;
                return {};
            }
        },
    );

    return .{ .ancestors = ancestors.unmanaged };
}

/// Analogous to [UnusedAccounts](https://github.com/anza-xyz/agave/blob/2de7b565e8b1101824a5e3bac74f3a8cce88ea72/runtime/src/serde_snapshot.rs#L123)
pub const UnusedAccounts = struct {
    unused1: std.AutoArrayHashMapUnmanaged(Pubkey, void),
    unused2: std.AutoArrayHashMapUnmanaged(Pubkey, void),
    unused3: std.AutoArrayHashMapUnmanaged(Pubkey, u64),

    pub const EMPTY: UnusedAccounts = .{
        .unused1 = .{},
        .unused2 = .{},
        .unused3 = .{},
    };

    pub fn deinit(self: UnusedAccounts, allocator: std.mem.Allocator) void {
        var copy = self;
        copy.unused1.deinit(allocator);
        copy.unused2.deinit(allocator);
        copy.unused3.deinit(allocator);
    }

    pub fn clone(
        self: UnusedAccounts,
        allocator: std.mem.Allocator,
    ) std.mem.Allocator.Error!UnusedAccounts {
        var unused1 = try self.unused1.clone(allocator);
        errdefer unused1.deinit(allocator);

        var unused2 = try self.unused2.clone(allocator);
        errdefer unused2.deinit(allocator);

        var unused3 = try self.unused3.clone(allocator);
        errdefer unused3.deinit(allocator);

        return .{
            .unused1 = unused1,
            .unused2 = unused2,
            .unused3 = unused3,
        };
    }

    pub fn initRandom(
        random: std.Random,
        allocator: std.mem.Allocator,
        max_list_entries: usize,
    ) std.mem.Allocator.Error!UnusedAccounts {
        var self: UnusedAccounts = .{
            .unused1 = .{},
            .unused2 = .{},
            .unused3 = .{},
        };
        errdefer self.deinit(allocator);

        inline for (@typeInfo(UnusedAccounts).@"struct".fields) |field| {
            const hm_info = sig.utils.types.hashMapInfo(field.type).?;

            const ptr = &@field(self, field.name);
            var managed = ptr.promote(allocator);
            defer ptr.* = managed.unmanaged;

            try sig.rand.fillHashmapWithRng(
                &managed,
                random,
                random.uintAtMost(usize, max_list_entries),
                struct {
                    pub fn randomKey(rand: std.Random) !Pubkey {
                        return Pubkey.initRandom(rand);
                    }
                    pub fn randomValue(rand: std.Random) !hm_info.Value {
                        return switch (hm_info.Value) {
                            u64 => rand.int(u64),
                            void => {},
                            else => @compileError(
                                "Unexpected value type: " ++ @typeName(hm_info.Value),
                            ),
                        };
                    }
                },
            );
        }

        return self;
    }
};

pub const EpochRewardStatus = union(enum) {
    /// this bank is in the reward phase.
    /// Contents are the start point for epoch reward calculation,
    /// i.e. parent_slot and parent_block height for the starting
    /// block of the current epoch.
    active: StartBlockHeightAndRewards,
    /// this bank is outside of the rewarding phase.
    inactive,

    pub fn deinit(self: EpochRewardStatus, allocator: Allocator) void {
        switch (self) {
            .active => |s| s.deinit(allocator),
            .inactive => {},
        }
    }

    pub fn clone(self: EpochRewardStatus, allocator: Allocator) Allocator.Error!EpochRewardStatus {
        return switch (self) {
            .active => |s| .{ .active = try s.clone(allocator) },
            .inactive => .inactive,
        };
    }
};

pub const StartBlockHeightAndRewards = struct {
    /// the block height of the slot at which rewards distribution began
    distribution_starting_block_height: u64,
    /// calculated epoch rewards pending distribution, outer Vec is by partition (one partition per block)
    stake_rewards_by_partition: []const []const PartitionedStakeReward,

    pub fn deinit(self: StartBlockHeightAndRewards, allocator: Allocator) void {
        for (self.stake_rewards_by_partition) |buf| {
            allocator.free(buf);
        }
        allocator.free(self.stake_rewards_by_partition);
    }

    pub fn clone(
        self: StartBlockHeightAndRewards,
        allocator: Allocator,
    ) Allocator.Error!StartBlockHeightAndRewards {
        const stake_rewards_by_partition = try allocator
            .alloc([]const PartitionedStakeReward, self.stake_rewards_by_partition.len);
        errdefer allocator.free(stake_rewards_by_partition);

        for (self.stake_rewards_by_partition, stake_rewards_by_partition, 0..) |old, *new, i| {
            errdefer for (stake_rewards_by_partition[0..i]) |x| allocator.free(x);
            const slice = try allocator.alloc(PartitionedStakeReward, old.len);
            @memcpy(slice, old);
            new.* = slice;
        }

        return .{
            .distribution_starting_block_height = self.distribution_starting_block_height,
            .stake_rewards_by_partition = stake_rewards_by_partition,
        };
    }
};

const PartitionedStakeRewards = []const PartitionedStakeReward;

pub const PartitionedStakeReward = struct {
    /// Stake account address
    stake_pubkey: Pubkey,
    /// `Stake` state to be stored in account
    stake: core.stake.Stake,
    /// Stake reward for recording in the Bank on distribution
    stake_reward: u64,
    /// Vote commission for recording reward info
    commission: u8,
};<|MERGE_RESOLUTION|>--- conflicted
+++ resolved
@@ -388,11 +388,7 @@
         epoch: Epoch,
     ) !*const std.AutoArrayHashMapUnmanaged(Pubkey, u64) {
         const epoch_stakes = self.epoch_stakes.getPtr(epoch) orelse return error.NoEpochStakes;
-<<<<<<< HEAD
-        return epoch_stakes.stakes.vote_accounts.getStakedNodes(allocator);
-=======
         return &epoch_stakes.stakes.vote_accounts.staked_nodes;
->>>>>>> 6a4c23fa
     }
 
     /// Returns the leader schedule for this bank's epoch
