--- conflicted
+++ resolved
@@ -175,28 +175,13 @@
     /// The value is only meaningful after freezing.
     accounts_lt_hash: sig.sync.Mux(?LtHash),
 
-<<<<<<< HEAD
     stakes_cache: sig.core.StakesCache,
-=======
+
     /// 50% burned, 50% paid to leader
     collected_transaction_fees: Atomic(u64),
 
     /// 100% paid to leader
     collected_priority_fees: Atomic(u64),
-
-    pub const GENESIS = SlotState{
-        .blockhash_queue = .init(.DEFAULT),
-        .hash = .init(null),
-        .capitalization = .init(0),
-        .transaction_count = .init(0),
-        .signature_count = .init(0),
-        .tick_height = .init(0),
-        .collected_rent = .init(0),
-        .accounts_lt_hash = .init(.IDENTITY),
-        .collected_transaction_fees = .init(0),
-        .collected_priority_fees = .init(0),
-    };
->>>>>>> ca0cbf5a
 
     pub fn deinit(self: *SlotState, allocator: Allocator) void {
         var blockhash_queue = self.blockhash_queue.write();
@@ -215,6 +200,8 @@
             .collected_rent = .init(0),
             .accounts_lt_hash = .init(.IDENTITY),
             .stakes_cache = try .init(allocator),
+            .collected_transaction_fees = .init(0),
+            .collected_priority_fees = .init(0),
         };
     }
 
@@ -237,12 +224,9 @@
             .tick_height = .init(bank_fields.tick_height),
             .collected_rent = .init(bank_fields.collected_rent),
             .accounts_lt_hash = .init(LtHash{ .data = @splat(0xBAD1) }),
-<<<<<<< HEAD
             .stakes_cache = .{ .stakes = .init(stakes) },
-=======
             .collected_transaction_fees = .init(0),
             .collected_priority_fees = .init(0),
->>>>>>> ca0cbf5a
         };
     }
 
@@ -271,12 +255,9 @@
             .tick_height = .init(parent.tick_height.load(.monotonic)),
             .collected_rent = .init(0),
             .accounts_lt_hash = .init(parent.accounts_lt_hash.readCopy()),
-<<<<<<< HEAD
             .stakes_cache = .{ .stakes = .init(stakes) },
-=======
             .collected_transaction_fees = .init(0),
             .collected_priority_fees = .init(0),
->>>>>>> ca0cbf5a
         };
     }
 
