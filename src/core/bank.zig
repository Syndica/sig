//! This file represents the data stored in agave's `Bank` struct. Sig does not
//! have an analogous struct because `Bank` is a massive disorganized struct
//! without unbounded responsibilities that makes the code hard to understand
//! and makes dependencies difficult to manage.
//!
//! Instead we have more granular, digestible structs with clear scopes, like
//! SlotConstants, SlotState, and EpochConstants. These store much of the same
//! data that's stored in agave's Bank. Other heavyweight fields from agave's
//! Bank like like `BankRc` (containing a pointer to accountsdb) and
//! `TransactionBatchProcessor` are not included in any "bank" struct in sig.
//! Instead, those large dependencies are managed independently.
//!
//! The philosophy is that breaking the Bank into separate pieces will enable us
//! to write code with a more minimal, clearer set of dependencies, to make the
//! code easier to understand and maintain.

const std = @import("std");
const sig = @import("../sig.zig");

const core = sig.core;

const Allocator = std.mem.Allocator;
const Atomic = std.atomic.Value;

const RwMux = sig.sync.RwMux;

const BlockhashQueue = core.BlockhashQueue;
const EpochSchedule = core.epoch_schedule.EpochSchedule;
const Hash = core.hash.Hash;
const HardForks = core.HardForks;
const LtHash = core.hash.LtHash;
const Pubkey = core.pubkey.Pubkey;
const RentCollector = sig.core.rent_collector.RentCollector;

const Epoch = core.time.Epoch;
const Slot = core.time.Slot;
const UnixTimestamp = core.time.UnixTimestamp;

const FeeRateGovernor = core.genesis_config.FeeRateGovernor;
const Inflation = core.genesis_config.Inflation;

<<<<<<< HEAD
const Delegation = core.stake.Delegation;
const EpochStakes = core.stake.EpochStakes;
const EpochStakeMap = core.stake.EpochStakeMap;
const Stake = core.stake.Stake;
const Stakes = core.stake.Stakes;
const epochStakeMapClone = core.stake.epochStakeMapClone;
const epochStakeMapDeinit = core.stake.epochStakeMapDeinit;
const epochStakeMapRandom = core.stake.epochStakeMapRandom;

=======
>>>>>>> e63ad428
const Ancestors = sig.core.Ancestors;
const EpochStakes = core.EpochStakes;
const EpochStakesMap = core.EpochStakesMap;
const Stakes = core.Stakes;

const deinitMapAndValues = sig.utils.collections.deinitMapAndValues;
const cloneMapAndValues = sig.utils.collections.cloneMapAndValues;

/// Information about a slot that is determined when the slot is initialized and
/// then never changes.
///
/// Contains the intersection of data from agave's Bank and firedancer's
/// fd_slot_bank, excluding data that is epoch-scoped or not constant during a
/// slot.
///
/// [Bank](https://github.com/anza-xyz/agave/blob/161fc1965bdb4190aa2d7e36c7c745b4661b10ed/runtime/src/bank.rs#L744)
/// [fd_slot_bank](https://github.com/firedancer-io/firedancer/blob/9a18101ee6e1094f27c7fb81da9ef3a7b9efb18b/src/flamenco/types/fd_types.h#L2270)
pub const SlotConstants = struct {
    /// The slot that this one builds off of. `parent_slot == slot - 1`, unless
    /// there is forking or skipped slots.
    parent_slot: Slot,

    /// Hash of this Bank's parent's state
    parent_hash: Hash,

    /// Total number of blocks produced up to this slot
    block_height: u64,

    /// The pubkey to send transactions fees to.
    collector_id: Pubkey,

    /// A tick height above this should not be allowed during this slot.
    max_tick_height: u64,

    /// The fees requirements to use for transactions in this slot.
    fee_rate_governor: FeeRateGovernor,

    /// Whether and how epoch rewards should be distributed in this slot.
    epoch_reward_status: EpochRewardStatus,

    /// Set of slots leading to this one.
    /// Includes the current slot.
    /// Does not go back to genesis, may prune slots beyond 8192 generations ago.
    ancestors: Ancestors,

    /// A map of activated features to the slot when they were activated.
    feature_set: std.AutoArrayHashMapUnmanaged(Pubkey, Slot),

    pub fn fromBankFields(
        allocator: Allocator,
        bank_fields: *const BankFields,
        feature_set: std.AutoArrayHashMapUnmanaged(Pubkey, Slot),
    ) Allocator.Error!SlotConstants {
        return .{
            .parent_slot = bank_fields.parent_slot,
            .parent_hash = bank_fields.parent_hash,
            .block_height = bank_fields.block_height,
            .collector_id = bank_fields.collector_id,
            .max_tick_height = bank_fields.max_tick_height,
            .fee_rate_governor = bank_fields.fee_rate_governor,
            .epoch_reward_status = .inactive,
            .ancestors = try bank_fields.ancestors.clone(allocator),
            .feature_set = feature_set,
        };
    }

    pub fn genesis(fee_rate_governor: sig.core.genesis_config.FeeRateGovernor) SlotConstants {
        return .{
            .parent_slot = 0,
            .parent_hash = sig.core.Hash.ZEROES,
            .block_height = 0,
            .collector_id = Pubkey.ZEROES,
            .max_tick_height = 0,
            .fee_rate_governor = fee_rate_governor,
            .epoch_reward_status = .inactive,
            .ancestors = .{},
            .feature_set = .empty,
        };
    }

    pub fn deinit(self: SlotConstants, allocator: Allocator) void {
        self.epoch_reward_status.deinit(allocator);
        self.ancestors.deinit(allocator);
        self.feature_set.deinit(allocator);
    }
};

/// Information about a slot that evolves as the slot is executed, but should
/// typically become frozen once execution is complete.
///
/// Contains the intersection of data from agave's Bank and firedancer's
/// fd_slot_bank, excluding data that is constant during a slot.
///
/// [Bank](https://github.com/anza-xyz/agave/blob/161fc1965bdb4190aa2d7e36c7c745b4661b10ed/runtime/src/bank.rs#L744)
/// [fd_slot_bank](https://github.com/firedancer-io/firedancer/blob/9a18101ee6e1094f27c7fb81da9ef3a7b9efb18b/src/flamenco/types/fd_types.h#L2270)
pub const SlotState = struct {
    /// FIFO queue of `recent_blockhash` items
    blockhash_queue: RwMux(BlockhashQueue),

    /// Hash of this Bank's state. Only meaningful after freezing.
    hash: RwMux(?Hash),

    /// Total capitalization, used to calculate inflation.
    capitalization: Atomic(u64),

    /// The number of committed transactions since genesis.
    transaction_count: Atomic(u64),

    /// The number of signatures from valid transactions in this slot
    signature_count: Atomic(u64),

    /// Total number of ticks in history including those from this slot.
    tick_height: Atomic(u64),

    /// Total amount of rent collected so far during this slot.
    collected_rent: Atomic(u64),

    /// The lattice hash of all accounts
    ///
    /// The value is only meaningful after freezing.
    accounts_lt_hash: sig.sync.Mux(LtHash),

    pub const GENESIS = SlotState{
        .blockhash_queue = .init(.DEFAULT),
        .hash = .init(null),
        .capitalization = .init(0),
        .transaction_count = .init(0),
        .signature_count = .init(0),
        .tick_height = .init(0),
        .collected_rent = .init(0),
        .accounts_lt_hash = .init(.ZEROES),
    };

    pub fn deinit(self: *SlotState, allocator: Allocator) void {
        var blockhash_queue = self.blockhash_queue.write();
        defer blockhash_queue.unlock();
        blockhash_queue.get().deinit(allocator);
    }

    pub fn fromBankFields(
        allocator: Allocator,
        bank_fields: *const BankFields,
    ) Allocator.Error!SlotState {
        return .{
            .blockhash_queue = .init(try bank_fields.blockhash_queue.clone(allocator)),
            .hash = .init(bank_fields.hash),
            .capitalization = .init(bank_fields.capitalization),
            .transaction_count = .init(bank_fields.transaction_count),
            .signature_count = .init(bank_fields.signature_count),
            .tick_height = .init(bank_fields.tick_height),
            .collected_rent = .init(bank_fields.collected_rent),
            .accounts_lt_hash = .init(LtHash{ .data = .{0xBAD1} ** LtHash.NUM_ELEMENTS }),
        };
    }

    pub fn fromFrozenParent(allocator: Allocator, parent: *SlotState) !SlotState {
        if (!parent.isFrozen()) return error.SlotNotFrozen;
        const blockhash_queue = foo: {
            var bhq = parent.blockhash_queue.read();
            defer bhq.unlock();
            break :foo try bhq.get().clone(allocator);
        };
        errdefer blockhash_queue.deinit(allocator);
        return .{
            .blockhash_queue = .init(blockhash_queue),
            .hash = .init(null),
            .capitalization = .init(parent.capitalization.load(.monotonic)),
            .transaction_count = .init(parent.transaction_count.load(.monotonic)),
            .signature_count = .init(0),
            .tick_height = .init(parent.tick_height.load(.monotonic)),
            .collected_rent = .init(0),
            .accounts_lt_hash = .init(parent.accounts_lt_hash.readCopy()),
        };
    }

    pub fn isFrozen(self: *SlotState) bool {
        return self.hash.readCopy() != null;
    }

    pub fn tickHeight(self: *const SlotState) u64 {
        return self.tick_height.load(.monotonic);
    }
};

/// Constant information about an epoch that is determined before the epoch
/// starts.
///
/// Contains the intersection of epoch-scoped fields from agave's Bank and
/// firedancer's fd_epoch_bank.
///
/// [Bank](https://github.com/anza-xyz/agave/blob/161fc1965bdb4190aa2d7e36c7c745b4661b10ed/runtime/src/bank.rs#L744)
/// [fd_epoch_bank](https://github.com/firedancer-io/firedancer/blob/9a18101ee6e1094f27c7fb81da9ef3a7b9efb18b/src/flamenco/types/fd_types.h#L1906)
pub const EpochConstants = struct {
    /// The number of hashes in each tick. Null means hashing is disabled.
    hashes_per_tick: ?u64,

    /// The number of ticks for each slot in this epoch.
    ticks_per_slot: u64,

    /// target length of a slot, used to estimate timings.
    ns_per_slot: u128,

    /// genesis time, used for computed clock.
    genesis_creation_time: UnixTimestamp,

    /// The number of slots per year, used for inflation.
    slots_per_year: f64,

    /// The pre-determined stakes assigned to this epoch.
    stakes: sig.core.stake.VersionedEpochStake.Current,

    rent_collector: RentCollector,

    pub fn genesis(
        allocator: Allocator,
        genesis_config: core.genesis_config.GenesisConfig,
    ) EpochConstants {
        return .{
            .hashes_per_tick = genesis_config.poh_config.hashes_per_tick,
            .ticks_per_slot = genesis_config.ticks_per_slot,
            .ns_per_slot = genesis_config.nsPerSlot(),
            .genesis_creation_time = genesis_config.creation_time,
            .slots_per_year = genesis_config.slotsPerYear(),
            .stakes = .initEmpty(allocator),
        };
    }

    pub fn fromBankFields(
        bank_fields: *const BankFields,
        epoch_stakes: sig.core.stake.VersionedEpochStake.Current,
    ) Allocator.Error!EpochConstants {
        return .{
            .hashes_per_tick = bank_fields.hashes_per_tick,
            .ticks_per_slot = bank_fields.ticks_per_slot,
            .ns_per_slot = bank_fields.ns_per_slot,
            .genesis_creation_time = bank_fields.genesis_creation_time,
            .slots_per_year = bank_fields.slots_per_year,
            .stakes = epoch_stakes,
            .rent_collector = bank_fields.rent_collector,
        };
    }

    pub fn deinit(self: EpochConstants, allocator: Allocator) void {
        self.stakes.deinit(allocator);
    }
};

/// Used for serialization of aggregated bank data, for example in snapshots.
///
/// Analogous to [DeserializableVersionedBank](https://github.com/anza-xyz/agave/blob/9c899a72414993dc005f11afb5df10752b10810b/runtime/src/serde_snapshot.rs#L134).
pub const BankFields = struct {
    blockhash_queue: BlockhashQueue,
    ancestors: Ancestors,
    hash: Hash,
    parent_hash: Hash,
    parent_slot: Slot,
    hard_forks: HardForks,
    transaction_count: u64,
    tick_height: u64,
    signature_count: u64,
    // ie, total lamports
    capitalization: u64,
    max_tick_height: u64,
    hashes_per_tick: ?u64,
    ticks_per_slot: u64,
    ns_per_slot: u128,
    genesis_creation_time: UnixTimestamp,
    slots_per_year: f64,
    accounts_data_len: u64,
    slot: Slot,
    epoch: Epoch,
    block_height: u64,
    collector_id: Pubkey,
    collector_fees: u64,
    /// This is a FeeCalculator in Agave which is just a wrapped u64 containing lamports per signature.
    /// Lamports per signature is already stored in `fee_rate_governor`, so
    fee_calculator: u64,
    fee_rate_governor: FeeRateGovernor,
    collected_rent: u64,
    rent_collector: RentCollector,
    epoch_schedule: EpochSchedule,
    inflation: Inflation,
    stakes: Stakes(Delegation),
    unused_accounts: UnusedAccounts,
    epoch_stakes: EpochStakesMap,
    is_delta: bool,

    pub fn deinit(
        bank_fields: *const BankFields,
        allocator: std.mem.Allocator,
    ) void {
        bank_fields.blockhash_queue.deinit(allocator);

        var ancestors = bank_fields.ancestors;
        ancestors.deinit(allocator);

        bank_fields.hard_forks.deinit(allocator);

        bank_fields.stakes.deinit(allocator);

        bank_fields.unused_accounts.deinit(allocator);

        deinitMapAndValues(allocator, bank_fields.epoch_stakes);
    }

    pub fn clone(
        bank_fields: *const BankFields,
        allocator: std.mem.Allocator,
    ) std.mem.Allocator.Error!BankFields {
        const blockhash_queue = try bank_fields.blockhash_queue.clone(allocator);
        errdefer blockhash_queue.deinit(allocator);

        var ancestors = try bank_fields.ancestors.clone(allocator);
        errdefer ancestors.deinit(allocator);

        const hard_forks = try bank_fields.hard_forks.clone(allocator);
        errdefer hard_forks.deinit(allocator);

        const stakes = try bank_fields.stakes.clone(allocator);
        errdefer stakes.deinit(allocator);

        const unused_accounts = try bank_fields.unused_accounts.clone(allocator);
        errdefer unused_accounts.deinit(allocator);

        const epoch_stakes = try cloneMapAndValues(allocator, bank_fields.epoch_stakes);
        errdefer deinitMapAndValues(allocator, epoch_stakes);

        var cloned = bank_fields.*;
        cloned.blockhash_queue = blockhash_queue;
        cloned.ancestors = ancestors;
        cloned.hard_forks = hard_forks;
        cloned.stakes = stakes;
        cloned.unused_accounts = unused_accounts;
        cloned.epoch_stakes = epoch_stakes;
        return cloned;
    }

    pub fn validate(
        self: *const BankFields,
        genesis_config: *const sig.core.GenesisConfig,
    ) !void {
        // self validation
        if (self.max_tick_height != (self.slot + 1) * self.ticks_per_slot) {
            return error.InvalidBankFields;
        }
        if (self.epoch_schedule.getEpoch(self.slot) != self.epoch) {
            return error.InvalidBankFields;
        }

        // cross validation against genesis
        if (genesis_config.creation_time != self.genesis_creation_time) {
            return error.BankAndGenesisMismatch;
        }
        if (genesis_config.ticks_per_slot != self.ticks_per_slot) {
            return error.BankAndGenesisMismatch;
        }
        const genesis_ns_per_slot = genesis_config.poh_config.target_tick_duration.nanos *
            @as(u128, genesis_config.ticks_per_slot);
        if (self.ns_per_slot != genesis_ns_per_slot) {
            return error.BankAndGenesisMismatch;
        }

        const genesis_slots_per_year = yearsAsSlots(1, //
            genesis_config.poh_config.target_tick_duration.nanos, self.ticks_per_slot);
        if (genesis_slots_per_year != self.slots_per_year) {
            return error.BankAndGenesisMismatch;
        }
        if (!std.meta.eql(self.epoch_schedule, genesis_config.epoch_schedule)) {
            return error.BankAndGenesisMismatch;
        }
    }

    fn yearsAsSlots(years: f64, tick_duration_ns: u32, ticks_per_slot: u64) f64 {
        const SECONDS_PER_YEAR: f64 = 365.242_199 * 24.0 * 60.0 * 60.0;
        return years * SECONDS_PER_YEAR *
            (1_000_000_000.0 / @as(f64, @floatFromInt(tick_duration_ns))) /
            @as(f64, @floatFromInt(ticks_per_slot));
    }

<<<<<<< HEAD
=======
    pub fn getStakedNodes(
        self: *const BankFields,
        allocator: std.mem.Allocator,
        epoch: Epoch,
    ) !*const std.AutoArrayHashMapUnmanaged(Pubkey, u64) {
        const epoch_stakes = self.epoch_stakes.getPtr(epoch) orelse return error.NoEpochStakes;
        return epoch_stakes.stakes.vote_accounts.getStakedNodes(allocator);
    }

    /// Returns the leader schedule for this bank's epoch
    pub fn leaderSchedule(
        self: *const BankFields,
        allocator: std.mem.Allocator,
    ) !core.leader_schedule.LeaderSchedule {
        return self.leaderScheduleForEpoch(allocator, self.epoch);
    }

    /// Returns the leader schedule for an arbitrary epoch.
    /// Only works if the bank is aware of the staked nodes for that epoch.
    pub fn leaderScheduleForEpoch(
        self: *const BankFields,
        allocator: std.mem.Allocator,
        epoch: Epoch,
    ) !core.leader_schedule.LeaderSchedule {
        const slots_in_epoch = self.epoch_schedule.getSlotsInEpoch(self.epoch);
        const staked_nodes = try self.getStakedNodes(allocator, epoch);
        return .{
            .allocator = allocator,
            .slot_leaders = try core.leader_schedule.LeaderSchedule.fromStakedNodes(
                allocator,
                epoch,
                slots_in_epoch,
                staked_nodes,
            ),
        };
    }

>>>>>>> e63ad428
    pub fn initRandom(
        allocator: std.mem.Allocator,
        /// Should be a PRNG, not a true RNG. See the documentation on `std.Random.uintLessThan`
        /// for commentary on the runtime of this function.
        random: std.Random,
        max_list_entries: usize,
    ) std.mem.Allocator.Error!BankFields {
        var blockhash_queue = try BlockhashQueue.initRandom(allocator, random, max_list_entries);
        errdefer blockhash_queue.deinit(allocator);

        var ancestors = try ancestorsRandom(random, allocator, max_list_entries);
        errdefer ancestors.deinit(allocator);

        const hard_forks = try HardForks.initRandom(random, allocator, max_list_entries);
        errdefer hard_forks.deinit(allocator);

        const stakes = try Stakes(Delegation).initRandom(allocator, random, max_list_entries);
        errdefer stakes.deinit(allocator);

        const unused_accounts = try UnusedAccounts.initRandom(random, allocator, max_list_entries);
        errdefer unused_accounts.deinit(allocator);

        const epoch_stakes = try sig.core.epoch_stakes.epochStakeMapRandom(
            allocator,
            random,
            .delegation,
            1,
            max_list_entries,
        );
        errdefer deinitMapAndValues(allocator, epoch_stakes);

        return .{
            .blockhash_queue = blockhash_queue,
            .ancestors = ancestors,
            .hash = Hash.initRandom(random),
            .parent_hash = Hash.initRandom(random),
            .parent_slot = random.int(Slot),
            .hard_forks = hard_forks,
            .transaction_count = random.int(u64),
            .tick_height = random.int(u64),
            .signature_count = random.int(u64),
            .capitalization = random.int(u64),
            .max_tick_height = random.int(u64),
            .hashes_per_tick = if (random.boolean()) random.int(u64) else null,
            .ticks_per_slot = random.int(u64),
            .ns_per_slot = random.int(u128),
            .genesis_creation_time = random.int(sig.core.UnixTimestamp),
            .slots_per_year = random.float(f64),
            .accounts_data_len = random.int(u64),
            .slot = random.int(Slot),
            .epoch = epoch_stakes.keys()[random.uintLessThan(usize, epoch_stakes.count())],
            .block_height = random.int(u64),
            .collector_id = Pubkey.initRandom(random),
            .collector_fees = random.int(u64),
            .fee_calculator = random.int(u64),
            .fee_rate_governor = FeeRateGovernor.initRandom(random),
            .collected_rent = random.int(u64),
            .rent_collector = RentCollector.initRandom(random),
            .epoch_schedule = EpochSchedule.initRandom(random),
            .inflation = Inflation.initRandom(random),
            .stakes = stakes,
            .unused_accounts = unused_accounts,
            .epoch_stakes = epoch_stakes,
            .is_delta = random.boolean(),
        };
    }
};

pub fn ancestorsRandom(
    random: std.Random,
    allocator: std.mem.Allocator,
    max_list_entries: usize,
) std.mem.Allocator.Error!Ancestors {
    var ancestors = Ancestors.Map.Managed.init(allocator);
    errdefer ancestors.deinit();

    try sig.rand.fillHashmapWithRng(
        &ancestors,
        random,
        random.uintAtMost(usize, max_list_entries),
        struct {
            pub fn randomKey(rand: std.Random) !Slot {
                return rand.int(Slot);
            }
            pub fn randomValue(rand: std.Random) !void {
                _ = rand;
                return {};
            }
        },
    );

    return .{ .ancestors = ancestors.unmanaged };
}

/// Analogous to [UnusedAccounts](https://github.com/anza-xyz/agave/blob/2de7b565e8b1101824a5e3bac74f3a8cce88ea72/runtime/src/serde_snapshot.rs#L123)
pub const UnusedAccounts = struct {
    unused1: std.AutoArrayHashMapUnmanaged(Pubkey, void),
    unused2: std.AutoArrayHashMapUnmanaged(Pubkey, void),
    unused3: std.AutoArrayHashMapUnmanaged(Pubkey, u64),

    pub const EMPTY: UnusedAccounts = .{
        .unused1 = .{},
        .unused2 = .{},
        .unused3 = .{},
    };

    pub fn deinit(self: UnusedAccounts, allocator: std.mem.Allocator) void {
        var copy = self;
        copy.unused1.deinit(allocator);
        copy.unused2.deinit(allocator);
        copy.unused3.deinit(allocator);
    }

    pub fn clone(
        self: UnusedAccounts,
        allocator: std.mem.Allocator,
    ) std.mem.Allocator.Error!UnusedAccounts {
        var unused1 = try self.unused1.clone(allocator);
        errdefer unused1.deinit(allocator);

        var unused2 = try self.unused2.clone(allocator);
        errdefer unused2.deinit(allocator);

        var unused3 = try self.unused3.clone(allocator);
        errdefer unused3.deinit(allocator);

        return .{
            .unused1 = unused1,
            .unused2 = unused2,
            .unused3 = unused3,
        };
    }

    pub fn initRandom(
        random: std.Random,
        allocator: std.mem.Allocator,
        max_list_entries: usize,
    ) std.mem.Allocator.Error!UnusedAccounts {
        var self: UnusedAccounts = .{
            .unused1 = .{},
            .unused2 = .{},
            .unused3 = .{},
        };
        errdefer self.deinit(allocator);

        inline for (@typeInfo(UnusedAccounts).@"struct".fields) |field| {
            const hm_info = sig.utils.types.hashMapInfo(field.type).?;

            const ptr = &@field(self, field.name);
            var managed = ptr.promote(allocator);
            defer ptr.* = managed.unmanaged;

            try sig.rand.fillHashmapWithRng(
                &managed,
                random,
                random.uintAtMost(usize, max_list_entries),
                struct {
                    pub fn randomKey(rand: std.Random) !Pubkey {
                        return Pubkey.initRandom(rand);
                    }
                    pub fn randomValue(rand: std.Random) !hm_info.Value {
                        return switch (hm_info.Value) {
                            u64 => rand.int(u64),
                            void => {},
                            else => @compileError(
                                "Unexpected value type: " ++ @typeName(hm_info.Value),
                            ),
                        };
                    }
                },
            );
        }

        return self;
    }
};

pub const EpochRewardStatus = union(enum) {
    /// this bank is in the reward phase.
    /// Contents are the start point for epoch reward calculation,
    /// i.e. parent_slot and parent_block height for the starting
    /// block of the current epoch.
    active: StartBlockHeightAndRewards,
    /// this bank is outside of the rewarding phase.
    inactive,

    pub fn deinit(self: EpochRewardStatus, allocator: Allocator) void {
        switch (self) {
            .active => |s| s.deinit(allocator),
            .inactive => {},
        }
    }

    pub fn clone(self: EpochRewardStatus, allocator: Allocator) Allocator.Error!EpochRewardStatus {
        return switch (self) {
            .active => |s| .{ .active = try s.clone(allocator) },
            .inactive => .inactive,
        };
    }
};

pub const StartBlockHeightAndRewards = struct {
    /// the block height of the slot at which rewards distribution began
    distribution_starting_block_height: u64,
    /// calculated epoch rewards pending distribution, outer Vec is by partition (one partition per block)
    stake_rewards_by_partition: []const []const PartitionedStakeReward,

    pub fn deinit(self: StartBlockHeightAndRewards, allocator: Allocator) void {
        for (self.stake_rewards_by_partition) |buf| {
            allocator.free(buf);
        }
        allocator.free(self.stake_rewards_by_partition);
    }

    pub fn clone(
        self: StartBlockHeightAndRewards,
        allocator: Allocator,
    ) Allocator.Error!StartBlockHeightAndRewards {
        const stake_rewards_by_partition = try allocator
            .alloc([]const PartitionedStakeReward, self.stake_rewards_by_partition.len);
        errdefer allocator.free(stake_rewards_by_partition);

        for (self.stake_rewards_by_partition, stake_rewards_by_partition, 0..) |old, *new, i| {
            errdefer for (stake_rewards_by_partition[0..i]) |x| allocator.free(x);
            const slice = try allocator.alloc(PartitionedStakeReward, old.len);
            @memcpy(slice, old);
            new.* = slice;
        }

        return .{
            .distribution_starting_block_height = self.distribution_starting_block_height,
            .stake_rewards_by_partition = stake_rewards_by_partition,
        };
    }
};

const PartitionedStakeRewards = []const PartitionedStakeReward;

pub const PartitionedStakeReward = struct {
    /// Stake account address
    stake_pubkey: Pubkey,
    /// `Stake` state to be stored in account
    stake: core.stake.Stake,
    /// Stake reward for recording in the Bank on distribution
    stake_reward: u64,
    /// Vote commission for recording reward info
    commission: u8,
};<|MERGE_RESOLUTION|>--- conflicted
+++ resolved
@@ -39,18 +39,6 @@
 const FeeRateGovernor = core.genesis_config.FeeRateGovernor;
 const Inflation = core.genesis_config.Inflation;
 
-<<<<<<< HEAD
-const Delegation = core.stake.Delegation;
-const EpochStakes = core.stake.EpochStakes;
-const EpochStakeMap = core.stake.EpochStakeMap;
-const Stake = core.stake.Stake;
-const Stakes = core.stake.Stakes;
-const epochStakeMapClone = core.stake.epochStakeMapClone;
-const epochStakeMapDeinit = core.stake.epochStakeMapDeinit;
-const epochStakeMapRandom = core.stake.epochStakeMapRandom;
-
-=======
->>>>>>> e63ad428
 const Ancestors = sig.core.Ancestors;
 const EpochStakes = core.EpochStakes;
 const EpochStakesMap = core.EpochStakesMap;
@@ -260,7 +248,7 @@
     slots_per_year: f64,
 
     /// The pre-determined stakes assigned to this epoch.
-    stakes: sig.core.stake.VersionedEpochStake.Current,
+    stakes: sig.core.EpochStakes,
 
     rent_collector: RentCollector,
 
@@ -280,7 +268,7 @@
 
     pub fn fromBankFields(
         bank_fields: *const BankFields,
-        epoch_stakes: sig.core.stake.VersionedEpochStake.Current,
+        epoch_stakes: sig.core.EpochStakes,
     ) Allocator.Error!EpochConstants {
         return .{
             .hashes_per_tick = bank_fields.hashes_per_tick,
@@ -333,7 +321,7 @@
     rent_collector: RentCollector,
     epoch_schedule: EpochSchedule,
     inflation: Inflation,
-    stakes: Stakes(Delegation),
+    stakes: Stakes(.delegation),
     unused_accounts: UnusedAccounts,
     epoch_stakes: EpochStakesMap,
     is_delta: bool,
@@ -430,46 +418,6 @@
             @as(f64, @floatFromInt(ticks_per_slot));
     }
 
-<<<<<<< HEAD
-=======
-    pub fn getStakedNodes(
-        self: *const BankFields,
-        allocator: std.mem.Allocator,
-        epoch: Epoch,
-    ) !*const std.AutoArrayHashMapUnmanaged(Pubkey, u64) {
-        const epoch_stakes = self.epoch_stakes.getPtr(epoch) orelse return error.NoEpochStakes;
-        return epoch_stakes.stakes.vote_accounts.getStakedNodes(allocator);
-    }
-
-    /// Returns the leader schedule for this bank's epoch
-    pub fn leaderSchedule(
-        self: *const BankFields,
-        allocator: std.mem.Allocator,
-    ) !core.leader_schedule.LeaderSchedule {
-        return self.leaderScheduleForEpoch(allocator, self.epoch);
-    }
-
-    /// Returns the leader schedule for an arbitrary epoch.
-    /// Only works if the bank is aware of the staked nodes for that epoch.
-    pub fn leaderScheduleForEpoch(
-        self: *const BankFields,
-        allocator: std.mem.Allocator,
-        epoch: Epoch,
-    ) !core.leader_schedule.LeaderSchedule {
-        const slots_in_epoch = self.epoch_schedule.getSlotsInEpoch(self.epoch);
-        const staked_nodes = try self.getStakedNodes(allocator, epoch);
-        return .{
-            .allocator = allocator,
-            .slot_leaders = try core.leader_schedule.LeaderSchedule.fromStakedNodes(
-                allocator,
-                epoch,
-                slots_in_epoch,
-                staked_nodes,
-            ),
-        };
-    }
-
->>>>>>> e63ad428
     pub fn initRandom(
         allocator: std.mem.Allocator,
         /// Should be a PRNG, not a true RNG. See the documentation on `std.Random.uintLessThan`
@@ -486,7 +434,7 @@
         const hard_forks = try HardForks.initRandom(random, allocator, max_list_entries);
         errdefer hard_forks.deinit(allocator);
 
-        const stakes = try Stakes(Delegation).initRandom(allocator, random, max_list_entries);
+        const stakes = try Stakes(.delegation).initRandom(allocator, random, max_list_entries);
         errdefer stakes.deinit(allocator);
 
         const unused_accounts = try UnusedAccounts.initRandom(random, allocator, max_list_entries);
