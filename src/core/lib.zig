--- conflicted
+++ resolved
@@ -5,11 +5,8 @@
 pub const entry = @import("entry.zig");
 pub const epoch_context = @import("epoch_context.zig");
 pub const epoch_schedule = @import("epoch_schedule.zig");
-<<<<<<< HEAD
 pub const epoch_stakes = @import("epoch_stakes.zig");
-=======
 pub const features = @import("features.zig");
->>>>>>> d24cdd8b
 pub const genesis_config = @import("genesis_config.zig");
 pub const hard_forks = @import("hard_forks.zig");
 pub const hash = @import("hash.zig");
@@ -56,11 +53,7 @@
 pub const EpochConstants = bank.EpochConstants;
 pub const EpochContext = epoch_context.EpochContext;
 pub const EpochSchedule = epoch_schedule.EpochSchedule;
-<<<<<<< HEAD
-=======
-pub const EpochStakes = stake.EpochStakes;
 pub const FeatureSet = features.FeatureSet;
->>>>>>> d24cdd8b
 pub const GenesisConfig = genesis_config.GenesisConfig;
 pub const HardFork = HardForks.HardFork;
 pub const HardForks = hard_forks.HardForks;
