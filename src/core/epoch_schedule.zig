--- conflicted
+++ resolved
@@ -40,15 +40,13 @@
         "SysvarEpochSchedu1e111111111111111111111111",
     ) catch unreachable;
 
-<<<<<<< HEAD
     pub const STORAGE_SIZE: u64 = @sizeOf(EpochSchedule);
-=======
+
     pub const DEFAULT: EpochSchedule = .custom(.{
         .slots_per_epoch = DEFAULT_SLOTS_PER_EPOCH,
         .leader_schedule_slot_offset = DEFAULT_LEADER_SCHEDULE_SLOT_OFFSET,
         .warmup = true,
     });
->>>>>>> 2bdb1687
 
     pub fn getEpoch(self: *const EpochSchedule, slot: Slot) Epoch {
         return self.getEpochAndSlotIndex(slot)[0];
@@ -135,13 +133,6 @@
     }
 
     pub fn custom(
-<<<<<<< HEAD
-        slots_per_epoch: u64,
-        leader_schedule_slot_offset: u64,
-        warmup: bool,
-    ) !EpochSchedule {
-        std.debug.assert(slots_per_epoch >= MINIMUM_SLOTS_PER_EPOCH);
-=======
         params: struct {
             /// Only permits up to 2^63-1 as a value if `warmup = true`.
             slots_per_epoch: u64,
@@ -153,8 +144,7 @@
         const leader_schedule_slot_offset = params.leader_schedule_slot_offset;
         const warmup = params.warmup;
 
-        std.debug.assert(slots_per_epoch > MINIMUM_SLOTS_PER_EPOCH);
->>>>>>> 2bdb1687
+        std.debug.assert(slots_per_epoch >= MINIMUM_SLOTS_PER_EPOCH);
         var first_normal_epoch: Epoch = 0;
         var first_normal_slot: Slot = 0;
         if (warmup) {
@@ -186,11 +176,11 @@
 
 test "epoch_schedule" {
     for (MINIMUM_SLOTS_PER_EPOCH..MINIMUM_SLOTS_PER_EPOCH * 16) |slots_per_epoch| {
-        const epoch_schedule = try EpochSchedule.custom(
-            slots_per_epoch,
-            slots_per_epoch / 2,
-            true,
-        );
+        const epoch_schedule = EpochSchedule.custom(.{
+            .slots_per_epoch = slots_per_epoch,
+            .leader_schedule_slot_offset = slots_per_epoch / 2,
+            .warmup = true,
+        });
 
         try std.testing.expectEqual(epoch_schedule.getFirstSlotInEpoch(0), 0);
         try std.testing.expectEqual(
@@ -235,7 +225,11 @@
 }
 
 test "getLeaderScheduleEpoch: leader schedule slot offset equals slots per epoch" {
-    const epoch_schedule = try EpochSchedule.custom(32, 32, true);
+    const epoch_schedule = EpochSchedule.custom(.{
+        .slots_per_epoch = 32,
+        .leader_schedule_slot_offset = 32,
+        .warmup = true,
+    });
     for (0..epoch_schedule.slots_per_epoch * 10) |slot| {
         const epoch = epoch_schedule.getEpoch(slot);
         const leader_schedule_epoch = epoch_schedule.getLeaderScheduleEpoch(slot);
