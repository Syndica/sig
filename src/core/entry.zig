--- conflicted
+++ resolved
@@ -17,8 +17,6 @@
     /// pushed back into this list to ensure deterministic interpretation of the ledger.
     transactions: std.ArrayListUnmanaged(Transaction),
 
-    pub const slice = entry_slice;
-
     pub fn isTick(self: Entry) bool {
         return self.transactions.items.len == 0;
     }
@@ -29,56 +27,6 @@
     }
 };
 
-<<<<<<< HEAD
-/// analogous to agave's [impl EntrySlice for [Entry]](https://github.com/anza-xyz/agave/blob/161fc1965bdb4190aa2d7e36c7c745b4661b10ed/entry/src/entry.rs#L632)
-pub const entry_slice = struct {
-    /// Count the number of ticks in all the entries
-    pub fn tickCount(entries: []const Entry) u64 {
-        var tick_count: u64 = 0;
-        for (entries) |entry| {
-            if (entry.isTick()) tick_count += 1;
-        }
-        return tick_count;
-    }
-
-    /// analogous to agave's [verify_tick_hash_count](https://github.com/anza-xyz/agave/blob/161fc1965bdb4190aa2d7e36c7c745b4661b10ed/entry/src/entry.rs#L880)
-    pub fn verifyTickHashCount(
-        logger: anytype,
-        entries: []const Entry,
-        tick_hash_count: *u64,
-        hashes_per_tick: u64,
-    ) bool {
-        // When hashes_per_tick is 0, hashing is disabled.
-        if (hashes_per_tick == 0) {
-            return true;
-        }
-
-        for (entries) |entry| {
-            tick_hash_count.* = tick_hash_count.* +| entry.num_hashes;
-            if (entry.isTick()) {
-                if (tick_hash_count.* != hashes_per_tick) {
-                    logger.warn().logf(
-                        "invalid tick hash count!: entry: {any}, " ++
-                            "tick_hash_count: {}, hashes_per_tick: {}",
-                        .{ entry, tick_hash_count, hashes_per_tick },
-                    );
-                    return false;
-                }
-                tick_hash_count.* = 0;
-            }
-        }
-
-        return tick_hash_count.* < hashes_per_tick;
-    }
-};
-
-/// Simple PoH validation that validates the hash of every entry in sequence.
-pub fn verifyPoh(
-    allocator: Allocator,
-    preallocated_nodes: ?*std.ArrayListUnmanaged(Hash),
-    initial_hash: Hash,
-    entries: []const Entry,
-=======
 /// Count the number of ticks in all the entries
 pub fn tickCount(entries: []const Entry) u64 {
     var tick_count: u64 = 0;
@@ -132,7 +80,6 @@
     allocator: Allocator,
     preallocated_nodes: ?*std.ArrayListUnmanaged(Hash),
     initial_hash: Hash,
->>>>>>> eaec1dab
 ) Allocator.Error!bool {
     var current_hash = initial_hash;
 
@@ -144,12 +91,8 @@
         }
 
         if (entry.transactions.items.len > 0) {
-<<<<<<< HEAD
-            const mixin = try hashTransactions(allocator, preallocated_nodes, entry.transactions.items);
-=======
             const mixin =
                 try hashTransactions(allocator, preallocated_nodes, entry.transactions.items);
->>>>>>> eaec1dab
             current_hash = current_hash.extendAndHash(&mixin.data);
         } else {
             current_hash = Hash.generateSha256(&current_hash.data);
