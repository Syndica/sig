--- conflicted
+++ resolved
@@ -417,7 +417,7 @@
 
         if (!stake_program.ID.equals(&account.owner)) return error.InvalidOwner;
 
-        const state = try bincode.readFromSlice(
+        const state = try bincode.deserializeSlice(
             failing_allocator,
             StakeStateV2,
             account.data,
@@ -722,7 +722,7 @@
     };
     errdefer allocator.free(stake_account.data);
 
-    const versioned_vote_state = try bincode.readFromSlice(
+    const versioned_vote_state = try bincode.deserializeSlice(
         allocator,
         VersionedVoteState,
         vote_account.data,
@@ -760,7 +760,7 @@
 fn getStakeFromStakeAccount(account: AccountSharedData) !Stake {
     if (!builtin.is_test) @compileError("only for testing");
 
-    const state_state = try bincode.readFromSlice(
+    const state_state = try bincode.deserializeSlice(
         failing_allocator,
         StakeStateV2,
         account.data,
@@ -1028,19 +1028,6 @@
             try std.testing.expect(vote_accounts.getAccount(accs.vote_pubkey) != null);
             try std.testing.expectEqual(vote_accounts.getDelegatedStake(accs.vote_pubkey), 10);
         }
-<<<<<<< HEAD
-        const assert_alloc = sig.utils.allocators.failing.allocator(.{
-            .alloc = .assert,
-            .resize = .assert,
-            .free = .assert,
-        });
-
-        var data_iter = self.account.data.iterator();
-        const vote_state = bincode.deserializeAlloc(
-            assert_alloc,
-            VoteState,
-            data_iter.reader(),
-=======
 
         // Uninitialized vote account removes vote account
         var vote_state = VoteState.default(allocator);
@@ -1051,7 +1038,6 @@
         _ = try bincode.writeToSlice(
             accs.vote_account.data,
             VersionedVoteState{ .current = vote_state },
->>>>>>> 4a962cce
             .{},
         );
 
@@ -1150,19 +1136,7 @@
 
     const stake_state = delegation.getStakeState(12, stake_history, null);
 
-<<<<<<< HEAD
-test "deserialize VoteState.node_pubkey" {
-    const bytes = .{
-        2,  0,   0,   0, 60,  155, 13,  144, 187, 252, 153, 72,  190, 35,  87,  94,  7,  178,
-        90, 174, 158, 6, 199, 179, 134, 194, 112, 248, 166, 232, 144, 253, 128, 249, 67, 118,
-    } ++ .{0} ** 1586 ++ .{ 31, 0, 0, 0, 0, 0, 0, 0, 1 } ++ .{0} ** 24;
-    const vote_state = try bincode.deserializeSlice(undefined, VoteState, &bytes, .{});
-    const expected_pubkey =
-        try Pubkey.parseBase58String("55abJrqFnjm7ZRB1noVdh7BzBe3bBSMFT3pt16mw6Vad");
-    try std.testing.expect(expected_pubkey.equals(&vote_state.node_pubkey));
-=======
     try std.testing.expectEqual(250, stake_state.effective);
     try std.testing.expectEqual(0, stake_state.activating);
     try std.testing.expectEqual(250, stake_state.deactivating);
->>>>>>> 4a962cce
 }