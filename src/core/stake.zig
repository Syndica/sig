const builtin = @import("builtin");
const std = @import("std");
const sig = @import("../sig.zig");

const Allocator = std.mem.Allocator;

const bincode = sig.bincode;
const vote_program = sig.runtime.program.vote;
const stake_program = sig.runtime.program.stake;

const Pubkey = sig.core.Pubkey;
const Epoch = sig.core.Epoch;
const VoteAccounts = sig.core.vote_accounts.VoteAccounts;
const VoteAccount = sig.core.vote_accounts.VoteAccount;

const AccountSharedData = sig.runtime.AccountSharedData;
const VersionedVoteState = sig.runtime.program.vote.state.VoteStateVersions;
const Rent = sig.runtime.sysvar.Rent;
const StakeHistory = sig.runtime.sysvar.StakeHistory;
const ClusterStake = sig.runtime.sysvar.StakeHistory.ClusterStake;

const RwMux = sig.sync.RwMux;

const createVoteAccount = sig.core.vote_accounts.createVoteAccount;

const failing_allocator = sig.utils.allocators.failing.allocator(.{});

pub fn StakesCacheGeneric(comptime stakes_type: StakesType) type {
    const StakesT = Stakes(stakes_type);

<<<<<<< HEAD
pub fn epochStakeMapRandom(
    random: std.Random,
    allocator: Allocator,
    min_list_entries: usize,
    max_list_entries: usize,
) Allocator.Error!EpochStakeMap {
    var map: EpochStakeMap = .{};
    errdefer epochStakeMapDeinit(map, allocator);

    const map_len = random.intRangeAtMost(usize, min_list_entries, max_list_entries);
    try map.ensureTotalCapacity(allocator, map_len);

    for (0..map_len) |_| {
        const value_ptr = while (true) {
            const gop = map.getOrPutAssumeCapacity(random.int(Epoch));
            if (gop.found_existing) continue;
            break gop.value_ptr;
        };
        value_ptr.* = try EpochStakes.initRandom(allocator, random, max_list_entries);
    }

    return map;
}

/// Analogous to [EpochStakes](https://github.com/anza-xyz/agave/blob/574bae8fefc0ed256b55340b9d87b7689bcdf222/runtime/src/epoch_stakes.rs#L22)
pub const EpochStakes = struct {
    stakes: Stakes(Delegation),
    total_stake: u64,
    node_id_to_vote_accounts: NodeIdToVoteAccountsMap,
    epoch_authorized_voters: EpochAuthorizedVoters,

    /// Creates an empty `EpochStakes` with a single stake history entry at epoch 0.
    pub fn initEmpty(allocator: std.mem.Allocator) !EpochStakes {
        var history: EpochAndStakeHistory = .{};
        try history.append(allocator, .{
            .epoch = 0,
            .history_entry = .{
                .effective = 0,
                .activating = 0,
                .deactivating = 0,
            },
        });
        return .{
            .total_stake = 0,
            .stakes = .{
                .epoch = 0,
                .history = history,
                .vote_accounts = .{
                    .accounts = .{},
                    .staked_nodes = null,
                },
                .delegations = .{},
                .unused = 0,
            },
            .node_id_to_vote_accounts = .{},
            .epoch_authorized_voters = .{},
        };
    }

    pub fn deinit(epoch_stakes: EpochStakes, allocator: Allocator) void {
        epoch_stakes.stakes.deinit(allocator);
        deinitMapAndValues(allocator, epoch_stakes.node_id_to_vote_accounts);

        var epoch_authorized_voters = epoch_stakes.epoch_authorized_voters;
        epoch_authorized_voters.deinit(allocator);
    }

    pub fn clone(
        epoch_stakes: EpochStakes,
        allocator: Allocator,
    ) Allocator.Error!EpochStakes {
        const stakes = try epoch_stakes.stakes.clone(allocator);
        errdefer stakes.deinit(allocator);

        const node_id_to_vote_accounts =
            try cloneMapAndValues(allocator, epoch_stakes.node_id_to_vote_accounts);
        errdefer deinitMapAndValues(allocator, node_id_to_vote_accounts);

        var epoch_authorized_voters = try epoch_stakes.epoch_authorized_voters.clone(allocator);
        errdefer epoch_authorized_voters.deinit(allocator);
=======
    return struct {
        stakes: RwMux(StakesT),
>>>>>>> e63ad428

        const Self = @This();

<<<<<<< HEAD
    pub fn initRandom(
        allocator: Allocator,
        /// Should be a PRNG, not a true RNG. See the documentation on `std.Random.uintLessThan`
        /// for commentary on the runtime of this function.
        random: std.Random,
        max_list_entries: usize,
    ) Allocator.Error!EpochStakes {
        var result_stakes = try Stakes(Delegation).initRandom(allocator, random, max_list_entries);
        errdefer result_stakes.deinit(allocator);
=======
        pub fn default() Self {
            return .{ .stakes = RwMux(StakesT).init(StakesT.DEFAULT) };
        }
>>>>>>> e63ad428

        pub fn deinit(self: *Self, allocator: Allocator) void {
            var stakes: *StakesT, var stakes_guard = self.stakes.writeWithLock();
            defer stakes_guard.unlock();
            stakes.deinit(allocator);
        }

        pub fn checkAndStore(
            self: *Self,
            allocator: Allocator,
            pubkey: Pubkey,
            account: AccountSharedData,
            new_rate_activation_epoch: ?Epoch,
        ) Allocator.Error!void {
            if (account.lamports == 0) {
                if (vote_program.ID.equals(&account.owner)) {
                    var stakes, var stakes_guard = self.stakes.writeWithLock();
                    defer stakes_guard.unlock();
                    stakes.removeVoteAccount(allocator, pubkey);
                } else if (stake_program.ID.equals(&account.owner)) {
                    var stakes: *StakesT, var stakes_guard = self.stakes.writeWithLock();
                    defer stakes_guard.unlock();
                    stakes.removeStakeAccount(allocator, pubkey, new_rate_activation_epoch);
                }
                return;
            }

            if (vote_program.ID.equals(&account.owner)) {
                if (VersionedVoteState.isCorrectSizeAndInitialized(account.data)) {
                    const vote_account = VoteAccount.fromAccountSharedData(
                        allocator,
                        try account.clone(allocator),
                    ) catch {
                        var stakes: *StakesT, var stakes_guard = self.stakes.writeWithLock();
                        defer stakes_guard.unlock();
                        stakes.removeVoteAccount(allocator, pubkey);
                        return;
                    };
                    var stakes: *StakesT, var stakes_guard = self.stakes.writeWithLock();
                    defer stakes_guard.unlock();
                    try stakes.upsertVoteAccount(
                        allocator,
                        pubkey,
                        vote_account,
                        new_rate_activation_epoch,
                    );
                } else {
                    var stakes: *StakesT, var stakes_guard = self.stakes.writeWithLock();
                    defer stakes_guard.unlock();
                    stakes.removeVoteAccount(allocator, pubkey);
                }
            } else if (stake_program.ID.equals(&account.owner)) {
                const stake_account = StakeAccount.fromAccountSharedData(
                    allocator,
                    try account.clone(allocator),
                ) catch {
                    var stakes: *StakesT, var stakes_guard = self.stakes.writeWithLock();
                    defer stakes_guard.unlock();
                    stakes.removeStakeAccount(allocator, pubkey, new_rate_activation_epoch);
                    return;
                };
                var stakes: *StakesT, var stakes_guard = self.stakes.writeWithLock();
                defer stakes_guard.unlock();
                try stakes.upsertStakeAccount(
                    allocator,
                    pubkey,
                    stake_account,
                    new_rate_activation_epoch,
                );
            }
        }
    };
}

<<<<<<< HEAD
/// Analogous to [Stakes](https://github.com/anza-xyz/agave/blob/1f3ef3325fb0ce08333715aa9d92f831adc4c559/runtime/src/stakes.rs#L186).
/// It differs in that its delegation element parameterization is narrowed to
/// only accept the specific types we actually need to implement.
pub fn Stakes(StakeElement: type) type {
    switch (StakeElement) {
        Delegation, Stake => {},
        else => @compileError("Prohibited Stake Element type."),
    }
=======
pub const StakesType = enum {
    delegation,
    stake,
    account,
};

// pub const Stakes = StakesGeneric(.stake);

pub fn Stakes(comptime stakes_type: StakesType) type {
    const T = switch (stakes_type) {
        .delegation => Delegation,
        .stake => Stake,
        .account => StakeAccount,
    };
    const is_account_type = stakes_type == .account;
>>>>>>> e63ad428

    return struct {
        vote_accounts: VoteAccounts,
        stake_delegations: std.AutoArrayHashMapUnmanaged(Pubkey, T),
        unused: u64,
        epoch: Epoch,
        stake_history: StakeHistory,

        const Self = @This();
<<<<<<< HEAD
        pub const DelegationsMap = std.AutoArrayHashMapUnmanaged(Pubkey, StakeElement);
=======
>>>>>>> e63ad428

        pub const DEFAULT: Self = .{
            .vote_accounts = .{},
            .stake_delegations = .{},
            .unused = 0,
            .epoch = 0,
            .stake_history = .{},
        };

        pub fn deinit(self: *const Self, allocator: Allocator) void {
            self.vote_accounts.deinit(allocator);
            if (is_account_type) for (self.stake_delegations.values()) |*v| v.deinit(allocator);
            var delegations = self.stake_delegations;
            delegations.deinit(allocator);
            self.stake_history.deinit(allocator);
        }

        pub fn clone(self: *const Self, allocator: Allocator) Allocator.Error!Self {
            const vote_accs = try self.vote_accounts.clone(allocator);
            errdefer vote_accs.deinit(allocator);

            var stake_delegations = std.AutoArrayHashMapUnmanaged(Pubkey, T){};
            errdefer {
                if (is_account_type) for (stake_delegations.values()) |*v| v.deinit(allocator);
                stake_delegations.deinit(allocator);
            }
            for (self.stake_delegations.keys(), self.stake_delegations.values()) |key, value|
                try stake_delegations.put(
                    allocator,
                    key,
                    if (is_account_type) value.clone(allocator) else value,
                );

            const stake_history = try self.stake_history.clone(allocator);
            errdefer stake_history.deinit(allocator);

            return .{
                .vote_accounts = vote_accs,
                .stake_delegations = stake_delegations,
                .unused = self.unused,
                .epoch = self.epoch,
                .stake_history = stake_history,
            };
        }

        pub fn calculateStake(
            self: *const Self,
            pubkey: Pubkey,
            new_rate_activation_epoch: ?Epoch,
        ) u64 {
            var stake: u64 = 0;
            for (self.stake_delegations.values()) |*stake_delegations| {
                const delegation = stake_delegations.getDelegation();
                if (!delegation.voter_pubkey.equals(&pubkey)) continue;
                stake += delegation.getStake(
                    self.epoch,
                    &self.stake_history,
                    new_rate_activation_epoch,
                );
            }
            return stake;
        }

        /// Takes ownership of `account`.
        pub fn upsertVoteAccount(
            self: *Self,
            allocator: Allocator,
            pubkey: Pubkey,
            account: VoteAccount,
            new_rate_activation_epoch: ?Epoch,
        ) Allocator.Error!void {
            std.debug.assert(account.account.lamports > 0);
            errdefer account.deinit(allocator);

            // TODO: move this function call into vote accounts insert to prevent execution
            // on failure paths in vote_accounts.insert
            const stake = self.calculateStake(pubkey, new_rate_activation_epoch);

            const maybe_old_account = try self.vote_accounts.insert(
                allocator,
                pubkey,
                account,
                stake,
            );

            if (maybe_old_account) |old_account| old_account.deinit(allocator);
        }

        pub fn removeVoteAccount(
            self: *Self,
            allocator: Allocator,
            pubkey: Pubkey,
        ) void {
            self.vote_accounts.remove(allocator, pubkey);
        }

        /// Takes ownership of `account` iff `stakes_type` is `account`.
        pub fn upsertStakeAccount(
            self: *Self,
            allocator: Allocator,
            pubkey: Pubkey,
            account: StakeAccount,
            new_rate_activation_epoch: ?Epoch,
        ) Allocator.Error!void {
            std.debug.assert(account.account.lamports > 0);
            defer if (!is_account_type) account.deinit(allocator);
            errdefer if (is_account_type) account.deinit(allocator);

            const delegation = account.getDelegation();
            const voter_pubkey = delegation.voter_pubkey;
            const stake = delegation.getStake(
                self.epoch,
                &self.stake_history,
                new_rate_activation_epoch,
            );

            const entry = switch (stakes_type) {
                .delegation => account.getDelegation(),
                .stake => account.getStake(),
                .account => account,
            };

            if (try self.stake_delegations.fetchPut(
                allocator,
                pubkey,
                entry,
            )) |old_account_entry| {
                const old_account: T = old_account_entry.value;
                defer if (is_account_type) old_account.deinit(allocator);

                const old_delegation = old_account.getDelegation();
                const old_voter_pubkey = old_delegation.voter_pubkey;
                const old_stake = old_delegation.getStake(
                    self.epoch,
                    &self.stake_history,
                    new_rate_activation_epoch,
                );

                if (!voter_pubkey.equals(&old_voter_pubkey) or stake != old_stake) {
                    self.vote_accounts.subStake(old_voter_pubkey, old_stake);
                    try self.vote_accounts.addStake(allocator, voter_pubkey, stake);
                }
            } else {
                try self.vote_accounts.addStake(allocator, voter_pubkey, stake);
            }
        }

        pub fn removeStakeAccount(
            self: *Self,
            allocator: Allocator,
            pubkey: Pubkey,
            new_rate_activation_epoch: ?Epoch,
        ) void {
            var account: T = (self.stake_delegations.fetchSwapRemove(pubkey) orelse return).value;
            defer if (is_account_type) account.deinit(allocator);

            const removed_delegation = account.getDelegation();
            const removed_stake = removed_delegation.getStake(
                self.epoch,
                &self.stake_history,
                new_rate_activation_epoch,
            );

            self.vote_accounts.subStake(removed_delegation.voter_pubkey, removed_stake);
        }

        pub fn initRandom(
            allocator: Allocator,
            random: std.Random,
            max_list_entries: usize,
        ) Allocator.Error!Self {
            const vote_accounts = try VoteAccounts.initRandom(allocator, random, max_list_entries);
            errdefer vote_accounts.deinit(allocator);

            var stake_delegations = std.AutoArrayHashMapUnmanaged(Pubkey, T){};
            errdefer {
                if (is_account_type) for (stake_delegations.values()) |*v| v.deinit(allocator);
                stake_delegations.deinit(allocator);
            }

<<<<<<< HEAD
            for (0..delegations_count) |_| {
                const key = Pubkey.initRandom(random);
                const gop = delegations.getOrPutAssumeCapacity(key);
                if (gop.found_existing) continue;
                gop.value_ptr.* = StakeElement.initRandom(random);
=======
            for (0..random.uintAtMost(usize, max_list_entries)) |_| {
                try stake_delegations.put(
                    allocator,
                    Pubkey.initRandom(random),
                    if (is_account_type) T.initRandom(allocator, random) else T.initRandom(random),
                );
>>>>>>> e63ad428
            }

            const stake_history = try StakeHistory.initRandom(allocator, random);
            errdefer stake_history.deinit(allocator);

            return .{
                .vote_accounts = vote_accounts,
                .stake_delegations = stake_delegations,
                .unused = random.int(u64),
                .epoch = random.int(Epoch),
                .stake_history = stake_history,
            };
        }
    };
}

pub const StakeAccount = struct {
    account: AccountSharedData,
    state: StakeStateV2,

    pub fn deinit(self: *const StakeAccount, allocator: Allocator) void {
        self.account.deinit(allocator);
    }

    pub fn clone(self: *const StakeAccount, allocator: Allocator) Allocator.Error!StakeAccount {
        return .{
            .account = try self.account.clone(allocator),
            .state = self.state,
        };
    }

    pub fn getDelegation(self: StakeAccount) Delegation {
        return self.state.getDelegation() orelse
            @panic("StakeAccount does not have a delegation");
    }

    pub fn getStake(self: StakeAccount) Stake {
        return self.state.getStake() orelse
            @panic("StakeAccount does not have a stake");
    }

    /// Takes ownership of `account`.
    pub fn fromAccountSharedData(allocator: Allocator, account: AccountSharedData) !StakeAccount {
        errdefer account.deinit(allocator);

        if (!stake_program.ID.equals(&account.owner)) return error.InvalidOwner;

        const state = try bincode.readFromSlice(
            failing_allocator,
            StakeStateV2,
            account.data,
            .{},
        );

        if (state.getDelegation() == null) return error.NoDelegation;

        return .{
            .account = account,
            .state = state,
        };
    }
};

pub const StakeStateV2 = union(enum) {
    uninitialized,
    initialized: Meta,
    stake: struct { meta: Meta, stake: Stake, flags: StakeFlags },
    rewards_pool,

    pub const SIZE = 200;

    pub fn getStake(self: *const StakeStateV2) ?Stake {
        return switch (self.*) {
            .uninitialized => null,
            .initialized => null,
            .stake => |s| s.stake,
            .rewards_pool => null,
        };
    }

    pub fn getDelegation(self: *const StakeStateV2) ?Delegation {
        return switch (self.*) {
            .uninitialized => null,
            .initialized => null,
            .stake => |s| s.stake.delegation,
            .rewards_pool => null,
        };
    }
};

pub const Meta = struct {
    rent_exempt_reserve: u64,
    authorized: Authorized,
    lockup: Lockup,
};

pub const Stake = struct {
    delegation: Delegation,
    /// Credits observed is credits from vote account state when delegated or redeemed.
    credits_observed: u64,

    pub fn getDelegation(self: *const Stake) Delegation {
        return self.delegation;
    }

    pub fn initRandom(random: std.Random) Stake {
        return .{
            .delegation = Delegation.initRandom(random),
            .credits_observed = random.int(u64),
        };
    }
};

pub const StakeFlags = struct {
    bits: u8,
    pub const EMPTY: StakeFlags = .{ .bits = 0 };
};

pub const Authorized = struct {
    staker: Pubkey,
    withdrawer: Pubkey,
};

pub const Lockup = struct {
    unix_timestamp: i64,
    epoch: Epoch,
    custodian: Pubkey,
};

pub const Delegation = struct {
    /// to whom the stake is delegated
    voter_pubkey: Pubkey,
    /// activated stake amount, set at delegate() time
    stake: u64,
    /// epoch at which this stake was activated, std::Epoch::MAX if is a bootstrap stake
    activation_epoch: Epoch,
    /// epoch the stake was deactivated, std::Epoch::MAX if not deactivated
    deactivation_epoch: Epoch,
    /// DEPRECATED: since 1.16.7
    deprecated_warmup_cooldown_rate: f64,

    pub fn isBootstrap(self: *const Delegation) bool {
        return self.activation_epoch == std.math.maxInt(u64);
    }

    pub fn getDelegation(self: *const Delegation) Delegation {
        return self.*;
    }

    pub fn getStake(
        self: *const Delegation,
        epoch: Epoch,
        stake_history: *const StakeHistory,
        new_rate_activation_epoch: ?Epoch,
    ) u64 {
        return self.getClusterStake(
            epoch,
            stake_history,
            new_rate_activation_epoch,
        ).effective;
    }

<<<<<<< HEAD
    pub const Current = struct {
        stakes: Stakes(Stake),
        total_stake: u64,
        node_id_to_vote_accounts: NodeIdToVoteAccountsMap,
        epoch_authorized_voters: EpochAuthorizedVoters,

        pub fn deinit(self: Current, allocator: Allocator) void {
            self.stakes.deinit(allocator);
            deinitMapAndValues(allocator, self.node_id_to_vote_accounts);
            var epoch_authorized_voters = self.epoch_authorized_voters;
            epoch_authorized_voters.deinit(allocator);
        }

        /// Creates an empty `EpochStakes` with a single stake history entry at epoch 0.
        pub fn initEmpty(allocator: std.mem.Allocator) !Current {
            var history: EpochAndStakeHistory = .{};
            try history.append(allocator, .{
                .epoch = 0,
                .history_entry = .{
                    .effective = 0,
                    .activating = 0,
                    .deactivating = 0,
                },
            });
            return .{
                .total_stake = 0,
                .stakes = .{
                    .epoch = 0,
                    .history = history,
                    .vote_accounts = .{
                        .accounts = .{},
                        .staked_nodes = null,
                    },
                    .delegations = .{},
                    .unused = 0,
                },
                .node_id_to_vote_accounts = .{},
                .epoch_authorized_voters = .{},
            };
        }

        pub fn initRandom(
            allocator: Allocator,
            random: std.Random,
            max_list_entries: usize,
        ) Allocator.Error!Current {
            const stakes = try Stakes(Stake).initRandom(allocator, random, max_list_entries);
            errdefer stakes.deinit(allocator);

            const node_id_to_vote_accounts = try nodeIdToVoteAccountsMapRandom(
                allocator,
                random,
                max_list_entries,
            );
            errdefer deinitMapAndValues(allocator, node_id_to_vote_accounts);
=======
    /// TODO: Rename
    pub fn getClusterStake(
        self: *const Delegation,
        epoch: Epoch,
        history: *const StakeHistory,
        new_rate_activation_epoch: ?Epoch,
    ) ClusterStake {
        const effective_stake, const activating_stake = self.getClusterEffectiveAndActivatingStake(
            epoch,
            history,
            new_rate_activation_epoch,
        );
>>>>>>> e63ad428

        if (epoch < self.deactivation_epoch) {
            return .{
                .effective = effective_stake,
                .activating = activating_stake,
                .deactivating = 0,
            };
        } else if (epoch == self.deactivation_epoch) {
            return .{
                .effective = effective_stake,
                .activating = 0,
                .deactivating = effective_stake,
            };
        } else if (history.getEntry(epoch)) |entry| {
            var prev_epoch = entry.epoch;
            var prev_cluster_stake = entry.stake;
            var current_epoch: Epoch = undefined;
            var current_effective_stake = effective_stake;

            while (true) {
                current_epoch = prev_epoch + 1;

                if (prev_cluster_stake.deactivating == 0) break;

                const weight = @as(f64, @floatFromInt(current_effective_stake)) /
                    @as(f64, @floatFromInt(prev_cluster_stake.deactivating));
                const warmup_cooldown_rate =
                    warmupCooldownRate(current_epoch, new_rate_activation_epoch);

                const newly_not_effective_cluster_stake =
                    @as(f64, @floatFromInt(prev_cluster_stake.effective)) * warmup_cooldown_rate;
                const wieghted_not_effective_state: u64 =
                    @intFromFloat(weight * newly_not_effective_cluster_stake);
                const newly_not_effective_stake = @max(wieghted_not_effective_state, 1);

                current_effective_stake = current_effective_stake -| newly_not_effective_stake;
                if (current_effective_stake == 0) break;
                if (current_epoch >= epoch) break;

                if (history.getEntry(current_epoch)) |next_entry| {
                    prev_epoch = entry.epoch;
                    prev_cluster_stake = next_entry.stake;
                } else break;
            }

            return .{
                .effective = current_effective_stake,
                .activating = 0,
                .deactivating = current_effective_stake,
            };
        } else {
            return .{
                .effective = 0,
                .activating = 0,
                .deactivating = 0,
            };
        }
    }

    /// TODO: Rename
    pub fn getClusterEffectiveAndActivatingStake(
        self: *const Delegation,
        epoch: Epoch,
        history: *const StakeHistory,
        new_rate_activation_epoch: ?Epoch,
    ) struct { u64, u64 } {
        if (self.activation_epoch == std.math.maxInt(u64)) {
            return .{ self.stake, 0 };
        } else if (self.activation_epoch == self.deactivation_epoch) {
            return .{ 0, 0 };
        } else if (epoch == self.activation_epoch) {
            return .{ 0, self.stake };
        } else if (epoch < self.activation_epoch) {
            return .{ 0, 0 };
        } else if (history.getEntry(self.activation_epoch)) |entry| {
            var prev_epoch = entry.epoch;
            var prev_cluster_stake = entry.stake;
            var current_epoch: Epoch = undefined;
            var current_effective_stake: u64 = 0;

            while (true) {
                current_epoch = prev_epoch + 1;

                if (prev_cluster_stake.deactivating == 0) break;

                const remaining_activated_stake = self.stake - current_effective_stake;
                const weight = @as(f64, @floatFromInt(remaining_activated_stake)) /
                    @as(f64, @floatFromInt(prev_cluster_stake.activating));
                const warmup_cooldown_rate =
                    warmupCooldownRate(current_epoch, new_rate_activation_epoch);

                const newly_effective_cluster_stake =
                    @as(f64, @floatFromInt(prev_cluster_stake.effective)) * warmup_cooldown_rate;
                const weighted_effective_state: u64 =
                    @intFromFloat(weight * newly_effective_cluster_stake);
                const newly_effective_stake = @max(weighted_effective_state, 1);

                current_effective_stake += newly_effective_stake;
                if (current_effective_stake >= self.stake) {
                    current_effective_stake = self.stake;
                    break;
                }

                if (current_epoch >= epoch or current_epoch >= self.deactivation_epoch) break;

                if (history.getEntry(current_epoch)) |next_entry| {
                    prev_epoch = next_entry.epoch;
                    prev_cluster_stake = next_entry.stake;
                } else break;
            }

            return .{
                current_effective_stake,
                self.stake - current_effective_stake,
            };
        } else {
            return .{ 0, 0 };
        }
    }

    pub fn initRandom(random: std.Random) Delegation {
        return .{
            .voter_pubkey = Pubkey.initRandom(random),
            .stake = random.int(u64),
            .activation_epoch = random.int(Epoch),
            .deactivation_epoch = random.int(Epoch),
            .deprecated_warmup_cooldown_rate = random.float(f64),
        };
    }
};

const DEFAULT_WARMUP_COOLDOWN_RATE: f64 = 0.25;
const NEW_WARMUP_COOLDOWN_RATE: f64 = 0.09;

fn warmupCooldownRate(current_epoch: Epoch, new_rate_activation_epoch: ?Epoch) f64 {
    return if (current_epoch < new_rate_activation_epoch orelse std.math.maxInt(u64))
        DEFAULT_WARMUP_COOLDOWN_RATE
    else
        NEW_WARMUP_COOLDOWN_RATE;
}

fn createStakeAccount(
    allocator: Allocator,
    authorized: Pubkey,
    voter_pubkey: Pubkey,
    vote_account: AccountSharedData,
    rent: Rent,
    lamports: u64,
    activation_epoch: Epoch,
) !AccountSharedData {
    if (!builtin.is_test) @compileError("only for testing");

    const stake_account = AccountSharedData{
        .lamports = lamports,
        .owner = stake_program.ID,
        .data = try allocator.alloc(u8, StakeStateV2.SIZE),
        .executable = false,
        .rent_epoch = 0,
    };
    errdefer allocator.free(stake_account.data);

    const versioned_vote_state = try bincode.readFromSlice(
        allocator,
        VersionedVoteState,
        vote_account.data,
        .{},
    );
    const vote_state = try versioned_vote_state.convertToCurrent(allocator);
    defer vote_state.deinit();

    const minimum_rent = rent.minimumBalance(StakeStateV2.SIZE);

    const stake_state = StakeStateV2{ .stake = .{
        .meta = .{
            .rent_exempt_reserve = minimum_rent,
            .authorized = .{ .staker = authorized, .withdrawer = authorized },
            .lockup = .{ .unix_timestamp = 0, .epoch = 0, .custodian = Pubkey.ZEROES },
        },
        .stake = .{
            .delegation = .{
                .stake = lamports - minimum_rent,
                .voter_pubkey = voter_pubkey,
                .activation_epoch = activation_epoch,
                .deactivation_epoch = std.math.maxInt(u64),
                .deprecated_warmup_cooldown_rate = DEFAULT_WARMUP_COOLDOWN_RATE,
            },
            .credits_observed = vote_state.getCredits(),
        },
        .flags = .EMPTY,
    } };

    _ = try bincode.writeToSlice(stake_account.data, stake_state, .{});

    return stake_account;
}

fn getStakeFromStakeAccount(account: AccountSharedData) !Stake {
    if (!builtin.is_test) @compileError("only for testing");

    const state_state = try bincode.readFromSlice(
        failing_allocator,
        StakeStateV2,
        account.data,
        .{},
    );

    return state_state.getStake().?;
}

const TestStakedNodeAccounts = struct {
    vote_pubkey: Pubkey,
    vote_account: AccountSharedData,
    stake_pubkey: Pubkey,
    stake_account: AccountSharedData,

    pub fn init(allocator: Allocator, random: std.Random, stake: u64) !TestStakedNodeAccounts {
        if (!builtin.is_test) @compileError("only for testing");

        const vote_pubkey, const vote_account = blk: {
            const vote_pubkey = Pubkey.initRandom(random);
            const vote_authority = Pubkey.initRandom(random);
            const vote_account = try createVoteAccount(
                allocator,
                vote_pubkey,
                vote_authority,
                vote_authority,
                0,
                1,
                null,
            );
            break :blk .{ vote_pubkey, vote_account };
        };
        errdefer allocator.free(vote_account.data);

        const stake_pubkey, const stake_account = blk: {
            const staked_vote_authority = Pubkey.initRandom(random);
            const staked_vote_account = try createVoteAccount(
                allocator,
                vote_pubkey,
                staked_vote_authority,
                staked_vote_authority,
                0,
                1,
                null,
            );
            defer allocator.free(staked_vote_account.data);

            const stake_pubkey = Pubkey.initRandom(random);
            const stake_account = try createStakeAccount(
                allocator,
                stake_pubkey,
                vote_pubkey,
                staked_vote_account,
                Rent.FREE,
                stake,
                std.math.maxInt(u64),
            );

            break :blk .{ stake_pubkey, stake_account };
        };

        return .{
            .vote_pubkey = vote_pubkey,
            .vote_account = vote_account,
            .stake_pubkey = stake_pubkey,
            .stake_account = stake_account,
        };
    }

    pub fn deinit(self: TestStakedNodeAccounts, allocator: Allocator) void {
        self.vote_account.deinit(allocator);
        self.stake_account.deinit(allocator);
    }
};

test "stakes basic" {
    const allocator = std.testing.allocator;
    var prng = std.Random.DefaultPrng.init(0);

    inline for (.{
        StakesType.delegation,
        StakesType.stake,
        StakesType.account,
    }) |stakes_type| {
        for (0..4) |i| {
            const StakesT = Stakes(stakes_type);

            var stakes_cache = StakesCacheGeneric(stakes_type).default();
            defer stakes_cache.deinit(allocator);
            {
                const stakes: *StakesT, var guard = stakes_cache.stakes.writeWithLock();
                defer guard.unlock();
                stakes.epoch = i;
            }

            var accs = try TestStakedNodeAccounts.init(allocator, prng.random(), 10);
            defer accs.deinit(allocator);

            try stakes_cache.checkAndStore(allocator, accs.vote_pubkey, accs.vote_account, null);
            try stakes_cache.checkAndStore(allocator, accs.stake_pubkey, accs.stake_account, null);
            var stake = try getStakeFromStakeAccount(accs.stake_account);
            {
                const stakes: *StakesT, var stakes_guard = stakes_cache.stakes.writeWithLock();
                defer stakes_guard.unlock();
                try std.testing.expect(stakes.vote_accounts.getAccount(accs.vote_pubkey) != null);
                try std.testing.expectEqual(
                    stake.delegation.getStake(i, &StakeHistory.EMPTY, null),
                    stakes.vote_accounts.getDelegatedStake(accs.vote_pubkey),
                );
            }

            accs.stake_account.lamports = 42;
            try stakes_cache.checkAndStore(allocator, accs.stake_pubkey, accs.stake_account, null);
            {
                const stakes: *StakesT, var stakes_guard = stakes_cache.stakes.writeWithLock();
                defer stakes_guard.unlock();
                try std.testing.expect(stakes.vote_accounts.getAccount(accs.vote_pubkey) != null);
                try std.testing.expectEqual(
                    stake.delegation.getStake(i, &StakeHistory.EMPTY, null),
                    stakes.vote_accounts.getDelegatedStake(accs.vote_pubkey),
                );
            }

            const vote_account = try createVoteAccount(
                allocator,
                Pubkey.initRandom(prng.random()),
                accs.vote_pubkey,
                accs.vote_pubkey,
                0,
                1,
                null,
            );
            defer allocator.free(vote_account.data);

            var stake_account = try createStakeAccount(
                allocator,
                Pubkey.initRandom(prng.random()),
                accs.vote_pubkey,
                vote_account,
                Rent.FREE,
                42,
                std.math.maxInt(u64),
            );
            defer allocator.free(stake_account.data);

            try stakes_cache.checkAndStore(allocator, accs.stake_pubkey, stake_account, null);
            stake = try getStakeFromStakeAccount(stake_account);
            {
                const stakes: *StakesT, var stakes_guard = stakes_cache.stakes.writeWithLock();
                defer stakes_guard.unlock();
                try std.testing.expect(stakes.vote_accounts.getAccount(accs.vote_pubkey) != null);
                try std.testing.expectEqual(
                    stake.delegation.getStake(i, &StakeHistory.EMPTY, null),
                    stakes.vote_accounts.getDelegatedStake(accs.vote_pubkey),
                );
            }

            stake_account.lamports = 0;
            try stakes_cache.checkAndStore(allocator, accs.stake_pubkey, stake_account, null);
            {
                const stakes: *StakesT, var stakes_guard = stakes_cache.stakes.writeWithLock();
                defer stakes_guard.unlock();
                try std.testing.expect(stakes.vote_accounts.getAccount(accs.vote_pubkey) != null);
                try std.testing.expectEqual(
                    0,
                    stakes.vote_accounts.getDelegatedStake(accs.vote_pubkey),
                );
            }
        }
    }
}<|MERGE_RESOLUTION|>--- conflicted
+++ resolved
@@ -28,109 +28,14 @@
 pub fn StakesCacheGeneric(comptime stakes_type: StakesType) type {
     const StakesT = Stakes(stakes_type);
 
-<<<<<<< HEAD
-pub fn epochStakeMapRandom(
-    random: std.Random,
-    allocator: Allocator,
-    min_list_entries: usize,
-    max_list_entries: usize,
-) Allocator.Error!EpochStakeMap {
-    var map: EpochStakeMap = .{};
-    errdefer epochStakeMapDeinit(map, allocator);
-
-    const map_len = random.intRangeAtMost(usize, min_list_entries, max_list_entries);
-    try map.ensureTotalCapacity(allocator, map_len);
-
-    for (0..map_len) |_| {
-        const value_ptr = while (true) {
-            const gop = map.getOrPutAssumeCapacity(random.int(Epoch));
-            if (gop.found_existing) continue;
-            break gop.value_ptr;
-        };
-        value_ptr.* = try EpochStakes.initRandom(allocator, random, max_list_entries);
-    }
-
-    return map;
-}
-
-/// Analogous to [EpochStakes](https://github.com/anza-xyz/agave/blob/574bae8fefc0ed256b55340b9d87b7689bcdf222/runtime/src/epoch_stakes.rs#L22)
-pub const EpochStakes = struct {
-    stakes: Stakes(Delegation),
-    total_stake: u64,
-    node_id_to_vote_accounts: NodeIdToVoteAccountsMap,
-    epoch_authorized_voters: EpochAuthorizedVoters,
-
-    /// Creates an empty `EpochStakes` with a single stake history entry at epoch 0.
-    pub fn initEmpty(allocator: std.mem.Allocator) !EpochStakes {
-        var history: EpochAndStakeHistory = .{};
-        try history.append(allocator, .{
-            .epoch = 0,
-            .history_entry = .{
-                .effective = 0,
-                .activating = 0,
-                .deactivating = 0,
-            },
-        });
-        return .{
-            .total_stake = 0,
-            .stakes = .{
-                .epoch = 0,
-                .history = history,
-                .vote_accounts = .{
-                    .accounts = .{},
-                    .staked_nodes = null,
-                },
-                .delegations = .{},
-                .unused = 0,
-            },
-            .node_id_to_vote_accounts = .{},
-            .epoch_authorized_voters = .{},
-        };
-    }
-
-    pub fn deinit(epoch_stakes: EpochStakes, allocator: Allocator) void {
-        epoch_stakes.stakes.deinit(allocator);
-        deinitMapAndValues(allocator, epoch_stakes.node_id_to_vote_accounts);
-
-        var epoch_authorized_voters = epoch_stakes.epoch_authorized_voters;
-        epoch_authorized_voters.deinit(allocator);
-    }
-
-    pub fn clone(
-        epoch_stakes: EpochStakes,
-        allocator: Allocator,
-    ) Allocator.Error!EpochStakes {
-        const stakes = try epoch_stakes.stakes.clone(allocator);
-        errdefer stakes.deinit(allocator);
-
-        const node_id_to_vote_accounts =
-            try cloneMapAndValues(allocator, epoch_stakes.node_id_to_vote_accounts);
-        errdefer deinitMapAndValues(allocator, node_id_to_vote_accounts);
-
-        var epoch_authorized_voters = try epoch_stakes.epoch_authorized_voters.clone(allocator);
-        errdefer epoch_authorized_voters.deinit(allocator);
-=======
     return struct {
         stakes: RwMux(StakesT),
->>>>>>> e63ad428
 
         const Self = @This();
 
-<<<<<<< HEAD
-    pub fn initRandom(
-        allocator: Allocator,
-        /// Should be a PRNG, not a true RNG. See the documentation on `std.Random.uintLessThan`
-        /// for commentary on the runtime of this function.
-        random: std.Random,
-        max_list_entries: usize,
-    ) Allocator.Error!EpochStakes {
-        var result_stakes = try Stakes(Delegation).initRandom(allocator, random, max_list_entries);
-        errdefer result_stakes.deinit(allocator);
-=======
         pub fn default() Self {
             return .{ .stakes = RwMux(StakesT).init(StakesT.DEFAULT) };
         }
->>>>>>> e63ad428
 
         pub fn deinit(self: *Self, allocator: Allocator) void {
             var stakes: *StakesT, var stakes_guard = self.stakes.writeWithLock();
@@ -205,16 +110,6 @@
     };
 }
 
-<<<<<<< HEAD
-/// Analogous to [Stakes](https://github.com/anza-xyz/agave/blob/1f3ef3325fb0ce08333715aa9d92f831adc4c559/runtime/src/stakes.rs#L186).
-/// It differs in that its delegation element parameterization is narrowed to
-/// only accept the specific types we actually need to implement.
-pub fn Stakes(StakeElement: type) type {
-    switch (StakeElement) {
-        Delegation, Stake => {},
-        else => @compileError("Prohibited Stake Element type."),
-    }
-=======
 pub const StakesType = enum {
     delegation,
     stake,
@@ -230,7 +125,6 @@
         .account => StakeAccount,
     };
     const is_account_type = stakes_type == .account;
->>>>>>> e63ad428
 
     return struct {
         vote_accounts: VoteAccounts,
@@ -240,10 +134,6 @@
         stake_history: StakeHistory,
 
         const Self = @This();
-<<<<<<< HEAD
-        pub const DelegationsMap = std.AutoArrayHashMapUnmanaged(Pubkey, StakeElement);
-=======
->>>>>>> e63ad428
 
         pub const DEFAULT: Self = .{
             .vote_accounts = .{},
@@ -424,20 +314,12 @@
                 stake_delegations.deinit(allocator);
             }
 
-<<<<<<< HEAD
-            for (0..delegations_count) |_| {
-                const key = Pubkey.initRandom(random);
-                const gop = delegations.getOrPutAssumeCapacity(key);
-                if (gop.found_existing) continue;
-                gop.value_ptr.* = StakeElement.initRandom(random);
-=======
             for (0..random.uintAtMost(usize, max_list_entries)) |_| {
                 try stake_delegations.put(
                     allocator,
                     Pubkey.initRandom(random),
                     if (is_account_type) T.initRandom(allocator, random) else T.initRandom(random),
                 );
->>>>>>> e63ad428
             }
 
             const stake_history = try StakeHistory.initRandom(allocator, random);
@@ -600,63 +482,6 @@
         ).effective;
     }
 
-<<<<<<< HEAD
-    pub const Current = struct {
-        stakes: Stakes(Stake),
-        total_stake: u64,
-        node_id_to_vote_accounts: NodeIdToVoteAccountsMap,
-        epoch_authorized_voters: EpochAuthorizedVoters,
-
-        pub fn deinit(self: Current, allocator: Allocator) void {
-            self.stakes.deinit(allocator);
-            deinitMapAndValues(allocator, self.node_id_to_vote_accounts);
-            var epoch_authorized_voters = self.epoch_authorized_voters;
-            epoch_authorized_voters.deinit(allocator);
-        }
-
-        /// Creates an empty `EpochStakes` with a single stake history entry at epoch 0.
-        pub fn initEmpty(allocator: std.mem.Allocator) !Current {
-            var history: EpochAndStakeHistory = .{};
-            try history.append(allocator, .{
-                .epoch = 0,
-                .history_entry = .{
-                    .effective = 0,
-                    .activating = 0,
-                    .deactivating = 0,
-                },
-            });
-            return .{
-                .total_stake = 0,
-                .stakes = .{
-                    .epoch = 0,
-                    .history = history,
-                    .vote_accounts = .{
-                        .accounts = .{},
-                        .staked_nodes = null,
-                    },
-                    .delegations = .{},
-                    .unused = 0,
-                },
-                .node_id_to_vote_accounts = .{},
-                .epoch_authorized_voters = .{},
-            };
-        }
-
-        pub fn initRandom(
-            allocator: Allocator,
-            random: std.Random,
-            max_list_entries: usize,
-        ) Allocator.Error!Current {
-            const stakes = try Stakes(Stake).initRandom(allocator, random, max_list_entries);
-            errdefer stakes.deinit(allocator);
-
-            const node_id_to_vote_accounts = try nodeIdToVoteAccountsMapRandom(
-                allocator,
-                random,
-                max_list_entries,
-            );
-            errdefer deinitMapAndValues(allocator, node_id_to_vote_accounts);
-=======
     /// TODO: Rename
     pub fn getClusterStake(
         self: *const Delegation,
@@ -669,7 +494,6 @@
             history,
             new_rate_activation_epoch,
         );
->>>>>>> e63ad428
 
         if (epoch < self.deactivation_epoch) {
             return .{
