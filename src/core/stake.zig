--- conflicted
+++ resolved
@@ -92,11 +92,7 @@
                     new_rate_activation_epoch,
                 );
             } else if (stake_program.ID.equals(&account.owner)) {
-<<<<<<< HEAD
-                const stake_account = StakeAccount.fromAccountSharedData(
-=======
                 const stake_account = StakeAccount.init(
->>>>>>> 4c9f63ac
                     allocator,
                     try account.clone(allocator),
                 ) catch {
@@ -377,32 +373,14 @@
 
 pub const StakeAccount = struct {
     account: AccountSharedData,
-<<<<<<< HEAD
-    state: StakeStateV2,
-
-    pub fn deinit(self: *const StakeAccount, allocator: Allocator) void {
-        self.account.deinit(allocator);
-    }
-
-    pub fn clone(self: *const StakeAccount, allocator: Allocator) Allocator.Error!StakeAccount {
-        return .{
-            .account = try self.account.clone(allocator),
-            .state = self.state,
-        };
-    }
-
-    pub fn getDelegation(self: StakeAccount) Delegation {
-        return self.state.getDelegation() orelse
-            @panic("StakeAccount does not have a delegation");
-    }
-
-    pub fn getStake(self: StakeAccount) Stake {
-        return self.state.getStake() orelse
-            @panic("StakeAccount does not have a stake");
-    }
+    // When initializing the `StakeAccount` we require that the `StakeStateV2` contained in the
+    // account data is the `stake` variant which contains `meta: Meta, stake: Stake, flags: StakeFlags`.
+    // For now, only the `Stake` field of the `stake variant is used, if in future we require the `Meta` or `Flags`
+    // we can simply add them in the initialisation method.
+    stake: Stake,
 
     /// Takes ownership of `account`.
-    pub fn fromAccountSharedData(allocator: Allocator, account: AccountSharedData) !StakeAccount {
+    pub fn init(allocator: Allocator, account: AccountSharedData) !StakeAccount {
         errdefer account.deinit(allocator);
 
         if (!stake_program.ID.equals(&account.owner)) return error.InvalidOwner;
@@ -414,12 +392,31 @@
             .{},
         );
 
-        if (state.getDelegation() == null) return error.NoDelegation;
+        const stake = state.getStake() orelse return error.InvalidData;
 
         return .{
             .account = account,
-            .state = state,
+            .stake = stake,
         };
+    }
+
+    pub fn deinit(self: *const StakeAccount, allocator: Allocator) void {
+        self.account.deinit(allocator);
+    }
+
+    pub fn clone(self: *const StakeAccount, allocator: Allocator) Allocator.Error!StakeAccount {
+        return .{
+            .account = try self.account.clone(allocator),
+            .stake = self.stake,
+        };
+    }
+
+    pub fn getDelegation(self: StakeAccount) Delegation {
+        return self.stake.delegation;
+    }
+
+    pub fn getStake(self: StakeAccount) Stake {
+        return self.stake;
     }
 };
 
@@ -461,93 +458,6 @@
     /// Credits observed is credits from vote account state when delegated or redeemed.
     credits_observed: u64,
 
-=======
-    // When initializing the `StakeAccount` we require that the `StakeStateV2` contained in the
-    // account data is the `stake` variant which contains `meta: Meta, stake: Stake, flags: StakeFlags`.
-    // For now, only the `Stake` field of the `stake variant is used, if in future we require the `Meta` or `Flags`
-    // we can simply add them in the initialisation method.
-    stake: Stake,
-
-    /// Takes ownership of `account`.
-    pub fn init(allocator: Allocator, account: AccountSharedData) !StakeAccount {
-        errdefer account.deinit(allocator);
-
-        if (!stake_program.ID.equals(&account.owner)) return error.InvalidOwner;
-
-        const state = try bincode.readFromSlice(
-            failing_allocator,
-            StakeStateV2,
-            account.data,
-            .{},
-        );
-
-        const stake = state.getStake() orelse return error.InvalidData;
-
-        return .{
-            .account = account,
-            .stake = stake,
-        };
-    }
-
-    pub fn deinit(self: *const StakeAccount, allocator: Allocator) void {
-        self.account.deinit(allocator);
-    }
-
-    pub fn clone(self: *const StakeAccount, allocator: Allocator) Allocator.Error!StakeAccount {
-        return .{
-            .account = try self.account.clone(allocator),
-            .stake = self.stake,
-        };
-    }
-
-    pub fn getDelegation(self: StakeAccount) Delegation {
-        return self.stake.delegation;
-    }
-
-    pub fn getStake(self: StakeAccount) Stake {
-        return self.stake;
-    }
-};
-
-pub const StakeStateV2 = union(enum) {
-    uninitialized,
-    initialized: Meta,
-    stake: struct { meta: Meta, stake: Stake, flags: StakeFlags },
-    rewards_pool,
-
-    pub const SIZE = 200;
-
-    pub fn getStake(self: *const StakeStateV2) ?Stake {
-        return switch (self.*) {
-            .uninitialized => null,
-            .initialized => null,
-            .stake => |s| s.stake,
-            .rewards_pool => null,
-        };
-    }
-
-    pub fn getDelegation(self: *const StakeStateV2) ?Delegation {
-        return switch (self.*) {
-            .uninitialized => null,
-            .initialized => null,
-            .stake => |s| s.stake.delegation,
-            .rewards_pool => null,
-        };
-    }
-};
-
-pub const Meta = struct {
-    rent_exempt_reserve: u64,
-    authorized: Authorized,
-    lockup: Lockup,
-};
-
-pub const Stake = struct {
-    delegation: Delegation,
-    /// Credits observed is credits from vote account state when delegated or redeemed.
-    credits_observed: u64,
-
->>>>>>> 4c9f63ac
     pub fn getDelegation(self: *const Stake) Delegation {
         return self.delegation;
     }
