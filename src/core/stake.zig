const builtin = @import("builtin");
const std = @import("std");
const sig = @import("../sig.zig");

const Allocator = std.mem.Allocator;

const bincode = sig.bincode;
const vote_program = sig.runtime.program.vote;
const stake_program = sig.runtime.program.stake;

const Pubkey = sig.core.Pubkey;
const Epoch = sig.core.Epoch;
const VoteAccounts = sig.core.vote_accounts.VoteAccounts;
const VoteAccount = sig.core.vote_accounts.VoteAccount;

const AccountSharedData = sig.runtime.AccountSharedData;
const VersionedVoteState = sig.runtime.program.vote.state.VoteStateVersions;
const Rent = sig.runtime.sysvar.Rent;
const StakeHistory = sig.runtime.sysvar.StakeHistory;
const StakeState = sig.runtime.sysvar.StakeHistory.StakeState;

const RwMux = sig.sync.RwMux;

const createVoteAccount = sig.core.vote_accounts.createVoteAccount;

const failing_allocator = sig.utils.allocators.failing.allocator(.{});

pub fn StakesCacheGeneric(comptime stakes_type: StakesType) type {
    const StakesT = Stakes(stakes_type);

    return struct {
        stakes: RwMux(StakesT),
<<<<<<< HEAD

        const Self = @This();

        pub fn T() type {
            return StakesT;
        }

        pub fn init(allocator: Allocator) Allocator.Error!Self {
            return .{ .stakes = RwMux(StakesT).init(try StakesT.init(allocator)) };
        }

        pub fn deinit(self: *Self, allocator: Allocator) void {
            var stakes: *StakesT, var stakes_guard = self.stakes.writeWithLock();
            defer stakes_guard.unlock();
            stakes.deinit(allocator);
        }

        /// Checks if the account is a vote or stake account, and updates the stakes accordingly.
        /// [agave] https://github.com/anza-xyz/agave/blob/4807a7a0e51148acd1b0dd0f3f52a12c40378ed3/runtime/src/stakes.rs#L67
        pub fn checkAndStore(
            self: *Self,
            allocator: Allocator,
            pubkey: Pubkey,
            account: AccountSharedData,
            new_rate_activation_epoch: ?Epoch,
        ) !void {
            if (account.lamports == 0) {
                if (vote_program.ID.equals(&account.owner)) {
                    var stakes, var stakes_guard = self.stakes.writeWithLock();
                    defer stakes_guard.unlock();
                    try stakes.removeVoteAccount(allocator, pubkey);
                } else if (stake_program.ID.equals(&account.owner)) {
                    var stakes: *StakesT, var stakes_guard = self.stakes.writeWithLock();
                    defer stakes_guard.unlock();
                    try stakes.removeStakeAccount(allocator, pubkey, new_rate_activation_epoch);
                }
                return;
            }

            if (vote_program.ID.equals(&account.owner)) {
                if (!VersionedVoteState.isCorrectSizeAndInitialized(account.data)) {
                    var stakes: *StakesT, var stakes_guard = self.stakes.writeWithLock();
                    defer stakes_guard.unlock();
                    try stakes.removeVoteAccount(allocator, pubkey);
                    return;
                }

                const vote_account = VoteAccount.fromAccountSharedData(
                    allocator,
                    try account.clone(allocator),
                ) catch {
                    var stakes: *StakesT, var stakes_guard = self.stakes.writeWithLock();
                    defer stakes_guard.unlock();
                    try stakes.removeVoteAccount(allocator, pubkey);
                    return;
                };

                var stakes: *StakesT, var stakes_guard = self.stakes.writeWithLock();
                defer stakes_guard.unlock();
                try stakes.upsertVoteAccount(
                    allocator,
                    pubkey,
                    vote_account,
                    new_rate_activation_epoch,
                );
            } else if (stake_program.ID.equals(&account.owner)) {
                const stake_account = StakeAccount.fromAccountSharedData(
                    allocator,
                    try account.clone(allocator),
                ) catch {
                    var stakes: *StakesT, var stakes_guard = self.stakes.writeWithLock();
                    defer stakes_guard.unlock();
                    try stakes.removeStakeAccount(allocator, pubkey, new_rate_activation_epoch);
                    return;
                };

                var stakes: *StakesT, var stakes_guard = self.stakes.writeWithLock();
                defer stakes_guard.unlock();
                try stakes.upsertStakeAccount(
                    allocator,
                    pubkey,
                    stake_account,
                    new_rate_activation_epoch,
                );
            }
        }
    };
}

pub const StakesType = enum {
    delegation,
    stake,
    account,

    pub fn T(self: StakesType) type {
        return switch (self) {
            .delegation => Delegation,
            .stake => Stake,
            .account => StakeAccount,
        };
    }
};

=======

        const Self = @This();

        pub fn T() type {
            return StakesT;
        }

        pub fn init(allocator: Allocator) Allocator.Error!Self {
            return .{ .stakes = RwMux(StakesT).init(try StakesT.init(allocator)) };
        }

        pub fn deinit(self: *Self, allocator: Allocator) void {
            var stakes: *StakesT, var stakes_guard = self.stakes.writeWithLock();
            defer stakes_guard.unlock();
            stakes.deinit(allocator);
        }

        /// Checks if the account is a vote or stake account, and updates the stakes accordingly.
        /// [agave] https://github.com/anza-xyz/agave/blob/4807a7a0e51148acd1b0dd0f3f52a12c40378ed3/runtime/src/stakes.rs#L67
        pub fn checkAndStore(
            self: *Self,
            allocator: Allocator,
            pubkey: Pubkey,
            account: AccountSharedData,
            new_rate_activation_epoch: ?Epoch,
        ) !void {
            if (account.lamports == 0) {
                if (vote_program.ID.equals(&account.owner)) {
                    var stakes, var stakes_guard = self.stakes.writeWithLock();
                    defer stakes_guard.unlock();
                    try stakes.removeVoteAccount(allocator, pubkey);
                } else if (stake_program.ID.equals(&account.owner)) {
                    var stakes: *StakesT, var stakes_guard = self.stakes.writeWithLock();
                    defer stakes_guard.unlock();
                    try stakes.removeStakeAccount(allocator, pubkey, new_rate_activation_epoch);
                }
                return;
            }

            if (vote_program.ID.equals(&account.owner)) {
                if (!VersionedVoteState.isCorrectSizeAndInitialized(account.data)) {
                    var stakes: *StakesT, var stakes_guard = self.stakes.writeWithLock();
                    defer stakes_guard.unlock();
                    try stakes.removeVoteAccount(allocator, pubkey);
                    return;
                }

                const vote_account = VoteAccount.fromAccountSharedData(
                    allocator,
                    try account.clone(allocator),
                ) catch {
                    var stakes: *StakesT, var stakes_guard = self.stakes.writeWithLock();
                    defer stakes_guard.unlock();
                    try stakes.removeVoteAccount(allocator, pubkey);
                    return;
                };

                var stakes: *StakesT, var stakes_guard = self.stakes.writeWithLock();
                defer stakes_guard.unlock();
                try stakes.upsertVoteAccount(
                    allocator,
                    pubkey,
                    vote_account,
                    new_rate_activation_epoch,
                );
            } else if (stake_program.ID.equals(&account.owner)) {
                const stake_account = StakeAccount.init(
                    allocator,
                    try account.clone(allocator),
                ) catch {
                    var stakes: *StakesT, var stakes_guard = self.stakes.writeWithLock();
                    defer stakes_guard.unlock();
                    try stakes.removeStakeAccount(allocator, pubkey, new_rate_activation_epoch);
                    return;
                };

                var stakes: *StakesT, var stakes_guard = self.stakes.writeWithLock();
                defer stakes_guard.unlock();
                try stakes.upsertStakeAccount(
                    allocator,
                    pubkey,
                    stake_account,
                    new_rate_activation_epoch,
                );
            }
        }
    };
}

pub const StakesType = enum {
    delegation,
    stake,
    account,
};

>>>>>>> 83b9002f
pub fn Stakes(comptime stakes_type: StakesType) type {
    const T = switch (stakes_type) {
        .delegation => Delegation,
        .stake => Stake,
        .account => StakeAccount,
    };
    const is_account_type = stakes_type == .account;

    return struct {
        vote_accounts: VoteAccounts,
        stake_delegations: std.AutoArrayHashMapUnmanaged(Pubkey, T),
        unused: u64,
        epoch: Epoch,
        stake_history: StakeHistory,

        const Self = @This();

        pub fn init(allocator: Allocator) Allocator.Error!Self {
            return .{
                .vote_accounts = .{},
                .stake_delegations = .empty,
                .unused = 0,
                .epoch = 0,
                .stake_history = try .init(allocator),
            };
<<<<<<< HEAD
        }

        pub fn deinit(self: *const Self, allocator: Allocator) void {
            self.vote_accounts.deinit(allocator);
            // Only the .account type contains allocated data in the stake_delegations.
            if (is_account_type) for (self.stake_delegations.values()) |*v| v.deinit(allocator);
            var delegations = self.stake_delegations;
            delegations.deinit(allocator);
            self.stake_history.deinit(allocator);
        }

        pub fn clone(self: *const Self, allocator: Allocator) Allocator.Error!Self {
            return self.convert(allocator, stakes_type);
        }

        pub fn convert(
            self: *const Self,
            allocator: Allocator,
            comptime output_type: StakesType,
        ) Allocator.Error!Stakes(output_type) {
            const vote_accs = try self.vote_accounts.clone(allocator);
            errdefer vote_accs.deinit(allocator);

            var stake_delegations = std.AutoArrayHashMapUnmanaged(Pubkey, output_type.T()).empty;
            errdefer {
                // Only the .account type contains allocated data in the stake_delegations.
                if (is_account_type) for (stake_delegations.values()) |*v| v.deinit(allocator);
                stake_delegations.deinit(allocator);
            }
            for (self.stake_delegations.keys(), self.stake_delegations.values()) |key, value| {
                const new_value =
                    if (stakes_type == .account and output_type == .account)
                        try value.clone(allocator)
                    else if (stakes_type == .stake and output_type == .stake)
                        value
                    else if (stakes_type == .delegation and output_type == .delegation)
                        value
                    else if (stakes_type == .stake and output_type == .delegation)
                        value.delegation
                    else
                        @compileLog("unsupported conversion.", stakes_type, output_type);

                try stake_delegations.put(allocator, key, new_value);
            }

=======
        }

        pub fn deinit(self: *const Self, allocator: Allocator) void {
            self.vote_accounts.deinit(allocator);
            // Only the .account type contains allocated data in the stake_delegations.
            if (is_account_type) for (self.stake_delegations.values()) |*v| v.deinit(allocator);
            var delegations = self.stake_delegations;
            delegations.deinit(allocator);
            self.stake_history.deinit(allocator);
        }

        pub fn clone(self: *const Self, allocator: Allocator) Allocator.Error!Self {
            const vote_accs = try self.vote_accounts.clone(allocator);
            errdefer vote_accs.deinit(allocator);

            var stake_delegations = std.AutoArrayHashMapUnmanaged(Pubkey, T).empty;
            errdefer {
                // Only the .account type contains allocated data in the stake_delegations.
                if (is_account_type) for (stake_delegations.values()) |*v| v.deinit(allocator);
                stake_delegations.deinit(allocator);
            }
            for (self.stake_delegations.keys(), self.stake_delegations.values()) |key, value|
                try stake_delegations.put(
                    allocator,
                    key,
                    if (is_account_type) value.clone(allocator) else value,
                );

>>>>>>> 83b9002f
            const stake_history = try self.stake_history.clone(allocator);
            errdefer stake_history.deinit(allocator);

            return .{
                .vote_accounts = vote_accs,
                .stake_delegations = stake_delegations,
                .unused = self.unused,
                .epoch = self.epoch,
                .stake_history = stake_history,
            };
        }

        pub fn calculateStake(
            self: *const Self,
            pubkey: Pubkey,
            new_rate_activation_epoch: ?Epoch,
        ) u64 {
            var stake: u64 = 0;
            for (self.stake_delegations.values()) |*stake_delegations| {
                const delegation = stake_delegations.getDelegation();
                if (!delegation.voter_pubkey.equals(&pubkey)) continue;
                stake += delegation.getStake(
                    self.epoch,
                    self.stake_history,
                    new_rate_activation_epoch,
                );
            }
            return stake;
        }

        /// Takes ownership of `account`.
        pub fn upsertVoteAccount(
            self: *Self,
            allocator: Allocator,
            pubkey: Pubkey,
            account: VoteAccount,
            new_rate_activation_epoch: ?Epoch,
        ) !void {
            std.debug.assert(account.account.lamports > 0);
            errdefer account.deinit(allocator);

            const maybe_old_account = try self.vote_accounts.insert(
                allocator,
                pubkey,
                account,
                .init(stakes_type, self, new_rate_activation_epoch),
            );

            if (maybe_old_account) |old_account| old_account.deinit(allocator);
        }

        pub fn removeVoteAccount(
            self: *Self,
            allocator: Allocator,
            pubkey: Pubkey,
        ) !void {
            try self.vote_accounts.remove(allocator, pubkey);
        }

        /// Takes ownership of `account` iff `stakes_type` is `account`.
        pub fn upsertStakeAccount(
            self: *Self,
            allocator: Allocator,
            pubkey: Pubkey,
            account: StakeAccount,
            new_rate_activation_epoch: ?Epoch,
        ) !void {
            std.debug.assert(account.account.lamports > 0);
            defer if (!is_account_type) account.deinit(allocator);
            errdefer if (is_account_type) account.deinit(allocator);

            const delegation = account.getDelegation();
            const voter_pubkey = delegation.voter_pubkey;
            const stake = delegation.getStake(
                self.epoch,
                self.stake_history,
                new_rate_activation_epoch,
            );

            const entry = switch (stakes_type) {
                .delegation => account.getDelegation(),
                .stake => account.getStake(),
                .account => account,
            };

            if (try self.stake_delegations.fetchPut(
                allocator,
                pubkey,
                entry,
            )) |old_account_entry| {
                const old_account: T = old_account_entry.value;
                defer if (is_account_type) old_account.deinit(allocator);

                const old_delegation = old_account.getDelegation();
                const old_voter_pubkey = old_delegation.voter_pubkey;
                const old_stake = old_delegation.getStake(
                    self.epoch,
                    self.stake_history,
                    new_rate_activation_epoch,
                );

                if (!voter_pubkey.equals(&old_voter_pubkey) or stake != old_stake) {
                    try self.vote_accounts.subStake(old_voter_pubkey, old_stake);
                    try self.vote_accounts.addStake(allocator, voter_pubkey, stake);
                }
            } else {
                try self.vote_accounts.addStake(allocator, voter_pubkey, stake);
            }
        }

        pub fn removeStakeAccount(
            self: *Self,
            allocator: Allocator,
            pubkey: Pubkey,
            new_rate_activation_epoch: ?Epoch,
        ) !void {
            var account: T = (self.stake_delegations.fetchSwapRemove(pubkey) orelse return).value;
            defer if (is_account_type) account.deinit(allocator);

            const removed_delegation = account.getDelegation();
            const removed_stake = removed_delegation.getStake(
                self.epoch,
                self.stake_history,
                new_rate_activation_epoch,
            );

            try self.vote_accounts.subStake(removed_delegation.voter_pubkey, removed_stake);
        }

        pub fn initRandom(
            allocator: Allocator,
            random: std.Random,
            max_list_entries: usize,
        ) Allocator.Error!Self {
            const vote_accounts = try VoteAccounts.initRandom(allocator, random, max_list_entries);
            errdefer vote_accounts.deinit(allocator);

            var stake_delegations = std.AutoArrayHashMapUnmanaged(Pubkey, T).empty;
            errdefer {
                if (is_account_type) for (stake_delegations.values()) |*v| v.deinit(allocator);
                stake_delegations.deinit(allocator);
            }

            for (0..random.uintAtMost(usize, max_list_entries)) |_| {
                try stake_delegations.put(
                    allocator,
                    Pubkey.initRandom(random),
                    if (is_account_type) T.initRandom(allocator, random) else T.initRandom(random),
                );
            }

            const stake_history = try StakeHistory.initRandom(allocator, random);
            errdefer stake_history.deinit(allocator);

            return .{
                .vote_accounts = vote_accounts,
                .stake_delegations = stake_delegations,
                .unused = random.int(u64),
                .epoch = random.int(Epoch),
                .stake_history = stake_history,
            };
        }
    };
}

pub const CaclulateStakeContext = struct {
    stakes: union(enum) {
        delegation: *const Stakes(.delegation),
        stake: *const Stakes(.stake),
        account: *const Stakes(.account),
    },
    new_rate_activation_epoch: ?Epoch,

    pub fn init(
        comptime stakes_type: StakesType,
        stakes: *const Stakes(stakes_type),
        new_rate_activation_epoch: ?Epoch,
    ) CaclulateStakeContext {
        return .{
            .stakes = switch (stakes_type) {
                .delegation => .{ .delegation = stakes },
                .stake => .{ .stake = stakes },
                .account => .{ .account = stakes },
            },
            .new_rate_activation_epoch = new_rate_activation_epoch,
        };
    }

    pub fn calculateStake(self: *const CaclulateStakeContext, pubkey: Pubkey) u64 {
        return switch (self.stakes) {
            .delegation => |stakes| stakes.calculateStake(pubkey, self.new_rate_activation_epoch),
            .stake => |stakes| stakes.calculateStake(pubkey, self.new_rate_activation_epoch),
            .account => |stakes| stakes.calculateStake(pubkey, self.new_rate_activation_epoch),
        };
    }
};

pub const StakeAccount = struct {
    account: AccountSharedData,
<<<<<<< HEAD
    state: StakeStateV2,

    pub fn deinit(self: *const StakeAccount, allocator: Allocator) void {
        self.account.deinit(allocator);
    }

    pub fn clone(self: *const StakeAccount, allocator: Allocator) Allocator.Error!StakeAccount {
        return .{
            .account = try self.account.clone(allocator),
            .state = self.state,
        };
    }

    pub fn getDelegation(self: StakeAccount) Delegation {
        return self.state.getDelegation() orelse
            @panic("StakeAccount does not have a delegation");
    }

    pub fn getStake(self: StakeAccount) Stake {
        return self.state.getStake() orelse
            @panic("StakeAccount does not have a stake");
    }

    /// Takes ownership of `account`.
    pub fn fromAccountSharedData(allocator: Allocator, account: AccountSharedData) !StakeAccount {
        errdefer account.deinit(allocator);

        if (!stake_program.ID.equals(&account.owner)) return error.InvalidOwner;

        const state = try bincode.readFromSlice(
            failing_allocator,
            StakeStateV2,
            account.data,
            .{},
        );

        if (state.getDelegation() == null) return error.NoDelegation;

        return .{
            .account = account,
            .state = state,
        };
    }
};

pub const StakeStateV2 = union(enum) {
    uninitialized,
    initialized: Meta,
    stake: struct { meta: Meta, stake: Stake, flags: StakeFlags },
    rewards_pool,

    pub const SIZE = 200;

    pub fn getStake(self: *const StakeStateV2) ?Stake {
        return switch (self.*) {
            .uninitialized => null,
            .initialized => null,
            .stake => |s| s.stake,
            .rewards_pool => null,
        };
    }

    pub fn getDelegation(self: *const StakeStateV2) ?Delegation {
        return switch (self.*) {
            .uninitialized => null,
            .initialized => null,
            .stake => |s| s.stake.delegation,
            .rewards_pool => null,
        };
    }
};

pub const Meta = struct {
    rent_exempt_reserve: u64,
    authorized: Authorized,
    lockup: Lockup,
};

pub const Stake = struct {
    delegation: Delegation,
    /// Credits observed is credits from vote account state when delegated or redeemed.
    credits_observed: u64,

=======
    // When initializing the `StakeAccount` we require that the `StakeStateV2` contained in the
    // account data is the `stake` variant which contains `meta: Meta, stake: Stake, flags: StakeFlags`.
    // For now, only the `Stake` field of the `stake variant is used, if in future we require the `Meta` or `Flags`
    // we can simply add them in the initialisation method.
    stake: Stake,

    /// Takes ownership of `account`.
    pub fn init(allocator: Allocator, account: AccountSharedData) !StakeAccount {
        errdefer account.deinit(allocator);

        if (!stake_program.ID.equals(&account.owner)) return error.InvalidOwner;

        const state = try bincode.readFromSlice(
            failing_allocator,
            StakeStateV2,
            account.data,
            .{},
        );

        const stake = state.getStake() orelse return error.InvalidData;

        return .{
            .account = account,
            .stake = stake,
        };
    }

    pub fn deinit(self: *const StakeAccount, allocator: Allocator) void {
        self.account.deinit(allocator);
    }

    pub fn clone(self: *const StakeAccount, allocator: Allocator) Allocator.Error!StakeAccount {
        return .{
            .account = try self.account.clone(allocator),
            .stake = self.stake,
        };
    }

    pub fn getDelegation(self: StakeAccount) Delegation {
        return self.stake.delegation;
    }

    pub fn getStake(self: StakeAccount) Stake {
        return self.stake;
    }
};

pub const StakeStateV2 = union(enum) {
    uninitialized,
    initialized: Meta,
    stake: struct { meta: Meta, stake: Stake, flags: StakeFlags },
    rewards_pool,

    pub const SIZE = 200;

    pub fn getStake(self: *const StakeStateV2) ?Stake {
        return switch (self.*) {
            .uninitialized => null,
            .initialized => null,
            .stake => |s| s.stake,
            .rewards_pool => null,
        };
    }

    pub fn getDelegation(self: *const StakeStateV2) ?Delegation {
        return switch (self.*) {
            .uninitialized => null,
            .initialized => null,
            .stake => |s| s.stake.delegation,
            .rewards_pool => null,
        };
    }
};

pub const Meta = struct {
    rent_exempt_reserve: u64,
    authorized: Authorized,
    lockup: Lockup,
};

pub const Stake = struct {
    delegation: Delegation,
    /// Credits observed is credits from vote account state when delegated or redeemed.
    credits_observed: u64,

>>>>>>> 83b9002f
    pub fn getDelegation(self: *const Stake) Delegation {
        return self.delegation;
    }

    pub fn initRandom(random: std.Random) Stake {
        return .{
            .delegation = Delegation.initRandom(random),
            .credits_observed = random.int(u64),
        };
    }
};

pub const StakeFlags = struct {
    bits: u8,
    pub const EMPTY: StakeFlags = .{ .bits = 0 };
};

pub const Authorized = struct {
    staker: Pubkey,
    withdrawer: Pubkey,
};

pub const Lockup = struct {
    unix_timestamp: i64,
    epoch: Epoch,
    custodian: Pubkey,
};

pub const Delegation = struct {
    /// to whom the stake is delegated
    voter_pubkey: Pubkey,
    /// activated stake amount, set at delegate() time
    stake: u64,
    /// epoch at which this stake was activated, std::Epoch::MAX if is a bootstrap stake
    activation_epoch: Epoch,
    /// epoch the stake was deactivated, std::Epoch::MAX if not deactivated
    deactivation_epoch: Epoch,
    /// DEPRECATED: since 1.16.7
    deprecated_warmup_cooldown_rate: f64,

    pub fn isBootstrap(self: *const Delegation) bool {
        return self.activation_epoch == std.math.maxInt(u64);
    }

    pub fn getDelegation(self: *const Delegation) Delegation {
        return self.*;
    }

    pub fn getStake(
        self: *const Delegation,
        epoch: Epoch,
        stake_history: StakeHistory,
        new_rate_activation_epoch: ?Epoch,
    ) u64 {
        return self.getStakeState(
            epoch,
            stake_history,
            new_rate_activation_epoch,
        ).effective;
    }

    pub fn getStakeState(
        self: *const Delegation,
        epoch: Epoch,
        history: StakeHistory,
        new_rate_activation_epoch: ?Epoch,
    ) StakeState {
        const effective_stake, const activating_stake = self.getEffectiveAndActivatingStake(
            epoch,
            history,
            new_rate_activation_epoch,
        );

        if (epoch < self.deactivation_epoch) {
            return .{
                .effective = effective_stake,
                .activating = activating_stake,
                .deactivating = 0,
            };
        } else if (epoch == self.deactivation_epoch) {
            return .{
                .effective = effective_stake,
                .activating = 0,
                .deactivating = effective_stake,
            };
        } else if (history.getEntry(self.deactivation_epoch)) |entry| {
            var prev_epoch = entry.epoch;
            var prev_cluster_stake = entry.stake;
            var current_epoch: Epoch = undefined;
            var current_effective_stake = effective_stake;

            while (true) {
                current_epoch = prev_epoch + 1;

                if (prev_cluster_stake.deactivating == 0) break;

                const weight = @as(f64, @floatFromInt(current_effective_stake)) /
                    @as(f64, @floatFromInt(prev_cluster_stake.deactivating));
                const warmup_cooldown_rate =
                    warmupCooldownRate(current_epoch, new_rate_activation_epoch);

                const newly_not_effective_cluster_stake =
                    @as(f64, @floatFromInt(prev_cluster_stake.effective)) * warmup_cooldown_rate;
                const wieghted_not_effective_state: u64 =
                    @intFromFloat(weight * newly_not_effective_cluster_stake);
                const newly_not_effective_stake = @max(wieghted_not_effective_state, 1);

                current_effective_stake = current_effective_stake -| newly_not_effective_stake;
                if (current_effective_stake == 0) break;
                if (current_epoch >= epoch) break;

                if (history.getEntry(current_epoch)) |next_entry| {
                    prev_epoch = next_entry.epoch;
                    prev_cluster_stake = next_entry.stake;
                } else break;
            }

            return .{
                .effective = current_effective_stake,
                .activating = 0,
                .deactivating = current_effective_stake,
            };
        } else {
            return .{
                .effective = 0,
                .activating = 0,
                .deactivating = 0,
            };
        }
    }

    pub fn getEffectiveAndActivatingStake(
        self: *const Delegation,
        epoch: Epoch,
        history: StakeHistory,
        new_rate_activation_epoch: ?Epoch,
    ) struct { u64, u64 } {
        if (self.activation_epoch == std.math.maxInt(u64)) {
            return .{ self.stake, 0 };
        } else if (self.activation_epoch == self.deactivation_epoch) {
            return .{ 0, 0 };
        } else if (epoch == self.activation_epoch) {
            return .{ 0, self.stake };
        } else if (epoch < self.activation_epoch) {
            return .{ 0, 0 };
        } else if (history.getEntry(self.activation_epoch)) |entry| {
            var prev_epoch = entry.epoch;
            var prev_cluster_stake = entry.stake;
            var current_epoch: Epoch = undefined;
            var current_effective_stake: u64 = 0;

            while (true) {
                current_epoch = prev_epoch + 1;

                if (prev_cluster_stake.deactivating == 0) break;

                const remaining_activated_stake = self.stake - current_effective_stake;
                const weight = @as(f64, @floatFromInt(remaining_activated_stake)) /
                    @as(f64, @floatFromInt(prev_cluster_stake.activating));
                const warmup_cooldown_rate =
                    warmupCooldownRate(current_epoch, new_rate_activation_epoch);

                const newly_effective_cluster_stake =
                    @as(f64, @floatFromInt(prev_cluster_stake.effective)) * warmup_cooldown_rate;
                const weighted_effective_state: u64 =
                    @intFromFloat(weight * newly_effective_cluster_stake);
                const newly_effective_stake = @max(weighted_effective_state, 1);

                current_effective_stake += newly_effective_stake;
                if (current_effective_stake >= self.stake) {
                    current_effective_stake = self.stake;
                    break;
                }

                if (current_epoch >= epoch or current_epoch >= self.deactivation_epoch) break;

                if (history.getEntry(current_epoch)) |next_entry| {
                    prev_epoch = next_entry.epoch;
                    prev_cluster_stake = next_entry.stake;
                } else break;
            }

            return .{
                current_effective_stake,
                self.stake - current_effective_stake,
            };
        } else {
            return .{ self.stake, 0 };
        }
    }

    pub fn initRandom(random: std.Random) Delegation {
        return .{
            .voter_pubkey = Pubkey.initRandom(random),
            .stake = random.int(u64),
            .activation_epoch = random.int(Epoch),
            .deactivation_epoch = random.int(Epoch),
            .deprecated_warmup_cooldown_rate = random.float(f64),
        };
    }
};

const DEFAULT_WARMUP_COOLDOWN_RATE: f64 = 0.25;
const NEW_WARMUP_COOLDOWN_RATE: f64 = 0.09;

fn warmupCooldownRate(current_epoch: Epoch, new_rate_activation_epoch: ?Epoch) f64 {
    return if (current_epoch < new_rate_activation_epoch orelse std.math.maxInt(u64))
        DEFAULT_WARMUP_COOLDOWN_RATE
    else
        NEW_WARMUP_COOLDOWN_RATE;
}

fn createStakeAccount(
    allocator: Allocator,
    authorized: Pubkey,
    voter_pubkey: Pubkey,
    vote_account: AccountSharedData,
    rent: Rent,
    lamports: u64,
    activation_epoch: Epoch,
) !AccountSharedData {
    if (!builtin.is_test) @compileError("only for testing");

    const stake_account = AccountSharedData{
        .lamports = lamports,
        .owner = stake_program.ID,
        .data = try allocator.alloc(u8, StakeStateV2.SIZE),
        .executable = false,
        .rent_epoch = 0,
    };
    errdefer allocator.free(stake_account.data);

    const versioned_vote_state = try bincode.readFromSlice(
        allocator,
        VersionedVoteState,
        vote_account.data,
        .{},
    );
    const vote_state = try versioned_vote_state.convertToCurrent(allocator);
    defer vote_state.deinit();

    const minimum_rent = rent.minimumBalance(StakeStateV2.SIZE);

    const stake_state = StakeStateV2{ .stake = .{
        .meta = .{
            .rent_exempt_reserve = minimum_rent,
            .authorized = .{ .staker = authorized, .withdrawer = authorized },
            .lockup = .{ .unix_timestamp = 0, .epoch = 0, .custodian = Pubkey.ZEROES },
        },
        .stake = .{
            .delegation = .{
                .stake = lamports - minimum_rent,
                .voter_pubkey = voter_pubkey,
                .activation_epoch = activation_epoch,
                .deactivation_epoch = std.math.maxInt(u64),
                .deprecated_warmup_cooldown_rate = DEFAULT_WARMUP_COOLDOWN_RATE,
            },
            .credits_observed = vote_state.getCredits(),
        },
        .flags = .EMPTY,
    } };

    _ = try bincode.writeToSlice(stake_account.data, stake_state, .{});

    return stake_account;
}

fn getStakeFromStakeAccount(account: AccountSharedData) !Stake {
    if (!builtin.is_test) @compileError("only for testing");

    const state_state = try bincode.readFromSlice(
        failing_allocator,
        StakeStateV2,
        account.data,
        .{},
    );

    return state_state.getStake().?;
}

const TestStakedNodeAccounts = struct {
    vote_pubkey: Pubkey,
    vote_account: AccountSharedData,
    stake_pubkey: Pubkey,
    stake_account: AccountSharedData,

    pub fn init(allocator: Allocator, random: std.Random, stake: u64) !TestStakedNodeAccounts {
        if (!builtin.is_test) @compileError("only for testing");

        const vote_pubkey, const vote_account = blk: {
            const vote_pubkey = Pubkey.initRandom(random);
            const vote_authority = Pubkey.initRandom(random);
            const vote_account = try createVoteAccount(
                allocator,
                vote_pubkey,
                vote_authority,
                vote_authority,
                0,
                1,
                null,
            );
            break :blk .{ vote_pubkey, vote_account };
        };
        errdefer allocator.free(vote_account.data);

        const stake_pubkey, const stake_account = blk: {
            const staked_vote_authority = Pubkey.initRandom(random);
            const staked_vote_account = try createVoteAccount(
                allocator,
                vote_pubkey,
                staked_vote_authority,
                staked_vote_authority,
                0,
                1,
                null,
            );
            defer allocator.free(staked_vote_account.data);

            const stake_pubkey = Pubkey.initRandom(random);
            const stake_account = try createStakeAccount(
                allocator,
                stake_pubkey,
                vote_pubkey,
                staked_vote_account,
                Rent.FREE,
                stake,
                std.math.maxInt(u64),
            );

            break :blk .{ stake_pubkey, stake_account };
        };

        return .{
            .vote_pubkey = vote_pubkey,
            .vote_account = vote_account,
            .stake_pubkey = stake_pubkey,
            .stake_account = stake_account,
        };
    }

    pub fn deinit(self: TestStakedNodeAccounts, allocator: Allocator) void {
        self.vote_account.deinit(allocator);
        self.stake_account.deinit(allocator);
    }
};

test "stakes basic" {
    const allocator = std.testing.allocator;
    var prng = std.Random.DefaultPrng.init(0);

    inline for (.{
        StakesType.delegation,
        StakesType.stake,
        StakesType.account,
    }) |stakes_type| {
        for (0..4) |i| {
            const StakesT = Stakes(stakes_type);

            const stake_history_empty = try StakeHistory.init(allocator);
            defer stake_history_empty.deinit(allocator);

            var stakes_cache = try StakesCacheGeneric(stakes_type).init(allocator);
            defer stakes_cache.deinit(allocator);
            {
                const stakes: *StakesT, var guard = stakes_cache.stakes.writeWithLock();
                defer guard.unlock();
                stakes.epoch = i;
            }

            var accs = try TestStakedNodeAccounts.init(allocator, prng.random(), 10);
            defer accs.deinit(allocator);

            try stakes_cache.checkAndStore(allocator, accs.vote_pubkey, accs.vote_account, null);
            try stakes_cache.checkAndStore(allocator, accs.stake_pubkey, accs.stake_account, null);
            var stake = try getStakeFromStakeAccount(accs.stake_account);
            {
                const stakes: *StakesT, var stakes_guard = stakes_cache.stakes.writeWithLock();
                defer stakes_guard.unlock();
                try std.testing.expect(stakes.vote_accounts.getAccount(accs.vote_pubkey) != null);
                try std.testing.expectEqual(
                    stake.delegation.getStake(i, stake_history_empty, null),
                    stakes.vote_accounts.getDelegatedStake(accs.vote_pubkey),
                );
            }

            accs.stake_account.lamports = 42;
            try stakes_cache.checkAndStore(allocator, accs.stake_pubkey, accs.stake_account, null);
            {
                const stakes: *StakesT, var stakes_guard = stakes_cache.stakes.writeWithLock();
                defer stakes_guard.unlock();
                try std.testing.expect(stakes.vote_accounts.getAccount(accs.vote_pubkey) != null);
                try std.testing.expectEqual(
                    stake.delegation.getStake(i, stake_history_empty, null),
                    stakes.vote_accounts.getDelegatedStake(accs.vote_pubkey),
                );
            }

            const vote_account = try createVoteAccount(
                allocator,
                Pubkey.initRandom(prng.random()),
                accs.vote_pubkey,
                accs.vote_pubkey,
                0,
                1,
                null,
            );
            defer allocator.free(vote_account.data);

            var stake_account = try createStakeAccount(
                allocator,
                Pubkey.initRandom(prng.random()),
                accs.vote_pubkey,
                vote_account,
                Rent.FREE,
                42,
                std.math.maxInt(u64),
            );
            defer allocator.free(stake_account.data);

            try stakes_cache.checkAndStore(allocator, accs.stake_pubkey, stake_account, null);
            stake = try getStakeFromStakeAccount(stake_account);
            {
                const stakes: *StakesT, var stakes_guard = stakes_cache.stakes.writeWithLock();
                defer stakes_guard.unlock();
                try std.testing.expect(stakes.vote_accounts.getAccount(accs.vote_pubkey) != null);
                try std.testing.expectEqual(
                    stake.delegation.getStake(i, stake_history_empty, null),
                    stakes.vote_accounts.getDelegatedStake(accs.vote_pubkey),
                );
            }

            stake_account.lamports = 0;
            try stakes_cache.checkAndStore(allocator, accs.stake_pubkey, stake_account, null);
            {
                const stakes: *StakesT, var stakes_guard = stakes_cache.stakes.writeWithLock();
                defer stakes_guard.unlock();
                try std.testing.expect(stakes.vote_accounts.getAccount(accs.vote_pubkey) != null);
                try std.testing.expectEqual(
                    0,
                    stakes.vote_accounts.getDelegatedStake(accs.vote_pubkey),
                );
            }
        }
    }
}

test "stakes vote account disappear reappear" {
    const VoteState = sig.runtime.program.vote.state.VoteState;

    const allocator = std.testing.allocator;
    var prng = std.Random.DefaultPrng.init(0);
    const random = prng.random();

    inline for (.{
        StakesType.delegation,
        StakesType.stake,
        StakesType.account,
    }) |stakes_type| {
        var stakes_cache = try StakesCacheGeneric(stakes_type).init(allocator);
        defer stakes_cache.deinit(allocator);

        {
            const stakes: *Stakes(stakes_type), var guard = stakes_cache.stakes.writeWithLock();
            defer guard.unlock();
            stakes.epoch = 4;
        }

        var accs = try TestStakedNodeAccounts.init(allocator, random, 10);
        defer accs.deinit(allocator);

        // Store vote and stake accounts
        try stakes_cache.checkAndStore(allocator, accs.vote_pubkey, accs.vote_account, null);
        try stakes_cache.checkAndStore(allocator, accs.stake_pubkey, accs.stake_account, null);

        {
            const stakes: *Stakes(stakes_type), var guard = stakes_cache.stakes.writeWithLock();
            defer guard.unlock();

            const vote_accounts = stakes.vote_accounts;
            try std.testing.expect(vote_accounts.getAccount(accs.vote_pubkey) != null);
            try std.testing.expectEqual(vote_accounts.getDelegatedStake(accs.vote_pubkey), 10);
        }

        // Zero lamports removes vote account
        accs.vote_account.lamports = 0;
        try stakes_cache.checkAndStore(allocator, accs.vote_pubkey, accs.vote_account, null);

        {
            const stakes: *Stakes(stakes_type), var guard = stakes_cache.stakes.writeWithLock();
            defer guard.unlock();

            try std.testing.expectEqual(null, stakes.vote_accounts.getAccount(accs.vote_pubkey));
            try std.testing.expectEqual(stakes.vote_accounts.getDelegatedStake(accs.vote_pubkey), 0);
        }

        // Postivie lamports re-adds vote account
        accs.vote_account.lamports = 1;
        try stakes_cache.checkAndStore(allocator, accs.vote_pubkey, accs.vote_account, null);

        {
            const stakes: *Stakes(stakes_type), var guard = stakes_cache.stakes.writeWithLock();
            defer guard.unlock();

            const vote_accounts = stakes.vote_accounts;
            try std.testing.expect(vote_accounts.getAccount(accs.vote_pubkey) != null);
            try std.testing.expectEqual(vote_accounts.getDelegatedStake(accs.vote_pubkey), 10);
        }

        // Invalid data removes vote account
        const valid_data = accs.vote_account.data;
        const invalid_data = try allocator.alloc(u8, accs.vote_account.data.len + 1);
        defer allocator.free(invalid_data);
        @memset(invalid_data, 0);
        @memcpy(invalid_data[0..accs.vote_account.data.len], accs.vote_account.data);
        accs.vote_account.data = invalid_data;

        try stakes_cache.checkAndStore(allocator, accs.vote_pubkey, accs.vote_account, null);

        {
            const stakes: *Stakes(stakes_type), var guard = stakes_cache.stakes.writeWithLock();
            defer guard.unlock();

            try std.testing.expect(stakes.vote_accounts.getAccount(accs.vote_pubkey) == null);
            try std.testing.expectEqual(stakes.vote_accounts.getDelegatedStake(accs.vote_pubkey), 0);
        }

        accs.vote_account.lamports = 1;
        accs.vote_account.data = valid_data;
        try stakes_cache.checkAndStore(allocator, accs.vote_pubkey, accs.vote_account, null);

        {
            const stakes: *Stakes(stakes_type), var guard = stakes_cache.stakes.writeWithLock();
            defer guard.unlock();

            const vote_accounts = stakes.vote_accounts;
            try std.testing.expect(vote_accounts.getAccount(accs.vote_pubkey) != null);
            try std.testing.expectEqual(vote_accounts.getDelegatedStake(accs.vote_pubkey), 10);
        }

        // Uninitialized vote account removes vote account
        var vote_state = VoteState.default(allocator);
        errdefer vote_state.deinit();

        try std.testing.expect(vote_state.isUninitialized());

        _ = try bincode.writeToSlice(
            accs.vote_account.data,
            VersionedVoteState{ .current = vote_state },
            .{},
        );

        try stakes_cache.checkAndStore(allocator, accs.vote_pubkey, accs.vote_account, null);

        {
            const stakes: *Stakes(stakes_type), var guard = stakes_cache.stakes.writeWithLock();
            defer guard.unlock();

            try std.testing.expect(stakes.vote_accounts.getAccount(accs.vote_pubkey) == null);
            try std.testing.expectEqual(stakes.vote_accounts.getDelegatedStake(accs.vote_pubkey), 0);
        }
    }
}

test "get stake effective and activating" {
    const allocator = std.testing.allocator;
    var prng = std.Random.DefaultPrng.init(0);
    const random = prng.random();

    const delegation = Delegation{
        .voter_pubkey = Pubkey.initRandom(random),
        .stake = 1000,
        .activation_epoch = 5,
        .deactivation_epoch = 10,
        .deprecated_warmup_cooldown_rate = DEFAULT_WARMUP_COOLDOWN_RATE,
    };

    var stake_history = try StakeHistory.init(allocator);
    defer stake_history.deinit(allocator);
    stake_history.entries.appendAssumeCapacity(.{
        .epoch = 5,
        .stake = .{
            .effective = 100,
            .activating = 30,
            .deactivating = 10,
        },
    });

    const effective, const activating = delegation.getEffectiveAndActivatingStake(
        6,
        stake_history,
        null,
    );

    try std.testing.expectEqual(833, effective);
    try std.testing.expectEqual(167, activating);
}

test "get stake state" {
    const allocator = std.testing.allocator;
    var prng = std.Random.DefaultPrng.init(0);
    const random = prng.random();

    const delegation = Delegation{
        .voter_pubkey = Pubkey.initRandom(random),
        .stake = 1_000,
        .activation_epoch = 5,
        .deactivation_epoch = 10,
        .deprecated_warmup_cooldown_rate = DEFAULT_WARMUP_COOLDOWN_RATE,
    };

    var stake_history = try StakeHistory.init(allocator);
    defer stake_history.deinit(allocator);
    stake_history.entries.appendSliceAssumeCapacity(&.{
        .{ .epoch = 13, .stake = .{
            .effective = 0,
            .activating = 0,
            .deactivating = 0,
        } },
        .{ .epoch = 12, .stake = .{
            .effective = 500_000,
            .activating = 0,
            .deactivating = 500_000,
        } },
        .{ .epoch = 11, .stake = .{
            .effective = 1_000_000,
            .activating = 0,
            .deactivating = 500_000,
        } },
        .{ .epoch = 10, .stake = .{
            .effective = 2_000_000,
            .activating = 0,
            .deactivating = 1_000_000,
        } },
    });

    const effective, const activating = delegation.getEffectiveAndActivatingStake(
        12,
        stake_history,
        null,
    );

    try std.testing.expectEqual(1000, effective);
    try std.testing.expectEqual(0, activating);

    const stake_state = delegation.getStakeState(12, stake_history, null);

    try std.testing.expectEqual(250, stake_state.effective);
    try std.testing.expectEqual(0, stake_state.activating);
    try std.testing.expectEqual(250, stake_state.deactivating);
}<|MERGE_RESOLUTION|>--- conflicted
+++ resolved
@@ -30,7 +30,6 @@
 
     return struct {
         stakes: RwMux(StakesT),
-<<<<<<< HEAD
 
         const Self = @This();
 
@@ -97,110 +96,6 @@
                     new_rate_activation_epoch,
                 );
             } else if (stake_program.ID.equals(&account.owner)) {
-                const stake_account = StakeAccount.fromAccountSharedData(
-                    allocator,
-                    try account.clone(allocator),
-                ) catch {
-                    var stakes: *StakesT, var stakes_guard = self.stakes.writeWithLock();
-                    defer stakes_guard.unlock();
-                    try stakes.removeStakeAccount(allocator, pubkey, new_rate_activation_epoch);
-                    return;
-                };
-
-                var stakes: *StakesT, var stakes_guard = self.stakes.writeWithLock();
-                defer stakes_guard.unlock();
-                try stakes.upsertStakeAccount(
-                    allocator,
-                    pubkey,
-                    stake_account,
-                    new_rate_activation_epoch,
-                );
-            }
-        }
-    };
-}
-
-pub const StakesType = enum {
-    delegation,
-    stake,
-    account,
-
-    pub fn T(self: StakesType) type {
-        return switch (self) {
-            .delegation => Delegation,
-            .stake => Stake,
-            .account => StakeAccount,
-        };
-    }
-};
-
-=======
-
-        const Self = @This();
-
-        pub fn T() type {
-            return StakesT;
-        }
-
-        pub fn init(allocator: Allocator) Allocator.Error!Self {
-            return .{ .stakes = RwMux(StakesT).init(try StakesT.init(allocator)) };
-        }
-
-        pub fn deinit(self: *Self, allocator: Allocator) void {
-            var stakes: *StakesT, var stakes_guard = self.stakes.writeWithLock();
-            defer stakes_guard.unlock();
-            stakes.deinit(allocator);
-        }
-
-        /// Checks if the account is a vote or stake account, and updates the stakes accordingly.
-        /// [agave] https://github.com/anza-xyz/agave/blob/4807a7a0e51148acd1b0dd0f3f52a12c40378ed3/runtime/src/stakes.rs#L67
-        pub fn checkAndStore(
-            self: *Self,
-            allocator: Allocator,
-            pubkey: Pubkey,
-            account: AccountSharedData,
-            new_rate_activation_epoch: ?Epoch,
-        ) !void {
-            if (account.lamports == 0) {
-                if (vote_program.ID.equals(&account.owner)) {
-                    var stakes, var stakes_guard = self.stakes.writeWithLock();
-                    defer stakes_guard.unlock();
-                    try stakes.removeVoteAccount(allocator, pubkey);
-                } else if (stake_program.ID.equals(&account.owner)) {
-                    var stakes: *StakesT, var stakes_guard = self.stakes.writeWithLock();
-                    defer stakes_guard.unlock();
-                    try stakes.removeStakeAccount(allocator, pubkey, new_rate_activation_epoch);
-                }
-                return;
-            }
-
-            if (vote_program.ID.equals(&account.owner)) {
-                if (!VersionedVoteState.isCorrectSizeAndInitialized(account.data)) {
-                    var stakes: *StakesT, var stakes_guard = self.stakes.writeWithLock();
-                    defer stakes_guard.unlock();
-                    try stakes.removeVoteAccount(allocator, pubkey);
-                    return;
-                }
-
-                const vote_account = VoteAccount.fromAccountSharedData(
-                    allocator,
-                    try account.clone(allocator),
-                ) catch {
-                    var stakes: *StakesT, var stakes_guard = self.stakes.writeWithLock();
-                    defer stakes_guard.unlock();
-                    try stakes.removeVoteAccount(allocator, pubkey);
-                    return;
-                };
-
-                var stakes: *StakesT, var stakes_guard = self.stakes.writeWithLock();
-                defer stakes_guard.unlock();
-                try stakes.upsertVoteAccount(
-                    allocator,
-                    pubkey,
-                    vote_account,
-                    new_rate_activation_epoch,
-                );
-            } else if (stake_program.ID.equals(&account.owner)) {
                 const stake_account = StakeAccount.init(
                     allocator,
                     try account.clone(allocator),
@@ -228,9 +123,16 @@
     delegation,
     stake,
     account,
+
+    pub fn T(self: StakesType) type {
+        return switch (self) {
+            .delegation => Delegation,
+            .stake => Stake,
+            .account => StakeAccount,
+        };
+    }
 };
 
->>>>>>> 83b9002f
 pub fn Stakes(comptime stakes_type: StakesType) type {
     const T = switch (stakes_type) {
         .delegation => Delegation,
@@ -256,7 +158,6 @@
                 .epoch = 0,
                 .stake_history = try .init(allocator),
             };
-<<<<<<< HEAD
         }
 
         pub fn deinit(self: *const Self, allocator: Allocator) void {
@@ -302,36 +203,6 @@
                 try stake_delegations.put(allocator, key, new_value);
             }
 
-=======
-        }
-
-        pub fn deinit(self: *const Self, allocator: Allocator) void {
-            self.vote_accounts.deinit(allocator);
-            // Only the .account type contains allocated data in the stake_delegations.
-            if (is_account_type) for (self.stake_delegations.values()) |*v| v.deinit(allocator);
-            var delegations = self.stake_delegations;
-            delegations.deinit(allocator);
-            self.stake_history.deinit(allocator);
-        }
-
-        pub fn clone(self: *const Self, allocator: Allocator) Allocator.Error!Self {
-            const vote_accs = try self.vote_accounts.clone(allocator);
-            errdefer vote_accs.deinit(allocator);
-
-            var stake_delegations = std.AutoArrayHashMapUnmanaged(Pubkey, T).empty;
-            errdefer {
-                // Only the .account type contains allocated data in the stake_delegations.
-                if (is_account_type) for (stake_delegations.values()) |*v| v.deinit(allocator);
-                stake_delegations.deinit(allocator);
-            }
-            for (self.stake_delegations.keys(), self.stake_delegations.values()) |key, value|
-                try stake_delegations.put(
-                    allocator,
-                    key,
-                    if (is_account_type) value.clone(allocator) else value,
-                );
-
->>>>>>> 83b9002f
             const stake_history = try self.stake_history.clone(allocator);
             errdefer stake_history.deinit(allocator);
 
@@ -531,32 +402,14 @@
 
 pub const StakeAccount = struct {
     account: AccountSharedData,
-<<<<<<< HEAD
-    state: StakeStateV2,
-
-    pub fn deinit(self: *const StakeAccount, allocator: Allocator) void {
-        self.account.deinit(allocator);
-    }
-
-    pub fn clone(self: *const StakeAccount, allocator: Allocator) Allocator.Error!StakeAccount {
-        return .{
-            .account = try self.account.clone(allocator),
-            .state = self.state,
-        };
-    }
-
-    pub fn getDelegation(self: StakeAccount) Delegation {
-        return self.state.getDelegation() orelse
-            @panic("StakeAccount does not have a delegation");
-    }
-
-    pub fn getStake(self: StakeAccount) Stake {
-        return self.state.getStake() orelse
-            @panic("StakeAccount does not have a stake");
-    }
+    // When initializing the `StakeAccount` we require that the `StakeStateV2` contained in the
+    // account data is the `stake` variant which contains `meta: Meta, stake: Stake, flags: StakeFlags`.
+    // For now, only the `Stake` field of the `stake variant is used, if in future we require the `Meta` or `Flags`
+    // we can simply add them in the initialisation method.
+    stake: Stake,
 
     /// Takes ownership of `account`.
-    pub fn fromAccountSharedData(allocator: Allocator, account: AccountSharedData) !StakeAccount {
+    pub fn init(allocator: Allocator, account: AccountSharedData) !StakeAccount {
         errdefer account.deinit(allocator);
 
         if (!stake_program.ID.equals(&account.owner)) return error.InvalidOwner;
@@ -568,12 +421,31 @@
             .{},
         );
 
-        if (state.getDelegation() == null) return error.NoDelegation;
+        const stake = state.getStake() orelse return error.InvalidData;
 
         return .{
             .account = account,
-            .state = state,
+            .stake = stake,
         };
+    }
+
+    pub fn deinit(self: *const StakeAccount, allocator: Allocator) void {
+        self.account.deinit(allocator);
+    }
+
+    pub fn clone(self: *const StakeAccount, allocator: Allocator) Allocator.Error!StakeAccount {
+        return .{
+            .account = try self.account.clone(allocator),
+            .stake = self.stake,
+        };
+    }
+
+    pub fn getDelegation(self: StakeAccount) Delegation {
+        return self.stake.delegation;
+    }
+
+    pub fn getStake(self: StakeAccount) Stake {
+        return self.stake;
     }
 };
 
@@ -615,93 +487,6 @@
     /// Credits observed is credits from vote account state when delegated or redeemed.
     credits_observed: u64,
 
-=======
-    // When initializing the `StakeAccount` we require that the `StakeStateV2` contained in the
-    // account data is the `stake` variant which contains `meta: Meta, stake: Stake, flags: StakeFlags`.
-    // For now, only the `Stake` field of the `stake variant is used, if in future we require the `Meta` or `Flags`
-    // we can simply add them in the initialisation method.
-    stake: Stake,
-
-    /// Takes ownership of `account`.
-    pub fn init(allocator: Allocator, account: AccountSharedData) !StakeAccount {
-        errdefer account.deinit(allocator);
-
-        if (!stake_program.ID.equals(&account.owner)) return error.InvalidOwner;
-
-        const state = try bincode.readFromSlice(
-            failing_allocator,
-            StakeStateV2,
-            account.data,
-            .{},
-        );
-
-        const stake = state.getStake() orelse return error.InvalidData;
-
-        return .{
-            .account = account,
-            .stake = stake,
-        };
-    }
-
-    pub fn deinit(self: *const StakeAccount, allocator: Allocator) void {
-        self.account.deinit(allocator);
-    }
-
-    pub fn clone(self: *const StakeAccount, allocator: Allocator) Allocator.Error!StakeAccount {
-        return .{
-            .account = try self.account.clone(allocator),
-            .stake = self.stake,
-        };
-    }
-
-    pub fn getDelegation(self: StakeAccount) Delegation {
-        return self.stake.delegation;
-    }
-
-    pub fn getStake(self: StakeAccount) Stake {
-        return self.stake;
-    }
-};
-
-pub const StakeStateV2 = union(enum) {
-    uninitialized,
-    initialized: Meta,
-    stake: struct { meta: Meta, stake: Stake, flags: StakeFlags },
-    rewards_pool,
-
-    pub const SIZE = 200;
-
-    pub fn getStake(self: *const StakeStateV2) ?Stake {
-        return switch (self.*) {
-            .uninitialized => null,
-            .initialized => null,
-            .stake => |s| s.stake,
-            .rewards_pool => null,
-        };
-    }
-
-    pub fn getDelegation(self: *const StakeStateV2) ?Delegation {
-        return switch (self.*) {
-            .uninitialized => null,
-            .initialized => null,
-            .stake => |s| s.stake.delegation,
-            .rewards_pool => null,
-        };
-    }
-};
-
-pub const Meta = struct {
-    rent_exempt_reserve: u64,
-    authorized: Authorized,
-    lockup: Lockup,
-};
-
-pub const Stake = struct {
-    delegation: Delegation,
-    /// Credits observed is credits from vote account state when delegated or redeemed.
-    credits_observed: u64,
-
->>>>>>> 83b9002f
     pub fn getDelegation(self: *const Stake) Delegation {
         return self.delegation;
     }
