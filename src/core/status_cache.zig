const std = @import("std");
const sig = @import("../sig.zig");

const HashMap = std.AutoArrayHashMapUnmanaged;
const ArrayList = std.ArrayListUnmanaged;
const RwMux = sig.sync.RwMux;
const bincode = sig.bincode;

const Hash = sig.core.Hash;
const Slot = sig.core.Slot;
const Ancestors = sig.core.Ancestors;

// StatusCache is only used with <Result<(), TransactionError>>
const T = ?sig.ledger.transaction_status.TransactionError;

const Fork = struct { slot: Slot, maybe_err: T = null };

/// This is internally locking and thread safe.
/// [agave] https://github.com/anza-xyz/agave/blob/b6eacb135037ab1021683d28b67a3c60e9039010/runtime/src/status_cache.rs#L39
pub const StatusCache = struct {
    cache: RwMux(HashMap(Hash, HighestFork)),

    roots: RwMux(HashMap(Slot, void)),
    min_root: std.atomic.Value(Slot),

    /// all keys seen during a fork/slot
    slot_deltas: RwMux(HashMap(Slot, StatusKv)),

    const CACHED_KEY_SIZE = 20;
    const Key = [CACHED_KEY_SIZE]u8;
    const ForkStatus = ArrayList(Fork);

    const StatusValues = ArrayList(struct { key: Key, maybe_err: T = null });
    const StatusKv = HashMap(Hash, struct { key_index: usize, status: StatusValues });
    const KeyMap = HashMap(Key, ForkStatus);

    const HighestFork = struct { slot: Slot, index: usize, key_map: KeyMap };

    const MAX_CACHE_ENTRIES = sig.accounts_db.snapshots.MAX_RECENT_BLOCKHASHES;

    pub const DEFAULT = StatusCache{
        .cache = .init(.empty),
        .roots = .init(.empty),
        .slot_deltas = .init(.empty),
        .min_root = .init(std.math.maxInt(Slot)),
    };

    pub fn deinit(self: *StatusCache, allocator: std.mem.Allocator) void {
<<<<<<< HEAD
        var roots = self.roots.tryWrite() orelse unreachable;
        var cache = self.cache.tryWrite() orelse unreachable;
        var slot_deltas = self.slot_deltas.tryWrite() orelse unreachable;
=======
        var roots = self.roots.tryWrite() orelse
            @panic("attempted to deinit StatusCache.roots while still in use");
        var cache = self.cache.tryWrite() orelse
            @panic("attempted to deinit StatusCache.cache while still in use");
        var slot_deltas = self.slot_deltas.tryWrite() orelse
            @panic("attempted to deinit StatusCache.slot_deltas while still in use");
>>>>>>> 80ab204b
        defer roots.unlock();
        defer cache.unlock();
        defer slot_deltas.unlock();

        roots.mut().deinit(allocator);

        for (cache.mut().values()) |*highest_fork| {
            const highest_fork_map: *KeyMap = &highest_fork.key_map;
            for (highest_fork_map.values()) |*fork_status| {
                fork_status.deinit(allocator);
            }
            highest_fork_map.deinit(allocator);
        }
        cache.mut().deinit(allocator);

        for (slot_deltas.mut().values()) |*status_kv| {
            for (status_kv.values()) |*value| {
                value.status.deinit(allocator);
            }
            status_kv.deinit(allocator);
        }
        slot_deltas.mut().deinit(allocator);
    }

    pub fn getStatus(
        self: *StatusCache,
        key: []const u8,
        blockhash: *const Hash,
        ancestors: *const Ancestors,
    ) ?Fork {
        var cache = self.cache.read();
        defer cache.unlock();

        const map = cache.get().get(blockhash.*) orelse return null;

        const max_key_index = key.len -| (CACHED_KEY_SIZE + 1);
        const index = @min(map.index, max_key_index);

        const lookup_key: [CACHED_KEY_SIZE]u8 = key[index..][0..CACHED_KEY_SIZE].*;

        const stored_forks: ArrayList(Fork) = map.key_map.get(lookup_key) orelse return null;
        var roots = self.roots.read();
        defer roots.unlock();
        return for (stored_forks.items) |fork| {
            if (ancestors.ancestors.contains(fork.slot) or roots.get().contains(fork.slot)) {
                break fork;
            }
        } else null;
    }

    pub fn insert(
        self: *StatusCache,
        allocator: std.mem.Allocator,
        prng: std.Random,
        blockhash: *const Hash,
        key: []const u8,
        slot: Slot,
    ) error{OutOfMemory}!void {
        const max_key_index = key.len -| (CACHED_KEY_SIZE + 1);

        var cache = self.cache.write();
        defer cache.unlock();

        // Get the cache entry for this blockhash.
        const entry = try cache.mut().getOrPut(allocator, blockhash.*);
        if (!entry.found_existing) {
            entry.key_ptr.* = blockhash.*;
            entry.value_ptr.* = .{
                .slot = slot,
                .index = prng.intRangeAtMost(usize, 0, max_key_index),
                .key_map = .{},
            };
        }

        const max_slot = &entry.value_ptr.slot;
        const key_index = @min(entry.value_ptr.index, max_key_index);
        const hash_map: *KeyMap = &entry.value_ptr.key_map;

        // Update the max slot observed to contain txs using this blockhash.
        max_slot.* = @max(max_slot.*, slot);

        const lookup_key: [CACHED_KEY_SIZE]u8 = key[key_index..][0..CACHED_KEY_SIZE].*;

        const forks = try hash_map.getOrPutValue(allocator, lookup_key, ForkStatus{});
        try forks.value_ptr.append(allocator, .{ .slot = slot });

        try self.addToSlotDelta(allocator, blockhash, slot, key_index, &lookup_key);
    }

    pub fn addRoot(self: *StatusCache, allocator: std.mem.Allocator, fork: Slot) !void {
        {
            var roots = self.roots.write();
            defer roots.unlock();
            try roots.mut().put(allocator, fork, {});
        }

        _ = self.min_root.fetchMin(fork, .monotonic);

        self.purgeRoots(allocator);
    }

    /// remove roots older than MAX_CACHE_ENTRIES
    pub fn purgeRoots(self: *StatusCache, allocator: std.mem.Allocator) void {
        const min_root = self.min_root.load(.monotonic);
        if (min_root == std.math.maxInt(Slot)) return;

        {
            var roots = self.roots.write();
            defer roots.unlock();

            if (roots.get().count() <= MAX_CACHE_ENTRIES) return;
            _ = roots.mut().orderedRemove(min_root);
        }

        var cache = self.cache.write();
        defer cache.unlock();

        var cache_entries = cache.mut().entries.slice();

        var i: usize = 0;
        while (i < cache.mut().count()) {
            const key = cache_entries.items(.key)[i];
            const highest_fork = cache_entries.items(.value)[i];

            if (highest_fork.slot <= min_root) {
                var purged_fork: HighestFork = (cache.mut().fetchOrderedRemove(key) orelse
                    unreachable).value; // we just found this key!

                for (purged_fork.key_map.values()) |*fork_status| fork_status.deinit(allocator);
                purged_fork.key_map.deinit(allocator);

                cache_entries = cache.mut().entries.slice();
            } else {
                i += 1;
            }
        }
    }

    // Add this key slice to the list of key slices for this slot and blockhash
    // combo.
    fn addToSlotDelta(
        self: *StatusCache,
        allocator: std.mem.Allocator,
        blockhash: *const Hash,
        slot: Slot,
        key_index: usize,
        key: *const [CACHED_KEY_SIZE]u8,
    ) error{OutOfMemory}!void {
        var slot_deltas = self.slot_deltas.write();
        defer slot_deltas.unlock();

        const fork_entry = try slot_deltas.mut().getOrPutValue(allocator, slot, .empty);
        const fork_map: *StatusKv = fork_entry.value_ptr;

        const hash_entry = try fork_map.getOrPutValue(
            allocator,
            blockhash.*,
            .{ .status = .{}, .key_index = key_index },
        );
        const hash_entry_map: *StatusValues = &hash_entry.value_ptr.status;
        try hash_entry_map.append(allocator, .{ .key = key.* });
    }
};

test "status cache (de)serialize Ancestors" {
    const allocator = std.testing.allocator;

    var ancestors = Ancestors{
        .ancestors = try .init(allocator, &.{ 1, 2, 3, 4 }, &.{}),
    };
    defer ancestors.deinit(allocator);

    const serialized = try bincode.writeAlloc(allocator, ancestors, .{});

    defer allocator.free(serialized);

    const deserialized = try bincode.readFromSlice(
        allocator,
        HashMap(Slot, usize),
        serialized,
        .{},
    );
    defer bincode.free(allocator, deserialized);

    try std.testing.expectEqual(ancestors.ancestors.count(), deserialized.count());
    try std.testing.expectEqualSlices(Slot, ancestors.ancestors.keys(), deserialized.keys());
    try std.testing.expectEqualSlices(usize, &.{ 0, 0, 0, 0 }, deserialized.values());
}

test "status cache empty" {
    const signature = sig.core.Signature.ZEROES;
    const block_hash = Hash.ZEROES;

    var status_cache = StatusCache.DEFAULT;

    try std.testing.expectEqual(
        null,
        status_cache.getStatus(
            &signature.data,
            &block_hash,
            &Ancestors{},
        ),
    );
}

test "status cache find with ancestor fork" {
    const allocator = std.testing.allocator;
    var prng = std.Random.DefaultPrng.init(5083);
    const random = prng.random();

    const signature = sig.core.Signature.ZEROES;
    const blockhash = Hash.ZEROES;

    var ancestors: Ancestors = .{
        .ancestors = try HashMap(Slot, void).init(allocator, &.{0}, &.{}),
    };
    defer ancestors.ancestors.deinit(allocator);

    var status_cache = StatusCache.DEFAULT;
    defer status_cache.deinit(allocator);

    try status_cache.insert(allocator, random, &blockhash, &signature.data, 0);

    try std.testing.expectEqual(
        Fork{ .slot = 0 },
        status_cache.getStatus(&signature.data, &blockhash, &ancestors),
    );
}

test "status cache find without ancestor fork" {
    const allocator = std.testing.allocator;
    var prng = std.Random.DefaultPrng.init(5083);
    const random = prng.random();

    const signature = sig.core.Signature.ZEROES;
    const blockhash = Hash.ZEROES;

    var ancestors: Ancestors = .{};

    var status_cache = StatusCache.DEFAULT;
    defer status_cache.deinit(allocator);

    try status_cache.insert(allocator, random, &blockhash, &signature.data, 1);

    try std.testing.expectEqual(
        null,
        status_cache.getStatus(&signature.data, &blockhash, &ancestors),
    );
}

test "status cache find with root ancestor fork" {
    const allocator = std.testing.allocator;
    var prng = std.Random.DefaultPrng.init(5083);
    const random = prng.random();

    const signature = sig.core.Signature.ZEROES;
    const blockhash = Hash.ZEROES;

    var ancestors: Ancestors = .{};

    var status_cache = StatusCache.DEFAULT;
    defer status_cache.deinit(allocator);

    try status_cache.insert(allocator, random, &blockhash, &signature.data, 0);
    try status_cache.addRoot(allocator, 0);

    try std.testing.expectEqual(
        Fork{ .slot = 0 },
        status_cache.getStatus(&signature.data, &blockhash, &ancestors),
    );
}

test "status cache insert picks latest blockhash fork" {
    const allocator = std.testing.allocator;
    var prng = std.Random.DefaultPrng.init(5083);
    const random = prng.random();

    const signature = sig.core.Signature.ZEROES;
    const blockhash = Hash.ZEROES;

    var ancestors: Ancestors = .{
        .ancestors = try HashMap(Slot, void).init(allocator, &.{0}, &.{}),
    };
    defer ancestors.ancestors.deinit(allocator);

    var status_cache = StatusCache.DEFAULT;
    defer status_cache.deinit(allocator);

    try status_cache.insert(allocator, random, &blockhash, &signature.data, 0);
    try status_cache.insert(allocator, random, &blockhash, &signature.data, 1);

    for (0..StatusCache.MAX_CACHE_ENTRIES + 1) |i| try status_cache.addRoot(allocator, i);

    try std.testing.expect(
        status_cache.getStatus(&signature.data, &blockhash, &ancestors) != null,
    );
}

test "status cache root expires" {
    const allocator = std.testing.allocator;
    var prng = std.Random.DefaultPrng.init(5083);
    const random = prng.random();

    const signature = sig.core.Signature.ZEROES;
    const blockhash = Hash.ZEROES;

    var ancestors: Ancestors = .{};

    var status_cache = StatusCache.DEFAULT;
    defer status_cache.deinit(allocator);

    try status_cache.insert(allocator, random, &blockhash, &signature.data, 0);
    for (0..StatusCache.MAX_CACHE_ENTRIES + 1) |i| try status_cache.addRoot(allocator, i);

    try std.testing.expectEqual(
        null,
        status_cache.getStatus(&signature.data, &blockhash, &ancestors),
    );
}<|MERGE_RESOLUTION|>--- conflicted
+++ resolved
@@ -46,18 +46,12 @@
     };
 
     pub fn deinit(self: *StatusCache, allocator: std.mem.Allocator) void {
-<<<<<<< HEAD
-        var roots = self.roots.tryWrite() orelse unreachable;
-        var cache = self.cache.tryWrite() orelse unreachable;
-        var slot_deltas = self.slot_deltas.tryWrite() orelse unreachable;
-=======
         var roots = self.roots.tryWrite() orelse
             @panic("attempted to deinit StatusCache.roots while still in use");
         var cache = self.cache.tryWrite() orelse
             @panic("attempted to deinit StatusCache.cache while still in use");
         var slot_deltas = self.slot_deltas.tryWrite() orelse
             @panic("attempted to deinit StatusCache.slot_deltas while still in use");
->>>>>>> 80ab204b
         defer roots.unlock();
         defer cache.unlock();
         defer slot_deltas.unlock();
