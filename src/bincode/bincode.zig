pub const arraylist = @import("arraylist.zig");
pub const shortvec = @import("shortvec.zig");
pub const varint = @import("varint.zig");
pub const optional = @import("optional.zig");
pub const list = @import("list.zig");
pub const int = @import("int.zig");

const std = @import("std");
const builtin = @import("builtin");
const sig = @import("../lib.zig");

const testing = std.testing;

const arrayListInfo = sig.utils.types.arrayListInfo;
const hashMapInfo = sig.utils.types.hashMapInfo;

const bincode = @This();

pub const Params = struct {
    pub const legacy: Params = .{
        .endian = .little,
        .int_encoding = .fixed,
        .include_fixed_array_length = true,
    };

    pub const standard: Params = .{};

    endian: std.builtin.Endian = .little,
    int_encoding: enum { variable, fixed } = .fixed,
    include_fixed_array_length: bool = false,
};

pub fn sizeOf(data: anytype, params: bincode.Params) usize {
    if (@TypeOf(data) == type) {
<<<<<<< HEAD
        @panic("sizeOf called with type instead of value");
=======
        @compileError("sizeOf called with type instead of value");
>>>>>>> 8a8d6266
    }
    var stream = std.io.countingWriter(std.io.null_writer);
    bincode.write(stream.writer(), data, params) catch unreachable;
    return @as(usize, @intCast(stream.bytes_written));
}

pub fn readFromSlice(allocator: std.mem.Allocator, comptime T: type, slice: []const u8, params: bincode.Params) !T {
    var stream = std.io.fixedBufferStream(slice);
    return bincode.read(allocator, T, stream.reader(), params);
}

pub fn writeToSlice(slice: []u8, data: anytype, params: bincode.Params) ![]u8 {
    var stream = std.io.fixedBufferStream(slice);
    try bincode.write(stream.writer(), data, params);
    return stream.getWritten();
}

pub inline fn writeAlloc(allocator: std.mem.Allocator, data: anytype, params: bincode.Params) ![]u8 {
    const buffer = try allocator.alloc(u8, bincode.sizeOf(data, params));
    errdefer allocator.free(buffer);
    return try bincode.writeToSlice(buffer, data, params);
}

pub fn read(allocator: std.mem.Allocator, comptime U: type, reader: anytype, params: bincode.Params) !U {
    const T = switch (U) {
        usize => u64,
        isize => i64,
        else => U,
    };

    switch (@typeInfo(T)) {
        .Void => return {},
        .Bool => return switch (try reader.readByte()) {
            0 => false,
            1 => true,
            else => error.BadBoolean,
        },
        .Enum => |_| {
            comptime var SerializedSize = u32;
            comptime if (@hasDecl(T, "BincodeSize")) {
                SerializedSize = T.BincodeSize;
            };

            const tag = try switch (params.endian) {
                .little => reader.readInt(SerializedSize, .little),
                .big => reader.readInt(SerializedSize, .big),
            };
            return std.meta.intToEnum(T, tag);
        },
        .Union => |info| {
            const tag_type = info.tag_type orelse @compileError("Only tagged unions may be read.");
            const raw_tag = try bincode.read(allocator, tag_type, reader, params);

            inline for (info.fields) |field| {
                if (raw_tag == @field(tag_type, field.name)) {
                    // https://github.com/ziglang/zig/issues/7866
                    if (field.type == void) return @unionInit(T, field.name, {});
                    const payload = try bincode.read(allocator, field.type, reader, params);
                    return @unionInit(T, field.name, payload);
                }
            }

            return error.UnknownUnionTag;
        },
        .Struct => |info| {
            if (comptime arrayListInfo(T)) |list_info| {
                const len = (try readIntAsLength(usize, reader, params)) orelse return error.ArrayListTooBig;

                var data: T = try T.initCapacity(allocator, len);
                errdefer bincode.free(allocator, data);
                for (0..len) |_| {
                    data.appendAssumeCapacity(try bincode.read(allocator, list_info.Elem, reader, params));
                }
                return data;
            } else if (comptime hashMapInfo(T) != null) {
                return try readHashMap(allocator, reader, params, T, .{});
            } else {
                var data: T = undefined;

                inline for (info.fields, 0..) |field, i| {
                    errdefer inline for (info.fields[0..i]) |prev| {
                        if (prev.is_comptime) continue;
                        bincode.free(allocator, @field(data, prev.name));
                    };

                    if (field.is_comptime) continue;
                    const field_config: FieldConfig(field.type) = getFieldConfig(T, field) orelse {
                        // // if we dont want print statements when our tests run we need to comment this out :(
                        // // specifically, the geyser test fail bincode deser and then recover from it
                        // errdefer {
                        //     // TODO(x19): maybe use a logger instead? (sometimes we can recover from this
                        //     // and so we don't want to print)
                        //     if (builtin.mode == .Debug) {
                        //         std.debug.print("failed to deserialize field {s}\n", .{field.name});
                        //     }
                        // }
                        @field(data, field.name) = try bincode.read(allocator, field.type, reader, params);
                        continue;
                    };

                    @field(data, field.name) = try readFieldWithConfig(allocator, reader, params, field, field_config);
                }

                // TODO: improve implementation of post deserialise method
                const post_deserialize = "!bincode-config:post-deserialize";
                if (@hasDecl(T, post_deserialize)) {
                    const field_config = @field(T, post_deserialize);
                    if (field_config.post_deserialize_fn) |post_deserialize_fn| {
                        post_deserialize_fn(&data);
                    }
                }

                return data;
            }
        },
        .Optional => |info| {
            return switch (try reader.readByte()) {
                0 => null,
                1 => try bincode.read(allocator, info.child, reader, params),
                else => error.BadOptionalBoolean,
            };
        },
        .Array => |info| {
            var data: T = undefined;
            if (params.include_fixed_array_length) {
                const fixed_array_len = try bincode.read(allocator, u64, reader, params);
                if (fixed_array_len != info.len) {
                    return error.UnexpectedFixedArrayLen;
                }
            }
            for (&data) |*element| {
                element.* = try bincode.read(allocator, info.child, reader, params);
            }
            return data;
        },
        .Vector => |info| {
            var data: T = undefined;
            if (params.include_fixed_array_length) {
                const fixed_array_len = try bincode.read(allocator, u64, reader, params);
                if (fixed_array_len != info.len) {
                    return error.UnexpectedFixedArrayVectorLen;
                }
            }
            for (&data) |*element| {
                element.* = try bincode.read(allocator, info.child, reader, params);
            }
            return data;
        },
        .Pointer => |info| {
            switch (info.size) {
                .One => {
                    const data = try allocator.create(info.child);
                    errdefer allocator.destroy(data);
                    data.* = try bincode.read(allocator, info.child, reader, params);
                    return data;
                },
                .Slice => {
                    const entries = try allocator.alloc(info.child, try bincode.read(allocator, usize, reader, params));
                    errdefer allocator.free(entries);
                    for (entries) |*entry| {
                        entry.* = try bincode.read(allocator, info.child, reader, params);
                    }
                    return entries;
                },
                else => {},
            }
        },
        .ComptimeFloat => return bincode.read(allocator, f64, reader, params),
        .Float => |info| {
            if (info.bits != 32 and info.bits != 64) {
                @compileError("Only f{32, 64} floating-point integers may be serialized, but attempted to serialize " ++ @typeName(T) ++ ".");
            }
            const bytes = try reader.readBytesNoEof((info.bits + 7) / 8);
            return @as(T, @bitCast(bytes));
        },
        .ComptimeInt => return bincode.read(allocator, u64, reader, params),
        .Int => return try bincode.readInt(T, reader, params),
        else => {},
    }

    @compileError("Deserializing '" ++ @typeName(T) ++ "' is unsupported.");
}

pub fn readInt(comptime U: type, reader: anytype, params: bincode.Params) !U {
    const T = switch (U) {
        usize => u64,
        isize => i64,
        else => U,
    };

    const info = @typeInfo(T).Int;
    if ((info.bits & (info.bits - 1)) != 0 or info.bits < 8 or info.bits > 256) {
        @compileError("Only i{8, 16, 32, 64, 128, 256}, u{8, 16, 32, 64, 128, 256} integers may be deserialized, but attempted to deserialize " ++ @typeName(T) ++ ".");
    }

    switch (params.int_encoding) {
        .variable => {
            const b = try reader.readByte();
            if (b < 251) {
                return switch (info.signedness) {
                    .unsigned => b,
                    .signed => zigzag: {
                        if (b % 2 == 0) {
                            break :zigzag @as(T, @intCast(b / 2));
                        } else {
                            break :zigzag ~@as(T, @bitCast(@as(std.meta.Int(.unsigned, info.bits), b / 2)));
                        }
                    },
                };
            } else if (b == 251) {
                const z = try switch (params.endian) {
                    .little => reader.readInt(u16, .little),
                    .big => reader.readInt(u16, .big),
                };
                return switch (info.signedness) {
                    .unsigned => std.math.cast(T, z) orelse return error.FailedToCastZZ,
                    .signed => zigzag: {
                        if (z % 2 == 0) {
                            break :zigzag std.math.cast(T, z / 2) orelse return error.FailedToCastZZ;
                        } else {
                            break :zigzag ~(std.math.cast(T, z / 2) orelse return error.FailedToCastZZ);
                        }
                    },
                };
            } else if (b == 252) {
                const z = try switch (params.endian) {
                    .little => reader.readInt(u32, .little),
                    .big => reader.readInt(u32, .big),
                };
                return switch (info.signedness) {
                    .unsigned => std.math.cast(T, z) orelse return error.FailedToCastZZ,
                    .signed => zigzag: {
                        if (z % 2 == 0) {
                            break :zigzag std.math.cast(T, z / 2) orelse return error.FailedToCastZZ;
                        } else {
                            break :zigzag ~(std.math.cast(T, z / 2) orelse return error.FailedToCastZZ);
                        }
                    },
                };
            } else if (b == 253) {
                const z = try switch (params.endian) {
                    .little => reader.readInt(u64, .little),
                    .big => reader.readInt(u64, .big),
                };
                return switch (info.signedness) {
                    .unsigned => std.math.cast(T, z) orelse return error.FailedToCastZZ,
                    .signed => zigzag: {
                        if (z % 2 == 0) {
                            break :zigzag std.math.cast(T, z / 2) orelse return error.FailedToCastZZ;
                        } else {
                            break :zigzag ~(std.math.cast(T, z / 2) orelse return error.FailedToCastZZ);
                        }
                    },
                };
            } else if (b == 254) {
                const z = try switch (params.endian) {
                    .little => reader.readInt(u128, .little),
                    .big => reader.readInt(u128, .big),
                };
                return switch (info.signedness) {
                    .unsigned => std.math.cast(T, z) orelse return error.FailedToCastZZ,
                    .signed => zigzag: {
                        if (z % 2 == 0) {
                            break :zigzag std.math.cast(T, z / 2) orelse return error.FailedToCastZZ;
                        } else {
                            break :zigzag ~(std.math.cast(T, z / 2) orelse return error.FailedToCastZZ);
                        }
                    },
                };
            } else {
                const z = try switch (params.endian) {
                    .little => reader.readInt(u256, .little),
                    .big => reader.readInt(u256, .big),
                };
                return switch (info.signedness) {
                    .unsigned => std.math.cast(T, z) orelse return error.FailedToCastZZ,
                    .signed => zigzag: {
                        if (z % 2 == 0) {
                            break :zigzag std.math.cast(T, z / 2) orelse return error.FailedToCastZZ;
                        } else {
                            break :zigzag ~(std.math.cast(T, z / 2) orelse return error.FailedToCastZZ);
                        }
                    },
                };
            }
        },
        .fixed => switch (params.endian) {
            .little => {
                return reader.readInt(T, .little);
            },
            .big => {
                return reader.readInt(T, .big);
            },
        },
    }
}

pub fn readIntAsLength(comptime T: type, reader: anytype, params: bincode.Params) !?T {
    const len_u64 = try bincode.readInt(u64, reader, params);
    if (len_u64 > std.math.maxInt(T)) return null;
    return @intCast(len_u64);
}

fn readFieldWithConfig(
    allocator: std.mem.Allocator,
    reader: anytype,
    params: bincode.Params,
    comptime field: std.builtin.Type.StructField,
    comptime field_config: FieldConfig(field.type),
) !field.type {
    if (shouldUseDefaultValue(field, field_config)) |default_value| {
        return default_value;
    }

    if (field_config.deserializer) |deser_fcn| {
        return try deser_fcn(allocator, reader, params);
    }

    if (hashMapInfo(field.type) != null) {
        return try readHashMap(allocator, reader, params, field.type, field_config.hashmap);
    }

    return try bincode.read(allocator, field.type, reader, params);
}

fn readHashMap(
    allocator: std.mem.Allocator,
    reader: anytype,
    params: bincode.Params,
    comptime T: type,
    comptime hm_config: HashMapConfig(hashMapInfo(T).?),
) !T {
    const hm_info = hashMapInfo(T).?;
    const Size = if (hm_info.kind == .unordered) T.Size else usize;
    const len = (try readIntAsLength(Size, reader, params)) orelse return error.HashMapTooBig;

    var data: T = switch (hm_info.management) {
        .managed => T.init(allocator),
        .unmanaged => .{},
    };
    switch (hm_info.management) {
        .managed => try data.ensureTotalCapacity(len),
        .unmanaged => try data.ensureTotalCapacity(allocator, len),
    }

    const key_field = std.meta.fieldInfo(T.KV, .key);
    const value_field = std.meta.fieldInfo(T.KV, .value);
    for (0..len) |_| {
        const key = try bincode.readFieldWithConfig(allocator, reader, params, key_field, hm_config.key);
        errdefer bincode.free(allocator, key);

        const value = try bincode.readFieldWithConfig(allocator, reader, params, value_field, hm_config.value);
        errdefer bincode.free(allocator, value);

        const gop = data.getOrPutAssumeCapacity(key);
        if (gop.found_existing) return error.DuplicateHashMapEntries;
        gop.value_ptr.* = value;
    }

    return data;
}

pub fn write(writer: anytype, data: anytype, params: bincode.Params) !void {
    const T = switch (@TypeOf(data)) {
        usize => u64,
        isize => i64,
        else => @TypeOf(data),
    };

    switch (@typeInfo(T)) {
        .Type, .Void, .NoReturn, .Undefined, .Null, .Fn, .Opaque, .Frame, .AnyFrame => return,
        .Bool => return writer.writeByte(@intFromBool(data)),
        .Enum => |_| {
            comptime var SerializedSize = u32;
            comptime if (@hasDecl(T, "BincodeSize")) {
                SerializedSize = T.BincodeSize;
            };
            if (getConfig(T)) |type_config| {
                if (type_config.serializer) |serialize_fcn| {
                    return serialize_fcn(writer, data, params);
                }
            }

            return bincode.write(writer, @as(SerializedSize, @intFromEnum(data)), params);
        },
        .Union => |info| {
            try bincode.write(writer, @as(u32, @intFromEnum(data)), params);
            inline for (info.fields) |field| {
                if (data == @field(T, field.name)) {
                    return bincode.write(writer, @field(data, field.name), params);
                }
            }
            return;
        },
        .Struct => |info| {
            if (arrayListInfo(T) != null) {
                try bincode.write(writer, data.items.len, params);
                for (data.items) |item| {
                    try bincode.write(writer, item, params);
                }
            } else if (hashMapInfo(T) != null) {
                try writeHashMap(writer, data, params, .{});
            } else {
                inline for (info.fields) |field| {
                    try writeFieldWithConfig(field, getFieldConfig(T, field), writer, @field(data, field.name), params);
                }
            }
            return;
        },
        .Optional => {
            if (data) |value| {
                try writer.writeByte(1);
                try bincode.write(writer, value, params);
            } else {
                try writer.writeByte(0);
            }
            return;
        },
        .Array, .Vector => {
            if (params.include_fixed_array_length) {
                try bincode.write(writer, std.math.cast(u64, data.len) orelse return error.DataTooLarge, params);
            }
            for (data) |element| {
                try bincode.write(writer, element, params);
            }
            return;
        },
        .Pointer => |info| {
            switch (info.size) {
                .One => return bincode.write(writer, data.*, params), // TODO: wouldn't this panic if null?
                .Many => return bincode.write(writer, std.mem.span(data), params),
                .Slice => {
                    try bincode.write(writer, @as(u64, data.len), params);
                    for (data) |element| {
                        try bincode.write(writer, element, params);
                    }
                    return;
                },
                else => @compileError("Pointer must be type of One, Many or Slice!"),
            }
        },
        .ComptimeFloat => return bincode.write(writer, @as(f64, data), params),
        .Float => |info| {
            if (info.bits != 32 and info.bits != 64) {
                @compileError("Only f{32, 64} floating-point integers may be serialized, but attempted to serialize " ++ @typeName(T) ++ ".");
            }
            return writer.writeAll(std.mem.asBytes(&data));
        },
        .ComptimeInt => {
            if (data < 0) {
                @compileError("Signed comptime integers can not be serialized.");
            }
            return bincode.write(writer, @as(u64, data), params);
        },
        .Int => |info| {
            if ((info.bits & (info.bits - 1)) != 0 or info.bits < 8 or info.bits > 256) {
                @compileError("Only i{8, 16, 32, 64, 128, 256}, u{8, 16, 32, 64, 128, 256} integers may be serialized, but attempted to serialize " ++ @typeName(T) ++ ".");
            }

            switch (params.int_encoding) {
                .variable => {
                    const z = switch (info.signedness) {
                        .unsigned => data,
                        .signed => zigzag: {
                            if (data < 0) {
                                break :zigzag ~@as(std.meta.Int(.unsigned, info.bits), @bitCast(data)) * 2 + 1;
                            } else {
                                break :zigzag @as(std.meta.Int(.unsigned, info.bits), @intCast(data)) * 2;
                            }
                        },
                    };

                    if (z < 251) {
                        return writer.writeByte(@as(u8, @intCast(z)));
                    } else if (z <= std.math.maxInt(u16)) {
                        try writer.writeByte(251);
                        return switch (params.endian) {
                            .little => writer.writeInt(u16, @as(u16, @intCast(z)), .little),
                            .big => writer.writeInt(u16, @as(u16, @intCast(z)), .big),
                        };
                    } else if (z <= std.math.maxInt(u32)) {
                        try writer.writeByte(252);
                        return switch (params.endian) {
                            .little => writer.writeInt(u32, @as(u32, @intCast(z)), .little),
                            .big => writer.writeInt(u32, @as(u32, @intCast(z)), .big),
                        };
                    } else if (z <= std.math.maxInt(u64)) {
                        try writer.writeByte(253);
                        return switch (params.endian) {
                            .little => writer.writeInt(u64, @as(u64, @intCast(z)), .little),
                            .big => writer.writeInt(u64, @as(u64, @intCast(z)), .big),
                        };
                    } else if (z <= std.math.maxInt(u128)) {
                        try writer.writeByte(254);
                        return switch (params.endian) {
                            .little => writer.writeInt(u128, @as(u128, @intCast(z)), .little),
                            .big => writer.writeInt(u128, @as(u128, @intCast(z)), .big),
                        };
                    } else {
                        try writer.writeByte(255);
                        return switch (params.endian) {
                            .little => writer.writeInt(u256, @as(u256, @intCast(z)), .little),
                            .big => writer.writeInt(u256, @as(u256, @intCast(z)), .big),
                        };
                    }
                },
                .fixed => return switch (params.endian) {
                    .little => writer.writeInt(T, data, .little),
                    .big => writer.writeInt(T, data, .big),
                },
            }
        },
        else => {},
    }

    @compileError("Serializing '" ++ @typeName(T) ++ "' is unsupported.");
}

fn writeFieldWithConfig(
    comptime field: std.builtin.Type.StructField,
    comptime maybe_field_config: ?FieldConfig(field.type),
    writer: anytype,
    data: field.type,
    params: bincode.Params,
) !void {
    if (field.is_comptime) return;

    if (maybe_field_config) |field_config| {
        if (field_config.skip) return;
        if (field_config.serializer) |ser_fcn| {
            try ser_fcn(writer, data, params);
            return;
        }
        if (hashMapInfo(field.type) != null) {
            try writeHashMap(writer, data, params, field_config.hashmap);
            return;
        }
    }

    try bincode.write(writer, data, params);
}

fn writeHashMap(
    writer: anytype,
    data: anytype,
    params: bincode.Params,
    comptime hm_config: HashMapConfig(hashMapInfo(@TypeOf(data)).?),
) !void {
    const T = @TypeOf(data);

    // NOTE: we need to use unmanaged here because managed requires a mutable reference
    if (data.count() > std.math.maxInt(u64)) return error.HashMapTooBig;
    const len: u64 = @intCast(data.count());
    try bincode.write(writer, len, params);

    const key_info = std.meta.fieldInfo(T.KV, .key);
    const value_info = std.meta.fieldInfo(T.KV, .value);

    var iter = data.iterator();
    while (iter.next()) |entry| {
        try bincode.writeFieldWithConfig(key_info, hm_config.key, writer, entry.key_ptr.*, params);
        try bincode.writeFieldWithConfig(value_info, hm_config.value, writer, entry.value_ptr.*, params);
    }
}

pub fn free(allocator: std.mem.Allocator, value: anytype) void {
    const T = @TypeOf(value);
    switch (@typeInfo(T)) {
        .Array, .Vector => {
            for (value) |element| {
                bincode.free(allocator, element);
            }
        },
        .Struct => |info| {
            if (arrayListInfo(T)) |al_info| {
                var copy = value;
                for (copy.items) |item| {
                    bincode.free(allocator, item);
                }
                switch (al_info.management) {
                    .managed => copy.deinit(),
                    .unmanaged => copy.deinit(allocator),
                }
            } else if (hashMapInfo(T)) |hm_info| {
                var copy = value;
                var iter = copy.iterator();
                while (iter.next()) |item| {
                    bincode.free(allocator, item.key_ptr.*);
                    bincode.free(allocator, item.value_ptr.*);
                }
                switch (hm_info.management) {
                    .managed => copy.deinit(),
                    .unmanaged => copy.deinit(allocator),
                }
            } else inline for (info.fields) |field| {
                if (getFieldConfig(T, field)) |field_config| {
                    if (field_config.free) |free_fcn| {
                        var field_value = @field(value, field.name);
                        switch (@typeInfo(field.type)) {
                            .Pointer => |*field_info| {
                                // TODO: Why do we do only slice?
                                if (field_info.size == .Slice) {
                                    free_fcn(allocator, field_value);
                                }
                            },
                            else => {
                                free_fcn(allocator, &field_value);
                            },
                        }

                        continue;
                    }
                }

                if (!field.is_comptime) {
                    bincode.free(allocator, @field(value, field.name));
                }
            }
        },
        .Optional => {
            if (value) |v| {
                bincode.free(allocator, v);
            }
        },
        .Union => |info| {
            inline for (info.fields) |field| {
                if (value == @field(T, field.name)) {
                    return bincode.free(allocator, @field(value, field.name));
                }
            }
        },
        .Pointer => |info| {
            switch (info.size) {
                .Slice => {
                    for (value) |item| {
                        bincode.free(allocator, item);
                    }
                    allocator.free(value);
                },
                .One => {
                    bincode.free(allocator, value.*);
                    allocator.destroy(value);
                },
                else => unreachable,
            }
        },
        else => {},
    }
}

// need this fn to define the return type T
pub fn DeserializeFunction(comptime T: type) type {
    return fn (alloc: std.mem.Allocator, reader: anytype, params: Params) anyerror!T;
}
pub const SerializeFunction = fn (writer: anytype, data: anytype, params: Params) anyerror!void;
pub const FreeFunction = fn (allocator: std.mem.Allocator, data: anytype) void;

pub fn FieldConfig(comptime T: type) type {
    return struct {
        deserializer: ?DeserializeFunction(T) = null,
        serializer: ?SerializeFunction = null,
        free: ?FreeFunction = null,
        skip: bool = false,
        post_deserialize_fn: ?fn (self: *T) void = null,
        hashmap: if (hashMapInfo(T)) |hm_info| bincode.HashMapConfig(hm_info) else void = if (hashMapInfo(T) != null) .{} else {},
    };
}

pub fn HashMapConfig(comptime hm_info: sig.utils.types.HashMapInfo) type {
    return struct {
        key: FieldConfig(hm_info.Key) = .{},
        value: FieldConfig(hm_info.Value) = .{},
    };
}

pub fn getConfig(comptime struct_type: type) ?FieldConfig(struct_type) {
    const bincode_field = "!bincode-config";
    if (@hasDecl(struct_type, bincode_field)) {
        const type_config = @field(struct_type, bincode_field);
        return type_config;
    }
    return null;
}

pub fn getFieldConfig(comptime struct_type: type, comptime field: std.builtin.Type.StructField) ?FieldConfig(field.type) {
    const bincode_field = "!bincode-config:" ++ field.name;
    if (@hasDecl(struct_type, bincode_field)) {
        return @field(struct_type, bincode_field);
    }
    return null;
}

pub inline fn shouldUseDefaultValue(comptime field: std.builtin.Type.StructField, comptime field_config: FieldConfig(field.type)) ?field.type {
    if (field_config.skip) {
        if (field.default_value == null) {
            @compileError("┓\n|\n|--> Invalid config: cannot skip field '" ++ @typeName(field.type) ++ "." ++ field.name ++ "' deserialization if no default value set\n\n");
        }
        const default_value: *align(1) const field.type = @ptrCast(field.default_value orelse return null);
        return default_value.*;
    } else {
        return null;
    }
}

pub fn getSerializedSizeWithSlice(slice: []u8, data: anytype, params: Params) !usize {
    const ser_slice = try writeToSlice(slice, data, params);
    return ser_slice.len;
}

pub fn writeToArray(alloc: std.mem.Allocator, data: anytype, params: Params) !std.ArrayList(u8) {
    var array_buf = try std.ArrayList(u8).initCapacity(alloc, 2048);
    try bincode.write(array_buf.writer(), data, params);

    return array_buf;
}

// ** Tests **//
fn TestSliceConfig(comptime Child: type) FieldConfig([]Child) {
    const S = struct {
        fn deserializeTestSlice(allocator: std.mem.Allocator, reader: anytype, params: Params) ![]Child {
            const len = try bincode.read(allocator, u16, reader, params);
            var elems = try allocator.alloc(Child, len);
            for (0..len) |i| {
                elems[i] = try bincode.read(allocator, Child, reader, params);
            }
            return elems;
        }

        pub fn serilaizeTestSlice(writer: anytype, data: anytype, params: bincode.Params) !void {
            const len = std.math.cast(u16, data.len) orelse return error.DataTooLarge;
            try bincode.write(writer, len, params);
            for (data) |item| {
                try bincode.write(writer, item, params);
            }
            return;
        }
    };

    return FieldConfig([]Child){
        .serializer = S.serilaizeTestSlice,
        .deserializer = S.deserializeTestSlice,
    };
}

fn ShredTypeConfig() bincode.FieldConfig(ShredType) {
    const S = struct {
        pub fn serialize(writer: anytype, data: anytype, params: bincode.Params) !void {
            try bincode.write(writer, @intFromEnum(data), params);
            return;
        }
    };

    return bincode.FieldConfig(ShredType){
        .serializer = S.serialize,
    };
}

const ShredType = enum(u8) {
    Data = 0b1010_0101,
    Code = 0b0101_1010,

    pub const @"!bincode-config" = ShredTypeConfig();
};

test "bincode: custom enum" {
    const x = ShredType.Data;
    var buf = std.ArrayList(u8).init(std.testing.allocator);
    defer buf.deinit();

    try bincode.write(buf.writer(), x, .{});
}

test "bincode: default on eof" {
    const defaultArrayListOnEOFConfig = @import("../lib.zig").bincode.arraylist.defaultArrayListOnEOFConfig;
    const Foo = struct {
        value: u8 = 0,
        accounts: std.ArrayList(u64),
        pub const @"!bincode-config:accounts" = defaultArrayListOnEOFConfig(u64);
        pub const @"!bincode-config:value" = int.defaultOnEof(u8, 0);
    };

    var buf: [1]u8 = .{1};
    const r = try readFromSlice(std.testing.allocator, Foo, &buf, .{});
    try std.testing.expect(r.value == 1);

    var buf2: [1024]u8 = undefined;
    const buf3 = try writeToSlice(&buf2, Foo{
        .value = 10,
        .accounts = std.ArrayList(u64).init(std.testing.allocator),
    }, .{});

    const r2 = try readFromSlice(std.testing.allocator, Foo, buf3, .{});
    try std.testing.expect(r2.value == 10);
}

test "bincode: custom field serialization" {
    const Foo = struct {
        accounts: []u8,
        txs: []u32,
        skip_me: u8 = 20,
        skip_me_null: ?u8 = null,

        pub const @"!bincode-config:accounts" = TestSliceConfig(u8);
        pub const @"!bincode-config:txs" = TestSliceConfig(u32);
        pub const @"!bincode-config:skip_me" = FieldConfig(u8){
            .skip = true,
        };
        pub const @"!bincode-config:skip_me_null" = FieldConfig(?u8){
            .skip = true,
        };
    };

    var accounts = [_]u8{ 1, 2, 3 };
    var txs = [_]u32{ 1, 2, 3 };
    const foo = Foo{ .accounts = &accounts, .txs = &txs };

    var buf: [1000]u8 = undefined;
    const out = try writeToSlice(&buf, foo, Params{});
    try std.testing.expect(out[out.len - 1] != 20); // skip worked

    const size = sizeOf(foo, Params{});
    try std.testing.expect(size > 0);

    const r = try readFromSlice(std.testing.allocator, Foo, out, Params{});
    defer free(std.testing.allocator, r);

    try std.testing.expect(r.accounts.len == foo.accounts.len);
    try std.testing.expect(r.txs.len == foo.txs.len);
    try std.testing.expect(r.skip_me == 20);
}

test "bincode: test arraylist" {
    var array = std.ArrayList(u8).init(std.testing.allocator);
    defer array.deinit();

    try array.append(10);
    try array.append(11);

    var buf: [1024]u8 = undefined;
    const bytes = try writeToSlice(&buf, array, .{});

    // var bytes = [_]u8{ 2, 0, 0, 0, 0, 0, 0, 0, 10, 11};
    var array2 = try readFromSlice(std.testing.allocator, std.ArrayList(u8), bytes, .{});
    defer array2.deinit();

    try std.testing.expectEqualSlices(u8, array.items, array2.items);
}

test "bincode: test hashmap/BTree (de)ser" {
    // 20 => 10
    const rust_bytes = [_]u8{ 1, 0, 0, 0, 0, 0, 0, 0, 20, 0, 0, 0, 10, 0, 0, 0 };

    var map = std.AutoHashMap(u32, u32).init(std.testing.allocator);
    defer map.deinit();

    try map.put(20, 10);

    var buf: [1024]u8 = undefined;
    const bytes = try writeToSlice(&buf, map, .{});

    try std.testing.expectEqualSlices(u8, &rust_bytes, bytes);

    var de_map = try readFromSlice(std.testing.allocator, std.AutoHashMap(u32, u32), bytes, .{});
    defer de_map.deinit();

    const v = de_map.get(20);
    try std.testing.expectEqual(v.?, 10);
}

test "bincode: test float serialization" {
    const f: f64 = 1.234;
    var buf: [1024]u8 = undefined;
    const bytes = try writeToSlice(&buf, f, .{});
    const rust_bytes = [_]u8{ 88, 57, 180, 200, 118, 190, 243, 63 };
    try std.testing.expectEqualSlices(u8, &rust_bytes, bytes);

    const f2 = try readFromSlice(std.testing.allocator, f64, bytes, .{});
    try std.testing.expect(f2 == f);
}

test "bincode: test serialization" {
    var buf: [1]u8 = undefined;

    {
        const out = try writeToSlice(&buf, true, Params.standard);
        try std.testing.expect(out.len == 1);
        try std.testing.expect(out[0] == 1);
    }

    {
        const out = try readFromSlice(std.testing.allocator, bool, &buf, Params{});
        try std.testing.expect(out == true);
    }

    {
        const out = try writeToSlice(&buf, false, Params.standard);
        try std.testing.expect(out.len == 1);
        try std.testing.expect(out[0] == 0);
    }

    var buf2: [8]u8 = undefined; // u64 default
    _ = try writeToSlice(&buf2, 300, Params.standard);

    var buf3: [4]u8 = undefined;
    const v: u32 = 200;
    _ = try writeToSlice(&buf3, v, Params.standard);

    {
        const out = try readFromSlice(std.testing.allocator, u32, &buf3, Params{});
        try std.testing.expect(out == 200);
    }

    const Foo = enum { A, B };
    const out = try writeToSlice(&buf3, Foo.B, Params.standard);
    var e = [_]u8{ 1, 0, 0, 0 };
    try std.testing.expectEqualSlices(u8, &e, out);

    const read_out = try readFromSlice(std.testing.allocator, Foo, &buf3, Params{});
    try std.testing.expectEqual(read_out, Foo.B);

    const Foo2 = union(enum(u8)) { A: u32, B: u32, C: u32 };
    const expected = [_]u8{ 1, 0, 0, 0, 1, 1, 1, 1 };
    const value = Foo2{ .B = 16843009 };
    // Map keys
    // .A = 65 = 1000001 (7 bits)
    // .B = 66 = 1000010
    // .B = 67 = 1000011
    const out2 = try writeToSlice(&buf2, value, Params.standard);
    try std.testing.expectEqualSlices(u8, &expected, out2);

    const read_out2 = try readFromSlice(std.testing.allocator, Foo2, &buf2, Params{});
    try std.testing.expectEqual(read_out2, value);

    const Bar = struct { a: u32, b: u32, c: Foo2 };
    const b = Bar{ .a = 65, .b = 66, .c = Foo2{ .B = 16843009 } };
    var buf4: [100]u8 = undefined;
    const out3 = try writeToSlice(&buf4, b, Params.standard);
    var expected2 = [_]u8{ 65, 0, 0, 0, 66, 0, 0, 0, 1, 0, 0, 0, 1, 1, 1, 1 };
    try std.testing.expectEqualSlices(u8, &expected2, out3);

    const s = struct {
        a: u32,
        b: ?u16,
        c: Bar,
    };
    const _s = s{
        .a = 65,
        .b = null,
        .c = Bar{ .a = 66, .b = 67, .c = Foo2{ .B = 16843009 } },
    };
    var buf6: [100]u8 = undefined;
    const out4 = try writeToSlice(&buf6, _s, Params.standard);
    const result = try readFromSlice(std.testing.allocator, s, out4, Params{});
    try std.testing.expectEqual(result, _s);

    // ensure write to array works too
    var array_buf = try writeToArray(std.testing.allocator, _s, Params.standard);
    defer array_buf.deinit();
    try std.testing.expectEqualSlices(u8, out4, array_buf.items);
}

test "bincode: tuples" {
    var buffer = std.ArrayList(u8).init(std.testing.allocator);
    defer buffer.deinit();

    const Foo = struct { u16, u16 };
    try bincode.write(buffer.writer(), Foo{ 10, 20 }, bincode.Params.standard);
    try testing.expectEqualSlices(u8, &[_]u8{
        10, 0, 20, 0,
    }, buffer.items);
}

test "bincode: (legacy) serialize an array" {
    var buffer = std.ArrayList(u8).init(std.testing.allocator);
    defer buffer.deinit();

    const Foo = struct {
        first: u8,
        second: u8,
    };

    try bincode.write(buffer.writer(), [_]Foo{
        .{ .first = 10, .second = 20 },
        .{ .first = 30, .second = 40 },
    }, bincode.Params.legacy);

    try testing.expectEqualSlices(u8, &[_]u8{
        2, 0, 0, 0, 0, 0, 0, 0, // Length of the array
        10, 20, // First Foo
        30, 40, // Second Foo
    }, buffer.items);
}

// TODO: Fix bincode.Option to use ? instead
// test "bincode: decode arbitrary object" {
//     const Mint = struct {
//         authority: bincode.Option([32]u8),
//         supply: u64,
//         decimals: u8,
//         is_initialized: bool,
//         freeze_authority: bincode.Option([32]u8),
//     };

//     const bytes = [_]u8{
//         1,   0,   0,   0,   83,  18,  223, 14,  150, 112, 155, 39,  143, 181,
//         58,  12,  16,  228, 56,  110, 253, 193, 149, 16,  253, 81,  214, 206,
//         246, 126, 227, 182, 123, 225, 246, 203, 1,   0,   0,   0,   0,   0,
//         0,   0,   0,   1,   1,   0,   0,   0,   0,   0,   0,   83,  18,  223,
//         14,  150, 112, 155, 39,  143, 181, 58,  12,  16,  228, 56,  110, 253,
//         193, 149, 16,  253, 81,  214, 206, 246, 126, 227, 182, 123,
//     };
//     const mint = try bincode.readFromSlice(testing.allocator, Mint, &bytes, .{});
//     defer bincode.free(testing.allocator, mint);

//     try std.testing.expectEqual(@as(u64, 1), mint.supply);
//     try std.testing.expectEqual(@as(u8, 0), mint.decimals);
//     try std.testing.expectEqual(true, mint.is_initialized);
//     try std.testing.expect(mint.authority == .some);
//     try std.testing.expect(mint.freeze_authority == .some);
// }

// TODO: Fix bincode.Option to use ? instead
// test "bincode: option serialize and deserialize" {
//     const Mint = struct {
//         authority: bincode.Option([32]u8),
//         supply: u64,
//         decimals: u8,
//         is_initialized: bool,
//         freeze_authority: bincode.Option([32]u8),
//     };

//     var buffer = std.ArrayList(u8).init(testing.allocator);
//     defer buffer.deinit();

//     const expected: Mint = .{
//         .authority = bincode.Option([32]u8).from([_]u8{ 1, 2, 3, 4 } ** 8),
//         .supply = 1,
//         .decimals = 0,
//         .is_initialized = true,
//         .freeze_authority = bincode.Option([32]u8).from([_]u8{ 5, 6, 7, 8 } ** 8),
//     };

//     try bincode.write(buffer.writer(), expected, .{});

//     try std.testing.expectEqual(@as(usize, 82), buffer.items.len);

//     const actual = try bincode.readFromSlice(testing.allocator, Mint, buffer.items, .{});
//     defer bincode.free(testing.allocator, actual);

//     try std.testing.expectEqual(expected, actual);
// }

test "bincode: serialize and deserialize" {
    var buffer = std.ArrayList(u8).init(testing.allocator);
    defer buffer.deinit();

    inline for (.{ .{}, .{ .int_encoding = .variable }, bincode.Params.legacy, bincode.Params.standard }) |params| {
        inline for (.{
            @as(i8, std.math.minInt(i8)),
            @as(i16, std.math.minInt(i16)),
            @as(i32, std.math.minInt(i32)),
            @as(i64, std.math.minInt(i64)),
            @as(usize, std.math.minInt(usize)),
            @as(isize, std.math.minInt(isize)),
            @as(i8, std.math.maxInt(i8)),
            @as(i16, std.math.maxInt(i16)),
            @as(i32, std.math.maxInt(i32)),
            @as(i64, std.math.maxInt(i64)),
            @as(u8, std.math.maxInt(u8)),
            @as(u16, std.math.maxInt(u16)),
            @as(u32, std.math.maxInt(u32)),
            @as(u64, std.math.maxInt(u64)),
            @as(usize, std.math.maxInt(usize)),
            @as(isize, std.math.maxInt(isize)),

            @as(f32, std.math.floatMin(f32)),
            @as(f64, std.math.floatMin(f64)),
            @as(f32, std.math.floatMax(f32)),
            @as(f64, std.math.floatMax(f64)),

            [_]u8{ 0, 1, 2, 3 },
        }) |expected| {
            try bincode.write(buffer.writer(), expected, params);

            const actual = try bincode.readFromSlice(testing.allocator, @TypeOf(expected), buffer.items, params);
            defer bincode.free(testing.allocator, actual);

            try testing.expectEqual(expected, actual);
            buffer.clearRetainingCapacity();
        }
    }

    inline for (.{ .{}, bincode.Params.legacy, bincode.Params.standard }) |params| {
        inline for (.{
            "hello world",
            @as([]const u8, "hello world"),
        }) |expected| {
            try bincode.write(buffer.writer(), expected, params);

            const actual = try bincode.readFromSlice(testing.allocator, @TypeOf(expected), buffer.items, params);
            defer bincode.free(testing.allocator, actual);

            try testing.expectEqualSlices(std.meta.Elem(@TypeOf(expected)), expected, actual);
            buffer.clearRetainingCapacity();
        }
    }
}<|MERGE_RESOLUTION|>--- conflicted
+++ resolved
@@ -32,11 +32,7 @@
 
 pub fn sizeOf(data: anytype, params: bincode.Params) usize {
     if (@TypeOf(data) == type) {
-<<<<<<< HEAD
-        @panic("sizeOf called with type instead of value");
-=======
         @compileError("sizeOf called with type instead of value");
->>>>>>> 8a8d6266
     }
     var stream = std.io.countingWriter(std.io.null_writer);
     bincode.write(stream.writer(), data, params) catch unreachable;
