const std = @import("std");
const builtin = @import("builtin");
const sig = @import("sig.zig");
const pt = @import("prettytable");
const math = std.math;

const Decl = std.builtin.Type.Declaration;
const Duration = sig.time.Duration;

<<<<<<< HEAD
const initGossipFromNetwork = sig.gossip.helpers.initGossipFromNetwork;
=======
const initGossipFromCluster = sig.gossip.helpers.initGossipFromCluster;
>>>>>>> cd1134dd

pub const BenchTimeUnit = enum {
    nanos,
    millis,
    seconds,

    pub fn convertDuration(self: BenchTimeUnit, duration: Duration) u64 {
        return switch (self) {
            .nanos => duration.asNanos(),
            .millis => duration.asMillis(),
            .seconds => duration.asSecs(),
        };
    }

    pub fn toString(self: BenchTimeUnit) []const u8 {
        return switch (self) {
            .nanos => "nanos",
            .millis => "millis",
            .seconds => "seconds",
        };
    }
};

const Benchmark = enum {
    all,
    accounts_db,
    accounts_db_readwrite,
    accounts_db_snapshot, // expensive
    bincode,
    geyser,
    gossip,
    ledger,
    swissmap,
    sync,
    socket_utils,
};

fn exitWithUsage() noreturn {
    var stdout = std.io.getStdOut().writer();
    stdout.writeAll(
        \\ benchmark name [options]
        \\
        \\ Available Benchmarks:
        \\
    ) catch @panic("failed to print usage");

    inline for (std.meta.fields(Benchmark)) |field| {
        stdout.print(
            " {s}\n",
            .{field.name},
        ) catch @panic("failed to print usage");
    }

    stdout.writeAll(
        \\
        \\ Options:
        \\  --help
        \\    Prints this usage message
        \\
        \\  --metrics
        \\    save benchmark results to results/output.json. default: false.
        \\
        \\  -e
        \\    run expensive benchmarks. default: false.
        \\
        \\  -f
        \\    force fresh state for expensive benchmarks. default: false.
    ) catch @panic("failed to print usage");
    std.posix.exit(1);
}

/// to run gossip benchmarks:
/// zig build benchmark -- gossip
pub fn main() !void {
    const allocator = std.heap.c_allocator;
    var std_logger = sig.trace.DirectPrintLogger.init(
        allocator,
        .info, // NOTE: change to debug to see all logs
    );
    const logger = std_logger.logger();

    if (builtin.mode == .Debug) logger.warn().log("running benchmark in Debug mode");

    var cli_args = try std.process.argsWithAllocator(allocator);
    defer cli_args.deinit();

    var run_expensive_benchmarks: bool = false;
    var collect_metrics: bool = false;
    var force_fresh_state: bool = false;

    var maybe_filter: ?Benchmark = null;
    // skip the benchmark argv[0]
    _ = cli_args.skip();
    while (cli_args.next()) |arg| {
        if (std.mem.eql(u8, arg, "--help")) {
            exitWithUsage();
        } else if (std.mem.startsWith(u8, arg, "--metrics")) {
            collect_metrics = true;
            continue;
        } else if (std.mem.startsWith(u8, arg, "-e")) {
            run_expensive_benchmarks = true;
            collect_metrics = true; // by default collect metrics when running expensive benchmarks
            continue;
        } else if (std.mem.startsWith(u8, arg, "-f")) {
            force_fresh_state = true;
            continue;
        }
        maybe_filter = std.meta.stringToEnum(Benchmark, arg) orelse {
            logger.err().logf("unknown benchmark: {s}", .{arg});
            exitWithUsage();
        };
    }
    if (collect_metrics and builtin.mode != .ReleaseSafe) {
        @panic("collecting metrics is only supported in ReleaseSafe mode");
    }
    if (maybe_filter == null) {
        exitWithUsage();
    }
    const filter = maybe_filter.?;
    if (filter == .all) {
        logger.info().log("running all benchmarks");
    } else {
        logger.info().logf("running benchmark with filter: {s}", .{@tagName(filter)});
    }

    const max_time_per_bench = Duration.fromSecs(5); // !!
    const run_all_benchmarks = filter == .all;

    var maybe_metrics: ?std.ArrayList(Metric) = null;
    if (collect_metrics) {
        maybe_metrics = std.ArrayList(Metric).init(allocator);
    }
    defer {
        if (maybe_metrics) |metrics| {
            for (metrics.items) |m| {
                m.deinit();
            }
            metrics.deinit();
        }
    }

    if (filter == .swissmap or run_all_benchmarks) {
        try benchmark(
            allocator,
            logger,
            @import("accountsdb/swiss_map.zig").BenchmarkSwissMap,
            max_time_per_bench,
            .nanos,
            &maybe_metrics,
        );
    }

    if (std.mem.startsWith(u8, @tagName(filter), "accounts_db") or run_all_benchmarks) {
        var run_all = false;
        if (filter == .accounts_db or run_all_benchmarks) {
            run_all = true;
        }

        if (filter == .accounts_db_readwrite or run_all) {
            try benchmark(
                allocator,
                logger,
                @import("accountsdb/db.zig").BenchmarkAccountsDB,
                max_time_per_bench,
                .millis,
                &maybe_metrics,
            );
        }

        if ((filter == .accounts_db_snapshot or run_all) and !run_expensive_benchmarks) {
            logger.warn().log("[accounts_db_snapshot]: skipping benchmark, use -e to run");
        }

        if ((filter == .accounts_db_snapshot or run_all) and run_expensive_benchmarks) {
            // NOTE: snapshot must exist in this directory for the benchmark to run
            // NOTE: also need to increase file limits to run this benchmark (see debugging.md)
<<<<<<< HEAD
            const SNAPSHOT_DIR_PATH = @import("accountsdb/db.zig")
=======
            const BENCH_SNAPSHOT_DIR_PATH = @import("accountsdb/db.zig")
>>>>>>> cd1134dd
                .BenchmarkAccountsDBSnapshotLoad
                .SNAPSHOT_DIR_PATH;

            var test_snapshot_exists = true;
<<<<<<< HEAD
            if (std.fs.cwd().openDir(SNAPSHOT_DIR_PATH, .{ .iterate = true })) |dir| {
=======
            if (std.fs.cwd().openDir(BENCH_SNAPSHOT_DIR_PATH, .{ .iterate = true })) |dir| {
>>>>>>> cd1134dd
                std.posix.close(dir.fd);
            } else |_| {
                test_snapshot_exists = false;
            }

<<<<<<< HEAD
            if (force_fresh_state or !test_snapshot_exists) {
                // delete + download fresh snapshot
                if (force_fresh_state and test_snapshot_exists) {
                    std.debug.print("deleting snapshot dir...\n", .{});
                    std.fs.cwd().deleteTreeMinStackSize(SNAPSHOT_DIR_PATH) catch |err| {
                        std.debug.print("failed to delete snapshot dir ('{s}'): {}\n", .{
                            SNAPSHOT_DIR_PATH,
=======
            const download_new_snapshot = force_fresh_state or !test_snapshot_exists;
            if (download_new_snapshot) {
                // delete existing snapshot dir
                if (test_snapshot_exists) {
                    std.debug.print("deleting snapshot dir...\n", .{});
                    std.fs.cwd().deleteTreeMinStackSize(BENCH_SNAPSHOT_DIR_PATH) catch |err| {
                        std.debug.print("failed to delete snapshot dir ('{s}'): {}\n", .{
                            BENCH_SNAPSHOT_DIR_PATH,
>>>>>>> cd1134dd
                            err,
                        });
                    };
                }
<<<<<<< HEAD
                try std.fs.cwd().makeDir(SNAPSHOT_DIR_PATH);

                var snapshot_dir = try std.fs.cwd().openDir(SNAPSHOT_DIR_PATH, .{ .iterate = true });
                defer snapshot_dir.close();

                const gossip_service = try initGossipFromNetwork(
                    allocator,
                    .noop, // dont need logs here
                    .testnet,
                );
                defer {
                    gossip_service.shutdown();
                    gossip_service.deinit();
                    allocator.destroy(gossip_service);
                }
                try gossip_service.start(.{});

                const default_config = sig.cmd.config.AccountsDBConfig{};
                const default_min_mb_per_sec = default_config.min_snapshot_download_speed_mbs;

                logger.info().logf("downloading a fresh snapshot", .{});
                try sig.accounts_db.download.downloadSnapshotsFromGossip(
                    allocator,
                    logger,
                    null,
                    gossip_service,
                    snapshot_dir,
                    @intCast(default_min_mb_per_sec),
=======

                // create fresh snapshot dir
                try std.fs.cwd().makeDir(BENCH_SNAPSHOT_DIR_PATH);
                var snapshot_dir = try std.fs.cwd().openDir(
                    BENCH_SNAPSHOT_DIR_PATH,
                    .{ .iterate = true },
                );
                defer snapshot_dir.close();

                // download snapshot
                sig.accounts_db.download.downloadSnapshotFromCluster(
                    allocator,
                    logger,
                    snapshot_dir,
                    .testnet,
>>>>>>> cd1134dd
                );
            }

            try benchmark(
                allocator,
                logger,
                @import("accountsdb/db.zig").BenchmarkAccountsDBSnapshotLoad,
                max_time_per_bench,
                .millis,
                &maybe_metrics,
            );
        }
    }

    if (filter == .socket_utils or run_all_benchmarks) {
        try benchmark(
            allocator,
            logger,
            @import("net/socket_utils.zig").BenchmarkPacketProcessing,
            max_time_per_bench,
            .millis,
            &maybe_metrics,
        );
    }

    if (filter == .gossip or run_all_benchmarks) {
        try benchmark(
            allocator,
            logger,
            @import("gossip/service.zig").BenchmarkGossipServiceGeneral,
            max_time_per_bench,
            .millis,
            &maybe_metrics,
        );
        try benchmark(
            allocator,
            logger,
            @import("gossip/service.zig").BenchmarkGossipServicePullRequests,
            max_time_per_bench,
            .millis,
            &maybe_metrics,
        );
    }

    if (filter == .sync or run_all_benchmarks) {
        try benchmark(
            allocator,
            logger,
            @import("sync/channel.zig").BenchmarkChannel,
            max_time_per_bench,
            .nanos,
            &maybe_metrics,
        );
    }

    if (filter == .ledger or run_all_benchmarks) {
        try benchmark(
            allocator,
            logger,
            @import("ledger/benchmarks.zig").BenchmarkLedger,
            max_time_per_bench,
            .nanos,
            &maybe_metrics,
        );
        try benchmark(
            allocator,
            logger,
            @import("ledger/benchmarks.zig").BenchmarkLedgerSlow,
            max_time_per_bench,
            .millis,
            &maybe_metrics,
        );
    }

    if (filter == .bincode or run_all_benchmarks) {
        try benchmark(
            allocator,
            logger,
            @import("bincode/benchmarks.zig").BenchmarkEntry,
            max_time_per_bench,
            .nanos,
            &maybe_metrics,
        );
    }

    // NOTE: we dont support CSV output on this method so all results are printed as debug
    if (filter == .geyser or run_all_benchmarks) {
        logger.debug().log("Geyser Streaming Benchmark:");
        try @import("geyser/lib.zig").benchmark.runBenchmark(logger);
    }

    // save metrics
    if (collect_metrics) {
        try saveMetricsJson(
            allocator,
            try maybe_metrics.?.toOwnedSlice(),
            "results/output.json",
        );
    }
}

pub fn benchmark(
    allocator: std.mem.Allocator,
    logger: sig.trace.Logger,
    comptime B: type,
    max_time_per_benchmark: Duration,
    time_unit: BenchTimeUnit,
    maybe_metrics: *?std.ArrayList(Metric),
) !void {
    const has_args = if (@hasDecl(B, "args")) true else false;
    const args = if (has_args) B.args else [_]void{{}};
    const min_iterations = if (@hasDecl(B, "min_iterations")) B.min_iterations else 10;
    const max_iterations = if (@hasDecl(B, "max_iterations")) B.max_iterations else 5_000;

    const functions = comptime blk: {
        var res: []const Decl = &[_]Decl{};
        for (@typeInfo(B).Struct.decls) |decl| {
            if (@typeInfo(@TypeOf(@field(B, decl.name))) != .Fn)
                continue;
            res = res ++ [_]Decl{decl};
        }

        break :blk res;
    };

    if (functions.len == 0) {
        @compileError("No benchmarks to run.");
    }

    const results_dir = try std.fs.cwd().makeOpenPath(sig.BENCHMARK_RESULTS_DIR, .{});
    var raw_benchmark_name = @typeName(B);

    // find the last dot in the benchmark name (since imports are usually x.a.b.YBenchmark, this
    // gets us to YBenchmark)
    var index: u64 = 0;
    while (true) {
        const maybe_index = std.mem.indexOf(u8, raw_benchmark_name[index + 1 ..], ".");
        index += 1;
        index += maybe_index orelse break;
    }
    const benchmark_name = raw_benchmark_name[index..];
    results_dir.makeDir(benchmark_name) catch |err| {
        switch (err) {
            std.fs.Dir.MakeError.PathAlreadyExists => {},
            else => return err,
        }
    };

    var is_multi_return = try std.ArrayList(bool).initCapacity(allocator, functions.len);
    defer is_multi_return.deinit();

    inline for (functions) |def| {
        var fmt_buf: [512]u8 = undefined;
        const file_name_average = try std.fmt.bufPrint(&fmt_buf, "{s}/{s}.csv", .{ benchmark_name, def.name });
        const file_average = try results_dir.createFile(file_name_average, .{ .read = true });
        defer file_average.close();
        const writer_average = file_average.writer();
        logger.debug().logf("writing benchmark results to {s}", .{file_name_average});

        var fmt_buf2: [512]u8 = undefined;
        const file_name_runtimes = try std.fmt.bufPrint(&fmt_buf2, "{s}/{s}_runtimes.csv", .{ benchmark_name, def.name });
        const file_runtimes = try results_dir.createFile(file_name_runtimes, .{ .read = true });
        defer file_runtimes.close();
        const writer_runtimes = file_runtimes.writer();

        inline for (args, 0..) |arg, arg_i| {
            const arg_name = if (has_args) arg.name else "_";
            logger.debug().logf("benchmarking arg: {d}/{d}: {s}", .{ arg_i + 1, args.len, arg_name });

            const benchFunction = @field(B, def.name);
            // NOTE: @TypeOf guarantees no runtime side-effects of argument expressions.
            // this means the function will *not* be called, this is just computing the return
            // type.
            const arguments = blk: {
                // NOTE: to know if we should pass in the time unit we
                // check the input params of the function, so any multi-return
                // function NEEDS to have the time unit as the first parameter
                const info = @typeInfo(@TypeOf(benchFunction)).Fn;
                const has_time_unit = info.params.len > 0 and info.params[0].type.? == BenchTimeUnit;
                const time_arg = if (has_time_unit) .{time_unit} else .{};
                const other_arg = if (@TypeOf(arg) != void) .{arg} else .{};
                break :blk time_arg ++ other_arg;
            };
            const ResultType: type = @TypeOf(try @call(.auto, benchFunction, arguments));
            const RuntimeType = blk: {
                switch (ResultType) {
                    // single value
                    Duration => {
                        try is_multi_return.append(false);
                        break :blk struct { result: u64 };
                    },
                    // multiple values
                    else => {
                        try is_multi_return.append(true);
                        break :blk ResultType;
                    },
                }
            };
            var runtimes: std.MultiArrayList(RuntimeType) = .{};
            defer runtimes.deinit(allocator);

            //
            var min: u64 = math.maxInt(u64);
            var max: u64 = 0;
            var sum: u64 = 0;

            // NOTE: these are set to valid values on first iteration
            const runtime_info = @typeInfo(RuntimeType).Struct;
            var sum_s: RuntimeType = undefined;
            var min_s: RuntimeType = undefined;
            var max_s: RuntimeType = undefined;

            //
            var ran_out_of_time = false;
            var runtime_timer = try sig.time.Timer.start();
            var iter_count: u64 = 0;
            while (iter_count < min_iterations or
                (iter_count < max_iterations and ran_out_of_time)) : (iter_count += 1)
            {
                switch (ResultType) {
                    Duration => {
                        const duration = try @call(.auto, benchFunction, arguments);
                        const runtime = time_unit.convertDuration(duration);
                        min = @min(runtime, min);
                        max = @max(runtime, max);
                        sum += runtime;
                        try runtimes.append(allocator, .{ .result = runtime });
                    },
                    else => {
                        const result = try @call(.auto, benchFunction, arguments);
                        try runtimes.append(allocator, result);

                        if (iter_count == 0) {
                            min_s = result;
                            max_s = result;
                            sum_s = result;
                        } else {
                            inline for (runtime_info.fields) |field| {
                                const f_max = @field(max_s, field.name);
                                const f_min = @field(min_s, field.name);
                                @field(max_s, field.name) = @max(@field(result, field.name), f_max);
                                @field(min_s, field.name) = @min(@field(result, field.name), f_min);
                                @field(sum_s, field.name) += @field(result, field.name);
                            }
                        }
                    },
                }
                ran_out_of_time = runtime_timer.read().asNanos() < max_time_per_benchmark.asNanos();
            }

            if (ran_out_of_time) {
                logger.debug().log("ran out of time...");
            }

            // print all runtimes, eg:
            //
            // benchmark, result
            // read_write (100k) (read), 1, 2, 3, 4,
            // read_write (100k) (write), 1, 2, 3, 4,
            switch (ResultType) {
                Duration => {
                    try writer_runtimes.print("{s}({s}), results", .{ def.name, arg_name });
                    for (runtimes.items(.result), 0..) |runtime, i| {
                        if (i != 0) try writer_runtimes.print(", ", .{});
                        try writer_runtimes.print("{d}", .{runtime});
                    }
                    try writer_runtimes.print("\n", .{});
                },
                else => {
                    inline for (runtime_info.fields, 0..) |field, j| {
                        try writer_runtimes.print("{s}({s}) ({s}), ", .{ def.name, arg_name, field.name });
                        const x: std.MultiArrayList(RuntimeType).Field = @enumFromInt(j);
                        for (runtimes.items(x), 0..) |runtime, i| {
                            if (i != 0) try writer_runtimes.print(", ", .{});
                            try writer_runtimes.print("{d}", .{runtime});
                        }
                        try writer_runtimes.print("\n", .{});
                    }
                },
            }

            // print aggregated results, eg:
            //
            // benchmark, read_min, read_max, read_mean, read_variance, write_min, write_max, write_mean, write_variance
            // read_write (100k), 1, 2, 3, 4, 1, 2, 3, 4
            // read_write (200k), 1, 2, 3, 4, 1, 2, 3, 4
            switch (ResultType) {
                Duration => {
                    // print column headers
                    if (arg_i == 0) {
                        try writer_average.print("{s}, min, max, mean, std_dev\n", .{def.name});
                    }
                    const mean = sum / iter_count;
                    var variance: u64 = 0;
                    for (runtimes.items(.result)) |runtime| {
                        const d = if (runtime > mean) runtime - mean else mean - runtime;
                        const d_sq = d *| d;
                        variance +|= d_sq;
                    }
                    variance /= iter_count;
                    const std_dev = std.math.sqrt(variance);

                    // print column results
                    try writer_average.print("{s}, {d}, {d}, {d}, {d}\n", .{ arg_name, min, max, mean, std_dev });

                    // collect the metric
                    if (maybe_metrics.*) |*metrics| {
                        const fmt_size = std.fmt.count("{s}({s})", .{ def.name, arg_name });
                        const name_buf = try allocator.alloc(u8, fmt_size);
                        const name = try std.fmt.bufPrint(name_buf, "{s}({s})", .{ def.name, arg_name });
                        const metric = Metric{
                            .name = name,
                            .unit = time_unit.toString(),
                            .value = mean,
                            .allocator = allocator,
                        };
                        try metrics.append(metric);
                    }
                },
                else => {
                    // print column headers
                    if (arg_i == 0) {
                        try writer_average.print("{s}, ", .{def.name});
                        inline for (runtime_info.fields, 0..) |field, i| {
                            if (i == runtime_info.fields.len - 1) {
                                // dont print trailing comma
                                try writer_average.print("{s}_min, {s}_max, {s}_mean, {s}_std_dev", .{ field.name, field.name, field.name, field.name });
                            } else {
                                try writer_average.print("{s}_min, {s}_max, {s}_mean, {s}_std_dev, ", .{ field.name, field.name, field.name, field.name });
                            }
                        }
                        try writer_average.print("\n", .{});
                    }

                    // print results
                    try writer_average.print("{s}, ", .{arg_name});
                    inline for (runtime_info.fields, 0..) |field, j| {
                        const f_max = @field(max_s, field.name);
                        const f_min = @field(min_s, field.name);
                        const f_sum = @field(sum_s, field.name);
                        const T = @TypeOf(f_sum);
                        const n_iters = switch (@typeInfo(T)) {
                            .Float => @as(T, @floatFromInt(iter_count)),
                            else => iter_count,
                        };
                        const f_mean = f_sum / n_iters;

                        var f_variance: T = 0;
                        const x: std.MultiArrayList(RuntimeType).Field = @enumFromInt(j);
                        for (runtimes.items(x)) |f_runtime| {
                            const d = if (f_runtime > f_mean) f_runtime - f_mean else f_mean - f_runtime;
                            switch (@typeInfo(T)) {
                                .Float => f_variance = d * d,
                                else => f_variance +|= d *| d,
                            }
                        }
                        f_variance /= n_iters;
                        const f_std_dev = std.math.sqrt(f_variance);

                        if (j == runtime_info.fields.len - 1) {
                            // dont print trailing comma
                            try writer_average.print("{d}, {d}, {any}, {any}", .{ f_min, f_max, f_mean, f_std_dev });
                        } else {
                            try writer_average.print("{d}, {d}, {any}, {any}, ", .{ f_min, f_max, f_mean, f_std_dev });
                        }

                        // collect the metric
                        if (maybe_metrics.*) |*metrics| {
                            const fmt_size = std.fmt.count("{s}({s})_{s}", .{ def.name, arg_name, field.name });
                            const name_buf = try allocator.alloc(u8, fmt_size);
                            const name = try std.fmt.bufPrint(name_buf, "{s}({s})_{s}", .{ def.name, arg_name, field.name });
                            const value = switch (@typeInfo(T)) {
                                // in the float case we retain the last two decimal points by
                                // multiplying by 100 and converting to an integer
                                .Float => @as(u64, @intFromFloat(f_mean * 100)),
                                else => f_mean,
                            };
                            const metric = Metric{
                                .name = name,
                                .unit = time_unit.toString(),
                                .value = value,
                                .allocator = allocator,
                            };
                            try metrics.append(metric);
                        }
                    }
                    try writer_average.print("\n", .{});
                },
            }
        }
    }

    // print the results in a formatted table
    inline for (functions, 0..) |def, fcni| {
        var fmt_buf: [512]u8 = undefined;
        const file_name_average = try std.fmt.bufPrint(&fmt_buf, "{s}/{s}.csv", .{ benchmark_name, def.name });
        const file_average = try results_dir.openFile(file_name_average, .{});
        defer file_average.close();

        var table = pt.Table.init(allocator);
        defer table.deinit();
        var read_buf: [1024 * 1024]u8 = undefined;
        try table.readFrom(file_average.reader(), &read_buf, ",", true);

        if (!is_multi_return.items[fcni]) {
            // direct print works ok in this case
            try table.printstd();
        } else {
            // re-parse the return type
            const benchFunction = @field(B, def.name);
            // NOTE: @TypeOf guarantees no runtime side-effects of argument expressions.
            // this means the function will *not* be called, this is just computing the return
            // type.
            const arguments = blk: {
                // NOTE: to know if we should pass in the time unit we
                // check the input params of the function, so any multi-return
                // function NEEDS to have the time unit as the first parameter
                const info = @typeInfo(@TypeOf(benchFunction)).Fn;
                const has_time_unit = info.params.len > 0 and info.params[0].type.? == BenchTimeUnit;
                const time_arg = if (has_time_unit) .{time_unit} else .{};
                const other_arg = if (@TypeOf(args[0]) != void) .{args[0]} else .{};
                break :blk time_arg ++ other_arg;
            };
            const ResultType: type = @TypeOf(try @call(.auto, benchFunction, arguments));
            const RuntimeType = blk: {
                switch (ResultType) {
                    // single value
                    Duration => {
                        break :blk struct { result: u64 };
                    },
                    // multiple values
                    else => {
                        break :blk ResultType;
                    },
                }
            };
            const runtime_info = @typeInfo(RuntimeType).Struct;

            // organize the data into a table:
            // field_name,              field_name2
            // min, max, mean, std_dev  min, max, mean, std_dev
            const stat_titles: [4][]const u8 = .{ "min", "max", "mean", "std_dev" };
            const per_field_column_count = stat_titles.len;
            // first column is the field names
            const field_name_data = try allocator.alloc([]const u8, 1 + per_field_column_count * runtime_info.fields.len);
            field_name_data[0] = ""; // benchmark name is blank
            const stat_data_row = try allocator.alloc([]const u8, 1 + per_field_column_count * runtime_info.fields.len);
            stat_data_row[0] = def.name;
            var i: u64 = 1;
            var k: u64 = 1;

            inline for (runtime_info.fields) |field| {
                field_name_data[i] = field.name;
                i += 1;
                for (0..per_field_column_count - 1) |_| {
                    field_name_data[i] = "";
                    i += 1;
                }
                for (0..per_field_column_count) |j| {
                    stat_data_row[k] = stat_titles[j];
                    k += 1;
                }
            }

            var field_names_cells = std.ArrayList(pt.Cell).init(allocator);
            var stats_cells = std.ArrayList(pt.Cell).init(allocator);
            for (0..i) |cell_i| {
                try field_names_cells.append(try pt.Cell.init(allocator, field_name_data[cell_i]));
                try stats_cells.append(try pt.Cell.init(allocator, stat_data_row[cell_i]));
            }
            const field_name_row = pt.Row.init(allocator, field_names_cells);
            const stats_row = pt.Row.init(allocator, stats_cells);

            table.titles = field_name_row;
            try table.rows.insert(0, stats_row);
            try table.printstd();
        }
    }
}

const Metric = struct {
    name: []const u8,
    unit: []const u8,
    value: u64,
    // used to deallocate the metric name which
    // is on the heap due to runtime formatting
    allocator: std.mem.Allocator,

    pub fn deinit(self: Metric) void {
        self.allocator.free(self.name);
    }
};

/// this metric struct is used in the json.stringify call
/// which removes non-necessary fields from the `Metric` struct.
const JsonMetric = struct {
    name: []const u8,
    unit: []const u8,
    value: u64,
};

pub fn saveMetricsJson(
    allocator: std.mem.Allocator,
    metrics: []const Metric,
    output_path: []const u8,
) !void {
    var json_metrics = try std.ArrayList(JsonMetric).initCapacity(allocator, metrics.len);
    defer json_metrics.deinit();
    for (metrics) |m| json_metrics.appendAssumeCapacity(.{
        .name = m.name,
        .unit = m.unit,
        .value = m.value,
    });

    const payload = try std.json.stringifyAlloc(
        allocator,
        json_metrics.items,
        .{},
    );
    defer allocator.free(payload);

    const output_file = try std.fs.cwd().createFile(output_path, .{});
    try output_file.writeAll(payload);
}<|MERGE_RESOLUTION|>--- conflicted
+++ resolved
@@ -7,11 +7,7 @@
 const Decl = std.builtin.Type.Declaration;
 const Duration = sig.time.Duration;
 
-<<<<<<< HEAD
-const initGossipFromNetwork = sig.gossip.helpers.initGossipFromNetwork;
-=======
 const initGossipFromCluster = sig.gossip.helpers.initGossipFromCluster;
->>>>>>> cd1134dd
 
 pub const BenchTimeUnit = enum {
     nanos,
@@ -188,34 +184,17 @@
         if ((filter == .accounts_db_snapshot or run_all) and run_expensive_benchmarks) {
             // NOTE: snapshot must exist in this directory for the benchmark to run
             // NOTE: also need to increase file limits to run this benchmark (see debugging.md)
-<<<<<<< HEAD
-            const SNAPSHOT_DIR_PATH = @import("accountsdb/db.zig")
-=======
             const BENCH_SNAPSHOT_DIR_PATH = @import("accountsdb/db.zig")
->>>>>>> cd1134dd
                 .BenchmarkAccountsDBSnapshotLoad
                 .SNAPSHOT_DIR_PATH;
 
             var test_snapshot_exists = true;
-<<<<<<< HEAD
-            if (std.fs.cwd().openDir(SNAPSHOT_DIR_PATH, .{ .iterate = true })) |dir| {
-=======
             if (std.fs.cwd().openDir(BENCH_SNAPSHOT_DIR_PATH, .{ .iterate = true })) |dir| {
->>>>>>> cd1134dd
                 std.posix.close(dir.fd);
             } else |_| {
                 test_snapshot_exists = false;
             }
 
-<<<<<<< HEAD
-            if (force_fresh_state or !test_snapshot_exists) {
-                // delete + download fresh snapshot
-                if (force_fresh_state and test_snapshot_exists) {
-                    std.debug.print("deleting snapshot dir...\n", .{});
-                    std.fs.cwd().deleteTreeMinStackSize(SNAPSHOT_DIR_PATH) catch |err| {
-                        std.debug.print("failed to delete snapshot dir ('{s}'): {}\n", .{
-                            SNAPSHOT_DIR_PATH,
-=======
             const download_new_snapshot = force_fresh_state or !test_snapshot_exists;
             if (download_new_snapshot) {
                 // delete existing snapshot dir
@@ -224,21 +203,24 @@
                     std.fs.cwd().deleteTreeMinStackSize(BENCH_SNAPSHOT_DIR_PATH) catch |err| {
                         std.debug.print("failed to delete snapshot dir ('{s}'): {}\n", .{
                             BENCH_SNAPSHOT_DIR_PATH,
->>>>>>> cd1134dd
                             err,
                         });
                     };
                 }
-<<<<<<< HEAD
-                try std.fs.cwd().makeDir(SNAPSHOT_DIR_PATH);
-
-                var snapshot_dir = try std.fs.cwd().openDir(SNAPSHOT_DIR_PATH, .{ .iterate = true });
+
+                // create fresh snapshot dir
+                try std.fs.cwd().makeDir(BENCH_SNAPSHOT_DIR_PATH);
+                var snapshot_dir = try std.fs.cwd().openDir(
+                    BENCH_SNAPSHOT_DIR_PATH,
+                    .{ .iterate = true },
+                );
                 defer snapshot_dir.close();
 
-                const gossip_service = try initGossipFromNetwork(
+                // start gossip
+                const gossip_service = try sig.gossip.helpers.initGossipFromCluster(
                     allocator,
-                    .noop, // dont need logs here
-                    .testnet,
+                    logger.unscoped(),
+                    .testnet, // TODO: support other clusters
                 );
                 defer {
                     gossip_service.shutdown();
@@ -247,35 +229,17 @@
                 }
                 try gossip_service.start(.{});
 
-                const default_config = sig.cmd.config.AccountsDBConfig{};
-                const default_min_mb_per_sec = default_config.min_snapshot_download_speed_mbs;
-
-                logger.info().logf("downloading a fresh snapshot", .{});
-                try sig.accounts_db.download.downloadSnapshotsFromGossip(
-                    allocator,
-                    logger,
-                    null,
-                    gossip_service,
-                    snapshot_dir,
-                    @intCast(default_min_mb_per_sec),
-=======
-
-                // create fresh snapshot dir
-                try std.fs.cwd().makeDir(BENCH_SNAPSHOT_DIR_PATH);
-                var snapshot_dir = try std.fs.cwd().openDir(
-                    BENCH_SNAPSHOT_DIR_PATH,
-                    .{ .iterate = true },
-                );
-                defer snapshot_dir.close();
-
-                // download snapshot
-                sig.accounts_db.download.downloadSnapshotFromCluster(
+                // download and unpack snapshot
+                var snapshot_manifests, _ = try sig.accounts_db.download.getOrDownloadAndUnpackSnapshot(
                     allocator,
                     logger,
                     snapshot_dir,
-                    .testnet,
->>>>>>> cd1134dd
+                    .{
+                        .gossip_service = gossip_service,
+                        .force_new_snapshot_download = true,
+                    },
                 );
+                defer snapshot_manifests.deinit(allocator);
             }
 
             try benchmark(
