const std = @import("std");
const builtin = @import("builtin");

const sig = @import("sig.zig");

const Decl = std.builtin.Type.Declaration;

const io = std.io;
const math = std.math;
const meta = std.meta;

/// to run gossip benchmarks:
/// zig build benchmark -- gossip
pub fn main() !void {
    const allocator = std.heap.c_allocator;

    if (builtin.mode == .Debug) std.debug.print("warning: running benchmark in Debug mode\n", .{});

    var cli_args = try std.process.argsWithAllocator(allocator);
    defer cli_args.deinit();

    _ = cli_args.skip();
    const maybe_filter = cli_args.next();
    const filter = blk: {
        if (maybe_filter) |filter| {
            std.debug.print("filtering benchmarks with prefix: {s}\n", .{filter});
            break :blk filter;
        } else {
            std.debug.print("no filter: running all benchmarks\n", .{});
            break :blk "";
        }
    };

    // TODO: very manual for now (bc we only have 2 benchmarks)
    // if we have more benchmarks we can make this more efficient
    const max_time_per_bench = 2 * std.time.ms_per_s; // !!
    const run_all_benchmarks = filter.len == 0;

    if (std.mem.startsWith(u8, filter, "swissmap") or run_all_benchmarks) {
        try benchmark(
            @import("accountsdb/swiss_map.zig").BenchmarkSwissMap,
            max_time_per_bench,
            .microseconds,
        );
    }

    if (std.mem.startsWith(u8, filter, "geyser") or run_all_benchmarks) {
        std.debug.print("Geyser Streaming Benchmark:\n", .{});
        try @import("geyser/lib.zig").benchmark.runBenchmark();
    }

    if (std.mem.startsWith(u8, filter, "accounts_db") or run_all_benchmarks) {
        var run_all = false;
        if (std.mem.eql(u8, "accounts_db", filter) or run_all_benchmarks) {
            run_all = true;
        }

        if (std.mem.eql(u8, "accounts_db_readwrite", filter) or run_all) {
            try benchmark(
                @import("accountsdb/db.zig").BenchmarkAccountsDB,
                max_time_per_bench,
                .milliseconds,
            );
        }

        if (std.mem.eql(u8, "accounts_db_snapshot", filter) or run_all) {
            // NOTE: for this benchmark you need to setup a snapshot in test-data/snapshot_bench
            // and run as a binary ./zig-out/bin/... so the open file limits are ok
            try benchmark(
                @import("accountsdb/db.zig").BenchmarkAccountsDBSnapshotLoad,
                max_time_per_bench,
                .milliseconds,
            );
        }
    }

    if (std.mem.startsWith(u8, filter, "socket_utils") or run_all_benchmarks) {
        try benchmark(
            @import("net/socket_utils.zig").BenchmarkPacketProcessing,
            max_time_per_bench,
            .milliseconds,
        );
    }

    if (std.mem.startsWith(u8, filter, "gossip") or run_all_benchmarks) {
        try benchmark(
            @import("gossip/service.zig").BenchmarkGossipServiceGeneral,
            max_time_per_bench,
            .milliseconds,
        );
        try benchmark(
            @import("gossip/service.zig").BenchmarkGossipServicePullRequests,
            max_time_per_bench,
            .milliseconds,
        );
    }

    if (std.mem.startsWith(u8, filter, "sync") or run_all_benchmarks) {
        try benchmark(
            @import("sync/channel.zig").BenchmarkChannel,
            max_time_per_bench,
            .microseconds,
        );
    }

    if (std.mem.startsWith(u8, filter, "ledger") or run_all_benchmarks) {
        try benchmark(
            @import("ledger/benchmarks.zig").BenchmarkLedger,
            max_time_per_bench,
<<<<<<< HEAD
            .nanoseconds,
=======
            .microseconds,
>>>>>>> dd346155
        );
    }
}

const TimeUnits = enum {
    nanoseconds,
    microseconds,
    milliseconds,

    const Self = @This();

    pub fn toString(self: Self) []const u8 {
        return switch (self) {
            .nanoseconds => "ns",
            .milliseconds => "ms",
            .microseconds => "us",
        };
    }

    pub fn unitsfromNanoseconds(self: Self, time_ns: u64) !u64 {
        return switch (self) {
            .nanoseconds => time_ns,
            .milliseconds => try std.math.divCeil(u64, time_ns, std.time.ns_per_ms),
            .microseconds => try std.math.divCeil(u64, time_ns, std.time.ns_per_us),
        };
    }
};

// src: https://github.com/Hejsil/zig-bench
pub fn benchmark(
    comptime B: type,
    max_time: u128,
    time_unit: TimeUnits,
) !void {
    const args = if (@hasDecl(B, "args")) B.args else [_]void{{}};
    const min_iterations = if (@hasDecl(B, "min_iterations")) B.min_iterations else 10000;
    const max_iterations = if (@hasDecl(B, "max_iterations")) B.max_iterations else 100000;

    const functions = comptime blk: {
        var res: []const Decl = &[_]Decl{};
        for (meta.declarations(B)) |decl| {
            if (@typeInfo(@TypeOf(@field(B, decl.name))) != .Fn)
                continue;
            res = res ++ [_]Decl{decl};
        }

        break :blk res;
    };
    if (functions.len == 0)
        @compileError("No benchmarks to run.");

    const min_width = blk: {
        const writer = io.null_writer;
        var res = [_]u64{ 0, 0, 0, 0, 0, 0 };
        res = try printBenchmark(
            writer,
            res,
            "Benchmark",
            formatter("{s}", ""),
            formatter("{s}", "Iterations"),
            formatter("Min({s})", time_unit.toString()),
            formatter("Max({s})", time_unit.toString()),
            formatter("Variance{s}", ""),
            formatter("Mean({s})", time_unit.toString()),
        );
        inline for (functions) |f| {
            for (args) |arg| {
                const max = math.maxInt(u32);
                res = if (@TypeOf(arg) == void) blk2: {
                    break :blk2 try printBenchmark(writer, res, f.name, formatter("{s}", ""), max, max, max, max, max);
                } else blk2: {
                    break :blk2 try printBenchmark(writer, res, f.name, formatter("{s}", arg.name), max, max, max, max, max);
                };
            }
        }
        break :blk res;
    };

    var buffered_stderr = std.io.bufferedWriter(std.io.getStdErr().writer());
    const stderr = buffered_stderr.writer();
    try stderr.writeAll("\n");
    _ = try printBenchmark(
        stderr,
        min_width,
        "Benchmark",
        formatter("{s}", ""),
        formatter("{s}", "Iterations"),
        formatter("Min({s})", time_unit.toString()),
        formatter("Max({s})", time_unit.toString()),
        formatter("Variance{s}", ""),
        formatter("Mean({s})", time_unit.toString()),
    );
    try stderr.writeAll("\n");
    for (min_width) |w|
        try stderr.writeByteNTimes('-', w);
    try stderr.writeByteNTimes('-', min_width.len - 1);
    try stderr.writeAll("\n");
    try stderr.context.flush();

    inline for (functions, 0..) |def, fcni| {
        if (fcni > 0)
            std.debug.print("---\n", .{});

        inline for (args) |arg| {
            var runtimes: [max_iterations]u64 = undefined;
            var min: u64 = math.maxInt(u64);
            var max: u64 = 0;
            var runtime_sum: u128 = 0;

            var i: usize = 0;
            while (i < min_iterations or
                (i < max_iterations and runtime_sum < max_time)) : (i += 1)
            {
                const benchFunction = @field(B, def.name);
                const ns_duration: sig.time.Duration = try switch (@TypeOf(arg)) {
                    void => benchFunction(),
                    else => benchFunction(arg),
                };

                const runtime = try time_unit.unitsfromNanoseconds(ns_duration.asNanos());

                runtimes[i] = runtime;
                runtime_sum += runtime;
                min = @min(runtimes[i], min);
                max = @max(runtimes[i], max);
            }

            const runtime_mean: u64 = @intCast(runtime_sum / i);

            var d_sq_sum: u128 = 0;
            for (runtimes[0..i]) |runtime| {
                const d = @as(i64, @intCast(@as(i128, @intCast(runtime)) - runtime_mean));
                d_sq_sum += @as(u64, @intCast(d * d));
            }
            const variance = d_sq_sum / i;
            _ = try printBenchmark(
                stderr,
                min_width,
                def.name,
                formatter("{s}", if (@TypeOf(arg) == void) "" else arg.name),
                i,
                min,
                max,
                variance,
                runtime_mean,
            );
            try stderr.writeAll("\n");
            try stderr.context.flush();
        }
    }
}

fn printBenchmark(
    writer: anytype,
    min_widths: [6]u64,
    func_name: []const u8,
    arg_name: anytype,
    iterations: anytype,
    min_runtime: anytype,
    max_runtime: anytype,
    variance: anytype,
    mean_runtime: anytype,
) ![6]u64 {
    const arg_len = std.fmt.count("{}", .{arg_name});
    const name_len = try alignedPrint(writer, .left, min_widths[0], "{s}{s}{}{s}", .{
        func_name,
        "("[0..@intFromBool(arg_len != 0)],
        arg_name,
        ")"[0..@intFromBool(arg_len != 0)],
    });
    try writer.writeAll(" ");
    const it_len = try alignedPrint(writer, .right, min_widths[1], "{}", .{iterations});
    try writer.writeAll(" ");
    const min_runtime_len = try alignedPrint(writer, .right, min_widths[2], "{}", .{min_runtime});
    try writer.writeAll(" ");
    const max_runtime_len = try alignedPrint(writer, .right, min_widths[3], "{}", .{max_runtime});
    try writer.writeAll(" ");
    const variance_len = try alignedPrint(writer, .right, min_widths[4], "{}", .{variance});
    try writer.writeAll(" ");
    const mean_runtime_len = try alignedPrint(writer, .right, min_widths[5], "{}", .{mean_runtime});

    return [_]u64{ name_len, it_len, min_runtime_len, max_runtime_len, variance_len, mean_runtime_len };
}

fn formatter(comptime fmt_str: []const u8, value: anytype) Formatter(fmt_str, @TypeOf(value)) {
    return .{ .value = value };
}

fn Formatter(comptime fmt_str: []const u8, comptime T: type) type {
    return struct {
        value: T,

        pub fn format(
            self: @This(),
            comptime fmt: []const u8,
            options: std.fmt.FormatOptions,
            writer: anytype,
        ) !void {
            _ = fmt;
            _ = options;
            try std.fmt.format(writer, fmt_str, .{self.value});
        }
    };
}

fn alignedPrint(writer: anytype, dir: enum { left, right }, width: u64, comptime fmt: []const u8, args: anytype) !u64 {
    const value_len = std.fmt.count(fmt, args);

    var cow = io.countingWriter(writer);
    if (dir == .right)
        try cow.writer().writeByteNTimes(' ', math.sub(u64, width, value_len) catch 0);
    try cow.writer().print(fmt, args);
    if (dir == .left)
        try cow.writer().writeByteNTimes(' ', math.sub(u64, width, value_len) catch 0);
    return cow.bytes_written;
}<|MERGE_RESOLUTION|>--- conflicted
+++ resolved
@@ -107,11 +107,7 @@
         try benchmark(
             @import("ledger/benchmarks.zig").BenchmarkLedger,
             max_time_per_bench,
-<<<<<<< HEAD
-            .nanoseconds,
-=======
             .microseconds,
->>>>>>> dd346155
         );
     }
 }
