const std = @import("std");
const builtin = @import("builtin");
const logger = @import("./trace/log.zig");

const Decl = std.builtin.Type.Declaration;

const io = std.io;
const math = std.math;
const meta = std.meta;

/// to run gossip benchmarks:
/// zig build benchmark -- gossip
pub fn main() !void {
<<<<<<< HEAD
    const allocator = std.heap.page_allocator;
=======
    const allocator = std.heap.c_allocator;
    logger.default_logger.* = logger.Logger.init(allocator, .debug);
>>>>>>> 0f045860

    if (builtin.mode == .Debug) std.debug.print("warning: running benchmark in Debug mode\n", .{});

    var cli_args = try std.process.argsWithAllocator(allocator);
    defer cli_args.deinit();

    _ = cli_args.skip();
    const maybe_filter = cli_args.next();
    const filter = blk: {
        if (maybe_filter) |filter| {
            std.debug.print("filtering benchmarks with prefix: {s}\n", .{filter});
            break :blk filter;
        } else {
            std.debug.print("no filter: running all benchmarks\n", .{});
            break :blk "";
        }
    };

    // TODO: very manual for now (bc we only have 2 benchmarks)
    // if we have more benchmarks we can make this more efficient
    const max_time_per_bench = 2 * std.time.ms_per_s; // !!
    const run_all_benchmarks = filter.len == 0;

    if (std.mem.startsWith(u8, filter, "swissmap") or run_all_benchmarks) {
        try benchmark(
            @import("accountsdb/index.zig").BenchmarkSwissMap,
            max_time_per_bench,
            .microseconds,
        );
    }

    if (std.mem.startsWith(u8, filter, "geyser") or run_all_benchmarks) {
        std.debug.print("Geyser Streaming Benchmark:\n", .{});
        try @import("geyser/lib.zig").benchmark.runBenchmark();
    }

    if (std.mem.startsWith(u8, filter, "accounts_db") or run_all_benchmarks) {
        var run_all = false;
        if (std.mem.eql(u8, "accounts_db", filter) or run_all_benchmarks) {
            run_all = true;
        }

        if (std.mem.eql(u8, "accounts_db_readwrite", filter) or run_all) {
            try benchmark(
                @import("accountsdb/db.zig").BenchmarkAccountsDB,
                max_time_per_bench,
                .milliseconds,
            );
        }

        if (std.mem.eql(u8, "accounts_db_snapshot", filter) or run_all) {
            // NOTE: for this benchmark you need to setup a snapshot in test-data/snapshot_bench
            // and run as a binary ./zig-out/bin/... so the open file limits are ok
            try benchmark(
                @import("accountsdb/db.zig").BenchmarkAccountsDBSnapshotLoad,
                max_time_per_bench,
                .milliseconds,
            );
        }
    }

    if (std.mem.startsWith(u8, filter, "socket_utils") or run_all_benchmarks) {
        try benchmark(
            @import("net/socket_utils.zig").BenchmarkPacketProcessing,
            max_time_per_bench,
            .milliseconds,
        );
    }

    if (std.mem.startsWith(u8, filter, "gossip") or run_all_benchmarks) {
        try benchmark(
            @import("gossip/service.zig").BenchmarkGossipServiceGeneral,
            max_time_per_bench,
            .milliseconds,
        );
        try benchmark(
            @import("gossip/service.zig").BenchmarkGossipServicePullRequests,
            max_time_per_bench,
            .milliseconds,
        );
    }

    if (std.mem.startsWith(u8, filter, "sync") or run_all_benchmarks) {
        try benchmark(
            @import("sync/channel.zig").BenchmarkChannel,
            max_time_per_bench,
            .microseconds,
        );
    }
}

const TimeUnits = enum {
    nanoseconds,
    microseconds,
    milliseconds,

    const Self = @This();

    pub fn toString(self: Self) []const u8 {
        return switch (self) {
            .nanoseconds => "ns",
            .milliseconds => "ms",
            .microseconds => "us",
        };
    }

    pub fn unitsfromNanoseconds(self: Self, time_ns: u64) !u64 {
        return switch (self) {
            .nanoseconds => time_ns,
            .milliseconds => try std.math.divCeil(u64, time_ns, std.time.ns_per_ms),
            .microseconds => try std.math.divCeil(u64, time_ns, std.time.ns_per_us),
        };
    }
};

// src: https://github.com/Hejsil/zig-bench
pub fn benchmark(
    comptime B: type,
    max_time: u128,
    time_unit: TimeUnits,
) !void {
    const args = if (@hasDecl(B, "args")) B.args else [_]void{{}};
    const min_iterations = if (@hasDecl(B, "min_iterations")) B.min_iterations else 10000;
    const max_iterations = if (@hasDecl(B, "max_iterations")) B.max_iterations else 100000;

    const functions = comptime blk: {
        var res: []const Decl = &[_]Decl{};
        for (meta.declarations(B)) |decl| {
            if (@typeInfo(@TypeOf(@field(B, decl.name))) != .Fn)
                continue;
            res = res ++ [_]Decl{decl};
        }

        break :blk res;
    };
    if (functions.len == 0)
        @compileError("No benchmarks to run.");

    const min_width = blk: {
        const writer = io.null_writer;
        var res = [_]u64{ 0, 0, 0, 0, 0, 0 };
        res = try printBenchmark(
            writer,
            res,
            "Benchmark",
            formatter("{s}", ""),
            formatter("{s}", "Iterations"),
            formatter("Min({s})", time_unit.toString()),
            formatter("Max({s})", time_unit.toString()),
            formatter("Variance{s}", ""),
            formatter("Mean({s})", time_unit.toString()),
        );
        inline for (functions) |f| {
            for (args) |arg| {
                const max = math.maxInt(u32);
                res = if (@TypeOf(arg) == void) blk2: {
                    break :blk2 try printBenchmark(writer, res, f.name, formatter("{s}", ""), max, max, max, max, max);
                } else blk2: {
                    break :blk2 try printBenchmark(writer, res, f.name, formatter("{s}", arg.name), max, max, max, max, max);
                };
            }
        }
        break :blk res;
    };

    var buffered_stderr = std.io.bufferedWriter(std.io.getStdErr().writer());
    const stderr = buffered_stderr.writer();
    try stderr.writeAll("\n");
    _ = try printBenchmark(
        stderr,
        min_width,
        "Benchmark",
        formatter("{s}", ""),
        formatter("{s}", "Iterations"),
        formatter("Min({s})", time_unit.toString()),
        formatter("Max({s})", time_unit.toString()),
        formatter("Variance{s}", ""),
        formatter("Mean({s})", time_unit.toString()),
    );
    try stderr.writeAll("\n");
    for (min_width) |w|
        try stderr.writeByteNTimes('-', w);
    try stderr.writeByteNTimes('-', min_width.len - 1);
    try stderr.writeAll("\n");
    try stderr.context.flush();

    inline for (functions, 0..) |def, fcni| {
        if (fcni > 0)
            std.debug.print("---\n", .{});

        inline for (args) |arg| {
            var runtimes: [max_iterations]u64 = undefined;
            var min: u64 = math.maxInt(u64);
            var max: u64 = 0;
            var runtime_sum: u128 = 0;

            var i: usize = 0;
            while (i < min_iterations or
                (i < max_iterations and runtime_sum < max_time)) : (i += 1)
            {
                const ns_time = try switch (@TypeOf(arg)) {
                    void => @field(B, def.name)(),
                    else => @field(B, def.name)(arg),
                };

                const runtime = try time_unit.unitsfromNanoseconds(ns_time);

                runtimes[i] = runtime;
                runtime_sum += runtime;
                min = @min(runtimes[i], min);
                max = @max(runtimes[i], max);
            }

            const runtime_mean: u64 = @intCast(runtime_sum / i);

            var d_sq_sum: u128 = 0;
            for (runtimes[0..i]) |runtime| {
                const d = @as(i64, @intCast(@as(i128, @intCast(runtime)) - runtime_mean));
                d_sq_sum += @as(u64, @intCast(d * d));
            }
            const variance = d_sq_sum / i;
            _ = try printBenchmark(
                stderr,
                min_width,
                def.name,
                formatter("{s}", if (@TypeOf(arg) == void) "" else arg.name),
                i,
                min,
                max,
                variance,
                runtime_mean,
            );
            try stderr.writeAll("\n");
            try stderr.context.flush();
        }
    }
}

fn printBenchmark(
    writer: anytype,
    min_widths: [6]u64,
    func_name: []const u8,
    arg_name: anytype,
    iterations: anytype,
    min_runtime: anytype,
    max_runtime: anytype,
    variance: anytype,
    mean_runtime: anytype,
) ![6]u64 {
    const arg_len = std.fmt.count("{}", .{arg_name});
    const name_len = try alignedPrint(writer, .left, min_widths[0], "{s}{s}{}{s}", .{
        func_name,
        "("[0..@intFromBool(arg_len != 0)],
        arg_name,
        ")"[0..@intFromBool(arg_len != 0)],
    });
    try writer.writeAll(" ");
    const it_len = try alignedPrint(writer, .right, min_widths[1], "{}", .{iterations});
    try writer.writeAll(" ");
    const min_runtime_len = try alignedPrint(writer, .right, min_widths[2], "{}", .{min_runtime});
    try writer.writeAll(" ");
    const max_runtime_len = try alignedPrint(writer, .right, min_widths[3], "{}", .{max_runtime});
    try writer.writeAll(" ");
    const variance_len = try alignedPrint(writer, .right, min_widths[4], "{}", .{variance});
    try writer.writeAll(" ");
    const mean_runtime_len = try alignedPrint(writer, .right, min_widths[5], "{}", .{mean_runtime});

    return [_]u64{ name_len, it_len, min_runtime_len, max_runtime_len, variance_len, mean_runtime_len };
}

fn formatter(comptime fmt_str: []const u8, value: anytype) Formatter(fmt_str, @TypeOf(value)) {
    return .{ .value = value };
}

fn Formatter(comptime fmt_str: []const u8, comptime T: type) type {
    return struct {
        value: T,

        pub fn format(
            self: @This(),
            comptime fmt: []const u8,
            options: std.fmt.FormatOptions,
            writer: anytype,
        ) !void {
            _ = fmt;
            _ = options;
            try std.fmt.format(writer, fmt_str, .{self.value});
        }
    };
}

fn alignedPrint(writer: anytype, dir: enum { left, right }, width: u64, comptime fmt: []const u8, args: anytype) !u64 {
    const value_len = std.fmt.count(fmt, args);

    var cow = io.countingWriter(writer);
    if (dir == .right)
        try cow.writer().writeByteNTimes(' ', math.sub(u64, width, value_len) catch 0);
    try cow.writer().print(fmt, args);
    if (dir == .left)
        try cow.writer().writeByteNTimes(' ', math.sub(u64, width, value_len) catch 0);
    return cow.bytes_written;
}<|MERGE_RESOLUTION|>--- conflicted
+++ resolved
@@ -11,12 +11,7 @@
 /// to run gossip benchmarks:
 /// zig build benchmark -- gossip
 pub fn main() !void {
-<<<<<<< HEAD
-    const allocator = std.heap.page_allocator;
-=======
     const allocator = std.heap.c_allocator;
-    logger.default_logger.* = logger.Logger.init(allocator, .debug);
->>>>>>> 0f045860
 
     if (builtin.mode == .Debug) std.debug.print("warning: running benchmark in Debug mode\n", .{});
 
