const std = @import("std");
const builtin = @import("builtin");
const sig = @import("sig.zig");
const pt = @import("prettytable");
const math = std.math;

const Decl = std.builtin.Type.Declaration;
const Duration = sig.time.Duration;

pub const BenchTimeUnit = enum {
    Nanos,
    Millis,
    Seconds,

    pub fn convertDuration(self: BenchTimeUnit, duration: Duration) u64 {
        return switch (self) {
            .Nanos => duration.asNanos(),
            .Millis => duration.asMillis(),
            .Seconds => duration.asSecs(),
        };
    }
};

/// to run gossip benchmarks:
/// zig build benchmark -- gossip
pub fn main() !void {
    const allocator = std.heap.c_allocator;
    var std_logger = try sig.trace.ChannelPrintLogger.init(.{
        .allocator = allocator,
        .max_level = .info, // NOTE: change to debug to see all logs
        .max_buffer = 1 << 15,
    });
    defer std_logger.deinit();
    const logger = std_logger.logger();

    if (builtin.mode == .Debug) logger.warn().log("warning: running benchmark in Debug mode");

    var cli_args = try std.process.argsWithAllocator(allocator);
    defer cli_args.deinit();

    _ = cli_args.skip();

    const maybe_filter = cli_args.next();
    const filter = blk: {
        if (maybe_filter) |filter| {
            logger.info().logf("filtering benchmarks with prefix: {s}", .{filter});
            break :blk filter;
        } else {
            logger.info().logf("no filter: running all benchmarks", .{});
            break :blk "";
        }
    };

    const max_time_per_bench = Duration.fromSecs(5); // !!
    const run_all_benchmarks = filter.len == 0;
    var num_errors: usize = 0;

    if (std.mem.startsWith(u8, filter, "swissmap") or run_all_benchmarks) {
<<<<<<< HEAD
        try benchmarkCSV(
            allocator,
            logger,
=======
        num_errors += try benchmark(
>>>>>>> 6136a686
            @import("accountsdb/swiss_map.zig").BenchmarkSwissMap,
            max_time_per_bench,
            .Nanos,
        );
    }

    if (std.mem.startsWith(u8, filter, "accounts_db") or run_all_benchmarks) {
        var run_all = false;
        if (std.mem.eql(u8, "accounts_db", filter) or run_all_benchmarks) {
            run_all = true;
        }

        if (std.mem.eql(u8, "accounts_db_readwrite", filter) or run_all) {
<<<<<<< HEAD
            try benchmarkCSV(
                allocator,
                logger,
=======
            num_errors += try benchmark(
>>>>>>> 6136a686
                @import("accountsdb/db.zig").BenchmarkAccountsDB,
                max_time_per_bench,
                .Millis,
            );
        }

        if (std.mem.eql(u8, "accounts_db_snapshot", filter) or run_all) blk: {
            // NOTE: for this benchmark you need to setup a snapshot in test-data/snapshot_bench
            // and run as a binary ./zig-out/bin/... so the open file limits are ok
<<<<<<< HEAD
            const dir_path = sig.TEST_DATA_DIR ++ "bench_snapshot/";
            var snapshot_dir = std.fs.cwd().openDir(dir_path, .{ .iterate = true }) catch {
                logger.debug().logf("[accounts_db_snapshot]: need to setup a snapshot in {s} for this benchmark...", .{dir_path});
                break :blk;
            };
            snapshot_dir.close();

            try benchmarkCSV(
                allocator,
                logger,
=======
            num_errors += try benchmark(
>>>>>>> 6136a686
                @import("accountsdb/db.zig").BenchmarkAccountsDBSnapshotLoad,
                max_time_per_bench,
                .Millis,
            );
        }
    }

    if (std.mem.startsWith(u8, filter, "socket_utils") or run_all_benchmarks) {
<<<<<<< HEAD
        try benchmarkCSV(
            allocator,
            logger,
=======
        num_errors += try benchmark(
>>>>>>> 6136a686
            @import("net/socket_utils.zig").BenchmarkPacketProcessing,
            max_time_per_bench,
            .Millis,
        );
    }

    if (std.mem.startsWith(u8, filter, "gossip") or run_all_benchmarks) {
<<<<<<< HEAD
        try benchmarkCSV(
            allocator,
            logger,
=======
        num_errors += try benchmark(
>>>>>>> 6136a686
            @import("gossip/service.zig").BenchmarkGossipServiceGeneral,
            max_time_per_bench,
            .Millis,
        );
<<<<<<< HEAD
        try benchmarkCSV(
            allocator,
            logger,
=======
        num_errors += try benchmark(
>>>>>>> 6136a686
            @import("gossip/service.zig").BenchmarkGossipServicePullRequests,
            max_time_per_bench,
            .Millis,
        );
    }

    if (std.mem.startsWith(u8, filter, "sync") or run_all_benchmarks) {
<<<<<<< HEAD
        try benchmarkCSV(
            allocator,
            logger,
=======
        num_errors += try benchmark(
>>>>>>> 6136a686
            @import("sync/channel.zig").BenchmarkChannel,
            max_time_per_bench,
            .Nanos,
        );
    }

    if (std.mem.startsWith(u8, filter, "ledger") or run_all_benchmarks) {
<<<<<<< HEAD
        try benchmarkCSV(
            allocator,
            logger,
=======
        num_errors += try benchmark(
>>>>>>> 6136a686
            @import("ledger/benchmarks.zig").BenchmarkLedger,
            max_time_per_bench,
            .Nanos,
        );
        num_errors += try benchmark(
            @import("ledger/benchmarks.zig").BenchmarkLedgerSlow,
            max_time_per_bench,
            .milliseconds,
        );
    }
    if (num_errors != 0) {
        return error.CompletedWithErrors;
    }

    // NOTE: we dont support CSV output on this method so all results are printed as debug
    if (std.mem.startsWith(u8, filter, "geyser") or run_all_benchmarks) {
        logger.debug().log("Geyser Streaming Benchmark:");
        try @import("geyser/lib.zig").benchmark.runBenchmark(logger);
    }
}

/// src: https://github.com/Hejsil/zig-bench
/// NOTE: we only support Nanos for now beacuse we also support floats which makes it harder to implement.
pub fn benchmarkCSV(
    allocator: std.mem.Allocator,
    logger: sig.trace.Logger,
    comptime B: type,
<<<<<<< HEAD
    max_time_per_benchmark: Duration,
    time_unit: BenchTimeUnit,
) !void {
    const has_args = if (@hasDecl(B, "args")) true else false;
    const args = if (has_args) B.args else [_]void{{}};
    const min_iterations = if (@hasDecl(B, "min_iterations")) B.min_iterations else 10_000;
    const max_iterations = if (@hasDecl(B, "max_iterations")) B.max_iterations else 100_000;
=======
    max_time: u128,
    time_unit: TimeUnits,
) !usize {
    const args = if (@hasDecl(B, "args")) B.args else [_]void{{}};
    const min_iterations = if (@hasDecl(B, "min_iterations")) B.min_iterations else 10000;
    const max_iterations = if (@hasDecl(B, "max_iterations")) B.max_iterations else 100000;
>>>>>>> 6136a686

    const functions = comptime blk: {
        var res: []const Decl = &[_]Decl{};
        for (@typeInfo(B).Struct.decls) |decl| {
            if (@typeInfo(@TypeOf(@field(B, decl.name))) != .Fn)
                continue;
            res = res ++ [_]Decl{decl};
        }

        break :blk res;
    };

    if (functions.len == 0) {
        @compileError("No benchmarks to run.");
    }

    const results_dir = try std.fs.cwd().makeOpenPath(sig.BENCHMARK_RESULTS_DIR, .{});
    var raw_benchmark_name = @typeName(B);

    // find the last dot in the benchmark name (since imports are usually x.a.b.YBenchmark, this
    // gets us to YBenchmark)
    var index: u64 = 0;
    while (true) {
        const maybe_index = std.mem.indexOf(u8, raw_benchmark_name[index + 1 ..], ".");
        index += 1;
        index += maybe_index orelse break;
    }
    const benchmark_name = raw_benchmark_name[index..];
    results_dir.makeDir(benchmark_name) catch |err| {
        if (err == std.fs.Dir.MakeError.PathAlreadyExists) {} else {
            return err;
        }
    };

<<<<<<< HEAD
    var is_multi_return = try std.ArrayList(bool).initCapacity(allocator, functions.len);
    defer is_multi_return.deinit();

    inline for (functions) |def| {
        var fmt_buf: [512]u8 = undefined;
        const file_name_average = try std.fmt.bufPrint(&fmt_buf, "{s}/{s}.csv", .{ benchmark_name, def.name });
        const file_average = try results_dir.createFile(file_name_average, .{ .read = true });
        defer file_average.close();
        const writer_average = file_average.writer();
        logger.debug().logf("writing benchmark results to {s}", .{file_name_average});

        var fmt_buf2: [512]u8 = undefined;
        const file_name_runtimes = try std.fmt.bufPrint(&fmt_buf2, "{s}/{s}_runtimes.csv", .{ benchmark_name, def.name });
        const file_runtimes = try results_dir.createFile(file_name_runtimes, .{ .read = true });
        defer file_runtimes.close();
        const writer_runtimes = file_runtimes.writer();

        inline for (args, 0..) |arg, arg_i| {
            const arg_name = if (has_args) arg.name else "_";
            logger.debug().logf("benchmarking arg: {d}/{d}: {s}", .{ arg_i + 1, args.len, arg_name });

            const benchFunction = @field(B, def.name);
            // NOTE: @TypeOf guarantees no runtime side-effects of argument expressions.
            // this means the function will *not* be called, this is just computing the return
            // type.
            const arguments = blk: {
                switch (@typeInfo(@TypeOf(benchFunction))) {
                    .Fn => |info| {
                        // NOTE: to know if we should pass in the time unit we
                        // check the input params of the function, so any multi-return
                        // function NEEDS to have the time unit as the first parameter
                        if (info.params.len > 0 and info.params[0].type.? == BenchTimeUnit) {
                            break :blk switch (@TypeOf(arg)) {
                                void => .{time_unit},
                                else => .{ time_unit, arg },
                            };
                        } else {
                            // single return type
                            break :blk switch (@TypeOf(arg)) {
                                void => .{},
                                else => .{arg},
                            };
                        }
                    },
                    else => unreachable,
                }
            };
            const result_type: type = @TypeOf(try @call(.auto, benchFunction, arguments));
            const runtime_type = blk: {
                switch (result_type) {
                    // single value
                    Duration => {
                        try is_multi_return.append(false);
                        break :blk struct { result: u64 };
                    },
                    // multiple values
                    else => {
                        try is_multi_return.append(true);
                        break :blk result_type;
                    },
                }
            };
            var runtimes: std.MultiArrayList(runtime_type) = .{};
            defer runtimes.deinit(allocator);

            //
=======
    var buffered_stderr = std.io.bufferedWriter(std.io.getStdErr().writer());
    const stderr = buffered_stderr.writer();
    try stderr.writeAll("\n");
    _ = try printBenchmark(
        stderr,
        min_width,
        "Benchmark",
        formatter("{s}", ""),
        formatter("{s}", "Iterations"),
        formatter("Min({s})", time_unit.toString()),
        formatter("Max({s})", time_unit.toString()),
        formatter("Variance{s}", ""),
        formatter("Mean({s})", time_unit.toString()),
    );
    try stderr.writeAll("\n");
    for (min_width) |w|
        try stderr.writeByteNTimes('-', w);
    try stderr.writeByteNTimes('-', min_width.len - 1);
    try stderr.writeAll("\n");
    try stderr.context.flush();

    var num_errors: usize = 0;
    inline for (functions, 0..) |def, fcni| {
        if (fcni > 0)
            std.debug.print("---\n", .{});

        inline for (args) |arg| {
            var runtimes: [max_iterations]u64 = undefined;
>>>>>>> 6136a686
            var min: u64 = math.maxInt(u64);
            var max: u64 = 0;
            var sum: u64 = 0;

            // NOTE: these are set to valid values on first iteration
            const U = @typeInfo(runtime_type).Struct;
            var sum_s: runtime_type = undefined;
            var min_s: runtime_type = undefined;
            var max_s: runtime_type = undefined;

            //
            var ran_out_of_time = false;
            var runtime_timer = try sig.time.Timer.start();
            var iter_count: u64 = 0;
            while (iter_count < min_iterations or
                (iter_count < max_iterations and ran_out_of_time)) : (iter_count += 1)
            {
<<<<<<< HEAD
                switch (result_type) {
                    Duration => {
                        const duration = try @call(.auto, benchFunction, arguments);
                        const runtime = time_unit.convertDuration(duration);
                        min = @min(runtime, min);
                        max = @max(runtime, max);
                        sum += runtime;
                        try runtimes.append(allocator, .{ .result = runtime });
                    },
                    inline else => {
                        const result = try @call(.auto, benchFunction, arguments);
                        try runtimes.append(allocator, result);

                        if (iter_count == 0) {
                            min_s = result;
                            max_s = result;
                            sum_s = result;
                        } else {
                            inline for (U.fields) |field| {
                                const f_max = @field(max_s, field.name);
                                const f_min = @field(min_s, field.name);
                                @field(max_s, field.name) = @max(@field(result, field.name), f_max);
                                @field(min_s, field.name) = @min(@field(result, field.name), f_min);
                                @field(sum_s, field.name) += @field(result, field.name);
                            }
                        }
                    },
                }
                ran_out_of_time = runtime_timer.read().asNanos() < max_time_per_benchmark.asNanos();
            }

            if (ran_out_of_time) {
                logger.debug().log("ran out of time...");
=======
                const benchFunction = @field(B, def.name);
                const ns_duration: sig.time.Duration = switch (@TypeOf(arg)) {
                    void => benchFunction(),
                    else => benchFunction(arg),
                } catch |e| blk: {
                    std.debug.print("{s} failed with error: {}\n", .{ def.name, e });
                    num_errors += 1;
                    break :blk .{ .ns = std.math.maxInt(u64) };
                };

                const runtime = try time_unit.unitsfromNanoseconds(ns_duration.asNanos());

                runtimes[i] = runtime;
                runtime_sum += runtime;
                min = @min(runtimes[i], min);
                max = @max(runtimes[i], max);
>>>>>>> 6136a686
            }

            // print all runtimes, eg:
            //
            // benchmark, result
            // read_write (100k) (read), 1, 2, 3, 4,
            // read_write (100k) (write), 1, 2, 3, 4,
            switch (result_type) {
                Duration => {
                    try writer_runtimes.print("{s}({s}), results", .{ def.name, arg_name });
                    for (runtimes.items(.result), 0..) |runtime, i| {
                        if (i != 0) try writer_runtimes.print(", ", .{});
                        try writer_runtimes.print("{d}", .{runtime});
                    }
                    try writer_runtimes.print("\n", .{});
                },
                else => {
                    inline for (U.fields, 0..) |field, j| {
                        try writer_runtimes.print("{s}({s}) ({s}), ", .{ def.name, arg_name, field.name });
                        const x: std.MultiArrayList(runtime_type).Field = @enumFromInt(j);
                        for (runtimes.items(x), 0..) |runtime, i| {
                            if (i != 0) try writer_runtimes.print(", ", .{});
                            try writer_runtimes.print("{d}", .{runtime});
                        }
                        try writer_runtimes.print("\n", .{});
                    }
                },
            }

            // print aggregated results, eg:
            //
            // benchmark, read_min, read_max, read_mean, read_variance, write_min, write_max, write_mean, write_variance
            // read_write (100k), 1, 2, 3, 4, 1, 2, 3, 4
            // read_write (200k), 1, 2, 3, 4, 1, 2, 3, 4
            switch (result_type) {
                Duration => {
                    // print column headers
                    if (arg_i == 0) {
                        try writer_average.print("{s}, min, max, mean, std_dev\n", .{def.name});
                    }
                    const mean = sum / iter_count;
                    var variance: u64 = 0;
                    for (runtimes.items(.result)) |runtime| {
                        const d = if (runtime > mean) runtime - mean else mean - runtime;
                        const d_sq = d *| d;
                        variance +|= d_sq;
                    }
                    variance /= iter_count;
                    const std_dev = std.math.sqrt(variance);

                    // print column results
                    try writer_average.print("{s}, {d}, {d}, {d}, {d}\n", .{ arg_name, min, max, mean, std_dev });
                },
                inline else => {
                    // print column headers
                    if (arg_i == 0) {
                        try writer_average.print("{s}, ", .{def.name});
                        inline for (U.fields, 0..) |field, i| {
                            if (i == U.fields.len - 1) {
                                // dont print trailing comma
                                try writer_average.print("{s}_min, {s}_max, {s}_mean, {s}_std_dev", .{ field.name, field.name, field.name, field.name });
                            } else {
                                try writer_average.print("{s}_min, {s}_max, {s}_mean, {s}_std_dev, ", .{ field.name, field.name, field.name, field.name });
                            }
                        }
                        try writer_average.print("\n", .{});
                    }

                    // print results
                    try writer_average.print("{s}, ", .{arg_name});
                    inline for (U.fields, 0..) |field, j| {
                        const f_max = @field(max_s, field.name);
                        const f_min = @field(min_s, field.name);
                        const f_sum = @field(sum_s, field.name);
                        const T = @TypeOf(f_sum);
                        const n_iters = switch (@typeInfo(T)) {
                            .Float => @as(T, @floatFromInt(iter_count)),
                            else => iter_count,
                        };
                        const f_mean = f_sum / n_iters;

                        var f_variance: T = 0;
                        const x: std.MultiArrayList(runtime_type).Field = @enumFromInt(j);
                        for (runtimes.items(x)) |f_runtime| {
                            const d = if (f_runtime > f_mean) f_runtime - f_mean else f_mean - f_runtime;
                            switch (@typeInfo(T)) {
                                .Float => f_variance = d * d,
                                else => f_variance +|= d *| d,
                            }
                        }
                        f_variance /= n_iters;
                        const f_std_dev = std.math.sqrt(f_variance);

                        if (j == U.fields.len - 1) {
                            // dont print trailing comma
                            try writer_average.print("{d}, {d}, {any}, {any}", .{ f_max, f_min, f_mean, f_std_dev });
                        } else {
                            try writer_average.print("{d}, {d}, {any}, {any}, ", .{ f_max, f_min, f_mean, f_std_dev });
                        }
                    }
                    try writer_average.print("\n", .{});
                },
            }
        }
    }
<<<<<<< HEAD
=======
    return num_errors;
}
>>>>>>> 6136a686

    // print the results in a formatted table
    inline for (functions, 0..) |def, fcni| {
        var fmt_buf: [512]u8 = undefined;
        const file_name_average = try std.fmt.bufPrint(&fmt_buf, "{s}/{s}.csv", .{ benchmark_name, def.name });
        const file_average = try results_dir.openFile(file_name_average, .{});
        defer file_average.close();

        var table = pt.Table.init(allocator);
        defer table.deinit();
        var read_buf: [1024 * 1024]u8 = undefined;
        try table.readFrom(file_average.reader(), &read_buf, ",", true);

        if (!is_multi_return.items[fcni]) {
            // direct print works ok in this case
            try table.printstd();
        } else {
            // re-parse the return type
            const benchFunction = @field(B, def.name);
            const arguments = blk: {
                switch (@typeInfo(@TypeOf(benchFunction))) {
                    .Fn => |info| {
                        // NOTE: to know if we should pass in the time unit we
                        // check the input params of the function, so any multi-return
                        // function NEEDS to have the time unit as the first parameter
                        if (info.params.len > 0 and info.params[0].type.? == BenchTimeUnit) {
                            break :blk switch (@TypeOf(args[0])) {
                                void => .{time_unit},
                                else => .{ time_unit, args[0] },
                            };
                        } else {
                            // single return type
                            break :blk switch (@TypeOf(args[0])) {
                                void => .{},
                                else => .{args[0]},
                            };
                        }
                    },
                    else => unreachable,
                }
            };
            const result_type: type = @TypeOf(try @call(.auto, benchFunction, arguments));
            const runtime_type = blk: {
                switch (result_type) {
                    // single value
                    Duration => {
                        break :blk struct { result: u64 };
                    },
                    // multiple values
                    else => {
                        break :blk result_type;
                    },
                }
            };
            const U = @typeInfo(runtime_type).Struct;

            // organize the data into a table:
            // field_name,              field_name2
            // min, max, mean, std_dev  min, max, mean, std_dev
            const stat_titles: [4][]const u8 = .{ "min", "max", "mean", "std_dev" };
            const per_field_column_count = stat_titles.len;
            // first column is the field names
            const field_name_data = try allocator.alloc([]const u8, 1 + per_field_column_count * U.fields.len);
            field_name_data[0] = ""; // benchmark name is blank
            const stat_data_row = try allocator.alloc([]const u8, 1 + per_field_column_count * U.fields.len);
            stat_data_row[0] = def.name;
            var i: u64 = 1;
            var k: u64 = 1;

            inline for (U.fields) |field| {
                field_name_data[i] = field.name;
                i += 1;
                for (0..per_field_column_count - 1) |_| {
                    field_name_data[i] = "";
                    i += 1;
                }
                for (0..per_field_column_count) |j| {
                    stat_data_row[k] = stat_titles[j];
                    k += 1;
                }
            }

            var field_names_cells = std.ArrayList(pt.Cell).init(allocator);
            var stats_cells = std.ArrayList(pt.Cell).init(allocator);
            for (0..i) |cell_i| {
                try field_names_cells.append(try pt.Cell.init(allocator, field_name_data[cell_i]));
                try stats_cells.append(try pt.Cell.init(allocator, stat_data_row[cell_i]));
            }
            const field_name_row = pt.Row.init(allocator, field_names_cells);
            const stats_row = pt.Row.init(allocator, stats_cells);

            table.titles = field_name_row;
            try table.rows.insert(0, stats_row);
            try table.printstd();
        }
    }
}<|MERGE_RESOLUTION|>--- conflicted
+++ resolved
@@ -56,13 +56,9 @@
     var num_errors: usize = 0;
 
     if (std.mem.startsWith(u8, filter, "swissmap") or run_all_benchmarks) {
-<<<<<<< HEAD
         try benchmarkCSV(
             allocator,
             logger,
-=======
-        num_errors += try benchmark(
->>>>>>> 6136a686
             @import("accountsdb/swiss_map.zig").BenchmarkSwissMap,
             max_time_per_bench,
             .Nanos,
@@ -76,13 +72,9 @@
         }
 
         if (std.mem.eql(u8, "accounts_db_readwrite", filter) or run_all) {
-<<<<<<< HEAD
             try benchmarkCSV(
                 allocator,
                 logger,
-=======
-            num_errors += try benchmark(
->>>>>>> 6136a686
                 @import("accountsdb/db.zig").BenchmarkAccountsDB,
                 max_time_per_bench,
                 .Millis,
@@ -92,7 +84,6 @@
         if (std.mem.eql(u8, "accounts_db_snapshot", filter) or run_all) blk: {
             // NOTE: for this benchmark you need to setup a snapshot in test-data/snapshot_bench
             // and run as a binary ./zig-out/bin/... so the open file limits are ok
-<<<<<<< HEAD
             const dir_path = sig.TEST_DATA_DIR ++ "bench_snapshot/";
             var snapshot_dir = std.fs.cwd().openDir(dir_path, .{ .iterate = true }) catch {
                 logger.debug().logf("[accounts_db_snapshot]: need to setup a snapshot in {s} for this benchmark...", .{dir_path});
@@ -103,9 +94,6 @@
             try benchmarkCSV(
                 allocator,
                 logger,
-=======
-            num_errors += try benchmark(
->>>>>>> 6136a686
                 @import("accountsdb/db.zig").BenchmarkAccountsDBSnapshotLoad,
                 max_time_per_bench,
                 .Millis,
@@ -114,13 +102,9 @@
     }
 
     if (std.mem.startsWith(u8, filter, "socket_utils") or run_all_benchmarks) {
-<<<<<<< HEAD
         try benchmarkCSV(
             allocator,
             logger,
-=======
-        num_errors += try benchmark(
->>>>>>> 6136a686
             @import("net/socket_utils.zig").BenchmarkPacketProcessing,
             max_time_per_bench,
             .Millis,
@@ -128,24 +112,16 @@
     }
 
     if (std.mem.startsWith(u8, filter, "gossip") or run_all_benchmarks) {
-<<<<<<< HEAD
         try benchmarkCSV(
             allocator,
             logger,
-=======
-        num_errors += try benchmark(
->>>>>>> 6136a686
             @import("gossip/service.zig").BenchmarkGossipServiceGeneral,
             max_time_per_bench,
             .Millis,
         );
-<<<<<<< HEAD
         try benchmarkCSV(
             allocator,
             logger,
-=======
-        num_errors += try benchmark(
->>>>>>> 6136a686
             @import("gossip/service.zig").BenchmarkGossipServicePullRequests,
             max_time_per_bench,
             .Millis,
@@ -153,13 +129,9 @@
     }
 
     if (std.mem.startsWith(u8, filter, "sync") or run_all_benchmarks) {
-<<<<<<< HEAD
         try benchmarkCSV(
             allocator,
             logger,
-=======
-        num_errors += try benchmark(
->>>>>>> 6136a686
             @import("sync/channel.zig").BenchmarkChannel,
             max_time_per_bench,
             .Nanos,
@@ -167,13 +139,9 @@
     }
 
     if (std.mem.startsWith(u8, filter, "ledger") or run_all_benchmarks) {
-<<<<<<< HEAD
         try benchmarkCSV(
             allocator,
             logger,
-=======
-        num_errors += try benchmark(
->>>>>>> 6136a686
             @import("ledger/benchmarks.zig").BenchmarkLedger,
             max_time_per_bench,
             .Nanos,
@@ -201,7 +169,6 @@
     allocator: std.mem.Allocator,
     logger: sig.trace.Logger,
     comptime B: type,
-<<<<<<< HEAD
     max_time_per_benchmark: Duration,
     time_unit: BenchTimeUnit,
 ) !void {
@@ -209,14 +176,6 @@
     const args = if (has_args) B.args else [_]void{{}};
     const min_iterations = if (@hasDecl(B, "min_iterations")) B.min_iterations else 10_000;
     const max_iterations = if (@hasDecl(B, "max_iterations")) B.max_iterations else 100_000;
-=======
-    max_time: u128,
-    time_unit: TimeUnits,
-) !usize {
-    const args = if (@hasDecl(B, "args")) B.args else [_]void{{}};
-    const min_iterations = if (@hasDecl(B, "min_iterations")) B.min_iterations else 10000;
-    const max_iterations = if (@hasDecl(B, "max_iterations")) B.max_iterations else 100000;
->>>>>>> 6136a686
 
     const functions = comptime blk: {
         var res: []const Decl = &[_]Decl{};
@@ -251,7 +210,6 @@
         }
     };
 
-<<<<<<< HEAD
     var is_multi_return = try std.ArrayList(bool).initCapacity(allocator, functions.len);
     defer is_multi_return.deinit();
 
@@ -318,36 +276,6 @@
             defer runtimes.deinit(allocator);
 
             //
-=======
-    var buffered_stderr = std.io.bufferedWriter(std.io.getStdErr().writer());
-    const stderr = buffered_stderr.writer();
-    try stderr.writeAll("\n");
-    _ = try printBenchmark(
-        stderr,
-        min_width,
-        "Benchmark",
-        formatter("{s}", ""),
-        formatter("{s}", "Iterations"),
-        formatter("Min({s})", time_unit.toString()),
-        formatter("Max({s})", time_unit.toString()),
-        formatter("Variance{s}", ""),
-        formatter("Mean({s})", time_unit.toString()),
-    );
-    try stderr.writeAll("\n");
-    for (min_width) |w|
-        try stderr.writeByteNTimes('-', w);
-    try stderr.writeByteNTimes('-', min_width.len - 1);
-    try stderr.writeAll("\n");
-    try stderr.context.flush();
-
-    var num_errors: usize = 0;
-    inline for (functions, 0..) |def, fcni| {
-        if (fcni > 0)
-            std.debug.print("---\n", .{});
-
-        inline for (args) |arg| {
-            var runtimes: [max_iterations]u64 = undefined;
->>>>>>> 6136a686
             var min: u64 = math.maxInt(u64);
             var max: u64 = 0;
             var sum: u64 = 0;
@@ -365,7 +293,6 @@
             while (iter_count < min_iterations or
                 (iter_count < max_iterations and ran_out_of_time)) : (iter_count += 1)
             {
-<<<<<<< HEAD
                 switch (result_type) {
                     Duration => {
                         const duration = try @call(.auto, benchFunction, arguments);
@@ -399,24 +326,6 @@
 
             if (ran_out_of_time) {
                 logger.debug().log("ran out of time...");
-=======
-                const benchFunction = @field(B, def.name);
-                const ns_duration: sig.time.Duration = switch (@TypeOf(arg)) {
-                    void => benchFunction(),
-                    else => benchFunction(arg),
-                } catch |e| blk: {
-                    std.debug.print("{s} failed with error: {}\n", .{ def.name, e });
-                    num_errors += 1;
-                    break :blk .{ .ns = std.math.maxInt(u64) };
-                };
-
-                const runtime = try time_unit.unitsfromNanoseconds(ns_duration.asNanos());
-
-                runtimes[i] = runtime;
-                runtime_sum += runtime;
-                min = @min(runtimes[i], min);
-                max = @max(runtimes[i], max);
->>>>>>> 6136a686
             }
 
             // print all runtimes, eg:
@@ -522,11 +431,6 @@
             }
         }
     }
-<<<<<<< HEAD
-=======
-    return num_errors;
-}
->>>>>>> 6136a686
 
     // print the results in a formatted table
     inline for (functions, 0..) |def, fcni| {
@@ -623,4 +527,5 @@
             try table.printstd();
         }
     }
+    return num_errors;
 }