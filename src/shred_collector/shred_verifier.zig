const std = @import("std");
const sig = @import("../lib.zig");
const shred_collector = @import("lib.zig")._private;

const shred_layout = shred_collector.shred.layout;

const ArrayList = std.ArrayList;
const Atomic = std.atomic.Value;

const Channel = sig.sync.Channel;
const SlotLeaderGetter = sig.core.leader_schedule.SlotLeaderProvider;
const Packet = sig.net.Packet;

/// Analogous to [run_shred_sigverify](https://github.com/anza-xyz/agave/blob/8c5a33a81a0504fd25d0465bed35d153ff84819f/turbine/src/sigverify_shreds.rs#L82)
pub fn runShredVerifier(
    exit: *Atomic(bool),
    /// shred receiver --> me
    unverified_shred_receiver: *Channel(ArrayList(Packet)),
    /// me --> shred processor
<<<<<<< HEAD
    verified_shred_channel: *Channel(ArrayList(Packet)),
    leader_schedule: sig.core.leader_schedule.SlotLeaderProvider,
=======
    verified_shred_sender: *Channel(ArrayList(Packet)),
    leader_schedule: LeaderScheduleCalculator,
>>>>>>> 88874757
) !void {
    var verified_count: usize = 0;
    var buf = ArrayList(ArrayList(Packet)).init(unverified_shred_receiver.allocator);
    while (true) {
        try unverified_shred_receiver.tryDrainRecycle(&buf);
        if (buf.items.len == 0) {
            std.time.sleep(10 * std.time.ns_per_ms);
            continue;
        }
        for (buf.items) |packet_batch| {
            // TODO parallelize this once it's actually verifying signatures
            for (packet_batch.items) |*packet| {
                if (!verifyShred(packet, leader_schedule)) {
                    packet.flags.set(.discard);
                } else {
                    verified_count += 1;
                }
            }
            try verified_shred_sender.send(packet_batch);
            if (exit.load(.monotonic)) return;
        }
    }
}

/// verify_shred_cpu
fn verifyShred(packet: *const Packet, leader_schedule: SlotLeaderGetter) bool {
    if (packet.flags.isSet(.discard)) return false;
    const shred = shred_layout.getShred(packet) orelse return false;
    const slot = shred_layout.getSlot(shred) orelse return false;
    const signature = shred_layout.getSignature(shred) orelse return false;
    const signed_data = shred_layout.getSignedData(shred) orelse return false;

    const leader = leader_schedule.call(slot) orelse return false;

    return signature.verify(leader, &signed_data.data);
}<|MERGE_RESOLUTION|>--- conflicted
+++ resolved
@@ -17,13 +17,8 @@
     /// shred receiver --> me
     unverified_shred_receiver: *Channel(ArrayList(Packet)),
     /// me --> shred processor
-<<<<<<< HEAD
-    verified_shred_channel: *Channel(ArrayList(Packet)),
+    verified_shred_sender: *Channel(ArrayList(Packet)),
     leader_schedule: sig.core.leader_schedule.SlotLeaderProvider,
-=======
-    verified_shred_sender: *Channel(ArrayList(Packet)),
-    leader_schedule: LeaderScheduleCalculator,
->>>>>>> 88874757
 ) !void {
     var verified_count: usize = 0;
     var buf = ArrayList(ArrayList(Packet)).init(unverified_shred_receiver.allocator);
