--- conflicted
+++ resolved
@@ -69,20 +69,21 @@
     deps: ShredCollectorDependencies,
     interface: ShredCollectorInterface,
 ) !ServiceManager {
-<<<<<<< HEAD
-    var shred_collector = ServiceManager.init(deps.allocator, deps.logger, interface.exit, "shred collector", .{}, .{});
-    var arena = shred_collector.arena();
-=======
-    var service_manager = ServiceManager.init(deps.allocator, deps.logger, interface.exit);
+    var service_manager = ServiceManager.init(deps.allocator, deps.logger, interface.exit, "shred collector", .{}, .{});
     var arena = service_manager.arena();
->>>>>>> a6a970fe
 
     const repair_socket = try bindUdpReusable(conf.repair_port);
     const tvu_socket = try bindUdpReusable(conf.tvu_port);
 
     // receiver (threads)
-    const unverified_shred_channel = Channel(ArrayList(Packet)).init(deps.allocator, 1000);
-    const verified_shred_channel = Channel(ArrayList(Packet)).init(deps.allocator, 1000);
+    const unverified_shred_channel = sig.sync.Channel(std.ArrayList(sig.net.Packet)).init(
+        deps.allocator,
+        1000,
+    );
+    const verified_shreds_channel = sig.sync.Channel(std.ArrayList(sig.net.Packet)).init(
+        deps.allocator,
+        1000,
+    );
     const shred_receiver = try arena.create(ShredReceiver);
     shred_receiver.* = ShredReceiver{
         .allocator = deps.allocator,
@@ -94,13 +95,18 @@
         .unverified_shred_channel = unverified_shred_channel,
         .shred_version = interface.my_shred_version,
     };
-    try service_manager.spawn(.{ .name = "Shred Receiver" }, ShredReceiver.run, .{shred_receiver});
+    try service_manager.spawn("Shred Receiver", ShredReceiver.run, .{shred_receiver});
 
     // verifier (thread)
     try service_manager.spawn(
-        .{ .name = "Shred Verifier" },
+        "Shred Verifier",
         sig.shred_collector.runShredVerifier,
-        .{ interface.exit, unverified_shred_channel, verified_shred_channel, .{} },
+        .{
+            interface.exit,
+            unverified_shred_channel,
+            verified_shreds_channel,
+            interface.leader_schedule,
+        },
     );
 
     // tracker (shared state, internal to Shred Collector)
@@ -112,9 +118,9 @@
 
     // processor (thread)
     try service_manager.spawn(
-        .{ .name = "Shred Processor" },
+        "Shred Processor",
         sig.shred_collector.runShredProcessor,
-        .{ deps.allocator, verified_shred_channel, shred_tracker },
+        .{ deps.allocator, verified_shreds_channel, shred_tracker },
     );
 
     // repair (thread)
@@ -143,64 +149,15 @@
         repair_peer_provider,
         shred_tracker,
     );
-<<<<<<< HEAD
-    try shred_collector.spawnCustom(
+    try service_manager.spawnCustom(
         "Repair Service",
-=======
-    try service_manager.spawn(
->>>>>>> a6a970fe
         RepairService.run_config,
         .{},
         RepairService.sendNecessaryRepairs,
         .{repair_svc},
     );
 
-<<<<<<< HEAD
-    // receiver (threads)
-    const unverified_shreds_channel = sig.sync.Channel(std.ArrayList(sig.net.Packet)).init(
-        deps.allocator,
-        1000,
-    );
-    const verified_shreds_channel = sig.sync.Channel(std.ArrayList(sig.net.Packet)).init(
-        deps.allocator,
-        1000,
-    );
-    const shred_receiver = try arena.create(ShredReceiver);
-    shred_receiver.* = ShredReceiver{
-        .allocator = deps.allocator,
-        .keypair = deps.my_keypair,
-        .exit = interface.exit,
-        .logger = deps.logger,
-        .repair_socket = repair_socket,
-        .tvu_socket = tvu_socket,
-        .outgoing_shred_channel = unverified_shreds_channel,
-        .shred_version = interface.my_shred_version,
-    };
-    try shred_collector.spawn("Shred Receiver", ShredReceiver.run, .{shred_receiver});
-
-    // verifier (thread)
-    try shred_collector.spawn(
-        "Shred Verifier",
-        sig.shred_collector.runShredSignatureVerification,
-        .{
-            interface.exit,
-            unverified_shreds_channel,
-            verified_shreds_channel,
-            interface.leader_schedule,
-        },
-    );
-
-    // processor (thread)
-    try shred_collector.spawn(
-        "Shred Processor",
-        sig.shred_collector.processShreds,
-        .{ deps.allocator, verified_shreds_channel, shred_tracker },
-    );
-
-    return shred_collector;
-=======
     return service_manager;
->>>>>>> a6a970fe
 }
 
 fn bindUdpReusable(port: u16) !Socket {
