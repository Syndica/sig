const std = @import("std");
const network = @import("zig-network");
const sig = @import("../lib.zig");
const shred_collector = @import("lib.zig");

const Allocator = std.mem.Allocator;
const ArrayList = std.ArrayList;
const Atomic = std.atomic.Value;
const KeyPair = std.crypto.sign.Ed25519.KeyPair;
const Random = std.rand.Random;
const Socket = network.Socket;

const Channel = sig.sync.Channel;
const GossipTable = sig.gossip.GossipTable;
const Logger = sig.trace.Logger;
const Packet = sig.net.Packet;
const Pubkey = sig.core.Pubkey;
const RwMux = sig.sync.RwMux;
const ServiceManager = sig.utils.service_manager.ServiceManager;
const Slot = sig.core.Slot;
const SlotLeaderGetter = sig.core.leader_schedule.SlotLeaderProvider;

const BasicShredTracker = shred_collector.shred_tracker.BasicShredTracker;
const RepairPeerProvider = shred_collector.repair_service.RepairPeerProvider;
const RepairRequester = shred_collector.repair_service.RepairRequester;
const RepairService = shred_collector.repair_service.RepairService;
const ShredReceiver = shred_collector.shred_receiver.ShredReceiver;
const ShredReceiverMetrics = shred_collector.shred_receiver.ShredReceiverMetrics;

/// Settings which instruct the Shred Collector how to behave.
pub const ShredCollectorConfig = struct {
    start_slot: ?Slot,
    repair_port: u16,
    /// tvu port in agave
    turbine_recv_port: u16,
};

/// Resources that are required for the Shred Collector to operate.
pub const ShredCollectorDependencies = struct {
    allocator: Allocator,
    logger: Logger,
    random: Random,
    /// This validator's keypair
    my_keypair: *const KeyPair,
    /// Shared exit indicator, used to shutdown the Shred Collector.
    exit: *Atomic(bool),
    /// Shared state that is read from gossip
    gossip_table_rw: *RwMux(GossipTable),
    /// Shared state that is read from gossip
    my_shred_version: *const Atomic(u16),
    leader_schedule: SlotLeaderGetter,
};

/// Start the Shred Collector.
///
/// Initializes all state and spawns all threads.
/// Returns as soon as all the threads are running.
///
/// Returns a ServiceManager representing the Shred Collector.
/// This can be used to join and deinit the Shred Collector.
///
/// Analogous to a subset of [Tvu::new](https://github.com/anza-xyz/agave/blob/8c5a33a81a0504fd25d0465bed35d153ff84819f/core/src/turbine.rs#L119)
pub fn start(
    conf: ShredCollectorConfig,
    deps: ShredCollectorDependencies,
) !ServiceManager {
    var service_manager = ServiceManager.init(deps.allocator, deps.logger, deps.exit, "shred collector", .{}, .{});
    var arena = service_manager.arena();

    const repair_socket = try bindUdpReusable(conf.repair_port);
    const turbine_socket = try bindUdpReusable(conf.turbine_recv_port);

    // receiver (threads)
    const unverified_shred_channel = sig.sync.Channel(std.ArrayList(sig.net.Packet)).init(
        deps.allocator,
        1000,
    );
    const verified_shreds_channel = sig.sync.Channel(std.ArrayList(sig.net.Packet)).init(
        deps.allocator,
        1000,
    );
    const shred_receiver = try arena.create(ShredReceiver);
    shred_receiver.* = ShredReceiver{
        .allocator = deps.allocator,
        .keypair = deps.my_keypair,
        .exit = deps.exit,
        .logger = deps.logger,
        .repair_socket = repair_socket,
        .turbine_socket = turbine_socket,
        .unverified_shred_sender = unverified_shred_channel,
        .shred_version = deps.my_shred_version,
        .metrics = try ShredReceiverMetrics.init(),
    };
    try service_manager.spawn("Shred Receiver", ShredReceiver.run, .{shred_receiver});

    // verifier (thread)
    try service_manager.spawn(
        "Shred Verifier",
        shred_collector.shred_verifier.runShredVerifier,
        .{
            deps.exit,
            unverified_shred_channel,
            verified_shreds_channel,
            deps.leader_schedule,
        },
    );

    // tracker (shared state, internal to Shred Collector)
    const shred_tracker = try arena.create(BasicShredTracker);
    shred_tracker.* = BasicShredTracker.init(
        conf.start_slot,
        deps.logger,
    );

    // processor (thread)
    try service_manager.spawn(
        "Shred Processor",
        shred_collector.shred_processor.runShredProcessor,
<<<<<<< HEAD
        .{ deps.allocator, verified_shreds_channel, shred_tracker },
=======
        .{ deps.allocator, deps.logger, verified_shred_channel, shred_tracker },
>>>>>>> 10082adf
    );

    // repair (thread)
    const repair_peer_provider = try RepairPeerProvider.init(
        deps.allocator,
        deps.random,
        deps.gossip_table_rw,
        Pubkey.fromPublicKey(&deps.my_keypair.public_key),
        deps.my_shred_version,
    );
    const repair_requester = try RepairRequester.init(
        deps.allocator,
        deps.logger,
        deps.random,
        deps.my_keypair,
        repair_socket,
        deps.exit,
    );
    const repair_svc = try arena.create(RepairService);
    try service_manager.defers.deferCall(RepairService.deinit, .{repair_svc});
    repair_svc.* = RepairService.init(
        deps.allocator,
        deps.logger,
        deps.exit,
        repair_requester,
        repair_peer_provider,
        shred_tracker,
    );
    try service_manager.spawn("Repair Service", RepairService.run, .{repair_svc});

    return service_manager;
}

fn bindUdpReusable(port: u16) !Socket {
    var socket = try Socket.create(network.AddressFamily.ipv4, network.Protocol.udp);
    try sig.net.enablePortReuse(&socket, true);
    try socket.bindToPort(port);
    try socket.setReadTimeout(sig.net.SOCKET_TIMEOUT_US);
    return socket;
}<|MERGE_RESOLUTION|>--- conflicted
+++ resolved
@@ -75,7 +75,7 @@
         deps.allocator,
         1000,
     );
-    const verified_shreds_channel = sig.sync.Channel(std.ArrayList(sig.net.Packet)).init(
+    const verified_shred_channel = sig.sync.Channel(std.ArrayList(sig.net.Packet)).init(
         deps.allocator,
         1000,
     );
@@ -100,7 +100,7 @@
         .{
             deps.exit,
             unverified_shred_channel,
-            verified_shreds_channel,
+            verified_shred_channel,
             deps.leader_schedule,
         },
     );
@@ -116,11 +116,7 @@
     try service_manager.spawn(
         "Shred Processor",
         shred_collector.shred_processor.runShredProcessor,
-<<<<<<< HEAD
-        .{ deps.allocator, verified_shreds_channel, shred_tracker },
-=======
         .{ deps.allocator, deps.logger, verified_shred_channel, shred_tracker },
->>>>>>> 10082adf
     );
 
     // repair (thread)
