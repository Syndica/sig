--- conflicted
+++ resolved
@@ -38,29 +38,6 @@
     {
         shreds.clearRetainingCapacity();
         is_repaired.clearRetainingCapacity();
-<<<<<<< HEAD
-        try verified_shred_receiver.tryDrainRecycle(&packet_buf);
-        if (packet_buf.items.len == 0) {
-            std.time.sleep(10 * std.time.ns_per_ms);
-            continue;
-        }
-        for (packet_buf.items) |packet_batch| {
-            for (packet_batch.items) |*packet| if (!packet.flags.isSet(.discard)) {
-                processShred(
-                    allocator,
-                    tracker,
-                    packet,
-                    &shreds,
-                    &is_repaired,
-                    &error_context,
-                ) catch |e| {
-                    logger.err().logf(
-                        "failed to process verified shred {?}.{?}: {}",
-                        .{ error_context.slot, error_context.index, e },
-                    );
-                    error_context = .{};
-                };
-=======
         while (verified_shred_receiver.receive()) |packet| {
             processShred(
                 allocator,
@@ -70,12 +47,11 @@
                 &is_repaired,
                 &error_context,
             ) catch |e| {
-                logger.errf(
+                logger.err().logf(
                     "failed to process verified shred {?}.{?}: {}",
                     .{ error_context.slot, error_context.index, e },
                 );
                 error_context = .{};
->>>>>>> 0f045860
             };
         }
         _ = try shred_inserter.insertShreds(
