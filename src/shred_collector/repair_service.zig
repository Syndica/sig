--- conflicted
+++ resolved
@@ -473,12 +473,8 @@
         Pubkey.fromPublicKey(&keypair.public_key),
         &my_shred_version,
     );
-<<<<<<< HEAD
-    var tracker = BasicShredTracker.init(13579, Logger{ .noop = {} });
-=======
-
-    var tracker = BasicShredTracker.init(13579, .noop);
->>>>>>> 0f045860
+
+    var tracker = BasicShredTracker.init(13579, .Logger{ .noop = {} });
     var service = RepairService.init(
         allocator,
         logger,
