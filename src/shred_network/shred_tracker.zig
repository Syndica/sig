--- conflicted
+++ resolved
@@ -197,24 +197,16 @@
                 .lt(MIN_SLOT_AGE_TO_REPORT_AS_MISSING))
                 continue;
 
-<<<<<<< HEAD
-            if (!self.slotShouldBeSkipped(monitored_slot, slot, last_slot_to_check, now)) {
-=======
             if (!try self.slotShouldBeSkipped(monitored_slot, slot, last_slot_to_check, now)) {
->>>>>>> 80ab204b
                 var slot_report = try slot_reports.addOne();
                 slot_report.slot = slot;
                 try monitored_slot.identifyMissing(&slot_report.missing_shreds);
                 if (slot_report.missing_shreds.items.len > 0) {
-<<<<<<< HEAD
-                    found_an_incomplete_slot = true;
-=======
                     std.debug.assert(!monitored_slot.is_complete);
                     found_an_incomplete_slot = true;
                 } else {
                     std.debug.assert(monitored_slot.is_complete);
                     slot_reports.drop(1);
->>>>>>> 80ab204b
                 }
             }
 
@@ -250,18 +242,6 @@
         this_slot: Slot,
         top_slot: Slot,
         now: Instant,
-<<<<<<< HEAD
-    ) bool {
-        const total_slots_tracked = top_slot -| this_slot;
-        if (!slot_in_question.is_skipped or total_slots_tracked < 32)
-            return false;
-        var num_complete: f64 = 0;
-        for (this_slot + 1..top_slot + 1) |slot_to_check| {
-            const ms_to_check = self.getMonitoredSlot(slot_to_check) catch unreachable;
-            if (ms_to_check.is_complete or ms_to_check.is_skipped) num_complete += 1.0;
-        }
-        return num_complete / @as(f64, @floatFromInt(total_slots_tracked)) > 0.8 and
-=======
     ) Allocator.Error!bool {
         const total_slots_tracked = top_slot -| this_slot;
         if (!slot_in_question.is_skipped or total_slots_tracked < 32)
@@ -280,7 +260,6 @@
         }
 
         return forks.hasFork(this_slot, 32) and
->>>>>>> 80ab204b
             now.elapsedSince(slot_in_question.last_unique_received_timestamp).asSecs() > 10;
     }
 
