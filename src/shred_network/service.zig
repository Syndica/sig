const std = @import("std");
const network = @import("zig-network");
const sig = @import("../sig.zig");
const shred_network = @import("lib.zig");

const Allocator = std.mem.Allocator;
const Atomic = std.atomic.Value;
const KeyPair = std.crypto.sign.Ed25519.KeyPair;
const Random = std.Random;
const Socket = network.Socket;

const Channel = sig.sync.Channel;
const EpochContextManager = sig.adapter.EpochContextManager;
const GossipTable = sig.gossip.GossipTable;
const Logger = sig.trace.Logger("shred_network.service");
const Packet = sig.net.Packet;
const Pubkey = sig.core.Pubkey;
const RwMux = sig.sync.RwMux;
const Registry = sig.prometheus.Registry;
const ServiceManager = sig.utils.service_manager.ServiceManager;
const Slot = sig.core.Slot;
const ThreadSafeContactInfo = sig.gossip.data.ThreadSafeContactInfo;

const BasicShredTracker = shred_network.shred_tracker.BasicShredTracker;
const RepairPeerProvider = shred_network.repair_service.RepairPeerProvider;
const RepairRequester = shred_network.repair_service.RepairRequester;
const RepairService = shred_network.repair_service.RepairService;
const ShredReceiver = shred_network.shred_receiver.ShredReceiver;

/// Settings which instruct the Shred Network how to behave.
pub const ShredNetworkConfig = struct {
    root_slot: Slot,
    repair_port: u16,
    /// tvu port in agave
    turbine_recv_port: u16,
    retransmit: bool,
    dump_shred_tracker: bool,
};

/// Resources that are required for the Shred Network to operate.
pub const ShredNetworkDependencies = struct {
    allocator: Allocator,
    logger: Logger,
    random: Random,
    ledger: *sig.ledger.Ledger,
    registry: *Registry(.{}),
    /// This validator's keypair
    my_keypair: *const KeyPair,
    /// Shared exit indicator, used to shutdown the Shred Network.
    exit: *Atomic(bool),
    /// Shared state that is read from gossip
    gossip_table_rw: *RwMux(GossipTable),
    /// Shared state that is read from gossip
    my_shred_version: *const Atomic(u16),
    my_contact_info: ThreadSafeContactInfo,
    epoch_context_mgr: *EpochContextManager,
    n_retransmit_threads: ?usize,
    overwrite_turbine_stake_for_testing: bool,
};

/// Start the Shred Network.
///
/// Initializes all state and spawns all threads.
/// Returns as soon as all the threads are running.
///
/// Returns a ServiceManager representing the Shred Network.
/// This can be used to join and deinit the Shred Network.
///
/// Analogous to a subset of [Tvu::new](https://github.com/anza-xyz/agave/blob/8c5a33a81a0504fd25d0465bed35d153ff84819f/core/src/turbine.rs#L119)
pub fn start(
    conf: ShredNetworkConfig,
    deps: ShredNetworkDependencies,
) !ServiceManager {
    var service_manager = ServiceManager.init(
        deps.allocator,
        .from(deps.logger),
        deps.exit,
        "shred network",
        .{},
    );
    const arena = service_manager.arena.allocator();
    const defers = &service_manager.defers; // use this instead of defer statements

    const repair_socket = try bindUdpReusable(conf.repair_port);
    const turbine_socket = try bindUdpReusable(conf.turbine_recv_port);

    // tracker (shared state, internal to Shred Network)
    const shred_tracker = try arena.create(BasicShredTracker);
    shred_tracker.* = try BasicShredTracker.init(
        deps.allocator,
        conf.root_slot + 1,
        .from(deps.logger),
        deps.registry,
    );
    try defers.deferCall(BasicShredTracker.deinit, .{shred_tracker});

<<<<<<< HEAD
    // processor (thread)
    const processor = shred_network.shred_processor;
    try service_manager.spawn(
        "Shred Processor",
        processor.runShredProcessor,
        .{
            deps.allocator,
            processor.Logger.from(deps.logger),
            deps.registry,
            deps.exit,
            processor.Params{
                .verified_shred_receiver = shreds_to_insert_channel,
                .tracker = shred_tracker,
                .ledger = deps.ledger,
                .leader_schedule = deps.epoch_context_mgr.slotLeaders(),
            },
        },
=======
    var shred_inserter = try sig.ledger.ShredInserter.init(
        deps.allocator,
        .from(deps.logger),
        deps.registry,
        deps.ledger_db,
    );
    errdefer shred_inserter.deinit();

    // channels (cant use arena as they need to alloc/free frequently &
    // potentially from multiple sender threads)
    const retransmit_channel = try Channel(Packet).create(deps.allocator);
    try defers.deferCall(Channel(Packet).destroy, .{retransmit_channel});

    // receiver (threads)
    const shred_receiver = try arena.create(ShredReceiver);
    shred_receiver.* = try .init(deps.allocator, .from(deps.logger), deps.registry, .{
        .keypair = deps.my_keypair,
        .exit = deps.exit,
        .repair_socket = repair_socket,
        .turbine_socket = turbine_socket,
        .shred_version = deps.my_shred_version,
        .root_slot = conf.root_slot,
        .maybe_retransmit_shred_sender = if (conf.retransmit) retransmit_channel else null,
        .leader_schedule = deps.epoch_context_mgr.slotLeaders(),
        .tracker = shred_tracker,
        .inserter = shred_inserter,
    });
    try defers.deferCall(ShredReceiver.deinit, .{ shred_receiver, deps.allocator });
    try service_manager.spawn(
        "Shred Receiver",
        ShredReceiver.run,
        .{ shred_receiver, deps.allocator },
>>>>>>> 279ff142
    );

    // retransmitter (thread)
    if (conf.retransmit) {
        try service_manager.spawn(
            "Shred Retransmitter",
            shred_network.shred_retransmitter.runShredRetransmitter,
            .{shred_network.shred_retransmitter.ShredRetransmitterParams{
                .allocator = deps.allocator,
                .my_contact_info = deps.my_contact_info,
                .epoch_context_mgr = deps.epoch_context_mgr,
                .gossip_table_rw = deps.gossip_table_rw,
                .receiver = retransmit_channel,
                .maybe_num_retransmit_threads = deps.n_retransmit_threads,
                .overwrite_stake_for_testing = deps.overwrite_turbine_stake_for_testing,
                .exit = deps.exit,
                .rand = deps.random,
                .logger = .from(deps.logger),
            }},
        );
    }

    // repair (thread)
    const repair_peer_provider = try RepairPeerProvider.init(
        deps.allocator,
        deps.random,
        deps.registry,
        deps.gossip_table_rw,
        Pubkey.fromPublicKey(&deps.my_keypair.public_key),
        deps.my_shred_version,
    );
    const repair_requester = try RepairRequester.init(
        deps.allocator,
        .from(deps.logger),
        deps.random,
        deps.registry,
        deps.my_keypair,
        repair_socket,
        deps.exit,
    );
    const repair_svc = try arena.create(RepairService);
    try defers.deferCall(RepairService.deinit, .{repair_svc});
    repair_svc.* = try RepairService.init(
        deps.allocator,
        .from(deps.logger),
        deps.exit,
        deps.registry,
        repair_requester,
        repair_peer_provider,
        shred_tracker,
    );
    try service_manager.spawn("Repair Service", RepairService.run, .{repair_svc});

    if (conf.dump_shred_tracker) {
        try service_manager.spawn("dump shred tracker", struct {
            fn run(exit: *const Atomic(bool), trakr: *BasicShredTracker) !void {
                const file = try std.fs.cwd().createFile("shred-tracker.txt", .{});
                while (!exit.load(.monotonic)) {
                    try file.seekTo(0);
                    try file.setEndPos(0);
                    _ = trakr.print(file.writer()) catch unreachable;
                    std.time.sleep(std.time.ns_per_s);
                }
            }
        }.run, .{ deps.exit, shred_tracker });
    }

    return service_manager;
}

fn bindUdpReusable(port: u16) !Socket {
    var socket = try Socket.create(network.AddressFamily.ipv4, network.Protocol.udp);
    try sig.net.enablePortReuse(&socket, true);
    try socket.bindToPort(port);
    try socket.setReadTimeout(sig.net.SOCKET_TIMEOUT_US);
    return socket;
}

// This test verifies that the shred_network:
// - does not leak
// - shuts down promptly when requested
test "start and stop gracefully" {
    const allocator = std.testing.allocator;

    const config = ShredNetworkConfig{
        .root_slot = 0,
        .repair_port = 50304,
        .turbine_recv_port = 50305,
        .retransmit = true,
        .dump_shred_tracker = false,
    };

    var exit = Atomic(bool).init(false);

    var rng = Random.DefaultPrng.init(0);

    var registry = Registry(.{}).init(allocator);
    defer registry.deinit();

    const keypair = KeyPair.generate();
    const shred_version = Atomic(u16).init(0);
    const contact_info = try ThreadSafeContactInfo
        .initRandom(rng.random(), Pubkey.initRandom(rng.random()), 0);

    var gossip_table = try GossipTable.init(allocator, allocator);
    defer gossip_table.deinit();
    var gossip_table_rw = RwMux(GossipTable).init(gossip_table);

    var epoch_ctx = try EpochContextManager.init(allocator, sig.core.EpochSchedule.DEFAULT);
    defer epoch_ctx.deinit();

    var state = try sig.ledger.tests.initTestLedger(allocator, @src(), .FOR_TESTS);
    defer state.deinit();

    const deps: ShredNetworkDependencies = .{
        .allocator = allocator,
        .logger = .FOR_TESTS,
        .random = rng.random(),
        .ledger = &state,
        .registry = &registry,
        .my_keypair = &keypair,
        .exit = &exit,
        .gossip_table_rw = &gossip_table_rw,
        .my_shred_version = &shred_version,
        .my_contact_info = contact_info,
        .epoch_context_mgr = &epoch_ctx,
        .n_retransmit_threads = 1,
        .overwrite_turbine_stake_for_testing = true,
    };

    var timer = try sig.time.Timer.start();

    var shred_network_service = try start(config, deps);
    defer shred_network_service.deinit();

    exit.store(true, .monotonic);

    shred_network_service.join();

    // always completes in under 200 ms in my testing.
    // set to 2 s to avoid flakiness on extremely slow CI machines.
    try std.testing.expect(timer.read().lt(.fromSecs(2)));
}<|MERGE_RESOLUTION|>--- conflicted
+++ resolved
@@ -94,33 +94,6 @@
     );
     try defers.deferCall(BasicShredTracker.deinit, .{shred_tracker});
 
-<<<<<<< HEAD
-    // processor (thread)
-    const processor = shred_network.shred_processor;
-    try service_manager.spawn(
-        "Shred Processor",
-        processor.runShredProcessor,
-        .{
-            deps.allocator,
-            processor.Logger.from(deps.logger),
-            deps.registry,
-            deps.exit,
-            processor.Params{
-                .verified_shred_receiver = shreds_to_insert_channel,
-                .tracker = shred_tracker,
-                .ledger = deps.ledger,
-                .leader_schedule = deps.epoch_context_mgr.slotLeaders(),
-            },
-        },
-=======
-    var shred_inserter = try sig.ledger.ShredInserter.init(
-        deps.allocator,
-        .from(deps.logger),
-        deps.registry,
-        deps.ledger_db,
-    );
-    errdefer shred_inserter.deinit();
-
     // channels (cant use arena as they need to alloc/free frequently &
     // potentially from multiple sender threads)
     const retransmit_channel = try Channel(Packet).create(deps.allocator);
@@ -138,14 +111,13 @@
         .maybe_retransmit_shred_sender = if (conf.retransmit) retransmit_channel else null,
         .leader_schedule = deps.epoch_context_mgr.slotLeaders(),
         .tracker = shred_tracker,
-        .inserter = shred_inserter,
+        .inserter = deps.ledger.shredInserter(),
     });
     try defers.deferCall(ShredReceiver.deinit, .{ shred_receiver, deps.allocator });
     try service_manager.spawn(
         "Shred Receiver",
         ShredReceiver.run,
         .{ shred_receiver, deps.allocator },
->>>>>>> 279ff142
     );
 
     // retransmitter (thread)
