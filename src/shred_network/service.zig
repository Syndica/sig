--- conflicted
+++ resolved
@@ -56,15 +56,12 @@
     epoch_context_mgr: *EpochContextManager,
     n_retransmit_threads: ?usize,
     overwrite_turbine_stake_for_testing: bool,
-<<<<<<< HEAD
+    /// RPC Observability
+    rpc_hooks: ?*sig.rpc.Hooks = null,
     /// Optional channel to send duplicate slot notifications to consensus
     duplicate_slots_sender: ?*Channel(Slot),
     /// Gossip service for broadcasting duplicate shred proofs
     gossip_service: ?*sig.gossip.GossipService,
-=======
-    /// RPC Observability
-    rpc_hooks: ?*sig.rpc.Hooks = null,
->>>>>>> fa09960b
 };
 
 /// Start the Shred Network.
