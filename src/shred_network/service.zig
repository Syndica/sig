--- conflicted
+++ resolved
@@ -84,47 +84,6 @@
     const repair_socket = try bindUdpReusable(conf.repair_port);
     const turbine_socket = try bindUdpReusable(conf.turbine_recv_port);
 
-<<<<<<< HEAD
-=======
-    // channels (cant use arena as they need to alloc/free frequently & potentially from multiple sender threads)
-    const unverified_shred_channel = try Channel(Packet).create(deps.allocator);
-    try defers.deferCall(Channel(Packet).destroy, .{unverified_shred_channel});
-    const shreds_to_insert_channel = try Channel(Packet).create(deps.allocator);
-    try defers.deferCall(Channel(Packet).destroy, .{shreds_to_insert_channel});
-    const retransmit_channel = try Channel(Packet).create(deps.allocator);
-    try defers.deferCall(Channel(Packet).destroy, .{retransmit_channel});
-
-    // receiver (threads)
-    const shred_receiver = try arena.create(ShredReceiver);
-    shred_receiver.* = .{
-        .allocator = deps.allocator,
-        .keypair = deps.my_keypair,
-        .exit = deps.exit,
-        .logger = .from(deps.logger),
-        .repair_socket = repair_socket,
-        .turbine_socket = turbine_socket,
-        .unverified_shred_sender = unverified_shred_channel,
-        .shred_version = deps.my_shred_version,
-        .metrics = try deps.registry.initStruct(ShredReceiverMetrics),
-        .root_slot = conf.root_slot,
-    };
-    try service_manager.spawn("Shred Receiver", ShredReceiver.run, .{shred_receiver});
-
-    // verifier (thread)
-    try service_manager.spawn(
-        "Shred Verifier",
-        shred_network.shred_verifier.runShredVerifier,
-        .{
-            deps.exit,
-            deps.registry,
-            unverified_shred_channel,
-            shreds_to_insert_channel,
-            if (conf.retransmit) retransmit_channel else null,
-            deps.epoch_context_mgr.slotLeaders(),
-        },
-    );
-
->>>>>>> a3250c55
     // tracker (shared state, internal to Shred Network)
     const shred_tracker = try arena.create(BasicShredTracker);
     shred_tracker.* = try BasicShredTracker.init(
@@ -159,7 +118,7 @@
         .turbine_socket = turbine_socket,
         .shred_version = deps.my_shred_version,
         .registry = deps.registry,
-        .root_slot = conf.start_slot -| 1,
+        .root_slot = conf.root_slot,
         .maybe_retransmit_shred_sender = if (conf.retransmit) retransmit_channel else null,
         .leader_schedule = deps.epoch_context_mgr.slotLeaders(),
         .tracker = shred_tracker,
