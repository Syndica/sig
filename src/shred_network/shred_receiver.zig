const std = @import("std");
const network = @import("zig-network");
const sig = @import("../sig.zig");
const shred_network = @import("lib.zig");

const bincode = sig.bincode;
const layout = sig.ledger.shred.layout;
const shred_verifier = shred_network.shred_verifier;

const Allocator = std.mem.Allocator;
const Atomic = std.atomic.Value;
const KeyPair = sig.identity.KeyPair;
const Socket = network.Socket;

const BasicShredTracker = shred_network.shred_tracker.BasicShredTracker;
const Channel = sig.sync.Channel;
const Counter = sig.prometheus.Counter;
const Histogram = sig.prometheus.Histogram;
const Packet = sig.net.Packet;
const Ping = sig.gossip.Ping;
const Pong = sig.gossip.Pong;
const RepairMessage = shred_network.repair_message.RepairMessage;
const Shred = sig.ledger.shred.Shred;
const ShredInserter = sig.ledger.ShredInserter;
const Slot = sig.core.Slot;
const SlotLeaders = sig.core.leader_schedule.SlotLeaders;
const SocketThread = sig.net.SocketThread;
const ExitCondition = sig.sync.ExitCondition;
const VariantCounter = sig.prometheus.VariantCounter;

const Logger = sig.trace.Logger("shred_receiver");
const VerifiedMerkleRoots = sig.utils.lru.LruCache(.non_locking, sig.core.Hash, void);

/// Analogous to [ShredFetchStage](https://github.com/anza-xyz/agave/blob/aa2f078836434965e1a5a03af7f95c6640fe6e1e/core/src/shred_fetch_stage.rs#L34)
pub const ShredReceiver = struct {
    params: Params,
    logger: Logger,

    incoming_shreds: Channel(Packet),
    outgoing_pongs: Channel(Packet),

    metrics: ShredReceiverMetrics,
    verifier_metrics: shred_verifier.Metrics,

    verified_merkle_roots: VerifiedMerkleRoots,
    shred_batch: std.MultiArrayList(struct { shred: Shred, is_repair: bool }),

    const Params = struct {
        keypair: *const KeyPair,
        exit: *Atomic(bool),

        repair_socket: Socket,
        turbine_socket: Socket,

        /// me --> retransmit service
        maybe_retransmit_shred_sender: ?*Channel(Packet),

        shred_version: *const Atomic(u16),
        registry: *sig.prometheus.Registry(.{}),
        root_slot: Slot,
        leader_schedule: SlotLeaders,

        /// shared with repair
        tracker: *BasicShredTracker,
        inserter: ShredInserter,
    };

    pub fn init(allocator: Allocator, logger: Logger, params: Params) !ShredReceiver {
        var incoming_shreds = try Channel(Packet).init(allocator);
        errdefer incoming_shreds.deinit();

        var outgoing_pongs = try Channel(Packet).init(allocator);
        errdefer outgoing_pongs.deinit();

        var verified_merkle_roots = try VerifiedMerkleRoots.init(allocator, 1024);
        errdefer verified_merkle_roots.deinit();

        const metrics = try params.registry.initStruct(ShredReceiverMetrics);
        const verifier_metrics = try params.registry.initStruct(shred_verifier.Metrics);

        return ShredReceiver{
            .params = params,
            .logger = logger,
            .incoming_shreds = incoming_shreds,
            .outgoing_pongs = outgoing_pongs,
            .metrics = metrics,
            .verifier_metrics = verifier_metrics,
            .verified_merkle_roots = verified_merkle_roots,
            .shred_batch = .empty,
        };
    }

    pub fn deinit(self: *ShredReceiver, allocator: Allocator) void {
        self.incoming_shreds.deinit();
        self.outgoing_pongs.deinit();
        self.verified_merkle_roots.deinit();
        self.shred_batch.deinit(allocator);
    }

    /// Run threads to listen/send over socket and handle all incoming packets.
    /// Returns when exit is set to true.
    pub fn run(self: *ShredReceiver, allocator: Allocator) !void {
        defer self.logger.info().log("exiting shred receiver");
        errdefer self.logger.err().log("error in shred receiver");

        const exit = ExitCondition{ .unordered = self.params.exit };

        // Create pipe from outgoing_pongs -> repair_socket
        const response_sender_thread = try SocketThread.spawnSender(
            allocator,
            .from(self.logger),
            self.params.repair_socket,
            &self.outgoing_pongs,
            exit,
        );
        defer response_sender_thread.join();

        // Create pipe from repair_socket -> incoming_shreds tagged .repair
        const repair_receiver_thread = try SocketThread.spawnReceiverFlagged(
            allocator,
            .from(self.logger),
            self.params.repair_socket,
            &self.incoming_shreds,
            exit,
            .from(.repair),
        );
        defer repair_receiver_thread.join();

        // Create pipe from turbine_socket -> incoming_shreds without a tagging.
        const turbine_receiver_thread = try SocketThread.spawnReceiver(
            allocator,
            .from(self.logger),
            self.params.turbine_socket,
            &self.incoming_shreds,
            exit,
        );
        defer turbine_receiver_thread.join();

        // Handle all incoming shreds from the channel.
        while (true) {
            self.incoming_shreds.waitToReceive(exit) catch break;
            try self.handleBatch(allocator);
        }
    }

    fn handleBatch(self: *ShredReceiver, allocator: Allocator) !void {
        defer {
            for (self.shred_batch.items(.shred)) |shred| shred.deinit();
            self.shred_batch.clearRetainingCapacity();
        }

        while (self.incoming_shreds.tryReceive()) |packet| {
            const is_repair = packet.flags.isSet(.repair);
            self.metrics.incReceived(is_repair);

            if (try self.handlePacket(allocator, packet)) |shred| {
                try self.shred_batch.append(allocator, .{
                    .shred = shred,
                    .is_repair = is_repair,
                });
                if (self.shred_batch.len == MAX_SHREDS_PER_ITER) break;
            }
        }

        const result = try self.params.inserter.insertShreds(
            self.shred_batch.items(.shred),
            self.shred_batch.items(.is_repair),
            .{
                .slot_leaders = self.params.leader_schedule,
                .shred_tracker = self.params.tracker,
            },
        );
        self.metrics.passed_to_inserter_count.add(self.shred_batch.len);
        result.deinit();

        self.metrics.batch_size.observe(self.shred_batch.len);
    }

    const MAX_SHREDS_PER_ITER = 1024;

    /// Handle a single packet and return a shred if it's a valid shred.
    fn handlePacket(self: *ShredReceiver, allocator: Allocator, packet: Packet) !?Shred {
        if (packet.size == REPAIR_RESPONSE_SERIALIZED_PING_BYTES) {
            if (try handlePing(
                allocator,
                &packet,
                self.metrics,
                self.params.keypair,
            )) |pong_packet| {
                try self.outgoing_pongs.send(pong_packet);
                self.metrics.pong_sent_count.inc();
            }
            return null;
        } else {
            const max_slot = std.math.maxInt(Slot); // TODO agave uses BankForks for this
            validateShred(
                &packet,
                self.params.root_slot,
                self.params.shred_version,
                max_slot,
            ) catch |err| {
                self.metrics.discard.observe(err);
                return null;
            };
            self.metrics.satisfactory_shred_count.inc();

            if (shred_verifier.verifyShred(
                &packet,
                self.params.leader_schedule,
                &self.verified_merkle_roots,
                self.verifier_metrics,
            )) |_| {
                self.verifier_metrics.verified_count.inc();
                if (self.params.maybe_retransmit_shred_sender) |retransmit_shred_sender| {
                    try retransmit_shred_sender.send(packet);
                }
                const shred_payload = layout.getShred(&packet) orelse
                    return error.InvalidVerifiedShred;
                return Shred.fromPayload(allocator, shred_payload) catch |e| {
                    self.logger.err().logf(
                        "failed to deserialize verified shred {?}.{?}: {}",
                        .{ layout.getSlot(shred_payload), layout.getIndex(shred_payload), e },
                    );
                    return null;
                };
            } else |err| {
                self.verifier_metrics.fail.observe(err);
                return null;
            }
        }
    }

    fn handlePing(
        allocator: std.mem.Allocator,
        packet: *const Packet,
        metrics: ShredReceiverMetrics,
        keypair: *const KeyPair,
    ) !?Packet {
        const repair_ping = bincode.readFromSlice(
            allocator,
            RepairPing,
            packet.data(),
            .{},
        ) catch {
            metrics.ping_deserialize_fail_count.inc();
            return null;
        };
        const ping = switch (repair_ping) {
            .ping => |ping| ping,
        };
        ping.verify() catch {
            metrics.ping_verify_fail_count.inc();
            return null;
        };
        metrics.valid_ping_count.inc();

        const reply: RepairMessage = .{ .pong = try Pong.init(&ping, keypair) };

        return try Packet.initFromBincode(
            sig.net.SocketAddr.fromEndpoint(&packet.addr),
            reply,
        );
    }
};

test "handleBatch/handlePacket" {
    const allocator = std.testing.allocator;
    const keypair = try sig.identity.KeyPair.generateDeterministic(.{1} ** 32);
    const root_slot = 0;
    const invalid_socket = Socket{
        .family = .ipv4,
        .internal = -1,
        .endpoint = null,
    };

    var registry = sig.prometheus.Registry(.{}).init(allocator);
    defer registry.deinit();

    var epoch_ctx = try sig.adapter.EpochContextManager.init(allocator, .DEFAULT);
    defer epoch_ctx.deinit();

    var ledger_db = try sig.ledger.tests.TestDB.init(@src());
    defer ledger_db.deinit();

    var shred_tracker = try sig.shred_network.shred_tracker.BasicShredTracker.init(
        allocator,
        root_slot + 1,
        .noop,
        &registry,
    );
    defer shred_tracker.deinit();

    var shred_inserter = try sig.ledger.ShredInserter.init(
        allocator,
        .noop,
        &registry,
        ledger_db,
    );
    defer shred_inserter.deinit();

    var exit = Atomic(bool).init(false);
    const shred_version = Atomic(u16).init(0);

    var shred_receiver = try ShredReceiver.init(allocator, .noop, .{
        .keypair = &keypair,
        .exit = &exit,
        .repair_socket = invalid_socket,
        .turbine_socket = invalid_socket,
        .shred_version = &shred_version,
        .registry = &registry,
        .root_slot = root_slot,
        .maybe_retransmit_shred_sender = null,
        .leader_schedule = epoch_ctx.slotLeaders(),
        .tracker = &shred_tracker,
        .inserter = shred_inserter,
    });
    defer shred_receiver.deinit(allocator);

    // test repair packet
    {
        const ping = try Ping.init(.{1} ** 32, &keypair);
        const addr = sig.net.SocketAddr.initIpv4(.{ 127, 0, 0, 1 }, 88);
        var packet = try Packet.initFromBincode(addr, RepairPing{ .Ping = ping });
        packet.flags = .from(.repair);
        try shred_receiver.incoming_shreds.send(packet);
    }

    // test shred packet
    {
        const shreds = try sig.ledger.tests.loadShredsFromFile(
            allocator,
            sig.TEST_DATA_DIR ++ "shreds/merkle_root_metas_coding_test_shreds_3_1228.bin",
        );
        defer sig.ledger.tests.deinitShreds(allocator, shreds);
        const shred_data = shreds[0].payload();

        var packet: Packet = undefined;
        @memcpy(packet.buffer[0..shred_data.len], shred_data);
        packet.size = @intCast(shred_data.len);
        packet.addr = .{ .address = .{ .ipv4 = .init(0, 0, 0, 0) }, .port = 0 };
        packet.flags = .{};

        try shred_receiver.incoming_shreds.send(packet);
    }

    try shred_receiver.handleBatch(allocator);
}

test "handlePing" {
    const allocator = std.testing.allocator;
    var metrics_registry = sig.prometheus.Registry(.{}).init(allocator);
    defer metrics_registry.deinit();

    const shred_metrics = try metrics_registry.initStruct(ShredReceiverMetrics);

    const my_keypair = try sig.identity.KeyPair.generateDeterministic(.{1} ** 32);
    const ping = try Ping.init(.{1} ** 32, &my_keypair);
    const pong = try Pong.init(&ping, &my_keypair);

    const addr = sig.net.SocketAddr.initIpv4(.{ 127, 0, 0, 1 }, 88);
    const input_ping_packet = try Packet.initFromBincode(addr, RepairPing{ .ping = ping });

<<<<<<< HEAD
    const expected_pong_packet = try Packet.initFromBincode(addr, RepairMessage{ .Pong = pong });
    const actual_pong_packet = try ShredReceiver.handlePing(
=======
    const expected_pong_packet = try Packet.initFromBincode(addr, RepairMessage{ .pong = pong });
    const actual_pong_packet = try ShredReceiver.handlePingInner(
>>>>>>> 6382d36f
        allocator,
        &input_ping_packet,
        shred_metrics,
        &my_keypair,
    );

    try std.testing.expectEqual(expected_pong_packet, actual_pong_packet);

    const evil_keypair = try sig.identity.KeyPair.generateDeterministic(.{64} ** 32);
    var evil_ping = ping;
    evil_ping.from = sig.core.Pubkey.fromPublicKey(&evil_keypair.public_key);
<<<<<<< HEAD
    const evil_ping_packet = try Packet.initFromBincode(addr, RepairPing{ .Ping = evil_ping });
    try std.testing.expectEqual(null, try ShredReceiver.handlePing(
=======
    const evil_ping_packet = try Packet.initFromBincode(addr, RepairPing{ .ping = evil_ping });
    try std.testing.expectEqual(null, try ShredReceiver.handlePingInner(
>>>>>>> 6382d36f
        allocator,
        &evil_ping_packet,
        shred_metrics,
        &evil_keypair,
    ));
}

fn validateShred(
    packet: *const Packet,
    root: Slot,
    shred_version: *const Atomic(u16),
    max_slot: Slot,
) ShredValidationError!void {
    const shred = layout.getShred(packet) orelse return error.insufficient_shred_size;
    const version = layout.getVersion(shred) orelse return error.missing_version;
    const slot = layout.getSlot(shred) orelse return error.slot_missing;
    const index = layout.getIndex(shred) orelse return error.index_missing;
    const variant = layout.getShredVariant(shred) orelse return error.variant_missing;

    if (version != shred_version.load(.acquire)) return error.wrong_version;
    if (slot > max_slot) return error.slot_too_new;
    switch (variant.shred_type) {
        .code => {
            if (index >= sig.ledger.shred.CodeShred.constants.max_per_slot) {
                return error.code_index_too_high;
            }
            if (slot <= root) return error.rooted_slot;
        },
        .data => {
            if (index >= sig.ledger.shred.DataShred.constants.max_per_slot) {
                return error.data_index_too_high;
            }
            const parent_slot_offset = layout.getParentSlotOffset(shred) orelse {
                return error.parent_slot_offset_missing;
            };
            const parent = slot -| @as(Slot, @intCast(parent_slot_offset));
            if (!verifyShredSlots(slot, parent, root)) return error.slot_verification_failed;
        },
    }

    // TODO: check for feature activation of enable_chained_merkle_shreds
    // 7uZBkJXJ1HkuP6R3MJfZs7mLwymBcDbKdqbF51ZWLier
    // https://github.com/solana-labs/solana/pull/34916
    // https://github.com/solana-labs/solana/pull/35076

    _ = layout.getLeaderSignature(shred) orelse return error.signature_missing;
    _ = layout.merkleRoot(shred) orelse return error.signed_data_missing;
}

/// TODO: this may need to move to ledger
fn verifyShredSlots(slot: Slot, parent: Slot, root: Slot) bool {
    if (slot == 0 and parent == 0 and root == 0) {
        return true; // valid write to slot zero.
    }
    // Ignore shreds that chain to slots before the root,
    // or have invalid parent >= slot.
    return root <= parent and parent < slot;
}

const REPAIR_RESPONSE_SERIALIZED_PING_BYTES = 132;

const RepairPing = union(enum) { ping: Ping };

pub const ShredReceiverMetrics = struct {
    received_count: *Counter,
    turbine_received_count: *Counter,
    repair_received_count: *Counter,
    satisfactory_shred_count: *Counter,
    passed_to_inserter_count: *Counter,
    valid_ping_count: *Counter,
    ping_deserialize_fail_count: *Counter,
    ping_verify_fail_count: *Counter,
    pong_sent_count: *Counter,
    batch_size: *Histogram,
    discard: *VariantCounter(ShredValidationError),

    pub const prefix = "shred_receiver";
    pub const histogram_buckets = sig.prometheus.histogram.exponentialBuckets(2, -1, 8);

    pub fn incReceived(self: *const ShredReceiverMetrics, is_repair: bool) void {
        self.received_count.inc();
        if (is_repair) {
            self.repair_received_count.inc();
        } else {
            self.turbine_received_count.inc();
        }
    }
};

/// Something about the shred was unexpected, so we will discard it.
pub const ShredValidationError = error{
    insufficient_shred_size,
    missing_version,
    slot_missing,
    index_missing,
    variant_missing,
    wrong_version,
    slot_too_new,
    code_index_too_high,
    rooted_slot,
    data_index_too_high,
    parent_slot_offset_missing,
    slot_verification_failed,
    signature_missing,
    signed_data_missing,
};<|MERGE_RESOLUTION|>--- conflicted
+++ resolved
@@ -360,13 +360,8 @@
     const addr = sig.net.SocketAddr.initIpv4(.{ 127, 0, 0, 1 }, 88);
     const input_ping_packet = try Packet.initFromBincode(addr, RepairPing{ .ping = ping });
 
-<<<<<<< HEAD
     const expected_pong_packet = try Packet.initFromBincode(addr, RepairMessage{ .Pong = pong });
     const actual_pong_packet = try ShredReceiver.handlePing(
-=======
-    const expected_pong_packet = try Packet.initFromBincode(addr, RepairMessage{ .pong = pong });
-    const actual_pong_packet = try ShredReceiver.handlePingInner(
->>>>>>> 6382d36f
         allocator,
         &input_ping_packet,
         shred_metrics,
@@ -378,13 +373,8 @@
     const evil_keypair = try sig.identity.KeyPair.generateDeterministic(.{64} ** 32);
     var evil_ping = ping;
     evil_ping.from = sig.core.Pubkey.fromPublicKey(&evil_keypair.public_key);
-<<<<<<< HEAD
     const evil_ping_packet = try Packet.initFromBincode(addr, RepairPing{ .Ping = evil_ping });
     try std.testing.expectEqual(null, try ShredReceiver.handlePing(
-=======
-    const evil_ping_packet = try Packet.initFromBincode(addr, RepairPing{ .ping = evil_ping });
-    try std.testing.expectEqual(null, try ShredReceiver.handlePingInner(
->>>>>>> 6382d36f
         allocator,
         &evil_ping_packet,
         shred_metrics,
