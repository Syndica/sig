const std = @import("std");
const sig = @import("../sig.zig");

const ACCOUNT_INDEX_SHARDS = sig.accounts_db.db.ACCOUNT_INDEX_SHARDS;
const ShredCollectorConfig = sig.shred_collector.ShredCollectorConfig;
const IpAddr = sig.net.IpAddr;
const LogLevel = sig.trace.Level;

pub const Config = struct {
    identity: IdentityConfig = .{},
    gossip: GossipConfig = .{},
    shred_collector: ShredCollectorConfig = shred_collector_defaults,
    accounts_db: AccountsDBConfig = .{},
    geyser: GeyserConfig = .{},
    turbine: TurbineConfig = .{},

    test_transaction_sender: TestTransactionSenderConfig = .{},

    max_shreds: u64 = 1_000,
    leader_schedule_path: ?[]const u8 = null,
    genesis_file_path: ?[]const u8 = null,
    // general config
    log_level: LogLevel = .debug,
    metrics_port: u16 = 12345,

    pub fn genesisFilePath(self: Config) !?[]const u8 {
        return if (self.genesis_file_path) |provided_path|
            provided_path
        else if (try self.gossip.getNetwork()) |n| switch (n) {
            .mainnet => "data/genesis-files/mainnet_genesis.bin",
            .devnet => "data/genesis-files/devnet_genesis.bin",
            .testnet => "data/genesis-files/testnet_genesis.bin",
            .localnet => null, // no default genesis file for localhost
        } else null;
    }
};

pub const current: *Config = &default_validator_config;
var default_validator_config: Config = .{};

const IdentityConfig = struct {};

const GossipConfig = struct {
    host: ?[]const u8 = null,
    port: u16 = 8001,
    entrypoints: [][]const u8 = &.{},
    network: ?[]const u8 = null,
    spy_node: bool = false,
    dump: bool = false,
    trusted_validators: [][]const u8 = &.{},

    pub fn getHost(config: GossipConfig) ?sig.net.IpAddr.ParseIpError!IpAddr {
        const host_str = config.host orelse return null;
        const socket = try sig.net.IpAddr.parse(host_str);
        return switch (socket) {
            .ipv4 => |v4| .{ .ipv4 = v4 },
            .ipv6 => |v6| .{ .ipv6 = v6 },
        };
    }

    pub fn getPortFromHost(config: GossipConfig) ?sig.net.SocketAddr.ParseIpError!u16 {
        const host_str = config.host orelse return null;
        const socket = try sig.net.SocketAddr.parse(host_str);
        return switch (socket) {
            .V4 => |v4| v4.port,
            .V6 => |v6| v6.port,
        };
    }

    pub fn getNetwork(self: GossipConfig) error{UnknownNetwork}!?Network {
        return if (self.network) |network_str|
            std.meta.stringToEnum(Network, network_str) orelse
                error.UnknownNetwork
        else
            null;
    }
};

pub const Network = enum {
    mainnet,
    devnet,
    testnet,
    localnet,

    const Self = @This();

    pub fn entrypoints(self: Self) []const []const u8 {
        return switch (self) {
            .mainnet => &.{
                "entrypoint.mainnet-beta.solana.com:8001",
                "entrypoint2.mainnet-beta.solana.com:8001",
                "entrypoint3.mainnet-beta.solana.com:8001",
                "entrypoint4.mainnet-beta.solana.com:8001",
                "entrypoint5.mainnet-beta.solana.com:8001",
            },
            .testnet => &.{
                "entrypoint.testnet.solana.com:8001",
                "entrypoint2.testnet.solana.com:8001",
                "entrypoint3.testnet.solana.com:8001",
            },
            .devnet => &.{
                "entrypoint.devnet.solana.com:8001",
                "entrypoint2.devnet.solana.com:8001",
                "entrypoint3.devnet.solana.com:8001",
                "entrypoint4.devnet.solana.com:8001",
                "entrypoint5.devnet.solana.com:8001",
            },
            .localnet => &.{
                "127.0.0.1:1024", // agave test-validator default
                "127.0.0.1:8001", // sig validator default
            },
        };
    }
};

const shred_collector_defaults = ShredCollectorConfig{
    .turbine_recv_port = 8002,
    .repair_port = 8003,
    .start_slot = null,
};

/// Analogous to [AccountsDbConfig](https://github.com/anza-xyz/agave/blob/4c921ca276bbd5997f809dec1dd3937fb06463cc/accounts-db/src/accounts_db.rs#L597)
pub const AccountsDBConfig = struct {
    /// where to load/save snapshots from - also where disk indexes and account files are stored
    snapshot_dir: []const u8 = sig.VALIDATOR_DIR ++ "accounts_db",
    /// number of threads to load snapshot
    num_threads_snapshot_load: u32 = 0,
    /// number of threads to unpack snapshot from .tar.zstd
    num_threads_snapshot_unpack: u16 = 0,
    /// number of shards to use across the index
    number_of_index_shards: u64 = ACCOUNT_INDEX_SHARDS,
    /// use disk based index for accounts index
    use_disk_index: bool = false,
    /// force unpacking a fresh snapshot even if an accounts/ dir exists
    force_unpack_snapshot: bool = false,
    /// minmum download speed in megabytes per second to download a snapshot from
    min_snapshot_download_speed_mbs: u64 = 20,
    /// force download of new snapshot, even if one exists (usually to get a more up-to-date snapshot
    force_new_snapshot_download: bool = false,
    /// estimate of the number of accounts per file (used for preallocation)
    accounts_per_file_estimate: u64 = 1_500,
    /// only load snapshot metadata when starting up
    snapshot_metadata_only: bool = false,
};

pub const GeyserConfig = struct {
    enable: bool = false,
    pipe_path: []const u8 = sig.VALIDATOR_DIR ++ "geyser.pipe",
    writer_fba_bytes: usize = 1 << 32, // 4gb
};

const LogConfig = struct {};

const TestTransactionSenderConfig = struct {
<<<<<<< HEAD
    n_transactions: u64 = 3,
    n_lamports_per_transaction: u64 = 1e7,
=======
    n_transactions: u64 = 1,
    n_lamports_per_transaction: u64 = 1e9,
};

pub const TurbineConfig = struct {
    num_retransmit_sockets: usize = 1, // Default to 1 socket
    num_retransmit_threads: ?usize = null, // Default to number of CPUs
    // TODO: remove when no longer needed
    overwrite_stake_for_testing: bool = false,
>>>>>>> fc846a33
};<|MERGE_RESOLUTION|>--- conflicted
+++ resolved
@@ -152,12 +152,8 @@
 const LogConfig = struct {};
 
 const TestTransactionSenderConfig = struct {
-<<<<<<< HEAD
     n_transactions: u64 = 3,
     n_lamports_per_transaction: u64 = 1e7,
-=======
-    n_transactions: u64 = 1,
-    n_lamports_per_transaction: u64 = 1e9,
 };
 
 pub const TurbineConfig = struct {
@@ -165,5 +161,4 @@
     num_retransmit_threads: ?usize = null, // Default to number of CPUs
     // TODO: remove when no longer needed
     overwrite_stake_for_testing: bool = false,
->>>>>>> fc846a33
 };