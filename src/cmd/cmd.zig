const std = @import("std");
const base58 = @import("base58-zig");
const cli = @import("zig-cli");
const dns = @import("zigdig");
const network = @import("zig-network");
const helpers = @import("helpers.zig");
const sig = @import("../lib.zig");
const config = @import("config.zig");

const Atomic = std.atomic.Value;
const KeyPair = std.crypto.sign.Ed25519.KeyPair;
const Random = std.rand.Random;
const Socket = network.Socket;

const AccountsDB = sig.accounts_db.AccountsDB;
const AccountsDBConfig = sig.accounts_db.AccountsDBConfig;
const AllSnapshotFields = sig.accounts_db.AllSnapshotFields;
const Bank = sig.accounts_db.Bank;
const BasicShredTracker = sig.shred_collector.BasicShredTracker;
const ContactInfo = sig.gossip.ContactInfo;
const GenesisConfig = sig.accounts_db.GenesisConfig;
const GossipService = sig.gossip.GossipService;
const IpAddr = sig.net.IpAddr;
const Level = sig.trace.Level;
const Logger = sig.trace.Logger;
const Pubkey = sig.core.Pubkey;
const RepairService = sig.shred_collector.RepairService;
const ShredReceiver = sig.shred_collector.ShredReceiver;
const SnapshotFieldsAndPaths = sig.accounts_db.SnapshotFieldsAndPaths;
const SnapshotFiles = sig.accounts_db.SnapshotFiles;
const SocketAddr = sig.net.SocketAddr;
const StatusCache = sig.accounts_db.StatusCache;

const downloadSnapshotsFromGossip = sig.accounts_db.downloadSnapshotsFromGossip;
const enumFromName = sig.utils.enumFromName;
const getOrInitIdentity = helpers.getOrInitIdentity;
const globalRegistry = sig.prometheus.globalRegistry;
const getWallclockMs = sig.gossip.getWallclockMs;
const parallelUnpackZstdTarBall = sig.accounts_db.parallelUnpackZstdTarBall;
const requestIpEcho = sig.net.requestIpEcho;
const servePrometheus = sig.prometheus.servePrometheus;

const socket_tag = sig.gossip.socket_tag;
const SOCKET_TIMEOUT = sig.net.SOCKET_TIMEOUT;
const ACCOUNT_INDEX_BINS = sig.accounts_db.ACCOUNT_INDEX_BINS;

var gpa = std.heap.GeneralPurposeAllocator(.{}){};
const gpa_allocator = gpa.allocator();
const base58Encoder = base58.Encoder.init(.{});

const gossip_host = struct {
    // TODO: support domain names and ipv6 addresses
    var option = cli.Option{
        .long_name = "gossip-host",
        .help = "IPv4 address for the validator to advertise in gossip - default: get from --entrypoint, fallback to 127.0.0.1",
        .value_ref = cli.mkRef(&config.current.gossip.host),
        .required = false,
        .value_name = "Gossip Host",
    };

    fn get() !?IpAddr {
        if (config.current.gossip.host) |str| {
            var buf: [15]u8 = undefined;
            @memcpy(buf[0..str.len], str);
            @memcpy(buf[str.len .. str.len + 2], ":0");
            const sa = try SocketAddr.parseIpv4(buf[0 .. str.len + 2]);
            return .{ .ipv4 = sa.V4.ip };
        }
        return null;
    }
};

var gossip_port_option = cli.Option{
    .long_name = "gossip-port",
    .help = "The port to run gossip listener - default: 8001",
    .short_alias = 'p',
    .value_ref = cli.mkRef(&config.current.gossip.port),
    .required = false,
    .value_name = "Gossip Port",
};

var repair_port_option = cli.Option{
    .long_name = "repair-port",
    .help = "The port to run tvu repair listener - default: 8002",
    .value_ref = cli.mkRef(&config.current.tvu.repair_port),
    .required = false,
    .value_name = "Repair Port",
};

var tvu_port_option = cli.Option{
    .long_name = "tvu-port",
    .help = "The port to run turbine listener - default: 8003",
    .value_ref = cli.mkRef(&config.current.tvu.tvu_port),
    .required = false,
    .value_name = "TVU Port",
};

var test_repair_option = cli.Option{
    .long_name = "test-repair-for-slot",
    .help = "Set a slot here to repeatedly send repair requests for shreds from this slot. This is only intended for use during short-lived tests of the repair service. Do not set this during normal usage.",
    .value_ref = cli.mkRef(&config.current.tvu.test_repair_slot),
    .required = false,
    .value_name = "slot number",
};

var gossip_entrypoints_option = cli.Option{
    .long_name = "entrypoint",
    .help = "gossip address of the entrypoint validators",
    .short_alias = 'e',
    .value_ref = cli.mkRef(&config.current.gossip.entrypoints),
    .required = false,
    .value_name = "Entrypoints",
};

var trusted_validators_option = cli.Option{
    .long_name = "trusted_validator",
    .help = "public key of a validator whose snapshot hash is trusted to be downloaded",
    .short_alias = 't',
    .value_ref = cli.mkRef(&config.current.gossip.trusted_validators),
    .required = false,
    .value_name = "Trusted Validator",
};

var gossip_spy_node_option = cli.Option{
    .long_name = "spy-node",
    .help = "run as a gossip spy node (minimize outgoing packets)",
    .value_ref = cli.mkRef(&config.current.gossip.spy_node),
    .required = false,
    .value_name = "Spy Node",
};

var gossip_dump_option = cli.Option{
    .long_name = "dump-gossip",
    .help = "periodically dump gossip table to csv files and logs",
    .value_ref = cli.mkRef(&config.current.gossip.dump),
    .required = false,
    .value_name = "Gossip Table Dump",
};

var log_level_option = cli.Option{
    .long_name = "log-level",
    .help = "The amount of detail to log (default = debug)",
    .short_alias = 'l',
    .value_ref = cli.mkRef(&config.current.log_level),
    .required = false,
    .value_name = "err|warn|info|debug",
};

var metrics_port_option = cli.Option{
    .long_name = "metrics-port",
    .help = "port to expose prometheus metrics via http - default: 12345",
    .short_alias = 'm',
    .value_ref = cli.mkRef(&config.current.metrics_port),
    .required = false,
    .value_name = "port_number",
};

// accounts-db options
var n_threads_snapshot_load_option = cli.Option{
    .long_name = "n-threads-snapshot-load",
    .help = "number of threads to load snapshots: - default: ncpus",
    .short_alias = 't',
    .value_ref = cli.mkRef(&config.current.accounts_db.num_threads_snapshot_load),
    .required = false,
    .value_name = "n_threads_snapshot_load",
};

var n_threads_snapshot_unpack_option = cli.Option{
    .long_name = "n-threads-snapshot-unpack",
    .help = "number of threads to unpack snapshots - default: ncpus * 2",
    .short_alias = 'u',
    .value_ref = cli.mkRef(&config.current.accounts_db.num_threads_snapshot_unpack),
    .required = false,
    .value_name = "n_threads_snapshot_unpack",
};

var disk_index_path_option = cli.Option{
    .long_name = "disk-index-path",
    .help = "path to disk index - default: no disk index, index will use ram",
    .short_alias = 'd',
    .value_ref = cli.mkRef(&config.current.accounts_db.disk_index_path),
    .required = false,
    .value_name = "disk_index_path",
};

var force_unpack_snapshot_option = cli.Option{
    .long_name = "force-unpack-snapshot",
    .help = "force unpack snapshot even if it exists",
    .short_alias = 'f',
    .value_ref = cli.mkRef(&config.current.accounts_db.force_unpack_snapshot),
    .required = false,
    .value_name = "force_unpack_snapshot",
};

var force_new_snapshot_download_option = cli.Option{
    .long_name = "force-new-snapshot-download",
    .help = "force download of new snapshot (usually to get a more up-to-date snapshot)",
    .value_ref = cli.mkRef(&config.current.accounts_db.force_new_snapshot_download),
    .required = false,
    .value_name = "force_new_snapshot_download",
};

var snapshot_dir_option = cli.Option{
    .long_name = "snapshot-dir",
    .help = "path to snapshot directory (where snapshots are downloaded and/or unpacked to/from) - default: test_data/",
    .short_alias = 's',
    .value_ref = cli.mkRef(&config.current.accounts_db.snapshot_dir),
    .required = false,
    .value_name = "snapshot_dir",
};

var min_snapshot_download_speed_mb_option = cli.Option{
    .long_name = "min-snapshot-download-speed",
    .help = "minimum download speed of full snapshots in megabytes per second - default: 20MB/s",
    .value_ref = cli.mkRef(&config.current.accounts_db.min_snapshot_download_speed_mbs),
    .required = false,
    .value_name = "min_snapshot_download_speed_mb",
};

var storage_cache_size_option = cli.Option{
    .long_name = "storage-cache-size",
    .help = "number of accounts preallocate for the storage cache for accounts-db (used when writing accounts whose slot has not been rooted) - default: 10k",
    .value_ref = cli.mkRef(&config.current.accounts_db.storage_cache_size),
    .required = false,
    .value_name = "storage_cache_size",
};

var number_of_index_bins_option = cli.Option{
    .long_name = "number-of-index-bins",
    .help = "number of bins to shard the index pubkeys across",
    .value_ref = cli.mkRef(&config.current.accounts_db.num_account_index_bins),
    .required = false,
    .value_name = "number_of_index_bins",
};

var app = &cli.App{
    .version = "0.2.0",
    .author = "Syndica & Contributors",
    .command = .{
        .name = "sig",
        .description = .{
            .one_line = "Sig is a Solana client implementation written in Zig.\nThis is still a WIP, PRs welcome.",
            // .detailed = "",
        },
        .options = &.{ &log_level_option, &metrics_port_option },
        .target = .{
            .subcommands = &.{
                &cli.Command{
                    .name = "identity",
                    .description = .{
                        .one_line = "Get own identity",
                        .detailed =
                        \\Gets own identity (Pubkey) or creates one if doesn't exist.
                        \\
                        \\NOTE: Keypair is saved in $HOME/.sig/identity.key.
                        ,
                    },
                    .target = .{
                        .action = .{
                            .exec = identity,
                        },
                    },
                },
                &cli.Command{
                    .name = "gossip",
                    .description = .{
                        .one_line = "Run gossip client",
                        .detailed =
                        \\Start Solana gossip client on specified port.
                        ,
                    },
                    .options = &.{
                        &gossip_host.option,
                        &gossip_port_option,
                        &gossip_entrypoints_option,
                        &gossip_spy_node_option,
                        &gossip_dump_option,
                    },
                    .target = .{
                        .action = .{
                            .exec = gossip,
                        },
                    },
                },
                &cli.Command{
                    .name = "validator",
                    .description = .{
                        .one_line = "Run Solana validator",
                        .detailed =
                        \\Start a full Solana validator client.
                        ,
                    },
                    .options = &.{
                        // gossip
                        &gossip_host.option,
                        &gossip_port_option,
                        &gossip_entrypoints_option,
                        &gossip_spy_node_option,
                        &gossip_dump_option,
                        // repair
                        &tvu_port_option,
                        &repair_port_option,
                        &test_repair_option,
                        // accounts-db
                        &snapshot_dir_option,
                        &n_threads_snapshot_load_option,
                        &n_threads_snapshot_unpack_option,
                        &disk_index_path_option,
                        &force_unpack_snapshot_option,
                        &min_snapshot_download_speed_mb_option,
                        &force_new_snapshot_download_option,
                        &trusted_validators_option,
                    },
                    .target = .{
                        .action = .{
                            .exec = validator,
                        },
                    },
                },
                &cli.Command{
                    .name = "download-snapshot",
                    .description = .{
                        .one_line = "Downloads a snapshot",
                        .detailed =
                        \\starts a gossip client and downloads a snapshot from peers
                        ,
                    },
                    .options = &.{
                        // where to download the snapshot
                        &snapshot_dir_option,
                        // download options
                        &trusted_validators_option,
                        &min_snapshot_download_speed_mb_option,
                        // gossip options
                        &gossip_host.option,
                        &gossip_port_option,
                        &gossip_entrypoints_option,
                    },
                    .target = .{
                        .action = .{
                            .exec = downloadSnapshot,
                        },
                    },
                },
            },
        },
    },
};

/// entrypoint to print (and create if NONE) pubkey in ~/.sig/identity.key
fn identity() !void {
    var logger = Logger.init(gpa_allocator, try enumFromName(Level, config.current.log_level));
    defer logger.deinit();
    logger.spawn();

    const keypair = try getOrInitIdentity(gpa_allocator, logger);
    var pubkey: [50]u8 = undefined;
    const size = try base58Encoder.encode(&keypair.public_key.toBytes(), &pubkey);
    try std.io.getStdErr().writer().print("Identity: {s}\n", .{pubkey[0..size]});
}

/// entrypoint to run only gossip
fn gossip() !void {
    var logger = try spawnLogger();
    defer logger.deinit();
    const metrics_thread = try spawnMetrics(logger);
    defer metrics_thread.detach();

    var exit = std.atomic.Value(bool).init(false);
    const my_keypair = try getOrInitIdentity(gpa_allocator, logger);
    const entrypoints = try getEntrypoints(logger);
    defer entrypoints.deinit();
    const my_data = try getMyDataFromIpEcho(logger, entrypoints.items);

    var gossip_service = try initGossip(
        logger,
        my_keypair,
        &exit,
        entrypoints.items,
        my_data.shred_version,
        my_data.ip,
        &.{},
    );
    defer gossip_service.deinit();
    try runGossipWithConfigValues(&gossip_service);
}

/// entrypoint to run a full solana validator
fn validator() !void {
    var logger = try spawnLogger();
    defer logger.deinit();
    const metrics_thread = try spawnMetrics(logger);
    defer metrics_thread.detach();

    var rand = std.rand.DefaultPrng.init(@bitCast(std.time.timestamp()));
    var exit = std.atomic.Value(bool).init(false);
    const my_keypair = try getOrInitIdentity(gpa_allocator, logger);
    const entrypoints = try getEntrypoints(logger);
    defer entrypoints.deinit();
    const ip_echo_data = try getMyDataFromIpEcho(logger, entrypoints.items);

    const repair_port: u16 = config.current.tvu.repair_port;
    const tvu_port: u16 = config.current.tvu.repair_port;

    // gossip
    var gossip_service = try initGossip(
        logger,
        my_keypair,
        &exit,
        entrypoints.items,
        ip_echo_data.shred_version, // TODO atomic owned at top level? or owned by gossip is good?
        ip_echo_data.ip,
        &.{
            .{ .tag = socket_tag.REPAIR, .port = repair_port },
            .{ .tag = socket_tag.TVU, .port = tvu_port },
        },
    );
    defer gossip_service.deinit();
<<<<<<< HEAD
    var gossip_handle = try gossip_service.start(
        config.current.gossip.spy_node,
        config.current.gossip.dump,
    );
    defer gossip_handle.deinit();
=======
    const gossip_handle = try std.Thread.spawn(.{}, runGossipWithConfigValues, .{&gossip_service});

    // shred collector
    var shred_collector = try sig.shred_collector.start(.{
        .start_slot = if (config.current.tvu.test_repair_slot) |n| @intCast(n) else null,
        .repair_port = repair_port,
        .tvu_port = tvu_port,
    }, .{
        .allocator = gpa_allocator,
        .logger = logger,
        .random = rand.random(),
        .my_keypair = &my_keypair,
    }, .{
        .exit = &exit,
        .gossip_table_rw = &gossip_service.gossip_table_rw,
        .my_shred_version = &gossip_service.my_shred_version,
    });
    defer shred_collector.deinit();
>>>>>>> 61eb15a5

    // accounts db
    var snapshots = try getOrDownloadSnapshots(
        gpa_allocator,
        logger,
        &gossip_service,
    );
    defer snapshots.deinit(gpa_allocator);

    logger.infof("full snapshot: {s}", .{snapshots.full_path});
    if (snapshots.incremental_path) |inc_path| {
        logger.infof("incremental snapshot: {s}", .{inc_path});
    }

    // cli parsing
    const snapshot_dir_str = config.current.accounts_db.snapshot_dir;
    const n_cpus = @as(u32, @truncate(try std.Thread.getCpuCount()));
    var n_threads_snapshot_load: u32 = @intCast(config.current.accounts_db.num_threads_snapshot_load);
    if (n_threads_snapshot_load == 0) {
        n_threads_snapshot_load = n_cpus;
    }

    var accounts_db = try AccountsDB.init(
        gpa_allocator,
        logger,
        AccountsDBConfig{
            .disk_index_path = config.current.accounts_db.disk_index_path,
            .storage_cache_size = @intCast(config.current.accounts_db.storage_cache_size),
            .number_of_index_bins = @intCast(config.current.accounts_db.num_account_index_bins),
        },
    );
    defer accounts_db.deinit();

    const snapshot_fields = try accounts_db.loadWithDefaults(
        &snapshots,
        snapshot_dir_str,
        n_threads_snapshot_load,
        true, // validate too
    );
    const bank_fields = snapshot_fields.bank_fields;

    // this should exist before we start to unpack
    logger.infof("reading genesis...", .{});
    const genesis_config = readGenesisConfig(gpa_allocator, snapshot_dir_str) catch |err| {
        if (err == error.GenesisNotFound) {
            logger.errf("genesis.bin not found - expecting {s}/genesis.bin to exist", .{snapshot_dir_str});
        }
        return err;
    };
    defer genesis_config.deinit(gpa_allocator);

    logger.infof("validating bank...", .{});
    const bank = Bank.init(&accounts_db, &bank_fields);
    try Bank.validateBankFields(bank.bank_fields, &genesis_config);

    // validate the status cache
    logger.infof("validating status cache...", .{});
    var status_cache = readStatusCache(gpa_allocator, snapshot_dir_str) catch |err| {
        if (err == error.StatusCacheNotFound) {
            logger.errf("status-cache.bin not found - expecting {s}/snapshots/status-cache to exist", .{snapshot_dir_str});
        }
        return err;
    };
    defer status_cache.deinit();

    var slot_history = try accounts_db.getSlotHistory();
    defer slot_history.deinit(accounts_db.allocator);
    try status_cache.validate(gpa_allocator, bank_fields.slot, &slot_history);

    logger.infof("accounts-db setup done...", .{});

    // leader schedule
    const leader_schedule = try sig.core.leaderScheduleFromBank(gpa_allocator, &bank);
    _, const slot_index = bank.bank_fields.epoch_schedule.getEpochAndSlotIndex(bank.bank_fields.slot);
    const epoch_start_slot = bank.bank_fields.slot - slot_index;
    var slot_leader_getter = sig.core.SingleEpochLeaderSchedule{
        .leader_schedule = leader_schedule,
        .start_slot = epoch_start_slot,
    };
    const getter = slot_leader_getter.provider();

    // shred collector
    var shred_collector = try sig.shred_collector.start(.{
        .start_slot = if (config.current.tvu.test_repair_slot) |n| @intCast(n) else bank.bank_fields.slot,
        .repair_port = repair_port,
        .tvu_port = tvu_port,
    }, .{
        .allocator = gpa_allocator,
        .logger = logger,
        .random = rand.random(),
        .my_keypair = &my_keypair,
    }, .{
        .exit = &exit,
        .gossip_table_rw = &gossip_service.gossip_table_rw,
        .my_shred_version = &gossip_service.my_shred_version,
        .leader_schedule = getter,
    });
    defer shred_collector.deinit();

    gossip_handle.join();
    shred_collector.join();
}

/// Initialize an instance of GossipService and configure with CLI arguments
fn initGossip(
    logger: Logger,
    my_keypair: KeyPair,
    exit: *Atomic(bool),
    entrypoints: []const SocketAddr,
    shred_version: u16,
    gossip_host_ip: IpAddr,
    sockets: []const struct { tag: u8, port: u16 },
) !GossipService {
    const gossip_port: u16 = config.current.gossip.port;
    logger.infof("gossip host: {any}", .{gossip_host_ip});
    logger.infof("gossip port: {d}", .{gossip_port});

    // setup contact info
    const my_pubkey = Pubkey.fromPublicKey(&my_keypair.public_key);
    var contact_info = ContactInfo.init(gpa_allocator, my_pubkey, getWallclockMs(), 0);
    try contact_info.setSocket(socket_tag.GOSSIP, SocketAddr.init(gossip_host_ip, gossip_port));
    for (sockets) |s| try contact_info.setSocket(s.tag, SocketAddr.init(gossip_host_ip, s.port));
    contact_info.shred_version = shred_version;

    return try GossipService.init(
        gpa_allocator,
        contact_info,
        my_keypair,
        entrypoints,
        exit,
        logger,
    );
}

fn runGossipWithConfigValues(gossip_service: *GossipService) !void {
    const gossip_config = config.current.gossip;
    return gossip_service.run(gossip_config.spy_node, gossip_config.dump);
}

/// determine our shred version and ip. in the solana-labs client, the shred version
/// comes from the snapshot, and ip echo is only used to validate it.
fn getMyDataFromIpEcho(
    logger: Logger,
    entrypoints: []SocketAddr,
) !struct { shred_version: u16, ip: IpAddr } {
    var my_ip_from_entrypoint: ?IpAddr = null;
    const my_shred_version = loop: for (entrypoints) |entrypoint| {
        if (requestIpEcho(gpa_allocator, entrypoint.toAddress(), .{})) |response| {
            if (my_ip_from_entrypoint == null) my_ip_from_entrypoint = response.address;
            if (response.shred_version) |shred_version| {
                var addr_str = entrypoint.toString();
                logger.infof(
                    "shred version: {} - from entrypoint ip echo: {s}",
                    .{ shred_version.value, addr_str[0][0..addr_str[1]] },
                );
                break shred_version.value;
            }
        } else |_| {}
    } else {
        logger.warn("could not get a shred version from an entrypoint");
        break :loop 0;
    };
    const my_ip = try gossip_host.get() orelse my_ip_from_entrypoint orelse IpAddr.newIpv4(127, 0, 0, 1);
    logger.infof("my ip: {}", .{my_ip});
    return .{
        .shred_version = my_shred_version,
        .ip = my_ip,
    };
}

fn getEntrypoints(logger: Logger) !std.ArrayList(SocketAddr) {
    var entrypoints = std.ArrayList(SocketAddr).init(gpa_allocator);
    for (config.current.gossip.entrypoints) |entrypoint| {
        const socket_addr = SocketAddr.parse(entrypoint) catch brk: {
            // if we couldn't parse as IpV4, we attempt to resolve DNS and get IP
            var domain_and_port = std.mem.splitScalar(u8, entrypoint, ':');
            const domain_str = domain_and_port.next() orelse {
                logger.field("entrypoint", entrypoint).err("entrypoint domain missing");
                return error.EntrypointDomainMissing;
            };
            const port_str = domain_and_port.next() orelse {
                logger.field("entrypoint", entrypoint).err("entrypoint port missing");
                return error.EntrypointPortMissing;
            };

            // get dns address lists
            var addr_list = try dns.helpers.getAddressList(domain_str, gpa_allocator);
            defer addr_list.deinit();
            if (addr_list.addrs.len == 0) {
                logger.field("entrypoint", entrypoint).err("entrypoint resolve dns failed (no records found)");
                return error.EntrypointDnsResolutionFailure;
            }

            // use first A record address
            const ipv4_addr = addr_list.addrs[0];

            // parse port from string
            const port = std.fmt.parseInt(u16, port_str, 10) catch {
                logger.field("entrypoint", entrypoint).err("entrypoint port not valid");
                return error.EntrypointPortNotValid;
            };

            var socket_addr = SocketAddr.fromIpV4Address(ipv4_addr);
            socket_addr.setPort(port);
            break :brk socket_addr;
        };

        try entrypoints.append(socket_addr);
    }

    // log entrypoints
    var entrypoint_string = try gpa_allocator.alloc(u8, 53 * entrypoints.items.len);
    defer gpa_allocator.free(entrypoint_string);
    var stream = std.io.fixedBufferStream(entrypoint_string);
    var writer = stream.writer();
    for (0.., entrypoints.items) |i, entrypoint| {
        try entrypoint.toAddress().format("", .{}, writer);
        if (i != entrypoints.items.len - 1) try writer.writeAll(", ");
    }
    logger.infof("entrypoints: {s}", .{entrypoint_string[0..stream.pos]});

    return entrypoints;
}

/// Initializes the global registry. Returns error if registry was already initialized.
/// Spawns a thread to serve the metrics over http on the CLI configured port.
fn spawnMetrics(logger: Logger) !std.Thread {
    const metrics_port: u16 = config.current.metrics_port;
    logger.infof("metrics port: {d}", .{metrics_port});
    const registry = globalRegistry();
    return try std.Thread.spawn(.{}, servePrometheus, .{ gpa_allocator, registry, metrics_port });
}

fn spawnLogger() !Logger {
    var logger = Logger.init(gpa_allocator, try enumFromName(Level, config.current.log_level));
    logger.spawn();
    return logger;
}

/// load genesis config with default filenames
fn readGenesisConfig(
    allocator: std.mem.Allocator,
    snapshot_dir: []const u8,
) !GenesisConfig {
    const genesis_path = try std.fmt.allocPrint(
        allocator,
        "{s}/genesis.bin",
        .{snapshot_dir},
    );
    defer allocator.free(genesis_path);

    std.fs.cwd().access(genesis_path, .{}) catch {
        return error.GenesisNotFound;
    };

    const genesis_config = try GenesisConfig.init(allocator, genesis_path);
    return genesis_config;
}

fn readStatusCache(
    allocator: std.mem.Allocator,
    snapshot_dir: []const u8,
) !StatusCache {
    const status_cache_path = try std.fmt.allocPrint(
        gpa_allocator,
        "{s}/{s}",
        .{ snapshot_dir, "snapshots/status_cache" },
    );
    defer allocator.free(status_cache_path);

    std.fs.cwd().access(status_cache_path, .{}) catch {
        return error.StatusCacheNotFound;
    };

    const status_cache = try StatusCache.init(allocator, status_cache_path);
    return status_cache;
}

/// entrypoint to download snapshot
fn downloadSnapshot() !void {
    var logger = try spawnLogger();
    defer logger.deinit();

    var exit = std.atomic.Value(bool).init(false);
    const my_keypair = try getOrInitIdentity(gpa_allocator, logger);
    const entrypoints = try getEntrypoints(logger);
    defer entrypoints.deinit();

    const my_data = try getMyDataFromIpEcho(logger, entrypoints.items);

    var gossip_service = try initGossip(
        .noop,
        my_keypair,
        &exit,
        entrypoints.items,
        my_data.shred_version,
        my_data.ip,
        &.{},
    );
    defer gossip_service.deinit();
    const handle = try std.Thread.spawn(.{}, runGossipWithConfigValues, .{&gossip_service});
    handle.detach();

    const trusted_validators = try getTrustedValidators(gpa_allocator);
    defer if (trusted_validators) |*tvs| tvs.deinit();

    const snapshot_dir_str = config.current.accounts_db.snapshot_dir;
    const min_mb_per_sec = config.current.accounts_db.min_snapshot_download_speed_mbs;
    try downloadSnapshotsFromGossip(
        gpa_allocator,
        logger,
        trusted_validators,
        &gossip_service,
        snapshot_dir_str,
        @intCast(min_mb_per_sec),
    );
}

fn getTrustedValidators(
    allocator: std.mem.Allocator,
) !?std.ArrayList(Pubkey) {
    var trusted_validators: ?std.ArrayList(Pubkey) = null;
    if (config.current.gossip.trusted_validators.len > 0) {
        trusted_validators = try std.ArrayList(Pubkey).initCapacity(
            allocator,
            config.current.gossip.trusted_validators.len,
        );
        for (config.current.gossip.trusted_validators) |trusted_validator_str| {
            trusted_validators.?.appendAssumeCapacity(
                try Pubkey.fromString(trusted_validator_str),
            );
        }
    }

    return trusted_validators;
}

fn getOrDownloadSnapshots(
    allocator: std.mem.Allocator,
    logger: Logger,
    gossip_service: ?*GossipService,
) !SnapshotFieldsAndPaths {
    // arg parsing
    const snapshot_dir_str = config.current.accounts_db.snapshot_dir;
    const force_unpack_snapshot = config.current.accounts_db.force_unpack_snapshot;
    const force_new_snapshot_download = config.current.accounts_db.force_new_snapshot_download;

    const n_cpus = @as(u32, @truncate(try std.Thread.getCpuCount()));
    var n_threads_snapshot_unpack: u32 = @intCast(config.current.accounts_db.num_threads_snapshot_unpack);
    if (n_threads_snapshot_unpack == 0) {
        n_threads_snapshot_unpack = n_cpus * 2;
    }

    // if this exists, we wont look for a .tar.zstd
    const accounts_path = try std.fmt.allocPrint(
        allocator,
        "{s}/accounts/",
        .{snapshot_dir_str},
    );
    defer allocator.free(accounts_path);

    const maybe_snapshot_files: ?SnapshotFiles = blk: {
        if (force_new_snapshot_download) {
            break :blk null;
        }

        break :blk SnapshotFiles.find(allocator, snapshot_dir_str) catch |err| {
            // if we cant find the full snapshot, we try to download it
            if (err == error.NoFullSnapshotFileInfoFound) {
                break :blk null;
            } else {
                return err;
            }
        };
    };

    var snapshot_files = maybe_snapshot_files orelse blk: {
        const trusted_validators = try getTrustedValidators(gpa_allocator);
        defer if (trusted_validators) |*tvs| tvs.deinit();

        const min_mb_per_sec = config.current.accounts_db.min_snapshot_download_speed_mbs;
        try downloadSnapshotsFromGossip(
            allocator,
            logger,
            trusted_validators,
            gossip_service orelse return error.SnapshotsNotFoundAndNoGossipService,
            snapshot_dir_str,
            @intCast(min_mb_per_sec),
        );
        break :blk try SnapshotFiles.find(allocator, snapshot_dir_str);
    };
    defer snapshot_files.deinit(allocator);

    if (snapshot_files.incremental_snapshot == null) {
        logger.infof("no incremental snapshot found", .{});
    }

    var accounts_path_exists = true;
    std.fs.cwd().access(accounts_path, .{}) catch {
        accounts_path_exists = false;
    };
    const should_unpack_snapshot = !accounts_path_exists or force_unpack_snapshot;

    var timer = try std.time.Timer.start();
    if (should_unpack_snapshot) {
        logger.infof("unpacking snapshots...", .{});
        // if accounts/ doesnt exist then we unpack the found snapshots
        var snapshot_dir = try std.fs.cwd().openDir(snapshot_dir_str, .{ .iterate = true });
        defer snapshot_dir.close();

        // TODO: delete old accounts/ dir if it exists
        timer.reset();
        logger.infof("unpacking {s}...", .{snapshot_files.full_snapshot.filename});
        try parallelUnpackZstdTarBall(
            allocator,
            logger,
            snapshot_files.full_snapshot.filename,
            snapshot_dir,
            n_threads_snapshot_unpack,
            true,
        );
        logger.infof("unpacked snapshot in {s}", .{std.fmt.fmtDuration(timer.read())});

        // TODO: can probs do this in parallel with full snapshot
        if (snapshot_files.incremental_snapshot) |incremental_snapshot| {
            timer.reset();
            logger.infof("unpacking {s}...", .{incremental_snapshot.filename});
            try parallelUnpackZstdTarBall(
                allocator,
                logger,
                incremental_snapshot.filename,
                snapshot_dir,
                n_threads_snapshot_unpack,
                false,
            );
            logger.infof("unpacked snapshot in {s}", .{std.fmt.fmtDuration(timer.read())});
        }
    } else {
        logger.infof("not unpacking snapshot...", .{});
    }

    timer.reset();
    logger.infof("reading snapshot metadata...", .{});
    const snapshots = try AllSnapshotFields.fromFiles(allocator, snapshot_dir_str, snapshot_files);
    logger.infof("read snapshot metdata in {s}", .{std.fmt.fmtDuration(timer.read())});

    return snapshots;
}

pub fn run() !void {
    return cli.run(app, gpa_allocator);
}<|MERGE_RESOLUTION|>--- conflicted
+++ resolved
@@ -416,32 +416,11 @@
         },
     );
     defer gossip_service.deinit();
-<<<<<<< HEAD
     var gossip_handle = try gossip_service.start(
         config.current.gossip.spy_node,
         config.current.gossip.dump,
     );
     defer gossip_handle.deinit();
-=======
-    const gossip_handle = try std.Thread.spawn(.{}, runGossipWithConfigValues, .{&gossip_service});
-
-    // shred collector
-    var shred_collector = try sig.shred_collector.start(.{
-        .start_slot = if (config.current.tvu.test_repair_slot) |n| @intCast(n) else null,
-        .repair_port = repair_port,
-        .tvu_port = tvu_port,
-    }, .{
-        .allocator = gpa_allocator,
-        .logger = logger,
-        .random = rand.random(),
-        .my_keypair = &my_keypair,
-    }, .{
-        .exit = &exit,
-        .gossip_table_rw = &gossip_service.gossip_table_rw,
-        .my_shred_version = &gossip_service.my_shred_version,
-    });
-    defer shred_collector.deinit();
->>>>>>> 61eb15a5
 
     // accounts db
     var snapshots = try getOrDownloadSnapshots(
