const std = @import("std");
const builtin = @import("builtin");
const base58 = @import("base58-zig");
const cli = @import("zig-cli");
const network = @import("zig-network");
const helpers = @import("helpers.zig");
const sig = @import("../sig.zig");
const config = @import("config.zig");
const zstd = @import("zstd");

const Allocator = std.mem.Allocator;
const Atomic = std.atomic.Value;
const KeyPair = std.crypto.sign.Ed25519.KeyPair;
const AccountsDB = sig.accounts_db.AccountsDB;
const AllSnapshotFields = sig.accounts_db.AllSnapshotFields;
const Bank = sig.accounts_db.Bank;
const Slot = sig.core.Slot;
const ContactInfo = sig.gossip.ContactInfo;
const GenesisConfig = sig.accounts_db.GenesisConfig;
const GossipService = sig.gossip.GossipService;
const IpAddr = sig.net.IpAddr;
const Logger = sig.trace.Logger;
const ScopedLogger = sig.trace.ScopedLogger;
const Network = config.Network;
const ChannelPrintLogger = sig.trace.ChannelPrintLogger;
const Pubkey = sig.core.Pubkey;
const ShredCollectorDependencies = sig.shred_collector.ShredCollectorDependencies;
const LeaderSchedule = sig.core.leader_schedule.LeaderSchedule;
const SnapshotFiles = sig.accounts_db.SnapshotFiles;
const SocketAddr = sig.net.SocketAddr;
const StatusCache = sig.accounts_db.StatusCache;
const LeaderScheduleCache = sig.core.leader_schedule.LeaderScheduleCache;

const downloadSnapshotsFromGossip = sig.accounts_db.downloadSnapshotsFromGossip;
const getOrInitIdentity = helpers.getOrInitIdentity;
const globalRegistry = sig.prometheus.globalRegistry;
const getWallclockMs = sig.time.getWallclockMs;
const parallelUnpackZstdTarBall = sig.accounts_db.parallelUnpackZstdTarBall;
const requestIpEcho = sig.net.requestIpEcho;
const spawnMetrics = sig.prometheus.spawnMetrics;

const BlockstoreReader = sig.ledger.BlockstoreReader;

const SocketTag = sig.gossip.SocketTag;

var gpa = std.heap.GeneralPurposeAllocator(.{}){};
const gpa_allocator = if (builtin.mode == .Debug)
    gpa.allocator()
else
    std.heap.c_allocator;

var gossip_value_gpa: std.heap.GeneralPurposeAllocator(.{}) = .{};
const gossip_value_gpa_allocator = if (builtin.mode == .Debug)
    gossip_value_gpa.allocator()
else
    std.heap.c_allocator;

const base58Encoder = base58.Encoder.init(.{});

pub fn run() !void {
    defer {
        // _ = gpa.deinit(); TODO: this causes literally thousands of leaks
        _ = gossip_value_gpa.deinit();
    }

    var gossip_host_option = cli.Option{
        .long_name = "gossip-host",
        .help = "IPv4 address for the validator to advertise in gossip - default: get from --entrypoint, fallback to 127.0.0.1",
        .value_ref = cli.mkRef(&config.current.gossip.host),
        .required = false,
        .value_name = "Gossip Host",
    };

    var gossip_port_option = cli.Option{
        .long_name = "gossip-port",
        .help = "The port to run gossip listener - default: 8001",
        .short_alias = 'p',
        .value_ref = cli.mkRef(&config.current.gossip.port),
        .required = false,
        .value_name = "Gossip Port",
    };

    var repair_port_option = cli.Option{
        .long_name = "repair-port",
        .help = "The port to run shred repair listener - default: 8002",
        .value_ref = cli.mkRef(&config.current.shred_collector.repair_port),
        .required = false,
        .value_name = "Repair Port",
    };

    var turbine_recv_port_option = cli.Option{
        .long_name = "turbine-port",
        .help = "The port to run turbine shred listener (aka TVU port) - default: 8003",
        .value_ref = cli.mkRef(&config.current.shred_collector.turbine_recv_port),
        .required = false,
        .value_name = "Turbine Port",
    };

    var leader_schedule_option = cli.Option{
        .long_name = "leader-schedule",
        .help = "Set a file path to load the leader schedule. Use '--' to load from stdin",
        .value_ref = cli.mkRef(&config.current.leader_schedule_path),
        .required = false,
        .value_name = "Leader schedule source",
    };

    var max_shreds_option = cli.Option{
        .long_name = "max-shreds",
        .help = "Max number of shreds to store in the blockstore",
        .value_ref = cli.mkRef(&config.current.leader_schedule_path),
        .required = false,
        .value_name = "max shreds",
    };

    var test_repair_option = cli.Option{
        .long_name = "test-repair-for-slot",
        .help = "Set a slot here to repeatedly send repair requests for shreds from this slot. This is only intended for use during short-lived tests of the repair service. Do not set this during normal usage.",
        .value_ref = cli.mkRef(&config.current.shred_collector.start_slot),
        .required = false,
        .value_name = "slot number",
    };

    var gossip_entrypoints_option = cli.Option{
        .long_name = "entrypoint",
        .help = "gossip address of the entrypoint validators",
        .short_alias = 'e',
        .value_ref = cli.mkRef(&config.current.gossip.entrypoints),
        .required = false,
        .value_name = "Entrypoints",
    };

    var network_option = cli.Option{
        .long_name = "network",
        .help = "cluster to connect to - adds gossip entrypoints, sets default genesis file path",
        .short_alias = 'n',
        .value_ref = cli.mkRef(&config.current.gossip.network),
        .required = false,
        .value_name = "Network for Entrypoints",
    };

    var trusted_validators_option = cli.Option{
        .long_name = "trusted_validator",
        .help = "public key of a validator whose snapshot hash is trusted to be downloaded",
        .short_alias = 't',
        .value_ref = cli.mkRef(&config.current.gossip.trusted_validators),
        .required = false,
        .value_name = "Trusted Validator",
    };

    var gossip_spy_node_option = cli.Option{
        .long_name = "spy-node",
        .help = "run as a gossip spy node (minimize outgoing packets)",
        .value_ref = cli.mkRef(&config.current.gossip.spy_node),
        .required = false,
        .value_name = "Spy Node",
    };

    var gossip_dump_option = cli.Option{
        .long_name = "dump-gossip",
        .help = "periodically dump gossip table to csv files and logs",
        .value_ref = cli.mkRef(&config.current.gossip.dump),
        .required = false,
        .value_name = "Gossip Table Dump",
    };

    var log_level_option = cli.Option{
        .long_name = "log-level",
        .help = "The amount of detail to log (default = debug)",
        .short_alias = 'l',
        .value_ref = cli.mkRef(&config.current.log_level),
        .required = false,
        .value_name = "err|warn|info|debug",
    };

    var metrics_port_option = cli.Option{
        .long_name = "metrics-port",
        .help = "port to expose prometheus metrics via http - default: 12345",
        .short_alias = 'm',
        .value_ref = cli.mkRef(&config.current.metrics_port),
        .required = false,
        .value_name = "port_number",
    };

    // accounts-db options
    var n_threads_snapshot_load_option = cli.Option{
        .long_name = "n-threads-snapshot-load",
        .help = "number of threads used to initialize the account index: - default: ncpus",
        .short_alias = 't',
        .value_ref = cli.mkRef(&config.current.accounts_db.num_threads_snapshot_load),
        .required = false,
        .value_name = "n_threads_snapshot_load",
    };

    var n_threads_snapshot_unpack_option = cli.Option{
        .long_name = "n-threads-snapshot-unpack",
        .help = "number of threads to unpack snapshots (from .tar.zst) - default: ncpus * 2",
        .short_alias = 'u',
        .value_ref = cli.mkRef(&config.current.accounts_db.num_threads_snapshot_unpack),
        .required = false,
        .value_name = "n_threads_snapshot_unpack",
    };

    var force_unpack_snapshot_option = cli.Option{
        .long_name = "force-unpack-snapshot",
        .help = "unpacks a snapshot (even if it exists)",
        .short_alias = 'f',
        .value_ref = cli.mkRef(&config.current.accounts_db.force_unpack_snapshot),
        .required = false,
        .value_name = "force_unpack_snapshot",
    };

    var use_disk_index_option = cli.Option{
        .long_name = "use-disk-index",
        .help = "use disk-memory for the account index",
        .value_ref = cli.mkRef(&config.current.accounts_db.use_disk_index),
        .required = false,
        .value_name = "use_disk_index",
    };

    var force_new_snapshot_download_option = cli.Option{
        .long_name = "force-new-snapshot-download",
        .help = "force download of new snapshot (usually to get a more up-to-date snapshot)",
        .value_ref = cli.mkRef(&config.current.accounts_db.force_new_snapshot_download),
        .required = false,
        .value_name = "force_new_snapshot_download",
    };

    var snapshot_dir_option = cli.Option{
        .long_name = "snapshot-dir",
        .help = "path to snapshot directory (where snapshots are downloaded and/or unpacked to/from) - default: {VALIDATOR_DIR}/accounts_db",
        .short_alias = 's',
        .value_ref = cli.mkRef(&config.current.accounts_db.snapshot_dir),
        .required = false,
        .value_name = "snapshot_dir",
    };

    var genesis_file_path = cli.Option{
        .long_name = "genesis-file-path",
        .help = "path to the genesis file. defaults to 'data/genesis-files/<network>_genesis.bin' if --network option is set",
        .short_alias = 'g',
        .value_ref = cli.mkRef(&config.current.genesis_file_path),
        .required = false,
        .value_name = "genesis_file_path",
    };

    var min_snapshot_download_speed_mb_option = cli.Option{
        .long_name = "min-snapshot-download-speed",
        .help = "minimum download speed of full snapshots in megabytes per second - default: 20MB/s",
        .value_ref = cli.mkRef(&config.current.accounts_db.min_snapshot_download_speed_mbs),
        .required = false,
        .value_name = "min_snapshot_download_speed_mb",
    };

    var number_of_index_shards_option = cli.Option{
        .long_name = "number-of-index-bins",
        .help = "number of shards for the account index's pubkey_ref_map",
        .value_ref = cli.mkRef(&config.current.accounts_db.number_of_index_shards),
        .required = false,
        .value_name = "number_of_index_shards",
    };

    var accounts_per_file_estimate = cli.Option{
        .long_name = "accounts-per-file-estimate",
        .short_alias = 'a',
        .help = "number of accounts to estimate inside of account files (used for pre-allocation). Safer to set it larger than smaller (approx values we found work well testnet/devnet: 1_500, mainnet: 3_000).",
        .value_ref = cli.mkRef(&config.current.accounts_db.accounts_per_file_estimate),
        .required = false,
        .value_name = "accounts_per_file_estimate",
    };

    // geyser options
    var enable_geyser_option = cli.Option{
        .long_name = "enable-geyser",
        .help = "enable geyser",
        .value_ref = cli.mkRef(&config.current.geyser.enable),
        .required = false,
        .value_name = "enable_geyser",
    };

    var geyser_pipe_path_option = cli.Option{
        .long_name = "geyser-pipe-path",
        .help = "path to the geyser pipe",
        .value_ref = cli.mkRef(&config.current.geyser.pipe_path),
        .required = false,
        .value_name = "geyser_pipe_path",
    };

    var geyser_writer_fba_bytes_option = cli.Option{
        .long_name = "geyser-writer-fba-bytes",
        .help = "number of bytes to allocate for the geyser writer",
        .value_ref = cli.mkRef(&config.current.geyser.writer_fba_bytes),
        .required = false,
        .value_name = "geyser_writer_fba_bytes",
    };

    // test-transaction sender options
    var n_transactions_option = cli.Option{
        .long_name = "n-transactions",
        .short_alias = 't',
        .help = "number of transactions to send",
        .value_ref = cli.mkRef(&config.current.test_transaction_sender.n_transactions),
        .required = false,
        .value_name = "n_transactions",
    };

    var n_lamports_per_tx_option = cli.Option{
        .long_name = "n-lamports-per-tx",
        .short_alias = 'l',
        .help = "number of lamports to send per transaction",
        .value_ref = cli.mkRef(&config.current.test_transaction_sender.n_lamports_per_transaction),
        .required = false,
        .value_name = "n_lamports_per_tx",
    };

    const app = cli.App{
        .version = "0.2.0",
        .author = "Syndica & Contributors",
        .command = .{
            .name = "sig",
            .description = .{
                .one_line = "Sig is a Solana client implementation written in Zig.\nThis is still a WIP, PRs welcome.",
                // .detailed = "",
            },
            .options = &.{ &log_level_option, &metrics_port_option },
            .target = .{
                .subcommands = &.{
                    &cli.Command{
                        .name = "identity",
                        .description = .{
                            .one_line = "Get own identity",
                            .detailed =
                            \\Gets own identity (Pubkey) or creates one if doesn't exist.
                            \\
                            \\NOTE: Keypair is saved in $HOME/.sig/identity.key.
                            ,
                        },
                        .target = .{
                            .action = .{
                                .exec = identity,
                            },
                        },
                    },

                    &cli.Command{
                        .name = "gossip",
                        .description = .{
                            .one_line = "Run gossip client",
                            .detailed =
                            \\Start Solana gossip client on specified port.
                            ,
                        },
                        .options = &.{
                            &gossip_host_option,
                            &gossip_port_option,
                            &gossip_entrypoints_option,
                            &gossip_spy_node_option,
                            &gossip_dump_option,
                            &network_option,
                        },
                        .target = .{
                            .action = .{
                                .exec = gossip,
                            },
                        },
                    },

                    &cli.Command{
                        .name = "validator",
                        .description = .{
                            .one_line = "Run Solana validator",
                            .detailed =
                            \\Start a full Solana validator client.
                            ,
                        },
                        .options = &.{
                            // gossip
                            &gossip_host_option,
                            &gossip_port_option,
                            &gossip_entrypoints_option,
                            &gossip_spy_node_option,
                            &gossip_dump_option,
                            // repair
                            &turbine_recv_port_option,
                            &repair_port_option,
                            &test_repair_option,
                            // blockstore cleanup service
                            &max_shreds_option,
                            // accounts-db
                            &snapshot_dir_option,
                            &use_disk_index_option,
                            &n_threads_snapshot_load_option,
                            &n_threads_snapshot_unpack_option,
                            &force_unpack_snapshot_option,
                            &min_snapshot_download_speed_mb_option,
                            &force_new_snapshot_download_option,
                            &trusted_validators_option,
                            &number_of_index_shards_option,
                            &genesis_file_path,
                            &accounts_per_file_estimate,
                            // geyser
                            &enable_geyser_option,
                            &geyser_pipe_path_option,
                            &geyser_writer_fba_bytes_option,
                            // general
                            &leader_schedule_option,
                            &network_option,
                        },
                        .target = .{
                            .action = .{
                                .exec = validator,
                            },
                        },
                    },

                    &cli.Command{
                        .name = "shred-collector",
                        .description = .{ .one_line = "Run the shred collector to collect and store shreds", .detailed = 
                        \\ This command runs the shred collector without running the full validator 
                        \\ (mainly excluding the accounts-db setup).
                        \\
                        \\ NOTE: this means that this command *requires* a leader schedule to be provided
                        \\ (which would usually be derived from the accountsdb snapshot).
                        \\
                        \\ NOTE: this command also requires `start_slot` (`--test-repair-for-slot`) to be given as well (
                        \\ which is usually derived from the accountsdb snapshot). This can be done 
                        \\ with `--test-repair-for-slot $(solana slot -u testnet)` for testnet or another `-u` for mainnet/devnet.
                        },
                        .options = &.{
                            // gossip
                            &gossip_host_option,
                            &gossip_port_option,
                            &gossip_entrypoints_option,
                            &gossip_spy_node_option,
                            &gossip_dump_option,
                            // repair
                            &turbine_recv_port_option,
                            &repair_port_option,
                            &test_repair_option,
                            // blockstore cleanup service
                            &max_shreds_option,
                            // general
                            &leader_schedule_option,
                            &network_option,
                        },
                        .target = .{
                            .action = .{
                                .exec = shredCollector,
                            },
                        },
                    },

                    &cli.Command{
                        .name = "snapshot-download",
                        .description = .{
                            .one_line = "Downloads a snapshot",
                            .detailed =
                            \\starts a gossip client and downloads a snapshot from peers
                            ,
                        },
                        .options = &.{
                            // where to download the snapshot
                            &snapshot_dir_option,
                            // download options
                            &trusted_validators_option,
                            &min_snapshot_download_speed_mb_option,
                            // gossip options
                            &gossip_host_option,
                            &gossip_port_option,
                            &gossip_entrypoints_option,
                            &network_option,
                        },
                        .target = .{
                            .action = .{
                                .exec = downloadSnapshot,
                            },
                        },
                    },

                    &cli.Command{
                        .name = "snapshot-validate",
                        .description = .{
                            .one_line = "Validates a snapshot",
                            .detailed =
                            \\Loads and validates a snapshot (doesnt download a snapshot).
                            ,
                        },
                        .options = &.{
                            &snapshot_dir_option,
                            &use_disk_index_option,
                            &n_threads_snapshot_load_option,
                            &n_threads_snapshot_unpack_option,
                            &force_unpack_snapshot_option,
                            &number_of_index_shards_option,
                            &genesis_file_path,
                            &accounts_per_file_estimate,
                            // geyser
                            &enable_geyser_option,
                            &geyser_pipe_path_option,
                            &geyser_writer_fba_bytes_option,
                        },
                        .target = .{
                            .action = .{
                                .exec = validateSnapshot,
                            },
                        },
                    },

                    &cli.Command{
                        .name = "snapshot-create",
                        .description = .{
                            .one_line = "Loads from a snapshot and outputs to new snapshot alt_{VALIDATOR_DIR}/",
                        },
                        .options = &.{
                            &snapshot_dir_option,
                            &genesis_file_path,
                        },
                        .target = .{
                            .action = .{
                                .exec = createSnapshot,
                            },
                        },
                    },

                    &cli.Command{
                        .name = "print-manifest",
                        .description = .{
                            .one_line = "Prints a manifest file",
                            .detailed =
                            \\ Loads and prints a manifest file
                            ,
                        },
                        .options = &.{
                            &snapshot_dir_option,
                        },
                        .target = .{
                            .action = .{
                                .exec = printManifest,
                            },
                        },
                    },

                    &cli.Command{
                        .name = "leader-schedule",
                        .description = .{
                            .one_line = "Prints the leader schedule from the snapshot",
                            .detailed =
                            \\- Starts gossip
                            \\- acquires a snapshot if necessary
                            \\- loads accounts db from the snapshot
                            \\- calculates the leader schedule from the snaphot
                            \\- prints the leader schedule in the same format as `solana leader-schedule`
                            \\- exits
                            ,
                        },
                        .options = &.{
                            // gossip
                            &gossip_host_option,
                            &gossip_port_option,
                            &gossip_entrypoints_option,
                            &gossip_spy_node_option,
                            &gossip_dump_option,
                            // accounts-db
                            &snapshot_dir_option,
                            &use_disk_index_option,
                            &n_threads_snapshot_load_option,
                            &n_threads_snapshot_unpack_option,
                            &force_unpack_snapshot_option,
                            &min_snapshot_download_speed_mb_option,
                            &force_new_snapshot_download_option,
                            &trusted_validators_option,
                            &number_of_index_shards_option,
                            &genesis_file_path,
                            &accounts_per_file_estimate,
                            // general
                            &leader_schedule_option,
                            &network_option,
                        },
                        .target = .{
                            .action = .{
                                .exec = printLeaderSchedule,
                            },
                        },
                    },
                    &cli.Command{
                        .name = "test-transaction-sender",
                        .description = .{
                            .one_line = "Test transaction sender service",
                            .detailed =
                            \\Simulates a stream of transaction being sent to the transaction sender by 
                            \\running a mock transaction generator thread. For the moment this just sends
                            \\transfer transactions between to hard coded testnet accounts.
                            ,
                        },
                        .options = &.{
                            // gossip
                            &network_option,
                            &gossip_host_option,
                            &gossip_port_option,
                            &gossip_entrypoints_option,
                            &gossip_spy_node_option,
                            &gossip_dump_option,
                            &network_option,
                            &genesis_file_path,
                            // command specific
                            &n_transactions_option,
                            &n_lamports_per_tx_option,
                        },
                        .target = .{
                            .action = .{
                                .exec = testTransactionSenderService,
                            },
                        },
                    },
                },
            },
        },
    };
    return cli.run(&app, gpa_allocator);
}

/// entrypoint to print (and create if NONE) pubkey in ~/.sig/identity.key
fn identity() !void {
    var std_logger = try ChannelPrintLogger.init(.{
        .allocator = gpa_allocator,
        .max_level = config.current.log_level,
        .max_buffer = 1 << 20,
    });
    defer std_logger.deinit();

    const logger = std_logger.logger();

    const keypair = try getOrInitIdentity(gpa_allocator, logger);
    var pubkey: [50]u8 = undefined;
    const size = try base58Encoder.encode(&keypair.public_key.toBytes(), &pubkey);
    try std.io.getStdErr().writer().print("Identity: {s}\n", .{pubkey[0..size]});
}

/// entrypoint to run only gossip
fn gossip() !void {
    var app_base = try AppBase.init(gpa_allocator);
    errdefer {
        app_base.shutdown();
        app_base.deinit();
    }

    const gossip_service, var service_manager =
        try startGossip(gpa_allocator, &app_base, &.{});
    defer {
        gossip_service.shutdown();
        service_manager.deinit();
    }

    // block until we're all done
    service_manager.join();
}

/// entrypoint to run a full solana validator
fn validator() !void {
    const allocator = gpa_allocator;
    var app_base = try AppBase.init(allocator);
    defer app_base.deinit();

    const repair_port: u16 = config.current.shred_collector.repair_port;
    const turbine_recv_port: u16 = config.current.shred_collector.turbine_recv_port;
    const snapshot_dir_str = config.current.accounts_db.snapshot_dir;

    var snapshot_dir = try std.fs.cwd().makeOpenPath(snapshot_dir_str, .{});
    defer snapshot_dir.close();

    var gossip_service, var service_manager = try startGossip(allocator, &app_base, &.{
        .{ .tag = .repair, .port = repair_port },
        .{ .tag = .turbine_recv, .port = turbine_recv_port },
    });
    defer {
        app_base.shutdown();
        gossip_service.shutdown();
        service_manager.join();
        service_manager.deinit();
    }

    const geyser_writer = try buildGeyserWriter(allocator, app_base.logger.unscoped());
    defer {
        if (geyser_writer) |geyser| {
            geyser.deinit();
            allocator.destroy(geyser.exit);
        }
    }

    const snapshot = try loadSnapshot(
        allocator,
        app_base.logger.unscoped(),
        gossip_service,
        true,
        geyser_writer,
    );

    // leader schedule cache
    var leader_schedule_cache = LeaderScheduleCache.init(allocator, snapshot.bank.bank_fields.epoch_schedule);
    if (try getLeaderScheduleFromCli(allocator)) |leader_schedule| {
        try leader_schedule_cache.put(snapshot.bank.bank_fields.epoch, leader_schedule[1]);
    } else {
        const schedule = try snapshot.bank.bank_fields.leaderSchedule(allocator);
        _ = try leader_schedule_cache.put(snapshot.bank.bank_fields.epoch, schedule);
    }
    // This provider will fail at epoch boundary unless another thread updated the leader schedule cache
    // i.e. called leader_schedule_cache.getSlotLeaderMaybeCompute(slot, bank_fields);
    const leader_provider = leader_schedule_cache.slotLeaderProvider();

    // blockstore
    var blockstore_db = try sig.ledger.BlockstoreDB.open(
        allocator,
        app_base.logger.unscoped(),
        sig.VALIDATOR_DIR ++ "blockstore",
    );
    const shred_inserter = try sig.ledger.ShredInserter.init(
        allocator,
        app_base.logger.unscoped(),
        app_base.metrics_registry,
        blockstore_db,
    );

    // cleanup service
    const lowest_cleanup_slot = try allocator.create(sig.sync.RwMux(sig.core.Slot));
    lowest_cleanup_slot.* = sig.sync.RwMux(sig.core.Slot).init(0);
    defer allocator.destroy(lowest_cleanup_slot);

    const max_root = try allocator.create(std.atomic.Value(sig.core.Slot));
    max_root.* = std.atomic.Value(sig.core.Slot).init(0);
    defer allocator.destroy(max_root);

    const blockstore_reader = try allocator.create(BlockstoreReader);
    defer allocator.destroy(blockstore_reader);
    blockstore_reader.* = try BlockstoreReader.init(
        allocator,
        app_base.logger.unscoped(),
        blockstore_db,
        app_base.metrics_registry,
        lowest_cleanup_slot,
        max_root,
    );

    var cleanup_service_handle = try std.Thread.spawn(.{}, sig.ledger.cleanup_service.run, .{
        app_base.logger.unscoped(),
        blockstore_reader,
        &blockstore_db,
        lowest_cleanup_slot,
        config.current.max_shreds,
        &app_base.exit,
    });
    defer cleanup_service_handle.join();

    // shred collector
    var shred_col_conf = config.current.shred_collector;
    shred_col_conf.start_slot = shred_col_conf.start_slot orelse snapshot.bank.bank_fields.slot;
    var prng = std.rand.DefaultPrng.init(91);
    var shred_collector_manager = try sig.shred_collector.start(
        shred_col_conf,
        ShredCollectorDependencies{
            .allocator = allocator,
            .logger = app_base.logger.withScope(@typeName(ShredCollectorDependencies)),
            .registry = app_base.metrics_registry,
            .random = prng.random(),
            .my_keypair = &app_base.my_keypair,
            .exit = &app_base.exit,
            .gossip_table_rw = &gossip_service.gossip_table_rw,
            .my_shred_version = &gossip_service.my_shred_version,
            .leader_schedule = leader_provider,
            .shred_inserter = shred_inserter,
        },
    );
    defer shred_collector_manager.deinit();

    service_manager.join();
    shred_collector_manager.join();
}

fn shredCollector() !void {
    const allocator = gpa_allocator;
    var app_base = try AppBase.init(allocator);
    defer app_base.deinit();

    const genesis_file_path = try config.current.genesisFilePath() orelse return error.GenesisPathNotProvided;
    const genesis_config = try readGenesisConfig(allocator, genesis_file_path);

    const repair_port: u16 = config.current.shred_collector.repair_port;
    const turbine_recv_port: u16 = config.current.shred_collector.turbine_recv_port;

    var gossip_service, var gossip_manager = try startGossip(allocator, &app_base, &.{
        .{ .tag = .repair, .port = repair_port },
        .{ .tag = .turbine_recv, .port = turbine_recv_port },
    });
    defer {
        app_base.shutdown();
        gossip_service.shutdown();
        gossip_manager.deinit();
    }

    // leader schedule
    // NOTE: leader schedule is needed for the shred collector because we skip accounts-db setup
    var leader_schedule_cache = LeaderScheduleCache.init(allocator, genesis_config.epoch_schedule);

    // This is a sort of hack to get the epoch of the leader schedule and then insert into the cache
    const start_slot, const leader_schedule = try getLeaderScheduleFromCli(allocator) orelse @panic("No leader schedule found");
    const leader_schedule_epoch = leader_schedule_cache.epoch_schedule.getEpoch(start_slot); // first_slot is non null iff leader schedule is built from cli
    try leader_schedule_cache.put(leader_schedule_epoch, leader_schedule);

    const leader_provider = leader_schedule_cache.slotLeaderProvider();

    // blockstore
    var blockstore_db = try sig.ledger.BlockstoreDB.open(
        allocator,
        app_base.logger.unscoped(),
        sig.VALIDATOR_DIR ++ "blockstore",
    );
    const shred_inserter = try sig.ledger.ShredInserter.init(
        allocator,
        app_base.logger.unscoped(),
        app_base.metrics_registry,
        blockstore_db,
    );

    // cleanup service
    const lowest_cleanup_slot = try allocator.create(sig.sync.RwMux(sig.core.Slot));
    lowest_cleanup_slot.* = sig.sync.RwMux(sig.core.Slot).init(0);
    defer allocator.destroy(lowest_cleanup_slot);

    const max_root = try allocator.create(std.atomic.Value(sig.core.Slot));
    max_root.* = std.atomic.Value(sig.core.Slot).init(0);
    defer allocator.destroy(max_root);

    const blockstore_reader = try allocator.create(BlockstoreReader);
    defer allocator.destroy(blockstore_reader);
    blockstore_reader.* = try BlockstoreReader.init(
        allocator,
        app_base.logger.unscoped(),
        blockstore_db,
        app_base.metrics_registry,
        lowest_cleanup_slot,
        max_root,
    );

    var cleanup_service_handle = try std.Thread.spawn(.{}, sig.ledger.cleanup_service.run, .{
        app_base.logger.unscoped(),
        blockstore_reader,
        &blockstore_db,
        lowest_cleanup_slot,
        config.current.max_shreds,
        &app_base.exit,
    });
    defer cleanup_service_handle.join();

    // shred collector
    var shred_col_conf = config.current.shred_collector;
    shred_col_conf.start_slot = shred_col_conf.start_slot orelse @panic("No start slot found");
    var prng = std.rand.DefaultPrng.init(91);
    var shred_collector_manager = try sig.shred_collector.start(
        shred_col_conf,
        .{
            .allocator = allocator,
            .logger = app_base.logger.withScope(@typeName(ShredCollectorDependencies)),
            .registry = app_base.metrics_registry,
            .random = prng.random(),
            .my_keypair = &app_base.my_keypair,
            .exit = &app_base.exit,
            .gossip_table_rw = &gossip_service.gossip_table_rw,
            .my_shred_version = &gossip_service.my_shred_version,
            .leader_schedule = leader_provider,
            .shred_inserter = shred_inserter,
        },
    );
    defer shred_collector_manager.deinit();

    gossip_manager.join();
    shred_collector_manager.join();
}

const GeyserWriter = sig.geyser.GeyserWriter;

fn buildGeyserWriter(allocator: std.mem.Allocator, logger: Logger) !?*GeyserWriter {
    var geyser_writer: ?*GeyserWriter = null;
    if (config.current.geyser.enable) {
        logger.info().log("Starting GeyserWriter...");

        const exit = try allocator.create(Atomic(bool));
        exit.* = Atomic(bool).init(false);

        geyser_writer = try allocator.create(GeyserWriter);
        geyser_writer.?.* = try GeyserWriter.init(
            allocator,
            config.current.geyser.pipe_path,
            exit,
            config.current.geyser.writer_fba_bytes,
        );

        // start the geyser writer
        try geyser_writer.?.spawnIOLoop();
    } else {
        logger.info().log("GeyserWriter is disabled.");
    }

    return geyser_writer;
}

fn printManifest() !void {
    const allocator = gpa_allocator;
    var app_base = try AppBase.init(allocator);
    defer {
        app_base.shutdown();
        app_base.deinit();
    }

    const snapshot_dir_str = config.current.accounts_db.snapshot_dir;
    var snapshot_dir = try std.fs.cwd().makeOpenPath(snapshot_dir_str, .{});
    defer snapshot_dir.close();

    const snapshot_file_info = try SnapshotFiles.find(allocator, snapshot_dir);

    var snapshots = try AllSnapshotFields.fromFiles(
        allocator,
        app_base.logger.unscoped(),
        snapshot_dir,
        snapshot_file_info,
    );
    defer snapshots.deinit(allocator);

    _ = try snapshots.collapse();

    // TODO: support better inspection of snapshots (maybe dump to a file as json?)
    std.debug.print("full snapshots: {any}\n", .{snapshots.full.bank_fields});
}

fn createSnapshot() !void {
    const allocator = gpa_allocator;
    var app_base = try AppBase.init(allocator);
    defer {
        app_base.shutdown();
        app_base.deinit();
    }

    const snapshot_dir_str = config.current.accounts_db.snapshot_dir;
    var snapshot_dir = try std.fs.cwd().makeOpenPath(snapshot_dir_str, .{});
    defer snapshot_dir.close();

    const snapshot_result = try loadSnapshot(
        allocator,
        app_base.logger.unscoped(),
        null,
        false,
        null,
    );
    defer snapshot_result.deinit();

    var accounts_db = snapshot_result.accounts_db;
    const slot = snapshot_result.snapshot_fields.full.bank_fields.slot;

    var n_accounts_indexed: u64 = 0;
    for (accounts_db.account_index.pubkey_ref_map.shards) |*shard_rw| {
        const shard, var lock = shard_rw.readWithLock();
        defer lock.unlock();
        n_accounts_indexed += shard.count();
    }
    app_base.logger.info().logf("accountsdb: indexed {d} accounts", .{n_accounts_indexed});

    const output_dir_name = "alt_" ++ sig.VALIDATOR_DIR; // TODO: pull out to cli arg
    var output_dir = try std.fs.cwd().makeOpenPath(output_dir_name, .{});
    defer output_dir.close();

    app_base.logger.info().logf("accountsdb[manager]: generating full snapshot for slot {d}", .{slot});
    _ = try accounts_db.generateFullSnapshot(.{
        .target_slot = slot,
        .bank_fields = &snapshot_result.snapshot_fields.full.bank_fields,
        .lamports_per_signature = lps: {
            var prng = std.Random.DefaultPrng.init(1234);
            break :lps prng.random().int(u64);
        },
        .old_snapshot_action = .delete_old,
    });
}

fn validateSnapshot() !void {
    const allocator = gpa_allocator;
    var app_base = try AppBase.init(allocator);
    defer {
        app_base.shutdown();
        app_base.deinit();
    }

    const snapshot_dir_str = config.current.accounts_db.snapshot_dir;
    var snapshot_dir = try std.fs.cwd().makeOpenPath(snapshot_dir_str, .{});
    defer snapshot_dir.close();

    const geyser_writer = try buildGeyserWriter(allocator, app_base.logger.unscoped());
    defer {
        if (geyser_writer) |geyser| {
            geyser.deinit();
            allocator.destroy(geyser.exit);
        }
    }

    const snapshot_result = try loadSnapshot(
        allocator,
        app_base.logger.unscoped(),
        null,
        true,
        geyser_writer,
    );
    defer snapshot_result.deinit();
}

/// entrypoint to print the leader schedule and then exit
fn printLeaderSchedule() !void {
    const allocator = gpa_allocator;
    var app_base = try AppBase.init(allocator);
    defer {
        app_base.shutdown();
        app_base.deinit();
    }

    const start_slot, const leader_schedule = try getLeaderScheduleFromCli(allocator) orelse b: {
        app_base.logger.info().log("Downloading a snapshot to calculate the leader schedule.");
        const loaded_snapshot = loadSnapshot(
            allocator,
            app_base.logger.unscoped(),
            null,
            true,
            null,
        ) catch |err| {
            if (err == error.SnapshotsNotFoundAndNoGossipService) {
                app_base.logger.err().log(
                    \\\ No snapshot found and no gossip service to download a snapshot from.
                    \\\ Download using the `snapshot-download` command.
                );
                return err;
            } else {
                return err;
            }
        };
        _, const slot_index = loaded_snapshot.bank.bank_fields.epoch_schedule.getEpochAndSlotIndex(loaded_snapshot.bank.bank_fields.slot);
        break :b .{
            loaded_snapshot.bank.bank_fields.slot - slot_index,
            try loaded_snapshot.bank.bank_fields.leaderSchedule(allocator),
        };
    };

    var stdout = std.io.bufferedWriter(std.io.getStdOut().writer());
    try leader_schedule.write(stdout.writer(), start_slot);
    try stdout.flush();
}

fn getLeaderScheduleFromCli(allocator: Allocator) !?struct { Slot, LeaderSchedule } {
    return if (config.current.leader_schedule_path) |path|
        if (std.mem.eql(u8, "--", path))
            try LeaderSchedule.read(allocator, std.io.getStdIn().reader())
        else
            try LeaderSchedule.read(allocator, (try std.fs.cwd().openFile(path, .{})).reader())
    else
        null;
}

pub fn testTransactionSenderService() !void {
    var app_base = try AppBase.init(gpa_allocator);
    defer {
        if (!app_base.closed) app_base.shutdown(); // we have this incase an error occurs
        app_base.deinit();
    }

    const allocator = gpa_allocator;

    // read genesis (used for leader schedule)
    const genesis_file_path = try config.current.genesisFilePath() orelse @panic("No genesis file path found: use -g or -n");
    const genesis_config = try readGenesisConfig(allocator, genesis_file_path);

    // start gossip (used to get TPU ports of leaders)
    const gossip_service, var gossip_manager = try startGossip(allocator, &app_base, &.{});
    defer {
        if (!app_base.closed) app_base.shutdown(); // we call this here to set exit to true
        gossip_service.shutdown();
        gossip_manager.deinit();
    }

    // define cluster of where to land transactions
    const cluster: sig.rpc.ClusterType = if (try config.current.gossip.getNetwork()) |n| switch (n) {
        .mainnet => .MainnetBeta,
        .devnet => .Devnet,
        .testnet => .Testnet,
        .localnet => .LocalHost,
    } else {
        @panic("network option (-n) not provided");
    };
    app_base.logger.warn().logf("Starting transaction sender service on {s}...", .{@tagName(cluster)});

    // setup channel for communication to the tx-sender service
    const transaction_channel = try sig.sync.Channel(sig.transaction_sender.TransactionInfo).create(allocator);
    defer transaction_channel.deinit();

    // this handles transactions and forwards them to leaders TPU ports
    var transaction_sender_service = try sig.transaction_sender.Service.init(
        allocator,
        app_base.logger,
        .{ .cluster = cluster, .socket = SocketAddr.init(app_base.my_ip, 0) },
        transaction_channel,
        &gossip_service.gossip_table_rw,
        genesis_config.epoch_schedule,
        &app_base.exit,
<<<<<<< HEAD
        app_base.logger.unscoped(),
    );

    const mock_transfer_generator_handle = try std.Thread.spawn(
        .{},
        sig.transaction_sender.MockTransferService.run,
        .{&mock_transfer_service},
=======
>>>>>>> b7db613f
    );
    const transaction_sender_handle = try std.Thread.spawn(
        .{},
        sig.transaction_sender.Service.run,
        .{&transaction_sender_service},
    );

    // rpc is used to get blockhashes and other balance information
    var rpc_client = sig.rpc.Client.init(allocator, cluster, .{ .logger = app_base.logger });
    defer rpc_client.deinit();

    // this sends mock txs to the transaction sender
    var mock_transfer_service = try sig.transaction_sender.MockTransferService.init(
        allocator,
        transaction_channel,
        rpc_client,
        &app_base.exit,
        app_base.logger,
    );
    // send and confirm mock transactions
    try mock_transfer_service.run(
        config.current.test_transaction_sender.n_transactions,
        config.current.test_transaction_sender.n_lamports_per_transaction,
    );

    app_base.shutdown();
    transaction_sender_handle.join();
    gossip_manager.join();
}

/// State that typically needs to be initialized at the start of the app,
/// and deinitialized only when the app exits.
const AppBase = struct {
    exit: std.atomic.Value(bool) = std.atomic.Value(bool).init(false),
    counter: std.atomic.Value(usize) = std.atomic.Value(usize).init(0),

    closed: bool,
    logger: ScopedLogger(@typeName(@This())),
    metrics_registry: *sig.prometheus.Registry(.{}),
    metrics_thread: std.Thread,
    my_keypair: KeyPair,
    entrypoints: std.ArrayList(SocketAddr),
    shred_version: u16,
    my_ip: IpAddr,
    my_port: u16,

    fn init(allocator: Allocator) !AppBase {
        const logger = try spawnLogger();
        errdefer logger.deinit();

        const metrics_registry = globalRegistry();
        logger.info().logf("metrics port: {d}", .{config.current.metrics_port});
        const metrics_thread = try spawnMetrics(gpa_allocator, config.current.metrics_port);
        errdefer metrics_thread.detach();

        const my_keypair = try getOrInitIdentity(allocator, logger);

        const entrypoints = try getEntrypoints(logger);
        errdefer entrypoints.deinit();

        const ip_echo_data = try getMyDataFromIpEcho(logger, entrypoints.items);
        const my_port = config.current.gossip.port;

        return .{
            .closed = false,
            .logger = logger.withScope(@typeName(AppBase)),
            .metrics_registry = metrics_registry,
            .metrics_thread = metrics_thread,
            .my_keypair = my_keypair,
            .entrypoints = entrypoints,
            .shred_version = ip_echo_data.shred_version,
            .my_ip = ip_echo_data.ip,
            .my_port = my_port,
        };
    }

    /// Signals the shutdown, however it does not block.
    pub fn shutdown(self: *AppBase) void {
        std.debug.assert(!self.closed);
        defer self.closed = true;

        self.counter.store(1, .release);
        self.exit.store(true, .release);
    }

    pub fn deinit(self: *AppBase) void {
        std.debug.assert(self.closed); // call `self.shutdown()` first
        self.entrypoints.deinit();
        self.metrics_thread.detach();
        self.logger.deinit();
    }
};

/// Initialize an instance of GossipService and configure with CLI arguments
fn initGossip(
    logger: Logger,
    my_keypair: KeyPair,
    exit: *Atomic(usize),
    entrypoints: []const SocketAddr,
    shred_version: u16,
    gossip_host_ip: IpAddr,
    sockets: []const struct { tag: SocketTag, port: u16 },
) !GossipService {
    const gossip_port: u16 = config.current.gossip.port;
    logger.info().logf("gossip host: {any}", .{gossip_host_ip});
    logger.info().logf("gossip port: {d}", .{gossip_port});

    // setup contact info
    const my_pubkey = Pubkey.fromPublicKey(&my_keypair.public_key);
    var contact_info = ContactInfo.init(gpa_allocator, my_pubkey, getWallclockMs(), 0);
    try contact_info.setSocket(.gossip, SocketAddr.init(gossip_host_ip, gossip_port));
    for (sockets) |s| try contact_info.setSocket(s.tag, SocketAddr.init(gossip_host_ip, s.port));
    contact_info.shred_version = shred_version;

    return try GossipService.init(
        gpa_allocator,
        gossip_value_gpa_allocator,
        contact_info,
        my_keypair,
        entrypoints,
        exit,
        logger,
    );
}

fn startGossip(
    allocator: Allocator,
    app_base: *AppBase,
    /// Extra sockets to publish in gossip, other than the gossip socket
    extra_sockets: []const struct { tag: SocketTag, port: u16 },
) !struct { *GossipService, sig.utils.service_manager.ServiceManager } {
    app_base.logger.info().logf("gossip host: {any}", .{app_base.my_ip});
    app_base.logger.info().logf("gossip port: {d}", .{app_base.my_port});

    // setup contact info
    const my_pubkey = Pubkey.fromPublicKey(&app_base.my_keypair.public_key);
    var contact_info = ContactInfo.init(allocator, my_pubkey, getWallclockMs(), 0);
    try contact_info.setSocket(.gossip, SocketAddr.init(app_base.my_ip, app_base.my_port));
    for (extra_sockets) |s| try contact_info.setSocket(s.tag, SocketAddr.init(app_base.my_ip, s.port));
    contact_info.shred_version = app_base.shred_version;

    var manager = sig.utils.service_manager.ServiceManager.init(
        allocator,
        app_base.logger.unscoped(),
        &app_base.exit,
        "gossip",
        .{},
        .{},
    );

    const service = try manager.arena.allocator().create(GossipService);
    service.* = try GossipService.init(
        gpa_allocator,
        gossip_value_gpa_allocator,
        contact_info,
        app_base.my_keypair, // TODO: consider security implication of passing keypair by value
        app_base.entrypoints.items,
        &app_base.counter,
        app_base.logger.unscoped(),
    );
    try manager.defers.deferCall(GossipService.deinit, .{service});

    try service.start(.{
        .spy_node = config.current.gossip.spy_node,
        .dump = config.current.gossip.dump,
    }, &manager);

    return .{ service, manager };
}

fn runGossipWithConfigValues(gossip_service: *GossipService) !void {
    const gossip_config = config.current.gossip;
    return gossip_service.run(.{
        .spy_node = gossip_config.spy_node,
        .dump = gossip_config.dump,
    });
}

/// determine our shred version and ip. in the solana-labs client, the shred version
/// comes from the snapshot, and ip echo is only used to validate it.
fn getMyDataFromIpEcho(
    logger: Logger,
    entrypoints: []SocketAddr,
) !struct { shred_version: u16, ip: IpAddr } {
    var my_ip_from_entrypoint: ?IpAddr = null;
    const my_shred_version = loop: for (entrypoints) |entrypoint| {
        if (requestIpEcho(gpa_allocator, entrypoint.toAddress(), .{})) |response| {
            if (my_ip_from_entrypoint == null) my_ip_from_entrypoint = response.address;
            if (response.shred_version) |shred_version| {
                var addr_str = entrypoint.toString();
                logger.info().logf(
                    "shred version: {} - from entrypoint ip echo: {s}",
                    .{ shred_version.value, addr_str[0][0..addr_str[1]] },
                );
                break shred_version.value;
            }
        } else |_| {}
    } else {
        logger.warn().log("could not get a shred version from an entrypoint");
        break :loop 0;
    };
    const my_ip = (config.current.gossip.getHost() orelse
        (my_ip_from_entrypoint orelse IpAddr.newIpv4(127, 0, 0, 1))) catch |err| {
        logger.err().logf(
            "Failed to parse IP in '--gossip-host {?s}' - {}",
            .{ config.current.gossip.host, err },
        );
        return err;
    };
    logger.info().logf("my ip: {}", .{my_ip});
    return .{
        .shred_version = my_shred_version,
        .ip = my_ip,
    };
}

fn resolveSocketAddr(entrypoint: []const u8, logger: Logger) !SocketAddr {
    const domain_port_sep = std.mem.indexOfScalar(u8, entrypoint, ':') orelse {
        logger.err()
            .field("entrypoint", entrypoint)
            .log("entrypoint port missing");

        return error.EntrypointPortMissing;
    };
    const domain_str = entrypoint[0..domain_port_sep];
    if (domain_str.len == 0) {
        logger.err().logf("'{s}': entrypoint domain not valid", .{entrypoint});
        return error.EntrypointDomainNotValid;
    }
    // parse port from string
    const port = std.fmt.parseInt(u16, entrypoint[domain_port_sep + 1 ..], 10) catch {
        logger.err().logf("'{s}': entrypoint port not valid", .{entrypoint});
        return error.EntrypointPortNotValid;
    };

    // get dns address lists
    const addr_list = try std.net.getAddressList(gpa_allocator, domain_str, port);
    defer addr_list.deinit();

    if (addr_list.addrs.len == 0) {
        logger.err().logf("'{s}': entrypoint resolve dns failed (no records found)", .{entrypoint});
        return error.EntrypointDnsResolutionFailure;
    }

    // use first A record address
    const ipv4_addr = addr_list.addrs[0];

    const socket_addr = SocketAddr.fromIpV4Address(ipv4_addr);
    std.debug.assert(socket_addr.port() == port);
    return socket_addr;
}

fn getEntrypoints(logger: Logger) !std.ArrayList(SocketAddr) {
    var entrypoints = std.ArrayList(SocketAddr).init(gpa_allocator);
    errdefer entrypoints.deinit();

    const EntrypointSet = std.AutoArrayHashMap(SocketAddr, void);
    var entrypoint_set = EntrypointSet.init(gpa_allocator);
    defer entrypoint_set.deinit();

    // try entrypoint_set.ensureTotalCapacity(config.current.gossip.entrypoints.len);
    // try entrypoints.ensureTotalCapacityPrecise(config.current.gossip.entrypoints.len);

    if (try config.current.gossip.getNetwork()) |cluster| {
        for (cluster.entrypoints()) |entrypoint| {
            logger.info().logf("adding predefined entrypoint: {s}", .{entrypoint});
            const socket_addr = try resolveSocketAddr(entrypoint, .noop);
            try entrypoints.append(socket_addr);
        }
    }

    for (config.current.gossip.entrypoints) |entrypoint| {
        const socket_addr = SocketAddr.parse(entrypoint) catch brk: {
            break :brk try resolveSocketAddr(entrypoint, logger);
        };

        const gop = try entrypoint_set.getOrPut(socket_addr);
        if (!gop.found_existing) {
            try entrypoints.append(socket_addr);
        }
    }

    // log entrypoints
    logger.info().logf("entrypoints: {any}", .{entrypoints.items});

    return entrypoints;
}

fn spawnLogger() !Logger {
    var std_logger = try ChannelPrintLogger.init(.{
        .allocator = gpa_allocator,
        .max_level = config.current.log_level,
        .max_buffer = 1 << 20,
    });
    return std_logger.logger();
}

const LoadedSnapshot = struct {
    allocator: Allocator,
    accounts_db: AccountsDB,
    status_cache: sig.accounts_db.snapshots.StatusCache,
    snapshot_fields: sig.accounts_db.snapshots.AllSnapshotFields,
    /// contains pointers to `accounts_db` and `snapshot_fields`
    bank: Bank,
    genesis_config: GenesisConfig,

    pub fn deinit(self: *@This()) void {
        self.genesis_config.deinit(self.allocator);
        self.status_cache.deinit(self.allocator);
        self.snapshot_fields.deinit(self.allocator);
        self.accounts_db.deinit();
        self.allocator.destroy(self);
    }
};

fn loadSnapshot(
    allocator: Allocator,
    logger: Logger,
    /// optional service to download a fresh snapshot from gossip. if null, will read from the snapshot_dir
    gossip_service: ?*GossipService,
    /// whether to validate the snapshot account data against the metadata
    validate_snapshot: bool,
    /// optional geyser to write snapshot data to
    geyser_writer: ?*GeyserWriter,
) !*LoadedSnapshot {
    const result = try allocator.create(LoadedSnapshot);
    errdefer allocator.destroy(result);
    result.allocator = allocator;

    const genesis_file_path = try config.current.genesisFilePath() orelse
        return error.GenesisPathNotProvided;

    const snapshot_dir_str = config.current.accounts_db.snapshot_dir;
    var snapshot_dir = try std.fs.cwd().makeOpenPath(snapshot_dir_str, .{ .iterate = true });
    defer snapshot_dir.close();

    var all_snapshot_fields, const snapshot_files = try getOrDownloadSnapshots(allocator, logger.unscoped(), gossip_service, .{
        .snapshot_dir = snapshot_dir,
        .force_unpack_snapshot = config.current.accounts_db.force_unpack_snapshot,
        .force_new_snapshot_download = config.current.accounts_db.force_new_snapshot_download,
        .num_threads_snapshot_unpack = config.current.accounts_db.num_threads_snapshot_unpack,
        .min_snapshot_download_speed_mbs = config.current.accounts_db.min_snapshot_download_speed_mbs,
    });
    result.snapshot_fields = all_snapshot_fields;

    logger.info().logf("full snapshot: {s}", .{
        sig.utils.fmt.tryRealPath(snapshot_dir, snapshot_files.full_snapshot.snapshotNameStr().constSlice()),
    });
    if (snapshot_files.incremental_snapshot) |inc_snap| {
        logger.info().logf("incremental snapshot: {s}", .{
            sig.utils.fmt.tryRealPath(snapshot_dir, inc_snap.snapshotNameStr().constSlice()),
        });
    }

    // cli parsing
    const n_threads_snapshot_load: u32 = blk: {
        const cli_n_threads_snapshot_load: u32 = config.current.accounts_db.num_threads_snapshot_load;
        if (cli_n_threads_snapshot_load == 0) {
            // default value
            break :blk @as(u32, @truncate(try std.Thread.getCpuCount()));
        } else {
            break :blk cli_n_threads_snapshot_load;
        }
    };
    logger.info().logf("n_threads_snapshot_load: {d}", .{n_threads_snapshot_load});

    result.accounts_db = try AccountsDB.init(
        allocator,
        logger.unscoped(),
        snapshot_dir,
        .{
            .number_of_index_shards = config.current.accounts_db.number_of_index_shards,
            .use_disk_index = config.current.accounts_db.use_disk_index,
            .lru_size = 10_000,
        },
        geyser_writer,
    );
    errdefer result.accounts_db.deinit();

    var snapshot_fields = try result.accounts_db.loadWithDefaults(
        allocator,
        &all_snapshot_fields,
        n_threads_snapshot_load,
        validate_snapshot,
        config.current.accounts_db.accounts_per_file_estimate,
    );
    errdefer snapshot_fields.deinit(allocator);
    result.snapshot_fields.was_collapsed = true;

    const bank_fields = &snapshot_fields.bank_fields;

    // this should exist before we start to unpack
    logger.info().log("reading genesis...");
    result.genesis_config = readGenesisConfig(allocator, genesis_file_path) catch |err| {
        if (err == error.GenesisNotFound) {
            logger.err().logf("genesis config not found - expecting {s} to exist", .{genesis_file_path});
        }
        return err;
    };
    errdefer result.genesis_config.deinit(allocator);

    logger.info().log("validating bank...");
    result.bank = Bank.init(&result.accounts_db, bank_fields);
    try Bank.validateBankFields(result.bank.bank_fields, &result.genesis_config);

    // validate the status cache
    result.status_cache = readStatusCache(allocator, snapshot_dir) catch |err| {
        if (err == error.StatusCacheNotFound) {
            logger.err().logf("status-cache.bin not found - expecting {s}/snapshots/status-cache to exist", .{snapshot_dir_str});
        }
        return err;
    };
    errdefer result.status_cache.deinit(allocator);

    var slot_history = try result.accounts_db.getSlotHistory();
    defer slot_history.deinit(result.accounts_db.allocator);
    try result.status_cache.validate(allocator, bank_fields.slot, &slot_history);

    logger.info().log("accounts-db setup done...");

    return result;
}

/// load genesis config with default filenames
fn readGenesisConfig(allocator: Allocator, genesis_path: []const u8) !GenesisConfig {
    std.fs.cwd().access(genesis_path, .{}) catch {
        return error.GenesisNotFound;
    };

    const genesis_config = try GenesisConfig.init(allocator, genesis_path);
    return genesis_config;
}

fn readStatusCache(allocator: Allocator, snapshot_dir: std.fs.Dir) !StatusCache {
    const status_cache_file = snapshot_dir.openFile("snapshots/status_cache", .{}) catch |err| return switch (err) {
        error.FileNotFound => error.StatusCacheNotFound,
        else => |e| e,
    };
    defer status_cache_file.close();
    return try StatusCache.readFromFile(allocator, status_cache_file);
}

/// entrypoint to download snapshot
fn downloadSnapshot() !void {
    const logger = try spawnLogger();
    defer logger.deinit();

    var counter = std.atomic.Value(usize).init(0);
    const my_keypair = try getOrInitIdentity(gpa_allocator, logger);
    const entrypoints = try getEntrypoints(logger);
    defer entrypoints.deinit();

    const my_data = try getMyDataFromIpEcho(logger, entrypoints.items);

    var gossip_service = try initGossip(
        .noop,
        my_keypair,
        &counter,
        entrypoints.items,
        my_data.shred_version,
        my_data.ip,
        &.{},
    );
    defer gossip_service.deinit();

    const handle = try std.Thread.spawn(
        .{},
        runGossipWithConfigValues,
        .{&gossip_service},
    );
    defer {
        gossip_service.shutdown();
        handle.join();
    }

    const trusted_validators = try getTrustedValidators(gpa_allocator);
    defer if (trusted_validators) |*tvs| tvs.deinit();

    const snapshot_dir_str = config.current.accounts_db.snapshot_dir;
    const min_mb_per_sec = config.current.accounts_db.min_snapshot_download_speed_mbs;

    var snapshot_dir = try std.fs.cwd().makeOpenPath(snapshot_dir_str, .{});
    defer snapshot_dir.close();

    try downloadSnapshotsFromGossip(
        gpa_allocator,
        logger.unscoped(),
        if (trusted_validators) |trusted| trusted.items else null,
        &gossip_service,
        snapshot_dir,
        @intCast(min_mb_per_sec),
    );
}

fn getTrustedValidators(allocator: Allocator) !?std.ArrayList(Pubkey) {
    var trusted_validators: ?std.ArrayList(Pubkey) = null;
    if (config.current.gossip.trusted_validators.len > 0) {
        trusted_validators = try std.ArrayList(Pubkey).initCapacity(
            allocator,
            config.current.gossip.trusted_validators.len,
        );
        for (config.current.gossip.trusted_validators) |trusted_validator_str| {
            trusted_validators.?.appendAssumeCapacity(
                try Pubkey.fromString(trusted_validator_str),
            );
        }
    }

    return trusted_validators;
}

fn getOrDownloadSnapshots(
    allocator: Allocator,
    logger: Logger,
    gossip_service: ?*GossipService,
    // accounts_db_config: config.AccountsDBConfig,
    options: struct {
        snapshot_dir: std.fs.Dir,
        force_unpack_snapshot: bool,
        force_new_snapshot_download: bool,
        num_threads_snapshot_unpack: u16,
        min_snapshot_download_speed_mbs: usize,
    },
) !struct { AllSnapshotFields, SnapshotFiles } {
    // arg parsing
    const snapshot_dir = options.snapshot_dir;
    const force_unpack_snapshot = options.force_unpack_snapshot;
    const force_new_snapshot_download = options.force_new_snapshot_download;

    const n_cpus = @as(u32, @truncate(try std.Thread.getCpuCount()));
    var n_threads_snapshot_unpack: u32 = options.num_threads_snapshot_unpack;
    if (n_threads_snapshot_unpack == 0) {
        n_threads_snapshot_unpack = n_cpus * 2;
    }

    const maybe_snapshot_files: ?SnapshotFiles = blk: {
        if (force_new_snapshot_download) {
            break :blk null;
        }

        break :blk SnapshotFiles.find(allocator, snapshot_dir) catch |err| switch (err) {
            error.NoFullSnapshotFileInfoFound => null,
            else => |e| return e,
        };
    };

    const snapshot_files = maybe_snapshot_files orelse blk: {
        const trusted_validators = try getTrustedValidators(gpa_allocator);
        defer if (trusted_validators) |*tvs| tvs.deinit();

        const min_mb_per_sec = options.min_snapshot_download_speed_mbs;
        try downloadSnapshotsFromGossip(
            allocator,
            logger.unscoped(),
            if (trusted_validators) |trusted| trusted.items else null,
            gossip_service orelse return error.SnapshotsNotFoundAndNoGossipService,
            snapshot_dir,
            @intCast(min_mb_per_sec),
        );
        break :blk try SnapshotFiles.find(allocator, snapshot_dir);
    };

    if (snapshot_files.incremental_snapshot == null) {
        logger.info().log("no incremental snapshot found");
    }

    // if this exists, we wont look for a .tar.zstd
    const accounts_path_exists = !std.meta.isError(snapshot_dir.access("accounts", .{}));
    errdefer {
        // if something goes wrong, delete the accounts/ directory
        // so we unpack the full snapshot the next time.
        //
        // NOTE: if we didnt do this, we would try to startup with a incomplete
        // accounts/ directory the next time we ran the code - see `should_unpack_snapshot`.
        snapshot_dir.deleteTree("accounts") catch |err| {
            std.debug.print("failed to delete accounts/ dir: {}\n", .{err});
        };
    }

    var should_unpack_snapshot = !accounts_path_exists or force_unpack_snapshot;
    if (!should_unpack_snapshot) {
        // number of files in accounts/
        var accounts_dir = try snapshot_dir.openDir("accounts", .{});
        defer accounts_dir.close();

        const dir_size = (try accounts_dir.stat()).size;
        if (dir_size <= 100) {
            should_unpack_snapshot = true;
            logger.info().log("empty accounts/ directory found, will unpack snapshot...");
        } else {
            logger.info().log("accounts/ directory found, will not unpack snapshot...");
        }
    }

    var timer = try std.time.Timer.start();
    if (should_unpack_snapshot) {
        logger.info().log("unpacking snapshots...");
        // if accounts/ doesnt exist then we unpack the found snapshots
        // TODO: delete old accounts/ dir if it exists
        timer.reset();
        logger.info().logf("unpacking {s}...", .{snapshot_files.full_snapshot.snapshotNameStr().constSlice()});
        {
            const archive_file = try snapshot_dir.openFile(snapshot_files.full_snapshot.snapshotNameStr().constSlice(), .{});
            defer archive_file.close();
            try parallelUnpackZstdTarBall(
                allocator,
                logger.unscoped(),
                archive_file,
                snapshot_dir,
                n_threads_snapshot_unpack,
                true,
            );
        }
        logger.info().logf("unpacked snapshot in {s}", .{std.fmt.fmtDuration(timer.read())});

        // TODO: can probs do this in parallel with full snapshot
        if (snapshot_files.incremental_snapshot) |incremental_snapshot| {
            timer.reset();
            logger.info().logf("unpacking {s}...", .{incremental_snapshot.snapshotNameStr().constSlice()});

            const archive_file = try snapshot_dir.openFile(incremental_snapshot.snapshotNameStr().constSlice(), .{});
            defer archive_file.close();

            try parallelUnpackZstdTarBall(
                allocator,
                logger.unscoped(),
                archive_file,
                snapshot_dir,
                n_threads_snapshot_unpack,
                false,
            );
            logger.info().logf("unpacked snapshot in {s}", .{std.fmt.fmtDuration(timer.read())});
        }
    } else {
        logger.info().log("not unpacking snapshot...");
    }

    timer.reset();
    logger.info().log("reading snapshot metadata...");
    const snapshots = try AllSnapshotFields.fromFiles(allocator, logger.unscoped(), snapshot_dir, snapshot_files);
    logger.info().logf("read snapshot metdata in {s}", .{std.fmt.fmtDuration(timer.read())});

    return .{ snapshots, snapshot_files };
}<|MERGE_RESOLUTION|>--- conflicted
+++ resolved
@@ -1096,22 +1096,12 @@
     // this handles transactions and forwards them to leaders TPU ports
     var transaction_sender_service = try sig.transaction_sender.Service.init(
         allocator,
-        app_base.logger,
+        app_base.logger.unscoped(),
         .{ .cluster = cluster, .socket = SocketAddr.init(app_base.my_ip, 0) },
         transaction_channel,
         &gossip_service.gossip_table_rw,
         genesis_config.epoch_schedule,
         &app_base.exit,
-<<<<<<< HEAD
-        app_base.logger.unscoped(),
-    );
-
-    const mock_transfer_generator_handle = try std.Thread.spawn(
-        .{},
-        sig.transaction_sender.MockTransferService.run,
-        .{&mock_transfer_service},
-=======
->>>>>>> b7db613f
     );
     const transaction_sender_handle = try std.Thread.spawn(
         .{},
