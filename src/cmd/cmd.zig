--- conflicted
+++ resolved
@@ -418,26 +418,10 @@
     const repair_port: u16 = config.current.shred_collector.repair_port;
     const turbine_recv_port: u16 = config.current.shred_collector.repair_port;
 
-<<<<<<< HEAD
     var gossip_service, var gossip_manager = try startGossip(gpa_allocator, &app_base, &.{
         .{ .tag = socket_tag.REPAIR, .port = repair_port },
-        .{ .tag = socket_tag.TVU, .port = tvu_port },
+        .{ .tag = socket_tag.TURBINE_RECV, .port = turbine_recv_port },
     });
-=======
-    // gossip
-    var gossip_service = try initGossip(
-        logger,
-        my_keypair,
-        &exit,
-        entrypoints.items,
-        ip_echo_data.shred_version, // TODO atomic owned at top level? or owned by gossip is good?
-        ip_echo_data.ip,
-        &.{
-            .{ .tag = socket_tag.REPAIR, .port = repair_port },
-            .{ .tag = socket_tag.TURBINE_RECV, .port = turbine_recv_port },
-        },
-    );
->>>>>>> 99ff6cda
     defer gossip_service.deinit();
     defer gossip_manager.deinit();
 
