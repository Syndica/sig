const std = @import("std");
const cli = @import("zig-cli");
const base58 = @import("base58-zig");
const enumFromName = @import("../utils/types.zig").enumFromName;
const getOrInitIdentity = @import("./helpers.zig").getOrInitIdentity;
const LegacyContactInfo = @import("../gossip/crds.zig").LegacyContactInfo;
const Logger = @import("../trace/log.zig").Logger;
const Level = @import("../trace/level.zig").Level;
const io = std.io;
const Pubkey = @import("../core/pubkey.zig").Pubkey;
const SocketAddr = @import("../net/net.zig").SocketAddr;
const echo = @import("../net/echo.zig");
const GossipService = @import("../gossip/gossip_service.zig").GossipService;
const servePrometheus = @import("../prometheus/http.zig").servePrometheus;
const globalRegistry = @import("../prometheus/registry.zig").globalRegistry;
const Registry = @import("../prometheus/registry.zig").Registry;

var gpa = std.heap.GeneralPurposeAllocator(.{}){};
const gpa_allocator = gpa.allocator();
const base58Encoder = base58.Encoder.init(.{});

var gossip_port_option = cli.Option{
    .long_name = "gossip-port",
    .help = "The port to run gossip listener - default: 8001",
    .short_alias = 'p',
    .value = cli.OptionValue{ .int = 8001 },
    .required = false,
    .value_name = "Gossip Port",
};

var gossip_entrypoints_option = cli.Option{
    .long_name = "entrypoint",
    .help = "gossip address of the entrypoint validators",
    .short_alias = 'e',
    .value = cli.OptionValue{ .string_list = null },
    .required = false,
    .value_name = "Entrypoints",
};

var gossip_spy_node_option = cli.Option{
    .long_name = "spy-node",
    .help = "run as a gossip spy node (minimize outgoing packets)",
    .value = cli.OptionValue{ .bool = false },
    .required = false,
    .value_name = "Spy Node",
};

var log_level_option = cli.Option{
    .long_name = "log-level",
    .help = "The amount of detail to log (default = debug)",
    .short_alias = 'l',
    .value = cli.OptionValue{ .string = "debug" },
    .required = false,
    .value_name = "err|warn|info|debug",
};

var metrics_port_option = cli.Option{
    .long_name = "metrics-port",
    .help = "port to expose prometheus metrics via http",
    .short_alias = 'm',
    .value = cli.OptionValue{ .int = 12345 },
    .required = false,
    .value_name = "port_number",
};

var app = &cli.App{
    .name = "sig",
    .description = "Sig is a Solana client implementation written in Zig.\nThis is still a WIP, PRs welcome.",
    .version = "0.1.1",
    .author = "Syndica & Contributors",
    .options = &.{ &log_level_option, &metrics_port_option },
    .subcommands = &.{
        &cli.Command{
            .name = "identity",
            .help = "Get own identity",
            .description =
            \\Gets own identity (Pubkey) or creates one if doesn't exist.
            \\
            \\NOTE: Keypair is saved in $HOME/.sig/identity.key.
            ,
            .action = identity,
        },
        &cli.Command{ .name = "gossip", .help = "Run gossip client", .description = 
        \\Start Solana gossip client on specified port.
        , .action = gossip, .options = &.{
            &gossip_port_option,
            &gossip_entrypoints_option,
            &gossip_spy_node_option,
        } },
    },
};

// prints (and creates if DNE) pubkey in ~/.sig/identity.key
fn identity(_: []const []const u8) !void {
    var logger = Logger.init(gpa_allocator, try enumFromName(Level, log_level_option.value.string.?));
    defer logger.deinit();
    logger.spawn();

    const keypair = try getOrInitIdentity(gpa_allocator, logger);
    var pubkey: [50]u8 = undefined;
    var size = try base58Encoder.encode(&keypair.public_key.toBytes(), &pubkey);
    try std.io.getStdErr().writer().print("Identity: {s}\n", .{pubkey[0..size]});
}

// gossip entrypoint
fn gossip(_: []const []const u8) !void {
    var logger = Logger.init(gpa_allocator, try enumFromName(Level, log_level_option.value.string.?));
    defer logger.deinit();
    logger.spawn();

    // var logger: Logger = .noop;

    const metrics_thread = try spawnMetrics(gpa_allocator, logger);

    var my_keypair = try getOrInitIdentity(gpa_allocator, logger);

    var gossip_port: u16 = @intCast(gossip_port_option.value.int.?);
    var gossip_address = SocketAddr.initIpv4(.{ 0, 0, 0, 0 }, gossip_port);
    logger.infof("gossip port: {d}", .{gossip_port});

    // setup contact info
    var my_pubkey = Pubkey.fromPublicKey(&my_keypair.public_key, false);
    var contact_info = LegacyContactInfo.default(my_pubkey);
    contact_info.gossip = gossip_address;

    var entrypoints = std.ArrayList(SocketAddr).init(gpa_allocator);
    defer entrypoints.deinit();
    if (gossip_entrypoints_option.value.string_list) |entrypoints_strs| {
        for (entrypoints_strs) |entrypoint| {
            var value = SocketAddr.parse(entrypoint) catch {
                std.debug.print("Invalid entrypoint: {s}\n", .{entrypoint});
                return;
            };
            try entrypoints.append(value);
        }
    }

    // log entrypoints
    var entrypoint_string = try gpa_allocator.alloc(u8, 53 * entrypoints.items.len);
    defer gpa_allocator.free(entrypoint_string);
    var stream = std.io.fixedBufferStream(entrypoint_string);
    var writer = stream.writer();
    for (0.., entrypoints.items) |i, entrypoint| {
        try entrypoint.toAddress().format("", .{}, writer);
        if (i != entrypoints.items.len - 1) try writer.writeAll(", ");
    }
    logger.infof("entrypoints: {s}", .{entrypoint_string[0..stream.pos]});

    // determine our shred version. in the solana-labs client, this approach is only
    // used for validation. normally, shred version comes from the snapshot.
    contact_info.shred_version = loop: for (entrypoints.items) |entrypoint| {
        if (echo.requestIpEcho(gpa_allocator, entrypoint.toAddress(), .{})) |response| {
            if (response.shred_version) |shred_version| {
                var addr_str = entrypoint.toString();
                logger.infof(
                    "shred version: {} - from entrypoint ip echo: {s}",
                    .{ shred_version.value, addr_str[0][0..addr_str[1]] },
                );
                break shred_version.value;
            }
        } else |_| {}
    } else {
        logger.warn("could not get a shred version from an entrypoint");
        break :loop 0;
    };

    var exit = std.atomic.Atomic(bool).init(false);
    var gossip_service = try GossipService.init(
        gpa_allocator,
        contact_info,
        my_keypair,
        entrypoints,
        &exit,
        logger,
    );
    defer gossip_service.deinit();

    const spy_node = gossip_spy_node_option.value.bool;
    var handle = try std.Thread.spawn(
        .{},
        GossipService.run,
        .{ &gossip_service, spy_node },
    );

    handle.join();
    metrics_thread.detach();
}

/// Initializes the global registry. Returns error if registry was already initialized.
/// Spawns a thread to serve the metrics over http on the CLI configured port.
/// Uses same allocator for both registry and http adapter.
fn spawnMetrics(allocator: std.mem.Allocator, logger: Logger) !std.Thread {
    var metrics_port: u16 = @intCast(metrics_port_option.value.int.?);
<<<<<<< HEAD
    logger.infof("metrics port: {d}", .{metrics_port});
    const registry = try global_registry.initialize(Registry(.{}).init, .{allocator});
=======
    logger.infof("metrics port: {d}\n", .{metrics_port});
    const registry = globalRegistry();
>>>>>>> 07d39cb0
    return try std.Thread.spawn(.{}, servePrometheus, .{ allocator, registry, metrics_port });
}

pub fn run() !void {
    return cli.run(app, gpa_allocator);
}<|MERGE_RESOLUTION|>--- conflicted
+++ resolved
@@ -191,13 +191,8 @@
 /// Uses same allocator for both registry and http adapter.
 fn spawnMetrics(allocator: std.mem.Allocator, logger: Logger) !std.Thread {
     var metrics_port: u16 = @intCast(metrics_port_option.value.int.?);
-<<<<<<< HEAD
     logger.infof("metrics port: {d}", .{metrics_port});
-    const registry = try global_registry.initialize(Registry(.{}).init, .{allocator});
-=======
-    logger.infof("metrics port: {d}\n", .{metrics_port});
     const registry = globalRegistry();
->>>>>>> 07d39cb0
     return try std.Thread.spawn(.{}, servePrometheus, .{ allocator, registry, metrics_port });
 }
 
