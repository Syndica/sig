const std = @import("std");
const builtin = @import("builtin");
const base58 = @import("base58-zig");
const cli = @import("zig-cli");
const network = @import("zig-network");
const helpers = @import("helpers.zig");
const sig = @import("../sig.zig");
const config = @import("config.zig");
const zstd = @import("zstd");

const Allocator = std.mem.Allocator;
const Atomic = std.atomic.Value;
const KeyPair = std.crypto.sign.Ed25519.KeyPair;
const AccountsDB = sig.accounts_db.AccountsDB;
const AllSnapshotFields = sig.accounts_db.AllSnapshotFields;
const Bank = sig.accounts_db.Bank;
const Slot = sig.core.Slot;
const ContactInfo = sig.gossip.ContactInfo;
const GenesisConfig = sig.accounts_db.GenesisConfig;
const GossipService = sig.gossip.GossipService;
const IpAddr = sig.net.IpAddr;
const Logger = sig.trace.Logger;
const ScopedLogger = sig.trace.ScopedLogger;
const Network = config.Network;
const ChannelPrintLogger = sig.trace.ChannelPrintLogger;
const Pubkey = sig.core.Pubkey;
const ShredCollectorDependencies = sig.shred_collector.ShredCollectorDependencies;
const LeaderSchedule = sig.core.leader_schedule.LeaderSchedule;
const SnapshotFiles = sig.accounts_db.SnapshotFiles;
const SocketAddr = sig.net.SocketAddr;
const StatusCache = sig.accounts_db.StatusCache;
const LeaderScheduleCache = sig.core.leader_schedule.LeaderScheduleCache;

const downloadSnapshotsFromGossip = sig.accounts_db.downloadSnapshotsFromGossip;
const getOrInitIdentity = helpers.getOrInitIdentity;
const globalRegistry = sig.prometheus.globalRegistry;
const getWallclockMs = sig.time.getWallclockMs;
const parallelUnpackZstdTarBall = sig.accounts_db.parallelUnpackZstdTarBall;
const requestIpEcho = sig.net.requestIpEcho;
const spawnMetrics = sig.prometheus.spawnMetrics;

const BlockstoreReader = sig.ledger.BlockstoreReader;

const SocketTag = sig.gossip.SocketTag;

var gpa = std.heap.GeneralPurposeAllocator(.{}){};
const gpa_allocator = if (builtin.mode == .Debug)
    gpa.allocator()
else
    std.heap.c_allocator;

var gossip_value_gpa: std.heap.GeneralPurposeAllocator(.{}) = .{};
const gossip_value_gpa_allocator = if (builtin.mode == .Debug)
    gossip_value_gpa.allocator()
else
    std.heap.c_allocator;

const base58Encoder = base58.Encoder.init(.{});

pub fn run() !void {
    defer {
        // _ = gpa.deinit(); TODO: this causes literally thousands of leaks
        _ = gossip_value_gpa.deinit();
    }

    var gossip_host_option = cli.Option{
        .long_name = "gossip-host",
        .help =
        \\IPv4 address for the validator to advertise in gossip
        \\ - default: get from --entrypoint, fallback to 127.0.0.1"
        ,
        .value_ref = cli.mkRef(&config.current.gossip.host),
        .required = false,
        .value_name = "Gossip Host",
    };

    var gossip_port_option = cli.Option{
        .long_name = "gossip-port",
        .help = "The port to run gossip listener - default: 8001",
        .short_alias = 'p',
        .value_ref = cli.mkRef(&config.current.gossip.port),
        .required = false,
        .value_name = "Gossip Port",
    };

    var repair_port_option = cli.Option{
        .long_name = "repair-port",
        .help = "The port to run shred repair listener - default: 8002",
        .value_ref = cli.mkRef(&config.current.shred_collector.repair_port),
        .required = false,
        .value_name = "Repair Port",
    };

    var turbine_recv_port_option = cli.Option{
        .long_name = "turbine-port",
        .help = "The port to run turbine shred listener (aka TVU port) - default: 8003",
        .value_ref = cli.mkRef(&config.current.shred_collector.turbine_recv_port),
        .required = false,
        .value_name = "Turbine Port",
    };

    var leader_schedule_option = cli.Option{
        .long_name = "leader-schedule",
        .help = "Set a file path to load the leader schedule. Use '--' to load from stdin",
        .value_ref = cli.mkRef(&config.current.leader_schedule_path),
        .required = false,
        .value_name = "Leader schedule source",
    };

    var max_shreds_option = cli.Option{
        .long_name = "max-shreds",
        .help = "Max number of shreds to store in the blockstore",
        .value_ref = cli.mkRef(&config.current.leader_schedule_path),
        .required = false,
        .value_name = "max shreds",
    };

    var test_repair_option = cli.Option{
        .long_name = "test-repair-for-slot",
        .help = "Set a slot here to repeatedly send repair requests for shreds from this slot. This is only intended for use during short-lived tests of the repair service. Do not set this during normal usage.",
        .value_ref = cli.mkRef(&config.current.shred_collector.start_slot),
        .required = false,
        .value_name = "slot number",
    };

    var gossip_entrypoints_option = cli.Option{
        .long_name = "entrypoint",
        .help = "gossip address of the entrypoint validators",
        .short_alias = 'e',
        .value_ref = cli.mkRef(&config.current.gossip.entrypoints),
        .required = false,
        .value_name = "Entrypoints",
    };

    var network_option = cli.Option{
        .long_name = "network",
        .help = "cluster to connect to - adds gossip entrypoints, sets default genesis file path",
        .short_alias = 'n',
        .value_ref = cli.mkRef(&config.current.gossip.network),
        .required = false,
        .value_name = "Network for Entrypoints",
    };

    var trusted_validators_option = cli.Option{
        .long_name = "trusted_validator",
        .help = "public key of a validator whose snapshot hash is trusted to be downloaded",
        .short_alias = 't',
        .value_ref = cli.mkRef(&config.current.gossip.trusted_validators),
        .required = false,
        .value_name = "Trusted Validator",
    };

    var gossip_spy_node_option = cli.Option{
        .long_name = "spy-node",
        .help = "run as a gossip spy node (minimize outgoing packets)",
        .value_ref = cli.mkRef(&config.current.gossip.spy_node),
        .required = false,
        .value_name = "Spy Node",
    };

    var gossip_dump_option = cli.Option{
        .long_name = "dump-gossip",
        .help = "periodically dump gossip table to csv files and logs",
        .value_ref = cli.mkRef(&config.current.gossip.dump),
        .required = false,
        .value_name = "Gossip Table Dump",
    };

    var log_level_option = cli.Option{
        .long_name = "log-level",
        .help = "The amount of detail to log (default = debug)",
        .short_alias = 'l',
        .value_ref = cli.mkRef(&config.current.log_level),
        .required = false,
        .value_name = "err|warn|info|debug",
    };

    var metrics_port_option = cli.Option{
        .long_name = "metrics-port",
        .help = "port to expose prometheus metrics via http - default: 12345",
        .short_alias = 'm',
        .value_ref = cli.mkRef(&config.current.metrics_port),
        .required = false,
        .value_name = "port_number",
    };

    // accounts-db options
    var n_threads_snapshot_load_option = cli.Option{
        .long_name = "n-threads-snapshot-load",
        .help = "number of threads used to initialize the account index: - default: ncpus",
        .short_alias = 't',
        .value_ref = cli.mkRef(&config.current.accounts_db.num_threads_snapshot_load),
        .required = false,
        .value_name = "n_threads_snapshot_load",
    };

    var n_threads_snapshot_unpack_option = cli.Option{
        .long_name = "n-threads-snapshot-unpack",
        .help = "number of threads to unpack snapshots (from .tar.zst) - default: ncpus * 2",
        .short_alias = 'u',
        .value_ref = cli.mkRef(&config.current.accounts_db.num_threads_snapshot_unpack),
        .required = false,
        .value_name = "n_threads_snapshot_unpack",
    };

    var force_unpack_snapshot_option = cli.Option{
        .long_name = "force-unpack-snapshot",
        .help = "unpacks a snapshot (even if it exists)",
        .short_alias = 'f',
        .value_ref = cli.mkRef(&config.current.accounts_db.force_unpack_snapshot),
        .required = false,
        .value_name = "force_unpack_snapshot",
    };

    var use_disk_index_option = cli.Option{
        .long_name = "use-disk-index",
        .help = "use disk-memory for the account index",
        .value_ref = cli.mkRef(&config.current.accounts_db.use_disk_index),
        .required = false,
        .value_name = "use_disk_index",
    };

    var force_new_snapshot_download_option = cli.Option{
        .long_name = "force-new-snapshot-download",
        .help = "force download of new snapshot (usually to get a more up-to-date snapshot)",
        .value_ref = cli.mkRef(&config.current.accounts_db.force_new_snapshot_download),
        .required = false,
        .value_name = "force_new_snapshot_download",
    };

    var snapshot_dir_option = cli.Option{
        .long_name = "snapshot-dir",
        .help = "path to snapshot directory (where snapshots are downloaded and/or unpacked to/from) - default: {VALIDATOR_DIR}/accounts_db",
        .short_alias = 's',
        .value_ref = cli.mkRef(&config.current.accounts_db.snapshot_dir),
        .required = false,
        .value_name = "snapshot_dir",
    };

    var genesis_file_path = cli.Option{
        .long_name = "genesis-file-path",
        .help = "path to the genesis file. defaults to 'data/genesis-files/<network>_genesis.bin' if --network option is set",
        .short_alias = 'g',
        .value_ref = cli.mkRef(&config.current.genesis_file_path),
        .required = false,
        .value_name = "genesis_file_path",
    };

    var min_snapshot_download_speed_mb_option = cli.Option{
        .long_name = "min-snapshot-download-speed",
        .help = "minimum download speed of full snapshots in megabytes per second - default: 20MB/s",
        .value_ref = cli.mkRef(&config.current.accounts_db.min_snapshot_download_speed_mbs),
        .required = false,
        .value_name = "min_snapshot_download_speed_mb",
    };

    var number_of_index_shards_option = cli.Option{
        .long_name = "number-of-index-bins",
        .help = "number of shards for the account index's pubkey_ref_map",
        .value_ref = cli.mkRef(&config.current.accounts_db.number_of_index_shards),
        .required = false,
        .value_name = "number_of_index_shards",
    };

    var accounts_per_file_estimate = cli.Option{
        .long_name = "accounts-per-file-estimate",
        .short_alias = 'a',
        .help =
        \\number of accounts to estimate inside of account files (used for pre-allocation).
        \\Safer to set it larger than smaller.
        \\(approx values we found work well testnet/devnet: 1_500, mainnet: 3_000)"
        ,
        .value_ref = cli.mkRef(&config.current.accounts_db.accounts_per_file_estimate),
        .required = false,
        .value_name = "accounts_per_file_estimate",
    };

    // geyser options
    var enable_geyser_option = cli.Option{
        .long_name = "enable-geyser",
        .help = "enable geyser",
        .value_ref = cli.mkRef(&config.current.geyser.enable),
        .required = false,
        .value_name = "enable_geyser",
    };

    var geyser_pipe_path_option = cli.Option{
        .long_name = "geyser-pipe-path",
        .help = "path to the geyser pipe",
        .value_ref = cli.mkRef(&config.current.geyser.pipe_path),
        .required = false,
        .value_name = "geyser_pipe_path",
    };

    var geyser_writer_fba_bytes_option = cli.Option{
        .long_name = "geyser-writer-fba-bytes",
        .help = "number of bytes to allocate for the geyser writer",
        .value_ref = cli.mkRef(&config.current.geyser.writer_fba_bytes),
        .required = false,
        .value_name = "geyser_writer_fba_bytes",
    };

    // test-transaction sender options
    var n_transactions_option = cli.Option{
        .long_name = "n-transactions",
        .short_alias = 't',
        .help = "number of transactions to send",
        .value_ref = cli.mkRef(&config.current.test_transaction_sender.n_transactions),
        .required = false,
        .value_name = "n_transactions",
    };

    var n_lamports_per_tx_option = cli.Option{
        .long_name = "n-lamports-per-tx",
        .short_alias = 'l',
        .help = "number of lamports to send per transaction",
        .value_ref = cli.mkRef(&config.current.test_transaction_sender.n_lamports_per_transaction),
        .required = false,
        .value_name = "n_lamports_per_tx",
    };

    const app = cli.App{
        .version = "0.2.0",
        .author = "Syndica & Contributors",
        .command = .{
            .name = "sig",
            .description = .{
                .one_line = "Sig is a Solana client implementation written in Zig.\nThis is still a WIP, PRs welcome.",
                // .detailed = "",
            },
            .options = &.{ &log_level_option, &metrics_port_option },
            .target = .{
                .subcommands = &.{
                    &cli.Command{
                        .name = "identity",
                        .description = .{
                            .one_line = "Get own identity",
                            .detailed =
                            \\Gets own identity (Pubkey) or creates one if doesn't exist.
                            \\
                            \\NOTE: Keypair is saved in $HOME/.sig/identity.key.
                            ,
                        },
                        .target = .{
                            .action = .{
                                .exec = identity,
                            },
                        },
                    },

                    &cli.Command{
                        .name = "gossip",
                        .description = .{
                            .one_line = "Run gossip client",
                            .detailed =
                            \\Start Solana gossip client on specified port.
                            ,
                        },
                        .options = &.{
                            &gossip_host_option,
                            &gossip_port_option,
                            &gossip_entrypoints_option,
                            &gossip_spy_node_option,
                            &gossip_dump_option,
                            &network_option,
                        },
                        .target = .{
                            .action = .{
                                .exec = gossip,
                            },
                        },
                    },

                    &cli.Command{
                        .name = "validator",
                        .description = .{
                            .one_line = "Run Solana validator",
                            .detailed =
                            \\Start a full Solana validator client.
                            ,
                        },
                        .options = &.{
                            // gossip
                            &gossip_host_option,
                            &gossip_port_option,
                            &gossip_entrypoints_option,
                            &gossip_spy_node_option,
                            &gossip_dump_option,
                            // repair
                            &turbine_recv_port_option,
                            &repair_port_option,
                            &test_repair_option,
                            // blockstore cleanup service
                            &max_shreds_option,
                            // accounts-db
                            &snapshot_dir_option,
                            &use_disk_index_option,
                            &n_threads_snapshot_load_option,
                            &n_threads_snapshot_unpack_option,
                            &force_unpack_snapshot_option,
                            &min_snapshot_download_speed_mb_option,
                            &force_new_snapshot_download_option,
                            &trusted_validators_option,
                            &number_of_index_shards_option,
                            &genesis_file_path,
                            &accounts_per_file_estimate,
                            // geyser
                            &enable_geyser_option,
                            &geyser_pipe_path_option,
                            &geyser_writer_fba_bytes_option,
                            // general
                            &leader_schedule_option,
                            &network_option,
                        },
                        .target = .{
                            .action = .{
                                .exec = validator,
                            },
                        },
                    },

                    &cli.Command{
                        .name = "shred-collector",
                        .description = .{ .one_line = "Run the shred collector to collect and store shreds", .detailed = 
                        \\ This command runs the shred collector without running the full validator 
                        \\ (mainly excluding the accounts-db setup).
                        \\
                        \\ NOTE: this means that this command *requires* a leader schedule to be provided
                        \\ (which would usually be derived from the accountsdb snapshot).
                        \\
                        \\ NOTE: this command also requires `start_slot` (`--test-repair-for-slot`) to be given as well 
                        \\ (which is usually derived from the accountsdb snapshot). 
                        \\ This can be done with `--test-repair-for-slot $(solana slot -u testnet)`
                        \\ for testnet or another `-u` for mainnet/devnet.
                        },
                        .options = &.{
                            // gossip
                            &gossip_host_option,
                            &gossip_port_option,
                            &gossip_entrypoints_option,
                            &gossip_spy_node_option,
                            &gossip_dump_option,
                            // repair
                            &turbine_recv_port_option,
                            &repair_port_option,
                            &test_repair_option,
                            // blockstore cleanup service
                            &max_shreds_option,
                            // general
                            &leader_schedule_option,
                            &network_option,
                        },
                        .target = .{
                            .action = .{
                                .exec = shredCollector,
                            },
                        },
                    },

                    &cli.Command{
                        .name = "snapshot-download",
                        .description = .{
                            .one_line = "Downloads a snapshot",
                            .detailed =
                            \\starts a gossip client and downloads a snapshot from peers
                            ,
                        },
                        .options = &.{
                            // where to download the snapshot
                            &snapshot_dir_option,
                            // download options
                            &trusted_validators_option,
                            &min_snapshot_download_speed_mb_option,
                            // gossip options
                            &gossip_host_option,
                            &gossip_port_option,
                            &gossip_entrypoints_option,
                            &network_option,
                        },
                        .target = .{
                            .action = .{
                                .exec = downloadSnapshot,
                            },
                        },
                    },

                    &cli.Command{
                        .name = "snapshot-validate",
                        .description = .{
                            .one_line = "Validates a snapshot",
                            .detailed =
                            \\Loads and validates a snapshot (doesnt download a snapshot).
                            ,
                        },
                        .options = &.{
                            &snapshot_dir_option,
                            &use_disk_index_option,
                            &n_threads_snapshot_load_option,
                            &n_threads_snapshot_unpack_option,
                            &force_unpack_snapshot_option,
                            &number_of_index_shards_option,
                            &genesis_file_path,
                            &accounts_per_file_estimate,
                            // geyser
                            &enable_geyser_option,
                            &geyser_pipe_path_option,
                            &geyser_writer_fba_bytes_option,
                        },
                        .target = .{
                            .action = .{
                                .exec = validateSnapshot,
                            },
                        },
                    },

                    &cli.Command{
                        .name = "snapshot-create",
                        .description = .{
                            .one_line = "Loads from a snapshot and outputs to new snapshot alt_{VALIDATOR_DIR}/",
                        },
                        .options = &.{
                            &snapshot_dir_option,
                            &genesis_file_path,
                        },
                        .target = .{
                            .action = .{
                                .exec = createSnapshot,
                            },
                        },
                    },

                    &cli.Command{
                        .name = "print-manifest",
                        .description = .{
                            .one_line = "Prints a manifest file",
                            .detailed =
                            \\ Loads and prints a manifest file
                            ,
                        },
                        .options = &.{
                            &snapshot_dir_option,
                        },
                        .target = .{
                            .action = .{
                                .exec = printManifest,
                            },
                        },
                    },

                    &cli.Command{
                        .name = "leader-schedule",
                        .description = .{
                            .one_line = "Prints the leader schedule from the snapshot",
                            .detailed =
                            \\- Starts gossip
                            \\- acquires a snapshot if necessary
                            \\- loads accounts db from the snapshot
                            \\- calculates the leader schedule from the snaphot
                            \\- prints the leader schedule in the same format as `solana leader-schedule`
                            \\- exits
                            ,
                        },
                        .options = &.{
                            // gossip
                            &gossip_host_option,
                            &gossip_port_option,
                            &gossip_entrypoints_option,
                            &gossip_spy_node_option,
                            &gossip_dump_option,
                            // accounts-db
                            &snapshot_dir_option,
                            &use_disk_index_option,
                            &n_threads_snapshot_load_option,
                            &n_threads_snapshot_unpack_option,
                            &force_unpack_snapshot_option,
                            &min_snapshot_download_speed_mb_option,
                            &force_new_snapshot_download_option,
                            &trusted_validators_option,
                            &number_of_index_shards_option,
                            &genesis_file_path,
                            &accounts_per_file_estimate,
                            // general
                            &leader_schedule_option,
                            &network_option,
                        },
                        .target = .{
                            .action = .{
                                .exec = printLeaderSchedule,
                            },
                        },
                    },
                    &cli.Command{
                        .name = "test-transaction-sender",
                        .description = .{
                            .one_line = "Test transaction sender service",
                            .detailed =
                            \\Simulates a stream of transaction being sent to the transaction sender by 
                            \\running a mock transaction generator thread. For the moment this just sends
                            \\transfer transactions between to hard coded testnet accounts.
                            ,
                        },
                        .options = &.{
                            // gossip
                            &network_option,
                            &gossip_host_option,
                            &gossip_port_option,
                            &gossip_entrypoints_option,
                            &gossip_spy_node_option,
                            &gossip_dump_option,
                            &network_option,
                            &genesis_file_path,
                            // command specific
                            &n_transactions_option,
                            &n_lamports_per_tx_option,
                        },
                        .target = .{
                            .action = .{
                                .exec = testTransactionSenderService,
                            },
                        },
                    },
                },
            },
        },
    };
    return cli.run(&app, gpa_allocator);
}

/// entrypoint to print (and create if NONE) pubkey in ~/.sig/identity.key
fn identity() !void {
    var std_logger = try ChannelPrintLogger.init(.{
        .allocator = gpa_allocator,
        .max_level = config.current.log_level,
        .max_buffer = 1 << 20,
    });
    defer std_logger.deinit();

    const logger = std_logger.logger();

    const keypair = try getOrInitIdentity(gpa_allocator, logger);
    var pubkey: [50]u8 = undefined;
    const size = try base58Encoder.encode(&keypair.public_key.toBytes(), &pubkey);
    try std.io.getStdErr().writer().print("Identity: {s}\n", .{pubkey[0..size]});
}

/// entrypoint to run only gossip
fn gossip() !void {
    var app_base = try AppBase.init(gpa_allocator);
    errdefer {
        app_base.shutdown();
        app_base.deinit();
    }

    const gossip_service, var service_manager =
        try startGossip(gpa_allocator, &app_base, &.{});
    defer {
        gossip_service.shutdown();
        service_manager.deinit();
    }

    // block until we're all done
    service_manager.join();
}

/// entrypoint to run a full solana validator
fn validator() !void {
    const allocator = gpa_allocator;
    var app_base = try AppBase.init(allocator);
    defer app_base.deinit();

    const repair_port: u16 = config.current.shred_collector.repair_port;
    const turbine_recv_port: u16 = config.current.shred_collector.turbine_recv_port;
    const snapshot_dir_str = config.current.accounts_db.snapshot_dir;

    var snapshot_dir = try std.fs.cwd().makeOpenPath(snapshot_dir_str, .{});
    defer snapshot_dir.close();

    var gossip_service, var service_manager = try startGossip(allocator, &app_base, &.{
        .{ .tag = .repair, .port = repair_port },
        .{ .tag = .turbine_recv, .port = turbine_recv_port },
    });
    defer {
        app_base.shutdown();
        gossip_service.shutdown();
        service_manager.join();
        service_manager.deinit();
    }

    const geyser_writer = try buildGeyserWriter(allocator, app_base.logger.unscoped());
    defer {
        if (geyser_writer) |geyser| {
            geyser.deinit();
            allocator.destroy(geyser.exit);
        }
    }

    const snapshot = try loadSnapshot(
        allocator,
        app_base.logger.unscoped(),
        gossip_service,
        true,
        geyser_writer,
    );

    // leader schedule cache
    var leader_schedule_cache = LeaderScheduleCache.init(allocator, snapshot.bank.bank_fields.epoch_schedule);
    if (try getLeaderScheduleFromCli(allocator)) |leader_schedule| {
        try leader_schedule_cache.put(snapshot.bank.bank_fields.epoch, leader_schedule[1]);
    } else {
        const schedule = try snapshot.bank.bank_fields.leaderSchedule(allocator);
        _ = try leader_schedule_cache.put(snapshot.bank.bank_fields.epoch, schedule);
    }
    // This provider will fail at epoch boundary unless another thread updated the leader schedule cache
    // i.e. called leader_schedule_cache.getSlotLeaderMaybeCompute(slot, bank_fields);
    const leader_provider = leader_schedule_cache.slotLeaderProvider();

    // blockstore
    var blockstore_db = try sig.ledger.BlockstoreDB.open(
        allocator,
        app_base.logger.unscoped(),
        sig.VALIDATOR_DIR ++ "blockstore",
    );
    const shred_inserter = try sig.ledger.ShredInserter.init(
        allocator,
        app_base.logger.unscoped(),
        app_base.metrics_registry,
        blockstore_db,
    );

    // cleanup service
    const lowest_cleanup_slot = try allocator.create(sig.sync.RwMux(sig.core.Slot));
    lowest_cleanup_slot.* = sig.sync.RwMux(sig.core.Slot).init(0);
    defer allocator.destroy(lowest_cleanup_slot);

    const max_root = try allocator.create(std.atomic.Value(sig.core.Slot));
    max_root.* = std.atomic.Value(sig.core.Slot).init(0);
    defer allocator.destroy(max_root);

    const blockstore_reader = try allocator.create(BlockstoreReader);
    defer allocator.destroy(blockstore_reader);
    blockstore_reader.* = try BlockstoreReader.init(
        allocator,
        app_base.logger.unscoped(),
        blockstore_db,
        app_base.metrics_registry,
        lowest_cleanup_slot,
        max_root,
    );

    var cleanup_service_handle = try std.Thread.spawn(.{}, sig.ledger.cleanup_service.run, .{
        app_base.logger.unscoped(),
        blockstore_reader,
        &blockstore_db,
        lowest_cleanup_slot,
        config.current.max_shreds,
        &app_base.exit,
    });
    defer cleanup_service_handle.join();

    // shred collector
    var shred_col_conf = config.current.shred_collector;
    shred_col_conf.start_slot = shred_col_conf.start_slot orelse snapshot.bank.bank_fields.slot;
    var prng = std.rand.DefaultPrng.init(91);
    var shred_collector_manager = try sig.shred_collector.start(
        shred_col_conf,
        ShredCollectorDependencies{
            .allocator = allocator,
            .logger = app_base.logger.withScope(@typeName(ShredCollectorDependencies)),
            .registry = app_base.metrics_registry,
            .random = prng.random(),
            .my_keypair = &app_base.my_keypair,
            .exit = &app_base.exit,
            .gossip_table_rw = &gossip_service.gossip_table_rw,
            .my_shred_version = &gossip_service.my_shred_version,
            .leader_schedule = leader_provider,
            .shred_inserter = shred_inserter,
        },
    );
    defer shred_collector_manager.deinit();

    service_manager.join();
    shred_collector_manager.join();
}

fn shredCollector() !void {
    const allocator = gpa_allocator;
    var app_base = try AppBase.init(allocator);
    defer app_base.deinit();

    const genesis_file_path = try config.current.genesisFilePath() orelse return error.GenesisPathNotProvided;
    const genesis_config = try readGenesisConfig(allocator, genesis_file_path);

    const repair_port: u16 = config.current.shred_collector.repair_port;
    const turbine_recv_port: u16 = config.current.shred_collector.turbine_recv_port;

    var gossip_service, var gossip_manager = try startGossip(allocator, &app_base, &.{
        .{ .tag = .repair, .port = repair_port },
        .{ .tag = .turbine_recv, .port = turbine_recv_port },
    });
    defer {
        app_base.shutdown();
        gossip_service.shutdown();
        gossip_manager.deinit();
    }

    // leader schedule
    // NOTE: leader schedule is needed for the shred collector because we skip accounts-db setup
    var leader_schedule_cache = LeaderScheduleCache.init(allocator, genesis_config.epoch_schedule);

    // This is a sort of hack to get the epoch of the leader schedule and then insert into the cache
    const start_slot, const leader_schedule = try getLeaderScheduleFromCli(allocator) orelse @panic("No leader schedule found");
    // first_slot is non null iff leader schedule is built from cli
    const leader_schedule_epoch = leader_schedule_cache.epoch_schedule.getEpoch(start_slot);
    try leader_schedule_cache.put(leader_schedule_epoch, leader_schedule);

    const leader_provider = leader_schedule_cache.slotLeaderProvider();

    // blockstore
    var blockstore_db = try sig.ledger.BlockstoreDB.open(
        allocator,
        app_base.logger.unscoped(),
        sig.VALIDATOR_DIR ++ "blockstore",
    );
    const shred_inserter = try sig.ledger.ShredInserter.init(
        allocator,
        app_base.logger.unscoped(),
        app_base.metrics_registry,
        blockstore_db,
    );

    // cleanup service
    const lowest_cleanup_slot = try allocator.create(sig.sync.RwMux(sig.core.Slot));
    lowest_cleanup_slot.* = sig.sync.RwMux(sig.core.Slot).init(0);
    defer allocator.destroy(lowest_cleanup_slot);

    const max_root = try allocator.create(std.atomic.Value(sig.core.Slot));
    max_root.* = std.atomic.Value(sig.core.Slot).init(0);
    defer allocator.destroy(max_root);

    const blockstore_reader = try allocator.create(BlockstoreReader);
    defer allocator.destroy(blockstore_reader);
    blockstore_reader.* = try BlockstoreReader.init(
        allocator,
        app_base.logger.unscoped(),
        blockstore_db,
        app_base.metrics_registry,
        lowest_cleanup_slot,
        max_root,
    );

    var cleanup_service_handle = try std.Thread.spawn(.{}, sig.ledger.cleanup_service.run, .{
        app_base.logger.unscoped(),
        blockstore_reader,
        &blockstore_db,
        lowest_cleanup_slot,
        config.current.max_shreds,
        &app_base.exit,
    });
    defer cleanup_service_handle.join();

    // shred collector
    var shred_col_conf = config.current.shred_collector;
    shred_col_conf.start_slot = shred_col_conf.start_slot orelse @panic("No start slot found");
    var prng = std.rand.DefaultPrng.init(91);
    var shred_collector_manager = try sig.shred_collector.start(
        shred_col_conf,
        .{
            .allocator = allocator,
            .logger = app_base.logger.withScope(@typeName(ShredCollectorDependencies)),
            .registry = app_base.metrics_registry,
            .random = prng.random(),
            .my_keypair = &app_base.my_keypair,
            .exit = &app_base.exit,
            .gossip_table_rw = &gossip_service.gossip_table_rw,
            .my_shred_version = &gossip_service.my_shred_version,
            .leader_schedule = leader_provider,
            .shred_inserter = shred_inserter,
        },
    );
    defer shred_collector_manager.deinit();

    gossip_manager.join();
    shred_collector_manager.join();
}

const GeyserWriter = sig.geyser.GeyserWriter;

fn buildGeyserWriter(allocator: std.mem.Allocator, logger_: Logger) !?*GeyserWriter {
    const logger = logger_.withScope(@src().fn_name);
    var geyser_writer: ?*GeyserWriter = null;
    if (config.current.geyser.enable) {
        logger.info().log("Starting GeyserWriter...");

        const exit = try allocator.create(Atomic(bool));
        exit.* = Atomic(bool).init(false);

        geyser_writer = try allocator.create(GeyserWriter);
        geyser_writer.?.* = try GeyserWriter.init(
            allocator,
            config.current.geyser.pipe_path,
            exit,
            config.current.geyser.writer_fba_bytes,
        );

        // start the geyser writer
        try geyser_writer.?.spawnIOLoop();
    } else {
        logger.info().log("GeyserWriter is disabled.");
    }

    return geyser_writer;
}

fn printManifest() !void {
    const allocator = gpa_allocator;
    var app_base = try AppBase.init(allocator);
    defer {
        app_base.shutdown();
        app_base.deinit();
    }

    const snapshot_dir_str = config.current.accounts_db.snapshot_dir;
    var snapshot_dir = try std.fs.cwd().makeOpenPath(snapshot_dir_str, .{});
    defer snapshot_dir.close();

    const snapshot_file_info = try SnapshotFiles.find(allocator, snapshot_dir);

    var snapshots = try AllSnapshotFields.fromFiles(
        allocator,
        app_base.logger.unscoped(),
        snapshot_dir,
        snapshot_file_info,
    );
    defer snapshots.deinit(allocator);

    _ = try snapshots.collapse();

    // TODO: support better inspection of snapshots (maybe dump to a file as json?)
    std.debug.print("full snapshots: {any}\n", .{snapshots.full.bank_fields});
}

fn createSnapshot() !void {
    const allocator = gpa_allocator;
    var app_base = try AppBase.init(allocator);
    defer {
        app_base.shutdown();
        app_base.deinit();
    }

    const snapshot_dir_str = config.current.accounts_db.snapshot_dir;
    var snapshot_dir = try std.fs.cwd().makeOpenPath(snapshot_dir_str, .{});
    defer snapshot_dir.close();

    const snapshot_result = try loadSnapshot(
        allocator,
        app_base.logger.unscoped(),
        null,
        false,
        null,
    );
    defer snapshot_result.deinit();

    var accounts_db = snapshot_result.accounts_db;
    const slot = snapshot_result.snapshot_fields.full.bank_fields.slot;

    var n_accounts_indexed: u64 = 0;
    for (accounts_db.account_index.pubkey_ref_map.shards) |*shard_rw| {
        const shard, var lock = shard_rw.readWithLock();
        defer lock.unlock();
        n_accounts_indexed += shard.count();
    }
    app_base.logger.info().logf("accountsdb: indexed {d} accounts", .{n_accounts_indexed});

    const output_dir_name = "alt_" ++ sig.VALIDATOR_DIR; // TODO: pull out to cli arg
    var output_dir = try std.fs.cwd().makeOpenPath(output_dir_name, .{});
    defer output_dir.close();

    app_base.logger.info().logf("accountsdb[manager]: generating full snapshot for slot {d}", .{slot});
    _ = try accounts_db.generateFullSnapshot(.{
        .target_slot = slot,
        .bank_fields = &snapshot_result.snapshot_fields.full.bank_fields,
        .lamports_per_signature = lps: {
            var prng = std.Random.DefaultPrng.init(1234);
            break :lps prng.random().int(u64);
        },
        .old_snapshot_action = .delete_old,
    });
}

fn validateSnapshot() !void {
    const allocator = gpa_allocator;
    var app_base = try AppBase.init(allocator);
    defer {
        app_base.shutdown();
        app_base.deinit();
    }

    const snapshot_dir_str = config.current.accounts_db.snapshot_dir;
    var snapshot_dir = try std.fs.cwd().makeOpenPath(snapshot_dir_str, .{});
    defer snapshot_dir.close();

    const geyser_writer = try buildGeyserWriter(allocator, app_base.logger.unscoped());
    defer {
        if (geyser_writer) |geyser| {
            geyser.deinit();
            allocator.destroy(geyser.exit);
        }
    }

    const snapshot_result = try loadSnapshot(
        allocator,
        app_base.logger.unscoped(),
        null,
        true,
        geyser_writer,
    );
    defer snapshot_result.deinit();
}

/// entrypoint to print the leader schedule and then exit
fn printLeaderSchedule() !void {
    const allocator = gpa_allocator;
    var app_base = try AppBase.init(allocator);
    defer {
        app_base.shutdown();
        app_base.deinit();
    }

    const start_slot, const leader_schedule = try getLeaderScheduleFromCli(allocator) orelse b: {
        app_base.logger.info().log("Downloading a snapshot to calculate the leader schedule.");
        const loaded_snapshot = loadSnapshot(
            allocator,
            app_base.logger.unscoped(),
            null,
            true,
            null,
        ) catch |err| {
            if (err == error.SnapshotsNotFoundAndNoGossipService) {
                app_base.logger.err().log(
                    \\\ No snapshot found and no gossip service to download a snapshot from.
                    \\\ Download using the `snapshot-download` command.
                );
                return err;
            } else {
                return err;
            }
        };
        const bank_fields = loaded_snapshot.bank.bank_fields;
        _, const slot_index = bank_fields.epoch_schedule.getEpochAndSlotIndex(bank_fields.slot);
        break :b .{
            bank_fields.slot - slot_index,
            try bank_fields.leaderSchedule(allocator),
        };
    };

    var stdout = std.io.bufferedWriter(std.io.getStdOut().writer());
    try leader_schedule.write(stdout.writer(), start_slot);
    try stdout.flush();
}

fn getLeaderScheduleFromCli(allocator: Allocator) !?struct { Slot, LeaderSchedule } {
    return if (config.current.leader_schedule_path) |path|
        if (std.mem.eql(u8, "--", path))
            try LeaderSchedule.read(allocator, std.io.getStdIn().reader())
        else
            try LeaderSchedule.read(allocator, (try std.fs.cwd().openFile(path, .{})).reader())
    else
        null;
}

pub fn testTransactionSenderService() !void {
    var app_base = try AppBase.init(gpa_allocator);
    defer {
        if (!app_base.closed) app_base.shutdown(); // we have this incase an error occurs
        app_base.deinit();
    }

    const allocator = gpa_allocator;

    // read genesis (used for leader schedule)
    const genesis_file_path = try config.current.genesisFilePath() orelse
        @panic("No genesis file path found: use -g or -n");
    const genesis_config = try readGenesisConfig(allocator, genesis_file_path);

    // start gossip (used to get TPU ports of leaders)
    const gossip_service, var gossip_manager = try startGossip(allocator, &app_base, &.{});
    defer {
        if (!app_base.closed) app_base.shutdown(); // we call this here to set exit to true
        gossip_service.shutdown();
        gossip_manager.deinit();
    }

    // define cluster of where to land transactions
    const cluster: sig.rpc.ClusterType = if (try config.current.gossip.getNetwork()) |n| switch (n) {
        .mainnet => .MainnetBeta,
        .devnet => .Devnet,
        .testnet => .Testnet,
        .localnet => .LocalHost,
    } else {
        @panic("network option (-n) not provided");
    };
    app_base.logger.warn().logf("Starting transaction sender service on {s}...", .{@tagName(cluster)});

    // setup channel for communication to the tx-sender service
    const transaction_channel = try sig.sync.Channel(sig.transaction_sender.TransactionInfo).create(allocator);
    defer transaction_channel.deinit();

    // this handles transactions and forwards them to leaders TPU ports
    var transaction_sender_service = try sig.transaction_sender.Service.init(
        allocator,
        app_base.logger.unscoped(),
        .{ .cluster = cluster, .socket = SocketAddr.init(app_base.my_ip, 0) },
        transaction_channel,
        &gossip_service.gossip_table_rw,
        genesis_config.epoch_schedule,
        &app_base.exit,
    );
    const transaction_sender_handle = try std.Thread.spawn(
        .{},
        sig.transaction_sender.Service.run,
        .{&transaction_sender_service},
    );

    // rpc is used to get blockhashes and other balance information
    var rpc_client = sig.rpc.Client.init(allocator, cluster, .{ .logger = app_base.logger.unscoped() });
    defer rpc_client.deinit();

    // this sends mock txs to the transaction sender
    var mock_transfer_service = try sig.transaction_sender.MockTransferService.init(
        allocator,
        transaction_channel,
        rpc_client,
        &app_base.exit,
        app_base.logger.unscoped(),
    );
    // send and confirm mock transactions
    try mock_transfer_service.run(
        config.current.test_transaction_sender.n_transactions,
        config.current.test_transaction_sender.n_lamports_per_transaction,
    );

    app_base.shutdown();
    transaction_sender_handle.join();
    gossip_manager.join();
}

/// State that typically needs to be initialized at the start of the app,
/// and deinitialized only when the app exits.
const AppBase = struct {
    exit: std.atomic.Value(bool) = std.atomic.Value(bool).init(false),
    counter: std.atomic.Value(usize) = std.atomic.Value(usize).init(0),

    closed: bool,
    logger: ScopedLogger(@typeName(Self)),
    metrics_registry: *sig.prometheus.Registry(.{}),
    metrics_thread: std.Thread,
    my_keypair: KeyPair,
    entrypoints: std.ArrayList(SocketAddr),
    shred_version: u16,
    my_ip: IpAddr,
    my_port: u16,

    const Self = @This();

    fn init(allocator: Allocator) !AppBase {
        const logger = (try spawnLogger()).withScope(@typeName(Self));
        errdefer logger.deinit();

        const metrics_registry = globalRegistry();
        logger.info().logf("metrics port: {d}", .{config.current.metrics_port});
        const metrics_thread = try spawnMetrics(gpa_allocator, config.current.metrics_port);
        errdefer metrics_thread.detach();

        const my_keypair = try getOrInitIdentity(allocator, logger.unscoped());

        const entrypoints = try getEntrypoints(logger.unscoped());
        errdefer entrypoints.deinit();

        const ip_echo_data = try getMyDataFromIpEcho(logger.unscoped(), entrypoints.items);
        const my_port = config.current.gossip.port;

        return .{
            .closed = false,
            .logger = logger,
            .metrics_registry = metrics_registry,
            .metrics_thread = metrics_thread,
            .my_keypair = my_keypair,
            .entrypoints = entrypoints,
            .shred_version = ip_echo_data.shred_version,
            .my_ip = ip_echo_data.ip,
            .my_port = my_port,
        };
    }

    /// Signals the shutdown, however it does not block.
    pub fn shutdown(self: *AppBase) void {
        std.debug.assert(!self.closed);
        defer self.closed = true;

        self.counter.store(1, .release);
        self.exit.store(true, .release);
    }

    pub fn deinit(self: *AppBase) void {
        std.debug.assert(self.closed); // call `self.shutdown()` first
        self.entrypoints.deinit();
        self.metrics_thread.detach();
        self.logger.deinit();
    }
};

/// Initialize an instance of GossipService and configure with CLI arguments
fn initGossip(
    logger_: Logger,
    my_keypair: KeyPair,
    exit: *Atomic(usize),
    entrypoints: []const SocketAddr,
    shred_version: u16,
    gossip_host_ip: IpAddr,
    sockets: []const struct { tag: SocketTag, port: u16 },
) !GossipService {
    const logger = logger_.withScope(@src().fn_name);
    const gossip_port: u16 = config.current.gossip.port;
    logger.info().logf("gossip host: {any}", .{gossip_host_ip});
    logger.info().logf("gossip port: {d}", .{gossip_port});

    // setup contact info
    const my_pubkey = Pubkey.fromPublicKey(&my_keypair.public_key);
    var contact_info = ContactInfo.init(gpa_allocator, my_pubkey, getWallclockMs(), 0);
    try contact_info.setSocket(.gossip, SocketAddr.init(gossip_host_ip, gossip_port));
    for (sockets) |s| try contact_info.setSocket(s.tag, SocketAddr.init(gossip_host_ip, s.port));
    contact_info.shred_version = shred_version;

    return try GossipService.init(
        gpa_allocator,
        gossip_value_gpa_allocator,
        contact_info,
        my_keypair,
        entrypoints,
        exit,
        logger.unscoped(),
    );
}

fn startGossip(
    allocator: Allocator,
    app_base: *AppBase,
    /// Extra sockets to publish in gossip, other than the gossip socket
    extra_sockets: []const struct { tag: SocketTag, port: u16 },
) !struct { *GossipService, sig.utils.service_manager.ServiceManager } {
    app_base.logger.info().logf("gossip host: {any}", .{app_base.my_ip});
    app_base.logger.info().logf("gossip port: {d}", .{app_base.my_port});

    // setup contact info
    const my_pubkey = Pubkey.fromPublicKey(&app_base.my_keypair.public_key);
    var contact_info = ContactInfo.init(allocator, my_pubkey, getWallclockMs(), 0);
    try contact_info.setSocket(.gossip, SocketAddr.init(app_base.my_ip, app_base.my_port));
    for (extra_sockets) |s| try contact_info.setSocket(s.tag, SocketAddr.init(app_base.my_ip, s.port));
    contact_info.shred_version = app_base.shred_version;

    var manager = sig.utils.service_manager.ServiceManager.init(
        allocator,
        app_base.logger.unscoped(),
        &app_base.exit,
        "gossip",
        .{},
        .{},
    );

    const service = try manager.arena.allocator().create(GossipService);
    service.* = try GossipService.init(
        gpa_allocator,
        gossip_value_gpa_allocator,
        contact_info,
        app_base.my_keypair, // TODO: consider security implication of passing keypair by value
        app_base.entrypoints.items,
        &app_base.counter,
        app_base.logger.unscoped(),
    );
    try manager.defers.deferCall(GossipService.deinit, .{service});

    try service.start(.{
        .spy_node = config.current.gossip.spy_node,
        .dump = config.current.gossip.dump,
    }, &manager);

    return .{ service, manager };
}

fn runGossipWithConfigValues(gossip_service: *GossipService) !void {
    const gossip_config = config.current.gossip;
    return gossip_service.run(.{
        .spy_node = gossip_config.spy_node,
        .dump = gossip_config.dump,
    });
}

/// determine our shred version and ip. in the solana-labs client, the shred version
/// comes from the snapshot, and ip echo is only used to validate it.
fn getMyDataFromIpEcho(
    logger_: Logger,
    entrypoints: []SocketAddr,
) !struct { shred_version: u16, ip: IpAddr } {
    const logger = logger_.withScope(@src().fn_name);
    var my_ip_from_entrypoint: ?IpAddr = null;
    const my_shred_version = loop: for (entrypoints) |entrypoint| {
        if (requestIpEcho(gpa_allocator, entrypoint.toAddress(), .{})) |response| {
            if (my_ip_from_entrypoint == null) my_ip_from_entrypoint = response.address;
            if (response.shred_version) |shred_version| {
                var addr_str = entrypoint.toString();
                logger.info().logf(
                    "shred version: {} - from entrypoint ip echo: {s}",
                    .{ shred_version.value, addr_str[0][0..addr_str[1]] },
                );
                break shred_version.value;
            }
        } else |_| {}
    } else {
        logger.warn().log("could not get a shred version from an entrypoint");
        break :loop 0;
    };
    const my_ip = (config.current.gossip.getHost() orelse
        (my_ip_from_entrypoint orelse IpAddr.newIpv4(127, 0, 0, 1))) catch |err| {
        logger.err().logf(
            "Failed to parse IP in '--gossip-host {?s}' - {}",
            .{ config.current.gossip.host, err },
        );
        return err;
    };
    logger.info().logf("my ip: {}", .{my_ip});
    return .{
        .shred_version = my_shred_version,
        .ip = my_ip,
    };
}

fn resolveSocketAddr(entrypoint: []const u8, logger: Logger) !SocketAddr {
    const domain_port_sep = std.mem.indexOfScalar(u8, entrypoint, ':') orelse {
        logger.err()
            .field("entrypoint", entrypoint)
            .log("entrypoint port missing");

        return error.EntrypointPortMissing;
    };
    const domain_str = entrypoint[0..domain_port_sep];
    if (domain_str.len == 0) {
        logger.err().logf("'{s}': entrypoint domain not valid", .{entrypoint});
        return error.EntrypointDomainNotValid;
    }
    // parse port from string
    const port = std.fmt.parseInt(u16, entrypoint[domain_port_sep + 1 ..], 10) catch {
        logger.err().logf("'{s}': entrypoint port not valid", .{entrypoint});
        return error.EntrypointPortNotValid;
    };

    // get dns address lists
    const addr_list = try std.net.getAddressList(gpa_allocator, domain_str, port);
    defer addr_list.deinit();

    if (addr_list.addrs.len == 0) {
        logger.err().logf("'{s}': entrypoint resolve dns failed (no records found)", .{entrypoint});
        return error.EntrypointDnsResolutionFailure;
    }

    // use first A record address
    const ipv4_addr = addr_list.addrs[0];

    const socket_addr = SocketAddr.fromIpV4Address(ipv4_addr);
    std.debug.assert(socket_addr.port() == port);
    return socket_addr;
}

fn getEntrypoints(logger_: Logger) !std.ArrayList(SocketAddr) {
    const logger = logger_.withScope(@src().fn_name);
    var entrypoints = std.ArrayList(SocketAddr).init(gpa_allocator);
    errdefer entrypoints.deinit();

    const EntrypointSet = std.AutoArrayHashMap(SocketAddr, void);
    var entrypoint_set = EntrypointSet.init(gpa_allocator);
    defer entrypoint_set.deinit();

    // try entrypoint_set.ensureTotalCapacity(config.current.gossip.entrypoints.len);
    // try entrypoints.ensureTotalCapacityPrecise(config.current.gossip.entrypoints.len);

    if (try config.current.gossip.getNetwork()) |cluster| {
        for (cluster.entrypoints()) |entrypoint| {
            logger.info().logf("adding predefined entrypoint: {s}", .{entrypoint});
            const socket_addr = try resolveSocketAddr(entrypoint, .noop);
            try entrypoints.append(socket_addr);
        }
    }

    for (config.current.gossip.entrypoints) |entrypoint| {
        const socket_addr = SocketAddr.parse(entrypoint) catch brk: {
            break :brk try resolveSocketAddr(entrypoint, logger.unscoped());
        };

        const gop = try entrypoint_set.getOrPut(socket_addr);
        if (!gop.found_existing) {
            try entrypoints.append(socket_addr);
        }
    }

    // log entrypoints
    logger.info().logf("entrypoints: {any}", .{entrypoints.items});

    return entrypoints;
}

fn spawnLogger() !Logger {
    var std_logger = try ChannelPrintLogger.init(.{
        .allocator = gpa_allocator,
        .max_level = config.current.log_level,
        .max_buffer = 1 << 20,
    });
    return std_logger.logger();
}

const LoadedSnapshot = struct {
    allocator: Allocator,
    accounts_db: AccountsDB,
    status_cache: sig.accounts_db.snapshots.StatusCache,
    snapshot_fields: sig.accounts_db.snapshots.AllSnapshotFields,
    /// contains pointers to `accounts_db` and `snapshot_fields`
    bank: Bank,
    genesis_config: GenesisConfig,

    pub fn deinit(self: *@This()) void {
        self.genesis_config.deinit(self.allocator);
        self.status_cache.deinit(self.allocator);
        self.snapshot_fields.deinit(self.allocator);
        self.accounts_db.deinit();
        self.allocator.destroy(self);
    }
};

fn loadSnapshot(
    allocator: Allocator,
    logger_: Logger,
    /// optional service to download a fresh snapshot from gossip. if null, will read from the snapshot_dir
    maybe_gossip_service: ?*GossipService,
    /// whether to validate the snapshot account data against the metadata
    validate_snapshot: bool,
    /// optional geyser to write snapshot data to
    geyser_writer: ?*GeyserWriter,
) !*LoadedSnapshot {
    const logger = logger_.withScope(@typeName(@This()));
    const result = try allocator.create(LoadedSnapshot);
    errdefer allocator.destroy(result);
    result.allocator = allocator;

    const genesis_file_path = try config.current.genesisFilePath() orelse
        return error.GenesisPathNotProvided;

    const snapshot_dir_str = config.current.accounts_db.snapshot_dir;
    var snapshot_dir = try std.fs.cwd().makeOpenPath(snapshot_dir_str, .{ .iterate = true });
    defer snapshot_dir.close();

<<<<<<< HEAD
    var all_snapshot_fields, const snapshot_files = try getOrDownloadSnapshots(allocator, logger.unscoped(), gossip_service, .{
=======
    var all_snapshot_fields, const snapshot_files = try getOrDownloadSnapshots(allocator, logger, maybe_gossip_service, .{
>>>>>>> 257d6ab7
        .snapshot_dir = snapshot_dir,
        .force_unpack_snapshot = config.current.accounts_db.force_unpack_snapshot,
        .force_new_snapshot_download = config.current.accounts_db.force_new_snapshot_download,
        .num_threads_snapshot_unpack = config.current.accounts_db.num_threads_snapshot_unpack,
        .min_snapshot_download_speed_mbs = config.current.accounts_db.min_snapshot_download_speed_mbs,
    });
    result.snapshot_fields = all_snapshot_fields;

    logger.info().logf("full snapshot: {s}", .{
        sig.utils.fmt.tryRealPath(snapshot_dir, snapshot_files.full_snapshot.snapshotNameStr().constSlice()),
    });
    if (snapshot_files.incremental_snapshot) |inc_snap| {
        logger.info().logf("incremental snapshot: {s}", .{
            sig.utils.fmt.tryRealPath(snapshot_dir, inc_snap.snapshotNameStr().constSlice()),
        });
    }

    // cli parsing
    const n_threads_snapshot_load: u32 = blk: {
        const cli_n_threads_snapshot_load: u32 = config.current.accounts_db.num_threads_snapshot_load;
        if (cli_n_threads_snapshot_load == 0) {
            // default value
            break :blk @as(u32, @truncate(try std.Thread.getCpuCount()));
        } else {
            break :blk cli_n_threads_snapshot_load;
        }
    };
    logger.info().logf("n_threads_snapshot_load: {d}", .{n_threads_snapshot_load});

<<<<<<< HEAD
    result.accounts_db = try AccountsDB.init(
        allocator,
        logger.unscoped(),
        snapshot_dir,
        .{
            .number_of_index_shards = config.current.accounts_db.number_of_index_shards,
            .use_disk_index = config.current.accounts_db.use_disk_index,
            .lru_size = 10_000,
        },
        geyser_writer,
    );
=======
    result.accounts_db = try AccountsDB.init(.{
        .allocator = allocator,
        .logger = logger,
        .snapshot_dir = snapshot_dir,
        .geyser_writer = geyser_writer,
        .gossip_view = if (maybe_gossip_service) |service| AccountsDB.GossipView.fromService(service) else null,
        .index_allocation = if (config.current.accounts_db.use_disk_index) .disk else .ram,
        .number_of_index_shards = config.current.accounts_db.number_of_index_shards,
        .lru_size = 10_000,
    });
>>>>>>> 257d6ab7
    errdefer result.accounts_db.deinit();

    var snapshot_fields = try result.accounts_db.loadWithDefaults(
        allocator,
        &all_snapshot_fields,
        n_threads_snapshot_load,
        validate_snapshot,
        config.current.accounts_db.accounts_per_file_estimate,
    );
    errdefer snapshot_fields.deinit(allocator);
    result.snapshot_fields.was_collapsed = true;

    const bank_fields = &snapshot_fields.bank_fields;

    // this should exist before we start to unpack
    logger.info().log("reading genesis...");
    result.genesis_config = readGenesisConfig(allocator, genesis_file_path) catch |err| {
        if (err == error.GenesisNotFound) {
            logger.err().logf("genesis config not found - expecting {s} to exist", .{genesis_file_path});
        }
        return err;
    };
    errdefer result.genesis_config.deinit(allocator);

    logger.info().log("validating bank...");
    result.bank = Bank.init(&result.accounts_db, bank_fields);
    try Bank.validateBankFields(result.bank.bank_fields, &result.genesis_config);

    // validate the status cache
    result.status_cache = readStatusCache(allocator, snapshot_dir) catch |err| {
        if (err == error.StatusCacheNotFound) {
            logger.err().logf(
                "status-cache.bin not found - expecting {s}/snapshots/status-cache to exist",
                .{snapshot_dir_str},
            );
        }
        return err;
    };
    errdefer result.status_cache.deinit(allocator);

    var slot_history = try result.accounts_db.getSlotHistory();
    defer slot_history.deinit(result.accounts_db.allocator);
    try result.status_cache.validate(allocator, bank_fields.slot, &slot_history);

    logger.info().log("accounts-db setup done...");

    return result;
}

/// load genesis config with default filenames
fn readGenesisConfig(allocator: Allocator, genesis_path: []const u8) !GenesisConfig {
    std.fs.cwd().access(genesis_path, .{}) catch {
        return error.GenesisNotFound;
    };

    const genesis_config = try GenesisConfig.init(allocator, genesis_path);
    return genesis_config;
}

fn readStatusCache(allocator: Allocator, snapshot_dir: std.fs.Dir) !StatusCache {
    const status_cache_file = snapshot_dir.openFile("snapshots/status_cache", .{}) catch |err| return switch (err) {
        error.FileNotFound => error.StatusCacheNotFound,
        else => |e| e,
    };
    defer status_cache_file.close();
    return try StatusCache.readFromFile(allocator, status_cache_file);
}

/// entrypoint to download snapshot
fn downloadSnapshot() !void {
    const logger = try spawnLogger();
    defer logger.deinit();

    var counter = std.atomic.Value(usize).init(0);
    const my_keypair = try getOrInitIdentity(gpa_allocator, logger);
    const entrypoints = try getEntrypoints(logger);
    defer entrypoints.deinit();

    const my_data = try getMyDataFromIpEcho(logger, entrypoints.items);

    var gossip_service = try initGossip(
        .noop,
        my_keypair,
        &counter,
        entrypoints.items,
        my_data.shred_version,
        my_data.ip,
        &.{},
    );
    defer gossip_service.deinit();

    const handle = try std.Thread.spawn(
        .{},
        runGossipWithConfigValues,
        .{&gossip_service},
    );
    defer {
        gossip_service.shutdown();
        handle.join();
    }

    const trusted_validators = try getTrustedValidators(gpa_allocator);
    defer if (trusted_validators) |*tvs| tvs.deinit();

    const snapshot_dir_str = config.current.accounts_db.snapshot_dir;
    const min_mb_per_sec = config.current.accounts_db.min_snapshot_download_speed_mbs;

    var snapshot_dir = try std.fs.cwd().makeOpenPath(snapshot_dir_str, .{});
    defer snapshot_dir.close();

    try downloadSnapshotsFromGossip(
        gpa_allocator,
        logger.unscoped(),
        if (trusted_validators) |trusted| trusted.items else null,
        &gossip_service,
        snapshot_dir,
        @intCast(min_mb_per_sec),
    );
}

fn getTrustedValidators(allocator: Allocator) !?std.ArrayList(Pubkey) {
    var trusted_validators: ?std.ArrayList(Pubkey) = null;
    if (config.current.gossip.trusted_validators.len > 0) {
        trusted_validators = try std.ArrayList(Pubkey).initCapacity(
            allocator,
            config.current.gossip.trusted_validators.len,
        );
        for (config.current.gossip.trusted_validators) |trusted_validator_str| {
            trusted_validators.?.appendAssumeCapacity(
                try Pubkey.fromString(trusted_validator_str),
            );
        }
    }

    return trusted_validators;
}

fn getOrDownloadSnapshots(
    allocator: Allocator,
    logger_: Logger,
    gossip_service: ?*GossipService,
    // accounts_db_config: config.AccountsDBConfig,
    options: struct {
        snapshot_dir: std.fs.Dir,
        force_unpack_snapshot: bool,
        force_new_snapshot_download: bool,
        num_threads_snapshot_unpack: u16,
        min_snapshot_download_speed_mbs: usize,
    },
) !struct { AllSnapshotFields, SnapshotFiles } {
    const logger = logger_.withScope(@src().fn_name);
    // arg parsing
    const snapshot_dir = options.snapshot_dir;
    const force_unpack_snapshot = options.force_unpack_snapshot;
    const force_new_snapshot_download = options.force_new_snapshot_download;

    const n_cpus = @as(u32, @truncate(try std.Thread.getCpuCount()));
    var n_threads_snapshot_unpack: u32 = options.num_threads_snapshot_unpack;
    if (n_threads_snapshot_unpack == 0) {
        n_threads_snapshot_unpack = n_cpus * 2;
    }

    const maybe_snapshot_files: ?SnapshotFiles = blk: {
        if (force_new_snapshot_download) {
            break :blk null;
        }

        break :blk SnapshotFiles.find(allocator, snapshot_dir) catch |err| switch (err) {
            error.NoFullSnapshotFileInfoFound => null,
            else => |e| return e,
        };
    };

    const snapshot_files = maybe_snapshot_files orelse blk: {
        const trusted_validators = try getTrustedValidators(gpa_allocator);
        defer if (trusted_validators) |*tvs| tvs.deinit();

        const min_mb_per_sec = options.min_snapshot_download_speed_mbs;
        try downloadSnapshotsFromGossip(
            allocator,
            logger.unscoped(),
            if (trusted_validators) |trusted| trusted.items else null,
            gossip_service orelse return error.SnapshotsNotFoundAndNoGossipService,
            snapshot_dir,
            @intCast(min_mb_per_sec),
        );
        break :blk try SnapshotFiles.find(allocator, snapshot_dir);
    };

    if (snapshot_files.incremental_snapshot == null) {
        logger.info().log("no incremental snapshot found");
    }

    // if this exists, we wont look for a .tar.zstd
    const accounts_path_exists = !std.meta.isError(snapshot_dir.access("accounts", .{}));
    errdefer {
        // if something goes wrong, delete the accounts/ directory
        // so we unpack the full snapshot the next time.
        //
        // NOTE: if we didnt do this, we would try to startup with a incomplete
        // accounts/ directory the next time we ran the code - see `should_unpack_snapshot`.
        snapshot_dir.deleteTree("accounts") catch |err| {
            std.debug.print("failed to delete accounts/ dir: {}\n", .{err});
        };
    }

    var should_unpack_snapshot = !accounts_path_exists or force_unpack_snapshot;
    if (!should_unpack_snapshot) {
        // number of files in accounts/
        var accounts_dir = try snapshot_dir.openDir("accounts", .{});
        defer accounts_dir.close();

        const dir_size = (try accounts_dir.stat()).size;
        if (dir_size <= 100) {
            should_unpack_snapshot = true;
            logger.info().log("empty accounts/ directory found, will unpack snapshot...");
        } else {
            logger.info().log("accounts/ directory found, will not unpack snapshot...");
        }
    }

    var timer = try std.time.Timer.start();
    if (should_unpack_snapshot) {
        logger.info().log("unpacking snapshots...");
        // if accounts/ doesnt exist then we unpack the found snapshots
        // TODO: delete old accounts/ dir if it exists
        timer.reset();
        logger.info().logf("unpacking {s}...", .{snapshot_files.full_snapshot.snapshotNameStr().constSlice()});
        {
            const archive_file = try snapshot_dir.openFile(
                snapshot_files.full_snapshot.snapshotNameStr().constSlice(),
                .{},
            );
            defer archive_file.close();
            try parallelUnpackZstdTarBall(
                allocator,
                logger.unscoped(),
                archive_file,
                snapshot_dir,
                n_threads_snapshot_unpack,
                true,
            );
        }
        logger.info().logf("unpacked snapshot in {s}", .{std.fmt.fmtDuration(timer.read())});

        // TODO: can probs do this in parallel with full snapshot
        if (snapshot_files.incremental_snapshot) |incremental_snapshot| {
            timer.reset();
            logger.info().logf("unpacking {s}...", .{incremental_snapshot.snapshotNameStr().constSlice()});

            const archive_file = try snapshot_dir.openFile(incremental_snapshot.snapshotNameStr().constSlice(), .{});
            defer archive_file.close();

            try parallelUnpackZstdTarBall(
                allocator,
                logger.unscoped(),
                archive_file,
                snapshot_dir,
                n_threads_snapshot_unpack,
                false,
            );
            logger.info().logf("unpacked snapshot in {s}", .{std.fmt.fmtDuration(timer.read())});
        }
    } else {
        logger.info().log("not unpacking snapshot...");
    }

    timer.reset();
    logger.info().log("reading snapshot metadata...");
    const snapshots = try AllSnapshotFields.fromFiles(allocator, logger.unscoped(), snapshot_dir, snapshot_files);
    logger.info().logf("read snapshot metdata in {s}", .{std.fmt.fmtDuration(timer.read())});

    return .{ snapshots, snapshot_files };
}<|MERGE_RESOLUTION|>--- conflicted
+++ resolved
@@ -428,8 +428,8 @@
                         \\ NOTE: this means that this command *requires* a leader schedule to be provided
                         \\ (which would usually be derived from the accountsdb snapshot).
                         \\
-                        \\ NOTE: this command also requires `start_slot` (`--test-repair-for-slot`) to be given as well 
-                        \\ (which is usually derived from the accountsdb snapshot). 
+                        \\ NOTE: this command also requires `start_slot` (`--test-repair-for-slot`) to be given as well
+                        \\ (which is usually derived from the accountsdb snapshot).
                         \\ This can be done with `--test-repair-for-slot $(solana slot -u testnet)`
                         \\ for testnet or another `-u` for mainnet/devnet.
                         },
@@ -1456,11 +1456,7 @@
     var snapshot_dir = try std.fs.cwd().makeOpenPath(snapshot_dir_str, .{ .iterate = true });
     defer snapshot_dir.close();
 
-<<<<<<< HEAD
-    var all_snapshot_fields, const snapshot_files = try getOrDownloadSnapshots(allocator, logger.unscoped(), gossip_service, .{
-=======
-    var all_snapshot_fields, const snapshot_files = try getOrDownloadSnapshots(allocator, logger, maybe_gossip_service, .{
->>>>>>> 257d6ab7
+    var all_snapshot_fields, const snapshot_files = try getOrDownloadSnapshots(allocator, logger.unscoped(), maybe_gossip_service, .{
         .snapshot_dir = snapshot_dir,
         .force_unpack_snapshot = config.current.accounts_db.force_unpack_snapshot,
         .force_new_snapshot_download = config.current.accounts_db.force_new_snapshot_download,
@@ -1490,22 +1486,9 @@
     };
     logger.info().logf("n_threads_snapshot_load: {d}", .{n_threads_snapshot_load});
 
-<<<<<<< HEAD
-    result.accounts_db = try AccountsDB.init(
-        allocator,
-        logger.unscoped(),
-        snapshot_dir,
-        .{
-            .number_of_index_shards = config.current.accounts_db.number_of_index_shards,
-            .use_disk_index = config.current.accounts_db.use_disk_index,
-            .lru_size = 10_000,
-        },
-        geyser_writer,
-    );
-=======
     result.accounts_db = try AccountsDB.init(.{
         .allocator = allocator,
-        .logger = logger,
+        .logger = logger.unscoped(),
         .snapshot_dir = snapshot_dir,
         .geyser_writer = geyser_writer,
         .gossip_view = if (maybe_gossip_service) |service| AccountsDB.GossipView.fromService(service) else null,
@@ -1513,7 +1496,6 @@
         .number_of_index_shards = config.current.accounts_db.number_of_index_shards,
         .lru_size = 10_000,
     });
->>>>>>> 257d6ab7
     errdefer result.accounts_db.deinit();
 
     var snapshot_fields = try result.accounts_db.loadWithDefaults(
