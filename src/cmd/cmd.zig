--- conflicted
+++ resolved
@@ -815,7 +815,6 @@
 
     // shred networking
     const my_contact_info = sig.gossip.data.ThreadSafeContactInfo.fromContactInfo(gossip_service.my_contact_info);
-<<<<<<< HEAD
 
     var retransmit_shred_channel = try sig.sync.Channel(sig.net.Packet).init(allocator);
     defer retransmit_shred_channel.deinit();
@@ -826,8 +825,6 @@
     };
 
     // shred collector
-=======
->>>>>>> 8eec6071
     var shred_col_conf = config.current.shred_network;
     shred_col_conf.start_slot = shred_col_conf.start_slot orelse snapshot.bank.bank_fields.slot;
     var shred_network_manager = try sig.shred_network.start(
