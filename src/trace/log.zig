--- conflicted
+++ resolved
@@ -119,7 +119,6 @@
 
     const Self = @This();
 
-<<<<<<< HEAD
     pub const Config = struct {
         max_level: Level = Level.debug,
         allocator: std.mem.Allocator,
@@ -130,11 +129,6 @@
 
     pub fn init(config: Config, maybe_writer: anytype) !*Self {
         const max_buffer = config.max_buffer;
-=======
-    pub fn init(config: Config) !*Self {
-        const max_buffer = config.max_buffer orelse return error.MaxBufferNotSet;
-
->>>>>>> 2500686e
         const recycle_fba = try config.allocator.create(RecycleFBA(.{}));
         errdefer config.allocator.destroy(recycle_fba);
         recycle_fba.* = try RecycleFBA(.{}).init(.{
@@ -157,13 +151,9 @@
             .write_stderr = config.write_stderr,
         };
 
-<<<<<<< HEAD
         self.handle = try std.Thread.spawn(.{}, run, .{ self, maybe_writer });
-=======
-        self.handle = try std.Thread.spawn(.{}, run, .{self});
         errdefer comptime unreachable;
 
->>>>>>> 2500686e
         return self;
     }
 
