const std = @import("std");
const Level = @import("level.zig").Level;
const Entry = @import("entry.zig").Entry;
const StdEntry = @import("entry.zig").StdEntry;
const TestingEntry = @import("entry.zig").TestingEntry;
const logfmt = @import("logfmt.zig");
const sig = @import("../sig.zig");
// TODO Improve import.
const Channel = @import("../sync/channel.zig").Channel;
const testing = std.testing;
const Allocator = std.mem.Allocator;
const AtomicBool = std.atomic.Value(bool);
<<<<<<< HEAD
const RecycleFBA = sig.utils.allocators.RecycleFBA;
=======
const Channel = @import("../sync/channel.zig").Channel;
>>>>>>> 0f045860

pub const Config = struct {
    max_level: Level = Level.debug,
    allocator: std.mem.Allocator,
    /// Maximum memory that logger can use.
    max_buffer: ?u64 = null,
};

const INITIAL_LOG_CHANNEL_SIZE: usize = 1024;

const LogKind = enum {
    standard,
    test_logger,
    noop,
};

/// A ScopedLogger could either be:
/// - A StandardErrLogger
/// - A TestingLogger
pub fn ScopedLogger(comptime scope: ?[]const u8) type {
    return union(LogKind) {
        const Self = @This();
        standard: *StandardErrLogger,
        test_logger: *TestLogger,
        noop: void,

        /// Can be used in tests to minimize the amount of logging during tests.
        pub const TEST_DEFAULT_LEVEL: Level = .warn;

        pub fn unscoped(self: Self) Logger {
            return switch (self) {
                .standard => |logger| .{ .standard = logger },
                .test_logger => |logger| .{ .test_logger = logger },
                .noop => .noop,
            };
        }
        pub fn withScope(self: Self, comptime new_scope: []const u8) ScopedLogger(new_scope) {
            return switch (self) {
                .standard => |logger| .{ .standard = logger },
                .test_logger => |logger| .{ .test_logger = logger },
                .noop => .noop,
            };
        }

        pub fn deinit(self: *const Self) void {
            switch (self.*) {
                .standard => |*logger| {
                    logger.*.deinit();
                },
                .test_logger => |*logger| {
                    logger.*.deinit();
                },
                .noop => {},
            }
        }

        pub fn err(self: *const Self) Entry {
            return switch (self.*) {
                .noop => Entry{ .noop = {} },
                inline else => |impl| impl.err(scope),
            };
        }

        pub fn warn(self: *const Self) Entry {
            return switch (self.*) {
                .noop => Entry{ .noop = {} },
                inline else => |impl| impl.err(scope),
            };
        }

        pub fn info(self: *const Self) Entry {
            return switch (self.*) {
                .noop => Entry{ .noop = {} },
                inline else => |impl| impl.info(scope),
            };
        }

        pub fn debug(self: *const Self) Entry {
            return switch (self.*) {
                .noop => Entry{ .noop = {} },
                inline else => |impl| impl.debug(scope),
            };
        }

        pub fn log(self: Self, level: Level, message: []const u8) void {
            switch (self) {
                .noop => {},
                inline else => |*impl| impl.*.log(scope, level, message),
            }
        }

        pub fn logf(self: Self, level: Level, comptime fmt: []const u8, args: anytype) void {
            switch (self) {
                .noop => {},
                inline else => |*impl| impl.*.logf(scope, level, fmt, args),
            }
        }
    };
}

pub const Logger = ScopedLogger(null);

/// An instance of `ScopedLogger` that logs to the standard err.
pub const StandardErrLogger = struct {
    const Self = @This();
    max_level: Level,
    exit_sig: std.atomic.Value(bool),
    allocator: Allocator,
    log_allocator: Allocator,
    log_allocator_state: *RecycleFBA(.{}),
    max_buffer: u64,
    channel: *Channel(logfmt.LogMsg),
    handle: ?std.Thread,

    pub fn init(config: Config) !*Self {
        const recycle_fba = try config.allocator.create(RecycleFBA(.{}));
        const max_buffer = config.max_buffer orelse return error.MaxBufferNotSet;
        recycle_fba.* = try RecycleFBA(.{}).init(config.allocator, max_buffer);
        const self = try config.allocator.create(Self);
        self.* = .{
            .allocator = config.allocator,
            .log_allocator = recycle_fba.allocator(),
            .log_allocator_state = recycle_fba,
            .max_buffer = max_buffer,
            .exit_sig = AtomicBool.init(false),
<<<<<<< HEAD
            .max_level = config.max_level,
            .channel = Channel(logfmt.LogMsg).init(config.allocator, INITIAL_LOG_CHANNEL_SIZE),
            .handle = try std.Thread.spawn(.{}, run, .{self}),
=======
            .handle = null,
            .channel = Channel(*StandardEntry).create(allocator) catch
                @panic("could not allocate StandardEntry channel"),
>>>>>>> 0f045860
        };
        return self;
    }

    pub fn deinit(self: *Self) void {
<<<<<<< HEAD
        self.channel.close();
        if (self.handle) |*handle| {
            std.time.sleep(std.time.ns_per_ms * 5);
=======
        if (self.handle) |handle| {
>>>>>>> 0f045860
            self.exit_sig.store(true, .seq_cst);
            handle.join();
        }
        self.channel.deinit();
<<<<<<< HEAD
        self.log_allocator_state.deinit();
        self.allocator.destroy(self.log_allocator_state);
=======
        self.allocator.destroy(self.channel);
>>>>>>> 0f045860
        self.allocator.destroy(self);
    }

    pub fn logger(self: *Self) Logger {
        return .{ .standard = self };
    }

    pub fn scopedLogger(self: *Self, comptime new_scope: anytype) ScopedLogger(new_scope) {
        return .{ .standard = self };
    }

<<<<<<< HEAD
    pub fn run(self: *Self) void {
        while (!self.exit_sig.load(.seq_cst)) {
            const messages = self.channel.drain() orelse {
                // channel is closed
                return;
            };
            defer self.channel.allocator.free(messages);
            const writer = std.io.getStdErr().writer();
            for (messages) |message| {
                { // Scope to limit the span of the lock on std err.
                    std.debug.lockStdErr();
                    defer std.debug.unlockStdErr();
                    logfmt.writeLog(writer, message) catch {};
                }
                if (message.maybe_fields) |fields| {
                    self.log_allocator.free(fields);
                }
                if (message.maybe_fmt) |fmt_msg| {
                    self.log_allocator.free(fmt_msg);
                }
=======
            while (self.channel.receive()) |e| {
                sink.consumeEntry(e);
                e.deinit();
>>>>>>> 0f045860
            }
        }
    }

    pub fn err(self: *Self, comptime maybe_scope: ?[]const u8) Entry {
        if (@intFromEnum(self.max_level) >= @intFromEnum(Level.err)) {
            return Entry{ .standard = StdEntry.init(self.log_allocator, maybe_scope, self.channel, Level.err) };
        }
        return Entry{ .noop = {} };
    }

    pub fn warn(self: *Self, comptime maybe_scope: ?[]const u8) Entry {
        if (@intFromEnum(self.max_level) >= @intFromEnum(Level.warn)) {
            return Entry{ .standard = StdEntry.init(self.log_allocator, maybe_scope, self.channel, Level.warn) };
        }
        return Entry{ .noop = {} };
    }

    pub fn info(self: *Self, comptime maybe_scope: ?[]const u8) Entry {
        if (@intFromEnum(self.max_level) >= @intFromEnum(Level.info)) {
            return Entry{ .standard = StdEntry.init(self.log_allocator, maybe_scope, self.channel, Level.info) };
        }
        return Entry{ .noop = {} };
    }

    pub fn debug(self: *Self, comptime maybe_scope: ?[]const u8) Entry {
        if (@intFromEnum(self.max_level) >= @intFromEnum(Level.debug)) {
            return Entry{ .standard = StdEntry.init(self.log_allocator, maybe_scope, self.channel, Level.debug) };
        }
        return Entry{ .noop = {} };
    }

    pub fn log(self: *Self, comptime scope: ?[]const u8, level: Level, message: []const u8) void {
        if (@intFromEnum(self.max_level) >= @intFromEnum(level)) {
            switch (level) {
                .err => self.err(scope).log(message),
                .warn => self.warn(scope).log(message),
                .info => self.info(scope).log(message),
                .debug => self.debug(scope).log(message),
            }
        }
    }

    pub fn logf(self: *Self, comptime scope: ?[]const u8, level: Level, comptime fmt: []const u8, args: anytype) void {
        if (@intFromEnum(self.max_level) >= @intFromEnum(level)) {
            switch (level) {
                .err => self.err(scope).logf(fmt, args),
                .warn => self.warn(scope).logf(fmt, args),
                .info => self.info(scope).logf(fmt, args),
                .debug => self.debug(scope).logf(fmt, args),
            }
        }
    }
};

/// Directly prints instead of running in a separate thread. This handles issues during tests
/// where some log messages never get logged because the logger is deinitialized before the
/// logging thread picks up the log message.
pub const TestLogger = struct {
    const builtin = @import("builtin");

    const Self = @This();
    max_level: Level,
    allocator: Allocator,
    pub fn init(config: Config) *Self {
        std.debug.assert(builtin.is_test);
        const self = config.allocator.create(Self) catch @panic("could not allocator.create Logger");
        self.* = .{
            .max_level = config.max_level,
            .allocator = config.allocator,
        };
        return self;
    }

    pub fn logger(self: *Self) Logger {
        return .{ .test_logger = self };
    }

    pub fn scopedLogger(self: *Self, comptime new_scope: anytype) ScopedLogger(new_scope) {
        return .{ .testing = self };
    }

    pub fn deinit(self: *const Self) void {
        self.allocator.destroy(self);
    }

    pub fn err(self: *Self, comptime scope: ?[]const u8) Entry {
        if (@intFromEnum(self.max_level) >= @intFromEnum(Level.err)) {
            return Entry{ .testing = TestingEntry.init(self.allocator, scope, Level.err) };
        }
        return Entry{ .noop = {} };
    }

    pub fn warn(self: *Self, comptime scope: ?[]const u8) Entry {
        if (@intFromEnum(self.max_level) >= @intFromEnum(Level.warn)) {
            return Entry{ .testing = TestingEntry.init(self.allocator, scope, Level.warn) };
        }
        return Entry{ .noop = {} };
    }

    pub fn info(self: *Self, comptime scope: ?[]const u8) Entry {
        if (@intFromEnum(self.max_level) >= @intFromEnum(Level.info)) {
            return Entry{ .testing = TestingEntry.init(self.allocator, scope, Level.info) };
        }
        return Entry{ .noop = {} };
    }

    pub fn debug(self: *Self, comptime scope: ?[]const u8) Entry {
        if (@intFromEnum(self.max_level) >= @intFromEnum(Level.debug)) {
            return Entry{ .testing = TestingEntry.init(self.allocator, scope, Level.debug) };
        }
        return Entry{ .noop = {} };
    }

    pub fn log(self: *Self, comptime scope: ?[]const u8, level: Level, message: []const u8) void {
        if (@intFromEnum(self.max_level) >= @intFromEnum(level)) {
            switch (level) {
                .err => self.err(scope).log(message),
                .warn => self.warn(scope).log(message),
                .info => self.info(scope).log(message),
                .debug => self.debug(scope).log(message),
            }
        }
    }

    pub fn logf(self: *Self, comptime scope: ?[]const u8, level: Level, comptime fmt: []const u8, args: anytype) void {
        if (@intFromEnum(self.max_level) >= @intFromEnum(level)) {
            switch (level) {
                .err => self.err(scope).logf(fmt, args),
                .warn => self.warn(scope).logf(fmt, args),
                .info => self.info(scope).logf(fmt, args),
                .debug => self.debug(scope).logf(fmt, args),
            }
        }
    }
};

test "trace_ng: direct" {
    const allocator = std.testing.allocator;
    const std_logger = StandardErrLogger.init(.{
        .allocator = allocator,
        .max_level = Level.info,
        .max_buffer = 2048,
    }) catch @panic("Logger init failed");
    defer std_logger.deinit();

    const logger = std_logger.logger();
    logger.log(.err, "err");
    logger.log(.warn, "warn");
    logger.log(.info, "info");
    logger.log(.debug, "debug");

    logger.logf(.err, "{s}", .{"err"});
    logger.logf(.warn, "{s}", .{"warn"});
    logger.logf(.info, "{s}", .{"info"});
    logger.logf(.debug, "{s}", .{"debug"});
}

<<<<<<< HEAD
test "trace_ng: scope switch" {
    const StuffChild = struct {
        const StuffChild = @This();
        logger: ScopedLogger(@typeName(StuffChild)),

        pub fn init(logger: *const Logger) StuffChild {
            return .{ .logger = logger.withScope(@typeName(StuffChild)) };
        }
=======
    pub fn consumeEntry(_: Self, e: *StandardEntry) void {
        const std_err_writer = std.io.getStdErr().writer();
        std.debug.lockStdErr();
        defer std.debug.unlockStdErr();

        logfmt.formatter(e, std_err_writer) catch unreachable;
    }
};
>>>>>>> 0f045860

        pub fn doStuffDetails(self: *StuffChild) void {
            self.logger.info().log("doing stuff child");
        }
    };

    const Stuff = struct {
        const Stuff = @This();
        logger: ScopedLogger(@typeName(Stuff)),

        pub fn init(logger: Logger) Stuff {
            return .{ .logger = logger.withScope(@typeName(Stuff)) };
        }

        pub fn doStuff(self: *Stuff) void {
            self.logger.info().log("doing stuff parent");
            const logger = self.logger.unscoped();
            var child = StuffChild.init(&logger);
            child.doStuffDetails();
        }
    };

    const allocator = std.testing.allocator;

    const std_logger = StandardErrLogger.init(.{
        .allocator = allocator,
        .max_level = Level.info,
        .max_buffer = 2048,
    }) catch @panic("Logger init failed");
    defer std_logger.deinit();

    const logger = std_logger.logger();

    // Below logs out the following:
    // trace_ng.log.test.trace_ng: scope switch.Stuff] time=2024-09-11T06:49:02Z level=info doing stuff parent
    // [trace_ng.log.test.trace_ng: scope switch.StuffChild] time=2024-09-11T06:49:02Z level=info doing stuff child
    // time=2024-09-11T06:49:02Z level=info Log from main
    var stuff = Stuff.init(logger);
    stuff.doStuff();
    // Log using the concrete instance also works.
    std_logger.info(null).log("Log from main");
}

test "trace_ng: reclaim" {
    const allocator = std.testing.allocator;

    var std_logger = StandardErrLogger.init(.{
        .allocator = allocator,
        .max_level = Level.info,
        .max_buffer = 4048,
    }) catch @panic("Logger init failed");

    defer std_logger.deinit();

    const logger = std_logger.logger();

    // Ensure memory can be continously requested from recycle_fba without getting stuck.
    for (0..25) |_| {
        logger.info()
            .field("f_agent", "Firefox")
            .field("f_version", 2.0)
            .log("Logging with logWithFields");
    }
}

test "trace_ng: level" {
    const allocator = std.testing.allocator;

    var std_logger = StandardErrLogger.init(.{
        .allocator = allocator,
        .max_level = Level.info,
        .max_buffer = 2048,
    }) catch @panic("Logger init failed");

    defer std_logger.deinit();

    const logger = std_logger.logger();

    // None should log as they are higher than set max_log.
    logger
        .warn()
        .log("Logging with log");

    logger
        .info()
        .logf(
        "{s}",
        .{"Logging with logf"},
    );

    logger.debug()
        .field("f_agent", "Firefox")
        .field("f_version", "2.0")
        .log("Logging with logWithFields");

    logger.debug()
        .field("f_agent", "Firefox")
        .field("f_version", 120)
        .field("f_local", "en")
        .field("f_stock", "nvidia")
        .logf("{s}", .{"Logging with logfWithFields"});
}

test "trace_ng: test_logger" {
    // TODO Replace this with a logger that is configurable with a writer
    // That way, the logger can be configured to write to a file, stdout or an array list.
    const allocator = std.testing.allocator;

    var test_logger = TestLogger.init(.{
        .allocator = allocator,
        .max_level = Level.info,
    });
    defer test_logger.deinit();

    const logger = test_logger.logger();

    logger.log(.info, "Logging with log");
}<|MERGE_RESOLUTION|>--- conflicted
+++ resolved
@@ -10,11 +10,9 @@
 const testing = std.testing;
 const Allocator = std.mem.Allocator;
 const AtomicBool = std.atomic.Value(bool);
-<<<<<<< HEAD
 const RecycleFBA = sig.utils.allocators.RecycleFBA;
-=======
-const Channel = @import("../sync/channel.zig").Channel;
->>>>>>> 0f045860
+var gpa = std.heap.GeneralPurposeAllocator(.{}){};
+var gpa_allocator = gpa.allocator();
 
 pub const Config = struct {
     max_level: Level = Level.debug,
@@ -140,37 +138,23 @@
             .log_allocator_state = recycle_fba,
             .max_buffer = max_buffer,
             .exit_sig = AtomicBool.init(false),
-<<<<<<< HEAD
             .max_level = config.max_level,
+            .handle = null,
             .channel = Channel(logfmt.LogMsg).init(config.allocator, INITIAL_LOG_CHANNEL_SIZE),
-            .handle = try std.Thread.spawn(.{}, run, .{self}),
-=======
-            .handle = null,
-            .channel = Channel(*StandardEntry).create(allocator) catch
-                @panic("could not allocate StandardEntry channel"),
->>>>>>> 0f045860
         };
         return self;
     }
 
     pub fn deinit(self: *Self) void {
-<<<<<<< HEAD
         self.channel.close();
         if (self.handle) |*handle| {
             std.time.sleep(std.time.ns_per_ms * 5);
-=======
-        if (self.handle) |handle| {
->>>>>>> 0f045860
             self.exit_sig.store(true, .seq_cst);
             handle.join();
         }
         self.channel.deinit();
-<<<<<<< HEAD
         self.log_allocator_state.deinit();
         self.allocator.destroy(self.log_allocator_state);
-=======
-        self.allocator.destroy(self.channel);
->>>>>>> 0f045860
         self.allocator.destroy(self);
     }
 
@@ -182,7 +166,6 @@
         return .{ .standard = self };
     }
 
-<<<<<<< HEAD
     pub fn run(self: *Self) void {
         while (!self.exit_sig.load(.seq_cst)) {
             const messages = self.channel.drain() orelse {
@@ -203,11 +186,6 @@
                 if (message.maybe_fmt) |fmt_msg| {
                     self.log_allocator.free(fmt_msg);
                 }
-=======
-            while (self.channel.receive()) |e| {
-                sink.consumeEntry(e);
-                e.deinit();
->>>>>>> 0f045860
             }
         }
     }
@@ -366,7 +344,6 @@
     logger.logf(.debug, "{s}", .{"debug"});
 }
 
-<<<<<<< HEAD
 test "trace_ng: scope switch" {
     const StuffChild = struct {
         const StuffChild = @This();
@@ -375,16 +352,6 @@
         pub fn init(logger: *const Logger) StuffChild {
             return .{ .logger = logger.withScope(@typeName(StuffChild)) };
         }
-=======
-    pub fn consumeEntry(_: Self, e: *StandardEntry) void {
-        const std_err_writer = std.io.getStdErr().writer();
-        std.debug.lockStdErr();
-        defer std.debug.unlockStdErr();
-
-        logfmt.formatter(e, std_err_writer) catch unreachable;
-    }
-};
->>>>>>> 0f045860
 
         pub fn doStuffDetails(self: *StuffChild) void {
             self.logger.info().log("doing stuff child");
