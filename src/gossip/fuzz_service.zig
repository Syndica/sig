--- conflicted
+++ resolved
@@ -276,13 +276,8 @@
                 client_contact_info,
                 client_keypair,
                 null, // we will only recv packets
-<<<<<<< HEAD
-                &exit,
+                &counter,
                 Logger{ .noop = {} }, // no logs
-=======
-                &counter,
-                .noop, // no logs
->>>>>>> 0f045860
             );
 
             const client_handle = try std.Thread.spawn(.{}, GossipService.run, .{
@@ -298,13 +293,8 @@
                 fuzz_contact_info,
                 fuzz_keypair,
                 (&SocketAddr.fromEndpoint(&to_entrypoint))[0..1], // we only want to communicate with one node
-<<<<<<< HEAD
-                &exit,
+                &counter,
                 Logger{ .noop = {} }, // no logs
-=======
-                &counter,
-                .noop, // no logs
->>>>>>> 0f045860
             );
 
             // this is mainly used to just send packets through the fuzzer
@@ -325,13 +315,8 @@
                 fuzz_contact_info,
                 fuzz_keypair,
                 (&SocketAddr.fromEndpoint(&to_entrypoint))[0..1], // we only want to communicate with one node
-<<<<<<< HEAD
-                &exit,
+                &counter,
                 Logger{ .noop = {} }, // no logs
-=======
-                &counter,
-                .noop, // no logs
->>>>>>> 0f045860
             );
 
             // this is mainly used to just send packets through the fuzzer
