const std = @import("std");
const Pubkey = @import("../core/pubkey.zig").Pubkey;
const Hash = @import("../core/hash.zig").Hash;
const Signature = @import("../core/signature.zig").Signature;
const _gossip_data = @import("data.zig");
const SignedGossipData = _gossip_data.SignedGossipData;
const GossipData = _gossip_data.GossipData;
const ContactInfo = _gossip_data.ContactInfo;
const SOCKET_TAG_GOSSIP = _gossip_data.SOCKET_TAG_GOSSIP;
const getWallclockMs = _gossip_data.getWallclockMs;

const DefaultPrng = std.rand.DefaultPrng;
const KeyPair = std.crypto.sign.Ed25519.KeyPair;
const testing = std.testing;
const LruCache = @import("../common/lru.zig").LruCache;
const SocketAddr = @import("../net/net.zig").SocketAddr;
const Instant = std.time.Instant;
const assert = std.debug.assert;

const PING_TOKEN_SIZE: usize = 32;
const PING_PONG_HASH_PREFIX: [16]u8 = .{
    'S', 'O', 'L', 'A', 'N', 'A', '_', 'P', 'I', 'N', 'G', '_', 'P', 'O', 'N', 'G',
};

const U256 = struct { inner: struct { u128, u128 } };

pub const Ping = struct {
    from: Pubkey,
    token: [PING_TOKEN_SIZE]u8,
    signature: Signature,

    const Self = @This();

    pub fn init(token: [PING_TOKEN_SIZE]u8, keypair: *const KeyPair) !Self {
        const sig = try keypair.sign(&token, null);
        var self = Self{
            .from = Pubkey.fromPublicKey(&keypair.public_key),
            .token = token,
            .signature = Signature.init(sig.toBytes()),
        };
        return self;
    }

    pub fn random(rng: std.rand.Random, keypair: *const KeyPair) !Self {
        var token: [PING_TOKEN_SIZE]u8 = undefined;
        rng.bytes(&token);
        var sig = keypair.sign(&token, null) catch unreachable; // TODO: do we need noise?

        return Self{
            .from = Pubkey.fromPublicKey(&keypair.public_key),
            .token = token,
            .signature = Signature.init(sig.toBytes()),
        };
    }

    pub fn verify(self: *Self) !void {
        if (!self.signature.verify(self.from, &self.token)) {
            return error.InvalidSignature;
        }
    }
};

pub const Pong = struct {
    from: Pubkey,
    hash: Hash, // Hash of received ping token.
    signature: Signature,

    const Self = @This();

    pub fn init(ping: *const Ping, keypair: *const KeyPair) error{SignatureError}!Self {
        var token_with_prefix = PING_PONG_HASH_PREFIX ++ ping.token;
        var hash = Hash.generateSha256Hash(token_with_prefix[0..]);
        const sig = keypair.sign(&hash.data, null) catch return error.SignatureError;

        return Self{
            .from = Pubkey.fromPublicKey(&keypair.public_key),
            .hash = hash,
            .signature = Signature.init(sig.toBytes()),
        };
    }

    pub fn verify(self: *Self) !void {
        if (!self.signature.verify(self.from, &self.hash.data)) {
            return error.InvalidSignature;
        }
    }

    pub fn random(rng: std.rand.Random, keypair: *const KeyPair) !Self {
        const ping = try Ping.random(rng, keypair);
        return try Pong.init(&ping, keypair);
    }
};

/// `PubkeyAndSocketAddr` is a 2 element tuple: `.{ Pubkey, SocketAddr }`
pub const PubkeyAndSocketAddr = struct {
    pubkey: Pubkey,
    socket_addr: SocketAddr,
};

pub const PingAndSocketAddr = struct { ping: Ping, socket: SocketAddr };

/// Maintains records of remote nodes which have returned a valid response to a
/// ping message, and on-the-fly ping messages pending a pong response from the
/// remote node.
pub const PingCache = struct {
    // Time-to-live of received pong messages.
    ttl_ns: u64,
    // Rate limit delay to generate pings for a given address
    rate_limit_delay_ns: u64,
    // Timestamp of last ping message sent to a remote node.
    // Used to rate limit pings to remote nodes.
    pings: LruCache(.non_locking, PubkeyAndSocketAddr, Instant),
    // Verified pong responses from remote nodes.
    pongs: LruCache(.non_locking, PubkeyAndSocketAddr, Instant),
    // Hash of ping tokens sent out to remote nodes,
    // pending a pong response back.
    pending_cache: LruCache(.non_locking, Hash, PubkeyAndSocketAddr),
    // allocator
    allocator: std.mem.Allocator,

    const Self = @This();

    pub fn init(
        allocator: std.mem.Allocator,
        ttl_ns: u64,
        rate_limit_delay_ns: u64,
        cache_capacity: usize,
    ) error{OutOfMemory}!Self {
        assert(rate_limit_delay_ns <= ttl_ns / 2);
        return Self{
            .ttl_ns = ttl_ns,
            .rate_limit_delay_ns = rate_limit_delay_ns,
            .pings = try LruCache(.non_locking, PubkeyAndSocketAddr, Instant).init(allocator, cache_capacity),
            .pongs = try LruCache(.non_locking, PubkeyAndSocketAddr, Instant).init(allocator, cache_capacity),
            .pending_cache = try LruCache(.non_locking, Hash, PubkeyAndSocketAddr).init(allocator, cache_capacity),
            .allocator = allocator,
        };
    }

    pub fn deinit(self: *Self) void {
        self.pending_cache.deinit();
        self.pings.deinit();
        self.pongs.deinit();
    }

    /// Records a `Pong` if corresponding `Ping` exists in `pending_cache`
    pub fn receviedPong(self: *Self, pong: *const Pong, socket: SocketAddr, now: Instant) bool {
        var peer_and_addr = PubkeyAndSocketAddr{ .pubkey = pong.from, .socket_addr = socket };
        if (self.pending_cache.peek(pong.hash)) |*pubkey_and_addr| {
            if (pubkey_and_addr.pubkey.equals(&pong.from) and pubkey_and_addr.socket_addr.eql(&socket)) {
                _ = self.pings.pop(peer_and_addr);
                _ = self.pongs.put(peer_and_addr, now);
                _ = self.pending_cache.pop(pong.hash);
                return true;
            }
        }
        return false;
    }

    pub fn maybePing(
        self: *Self,
        now: std.time.Instant,
        peer_and_addr: PubkeyAndSocketAddr,
        keypair: *const KeyPair,
    ) ?Ping {
        if (self.pings.peek(peer_and_addr)) |earlier| {
            // to prevent integer overflow
            assert(now.order(earlier) != .lt);

            var elapsed: u64 = now.since(earlier);
            if (elapsed < self.rate_limit_delay_ns) {
                return null;
            }
        }
        var rng = DefaultPrng.init(getWallclockMs());
        var ping = Ping.random(rng.random(), keypair) catch return null;
        var token_with_prefix = PING_PONG_HASH_PREFIX ++ ping.token;
        var hash = Hash.generateSha256Hash(token_with_prefix[0..]);
        _ = self.pending_cache.put(hash, peer_and_addr);
        _ = self.pings.put(peer_and_addr, now);
        return ping;
    }

    pub fn check(
        self: *Self,
        now: std.time.Instant,
        peer_and_addr: PubkeyAndSocketAddr,
        keypair: *const KeyPair,
    ) struct { passes_ping_check: bool, maybe_ping: ?Ping } {
        if (self.pongs.get(peer_and_addr)) |last_pong_time| {
            // to prevent integer overflow
            assert(now.order(last_pong_time) != .lt);

            var age = now.since(last_pong_time);

            // if age is greater than time-to-live, remove pong
            if (age > self.ttl_ns) {
                _ = self.pongs.pop(peer_and_addr);
            }

            // if age is greater than time-to-live divided by 8, we maybe ping again
            return .{ .passes_ping_check = true, .maybe_ping = if (age > self.ttl_ns / 8) self.maybePing(now, peer_and_addr, keypair) else null };
        }
        return .{ .passes_ping_check = false, .maybe_ping = self.maybePing(now, peer_and_addr, keypair) };
    }

    /// Filters valid peers according to `PingCache` state and returns them along with any possible pings that need to be sent out.
    ///
    /// *Note*: caller is responsible for deinit `ArrayList`(s) returned!
    pub fn filterValidPeers(
        self: *Self,
        allocator: std.mem.Allocator,
        our_keypair: KeyPair,
        peers: []ContactInfo,
    ) error{OutOfMemory}!struct { valid_peers: std.ArrayList(usize), pings: std.ArrayList(PingAndSocketAddr) } {
        var now = std.time.Instant.now() catch @panic("time not supported by OS!");
        var valid_peers = std.ArrayList(usize).init(allocator);
        var pings = std.ArrayList(PingAndSocketAddr).init(allocator);

        for (peers, 0..) |*peer, i| {
            if (peer.getSocket(SOCKET_TAG_GOSSIP)) |gossip_addr| {
                var result = self.check(now, PubkeyAndSocketAddr{ .pubkey = peer.pubkey, .socket_addr = gossip_addr }, &our_keypair);
                if (result.passes_ping_check) {
                    try valid_peers.append(i);
                }
                if (result.maybe_ping) |ping| {
                    try pings.append(.{ .ping = ping, .socket = gossip_addr });
                }
            }
        }

        return .{ .valid_peers = valid_peers, .pings = pings };
    }

    // only used in tests
    pub fn _setPong(self: *Self, peer: Pubkey, socket_addr: SocketAddr) void {
        _ = self.pongs.put(PubkeyAndSocketAddr{
            .pubkey = peer,
            .socket_addr = socket_addr,
        }, std.time.Instant.now() catch unreachable);
    }
};

test "gossip.ping_pong: PingCache works" {
    var ping_cache = try PingCache.init(testing.allocator, 10_000, 1000, 1024);
    defer ping_cache.deinit();

    var seed: u64 = @intCast(std.time.milliTimestamp());
    var rand = std.rand.DefaultPrng.init(seed);
    const rng = rand.random();

<<<<<<< HEAD
    var node = PubkeyAndSocketAddr{ Pubkey.random(rng), SocketAddr.UNSPECIFIED };
=======
    var the_node = PubkeyAndSocketAddr{ .pubkey = Pubkey.random(rng, .{}), .socket_addr = SocketAddr.UNSPECIFIED };
>>>>>>> 69b9a8e8
    var now1 = try std.time.Instant.now();
    var our_kp = try KeyPair.create(null);

    var ping = ping_cache.maybePing(
        now1,
        the_node,
        &our_kp,
    );

    var now2 = try std.time.Instant.now();

    var resp = ping_cache.check(now2, the_node, &our_kp);
    try testing.expect(!resp.passes_ping_check);
    try testing.expect(resp.maybe_ping != null);

    var result = try ping_cache.filterValidPeers(testing.allocator, our_kp, &[_]ContactInfo{});
    defer result.valid_peers.deinit();
    defer result.pings.deinit();

    try testing.expect(ping != null);
}

test "gossip.ping_pong: ping signatures match rust" {
    var keypair = try KeyPair.fromSecretKey(try std.crypto.sign.Ed25519.SecretKey.fromBytes([_]u8{
        125, 52,  162, 97,  231, 139, 58,  13,  185, 212, 57,  142, 136, 12,  21,  127, 228, 71,
        115, 126, 138, 52,  102, 69,  103, 185, 45,  255, 132, 222, 243, 138, 25,  117, 21,  11,
        61,  170, 38,  18,  67,  196, 242, 219, 50,  154, 4,   254, 79,  227, 253, 229, 188, 230,
        121, 12,  227, 248, 199, 156, 253, 144, 175, 67,
    }));
    var ping = Ping.init([_]u8{0} ** PING_TOKEN_SIZE, &keypair) catch unreachable;
    const sig = ping.signature.data;

    const rust_sig = [_]u8{ 52, 171, 91, 205, 183, 211, 38, 219, 53, 155, 163, 118, 202, 169, 15, 237, 147, 87, 209, 20, 6, 115, 24, 114, 196, 41, 217, 55, 123, 245, 35, 138, 126, 47, 233, 182, 90, 206, 13, 173, 212, 107, 94, 120, 167, 254, 14, 11, 253, 199, 158, 4, 203, 42, 173, 143, 214, 209, 132, 158, 223, 62, 214, 11 };
    try testing.expect(std.mem.eql(u8, &sig, &rust_sig));
    try ping.verify();
}<|MERGE_RESOLUTION|>--- conflicted
+++ resolved
@@ -249,11 +249,7 @@
     var rand = std.rand.DefaultPrng.init(seed);
     const rng = rand.random();
 
-<<<<<<< HEAD
-    var node = PubkeyAndSocketAddr{ Pubkey.random(rng), SocketAddr.UNSPECIFIED };
-=======
-    var the_node = PubkeyAndSocketAddr{ .pubkey = Pubkey.random(rng, .{}), .socket_addr = SocketAddr.UNSPECIFIED };
->>>>>>> 69b9a8e8
+    var the_node = PubkeyAndSocketAddr{ .pubkey = Pubkey.random(rng), .socket_addr = SocketAddr.UNSPECIFIED };
     var now1 = try std.time.Instant.now();
     var our_kp = try KeyPair.create(null);
 
