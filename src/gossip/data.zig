--- conflicted
+++ resolved
@@ -1372,12 +1372,8 @@
             .shred_version = contact_info.shred_version,
             .gossip_addr = contact_info.getSocket(.gossip),
             .rpc_addr = contact_info.getSocket(.rpc),
-<<<<<<< HEAD
             .tpu_addr = contact_info.getSocket(.tpu_quic),
-=======
-            .tpu_addr = contact_info.getSocket(.tpu),
             .tvu_addr = contact_info.getSocket(.turbine_recv),
->>>>>>> fc846a33
         };
     }
 
