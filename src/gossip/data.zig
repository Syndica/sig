--- conflicted
+++ resolved
@@ -1723,12 +1723,6 @@
         92,  0,
     };
 
-<<<<<<< HEAD
-    const pubkey = Pubkey.fromString("4rL4RCWHz3iNCdCaveD8KcHfV9YWGsqSHFPo7X2zBNwa") catch unreachable;
-    var random = std.rand.DefaultPrng.init(0);
-    var ci = try ContactInfo.random(std.testing.allocator, random.random(), pubkey, 100, 200, 300);
-    defer ci.deinit();
-=======
     const rust_contact_info_cache = [_]SocketAddr{
         SocketAddr.initIpv4(.{ 127, 0, 0, 1 }, 20680),
         SocketAddr.initIpv4(.{ 127, 0, 0, 1 }, 8006),
@@ -1743,7 +1737,6 @@
         SocketAddr.initIpv4(.{ 127, 0, 0, 1 }, 8001),
         SocketAddr.initIpv4(.{ 127, 0, 0, 1 }, 8002),
     };
->>>>>>> 7bb6345a
 
     // Build identical Sig contact info
     var sig_contact_info = ContactInfo{
