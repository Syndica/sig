--- conflicted
+++ resolved
@@ -2459,12 +2459,8 @@
         contact_info,
         my_keypair,
         null,
-<<<<<<< HEAD
-        .from(logger),
+        .FOR_TESTS,
         .{},
-=======
-        .FOR_TESTS,
->>>>>>> a1f9f322
     );
     defer {
         gossip_service.deinit();
@@ -2520,12 +2516,8 @@
         contact_info,
         my_keypair,
         null,
-<<<<<<< HEAD
-        .from(logger),
+        .FOR_TESTS,
         .{},
-=======
-        .FOR_TESTS,
->>>>>>> a1f9f322
     );
     defer {
         gossip_service.shutdown();
@@ -2595,12 +2587,8 @@
         contact_info,
         my_keypair,
         null,
-<<<<<<< HEAD
-        .from(logger),
+        .FOR_TESTS,
         .{},
-=======
-        .FOR_TESTS,
->>>>>>> a1f9f322
     );
     defer {
         gossip_service.shutdown();
@@ -2758,12 +2746,8 @@
         contact_info,
         my_keypair,
         null,
-<<<<<<< HEAD
-        .from(logger),
+        .FOR_TESTS,
         .{},
-=======
-        .FOR_TESTS,
->>>>>>> a1f9f322
     );
     defer {
         gossip_service.shutdown();
@@ -2870,12 +2854,8 @@
         contact_info,
         my_keypair,
         null,
-<<<<<<< HEAD
-        .from(logger),
+        .FOR_TESTS,
         .{},
-=======
-        .FOR_TESTS,
->>>>>>> a1f9f322
     );
     defer {
         gossip_service.deinit();
@@ -2973,12 +2953,8 @@
             contact_info_clone,
             my_keypair,
             maybe_entrypoints,
-<<<<<<< HEAD
-            .from(logger),
+            .FOR_TESTS,
             .{},
-=======
-            .FOR_TESTS,
->>>>>>> a1f9f322
         );
     };
     defer {
@@ -3035,12 +3011,8 @@
         contact_info,
         my_keypair,
         null,
-<<<<<<< HEAD
-        .from(logger),
+        .FOR_TESTS,
         .{},
-=======
-        .FOR_TESTS,
->>>>>>> a1f9f322
     );
     defer {
         gossip_service.shutdown();
@@ -3284,12 +3256,8 @@
         contact_info,
         my_keypair,
         null,
-<<<<<<< HEAD
-        .from(logger),
+        .FOR_TESTS,
         .{},
-=======
-        .FOR_TESTS,
->>>>>>> a1f9f322
     );
     defer {
         gossip_service.deinit();
@@ -3393,12 +3361,8 @@
         contact_info,
         my_keypair,
         null,
-<<<<<<< HEAD
-        .from(logger),
+        .FOR_TESTS,
         .{},
-=======
-        .FOR_TESTS,
->>>>>>> a1f9f322
     );
     defer {
         gossip_service.deinit();
