const std = @import("std");
const network = @import("zig-network");
const sig = @import("../sig.zig");

const bincode = sig.bincode;
const socket_utils = sig.net.socket_utils;
const pull_request = sig.gossip.pull_request;
const pull_response = sig.gossip.pull_response;

const ArrayList = std.ArrayList;
const Thread = std.Thread;
const Atomic = std.atomic.Value;
const KeyPair = std.crypto.sign.Ed25519.KeyPair;
const EndPoint = network.EndPoint;
const UdpSocket = network.Socket;

const Bloom = sig.bloom.Bloom;
const Pubkey = sig.core.Pubkey;
const Hash = sig.core.Hash;
const Logger = sig.trace.log.Logger;
const Packet = sig.net.Packet;
const EchoServer = sig.net.echo.Server;
const SocketAddr = sig.net.SocketAddr;
const Counter = sig.prometheus.Counter;
const Gauge = sig.prometheus.Gauge;
const Histogram = sig.prometheus.Histogram;
const GetMetricError = sig.prometheus.registry.GetMetricError;
const ThreadPoolTask = sig.utils.thread.ThreadPoolTask;
const ThreadPool = sig.sync.ThreadPool;
const Task = sig.sync.ThreadPool.Task;
const Batch = sig.sync.ThreadPool.Batch;
const Mux = sig.sync.Mux;
const RwMux = sig.sync.RwMux;
const Channel = sig.sync.Channel;
const ActiveSet = sig.gossip.active_set.ActiveSet;
const LegacyContactInfo = sig.gossip.data.LegacyContactInfo;
const ContactInfo = sig.gossip.data.ContactInfo;
const ThreadSafeContactInfo = sig.gossip.data.ThreadSafeContactInfo;
const GossipVersionedData = sig.gossip.data.GossipVersionedData;
const SignedGossipData = sig.gossip.data.SignedGossipData;
const GossipData = sig.gossip.data.GossipData;
const GossipDumpService = sig.gossip.dump_service.GossipDumpService;
const GossipMessage = sig.gossip.message.GossipMessage;
const PruneData = sig.gossip.message.PruneData;
const GossipTable = sig.gossip.table.GossipTable;
const HashTimeQueue = sig.gossip.table.HashTimeQueue;
const AutoArrayHashSet = sig.gossip.table.AutoArrayHashSet;
const GossipPullFilter = sig.gossip.pull_request.GossipPullFilter;
const Ping = sig.gossip.ping_pong.Ping;
const Pong = sig.gossip.ping_pong.Pong;
const PingCache = sig.gossip.ping_pong.PingCache;
const PingAndSocketAddr = sig.gossip.ping_pong.PingAndSocketAddr;
const ServiceManager = sig.utils.service_manager.ServiceManager;
const Duration = sig.time.Duration;
const ExitCondition = sig.sync.ExitCondition;

const endpointToString = sig.net.endpointToString;
const globalRegistry = sig.prometheus.globalRegistry;
const getWallclockMs = sig.time.getWallclockMs;
const deinitMux = sig.sync.mux.deinitMux;

const PACKET_DATA_SIZE = sig.net.packet.PACKET_DATA_SIZE;
const UNIQUE_PUBKEY_CAPACITY = sig.gossip.table.UNIQUE_PUBKEY_CAPACITY;
const MAX_NUM_PULL_REQUESTS = sig.gossip.pull_request.MAX_NUM_PULL_REQUESTS;

const GossipMessageWithEndpoint = struct { from_endpoint: EndPoint, message: GossipMessage };

pub const PULL_REQUEST_RATE = Duration.fromSecs(5);
pub const PULL_RESPONSE_TIMEOUT = Duration.fromSecs(5);
pub const ACTIVE_SET_REFRESH_RATE = Duration.fromSecs(15);
pub const DATA_TIMEOUT = Duration.fromSecs(15);
pub const TABLE_TRIM_RATE = Duration.fromSecs(10);
pub const BUILD_MESSAGE_LOOP_MIN = Duration.fromSecs(1);
pub const PUBLISH_STATS_INTERVAL = Duration.fromSecs(2);

pub const PUSH_MSG_TIMEOUT = Duration.fromSecs(30);
pub const PRUNE_MSG_TIMEOUT = Duration.fromMillis(500);
pub const FAILED_INSERTS_RETENTION = Duration.fromSecs(20);
pub const PURGED_RETENTION = Duration.fromSecs(PULL_REQUEST_RATE.asSecs() * 5);

pub const MAX_PACKETS_PER_PUSH: usize = 64;
pub const MAX_BYTES_PER_PUSH: u64 = PACKET_DATA_SIZE * @as(u64, MAX_PACKETS_PER_PUSH);
// 4 (enum) + 32 (pubkey) + 8 (len) = 44
pub const MAX_PUSH_MESSAGE_PAYLOAD_SIZE: usize = PACKET_DATA_SIZE - 44;

pub const MAX_NUM_VALUES_PER_PULL_RESPONSE = 20; // TODO: this is approx the rust one -- should tune
pub const NUM_ACTIVE_SET_ENTRIES: usize = 25;
/// Maximum number of origin nodes that a PruneData may contain, such that the
/// serialized size of the PruneMessage stays below PACKET_DATA_SIZE.
pub const MAX_PRUNE_DATA_NODES: usize = 32;

pub const PING_CACHE_CAPACITY: usize = 65_536;
pub const PING_CACHE_TTL = Duration.fromSecs(1280);
pub const PING_CACHE_RATE_LIMIT_DELAY = Duration.fromSecs(1280 / 64);

// TODO: replace with get_epoch_duration when BankForks is supported
const DEFAULT_EPOCH_DURATION = Duration.fromMillis(172_800_000);

pub const VERIFY_PACKET_PARALLEL_TASKS = 4;

const MAX_PROCESS_BATCH_SIZE = 64;
const GOSSIP_PRNG_SEED = 19;

/// The flow of data goes as follows:
///
/// `readSocket` ->
///         - reads from the gossip socket
///         - puts the new packet onto `packet_incoming_channel`
///         - repeat until exit
///
/// `verifyPackets` ->
///         - receives from `packet_incoming_channel`
///         - starts queuing new parallel tasks with the new packets
///         - as a task verifies the incoming packet, it sends it into `verified_incoming_channel`
///         - repeat until exit *and* `packet_incoming_channel` is empty
///
/// `processMessages` ->
///         - receives from `verified_incoming_channel`
///         - processes the verified message it has received
///         - depending on the type of message received, it may put something onto `packet_outgoing_channel`
///
///  `sendSocket` ->
///         - receives from `packet_outgoing_channel`
///         - sends the outgoing packet onto the gossip socket
///         - repeats while `exit` is false and `packet_outgoing_channel`
///         - when `sendSocket` sees that `exit` has become `true`, it will begin waiting on
///           the previous thing in the chain to close, that usually being `processMessages`.
///           this ensures that `processMessages` doesn't add new items to `packet_outgoing_channel`
///           after the `sendSocket` thread exits.
///
pub const GossipService = struct {
    /// used for general allocation purposes
    allocator: std.mem.Allocator,
    /// used specifically to allocate the gossip values
    gossip_value_allocator: std.mem.Allocator,

    gossip_socket: UdpSocket,
    /// This contact info is mutated by the buildMessages thread (specifically, .shred_version and .wallclock),
    /// so it must only be read by that thread, or it needs a synchronization mechanism.
    my_contact_info: ContactInfo,
    my_keypair: KeyPair,
    my_pubkey: Pubkey,
    my_shred_version: Atomic(u16),

    /// An atomic counter for ensuring proper exit order of tasks.
    exit_counter: *Atomic(u64),
    /// Indicates if the gossip service is closed.
    closed: bool,

    /// communication between threads
    packet_incoming_channel: *Channel(Packet),
    packet_outgoing_channel: *Channel(Packet),
    verified_incoming_channel: *Channel(GossipMessageWithEndpoint),

    /// table to store gossip values
    gossip_table_rw: RwMux(GossipTable),
    /// manages push message peers
    active_set_rw: RwMux(ActiveSet),
    /// all gossip data pushed into this will have its wallclock overwritten during `drainPushQueueToGossipTable`.
    push_msg_queue_mux: Mux(ArrayList(GossipData)),
    /// hashes of failed gossip values from pull responses
    failed_pull_hashes_mux: Mux(HashTimeQueue),

    /// entrypoint peers to start the process of discovering the network
    entrypoints: ArrayList(Entrypoint),
    /// manages ping/pong heartbeats for the network
    ping_cache_rw: RwMux(PingCache),
    thread_pool: ThreadPool,
    // TODO: fix when http server is working
    // echo_server: EchoServer,
    logger: ScopedLogger,
    metrics: GossipMetrics,
    service_manager: ServiceManager,

    const Self = @This();

    pub const LOG_SCOPE = "gossip_service";
    pub const ScopedLogger = sig.trace.log.ScopedLogger(LOG_SCOPE);

    const Entrypoint = struct { addr: SocketAddr, info: ?ContactInfo = null };

    pub fn create(
        /// Must be thread-safe.
        allocator: std.mem.Allocator,
        /// Can be supplied as a different allocator in order to reduce contention.
        /// Must be thread safe.
        gossip_value_allocator: std.mem.Allocator,
        my_contact_info: ContactInfo,
        my_keypair: KeyPair,
        maybe_entrypoints: ?[]const SocketAddr,
        logger: Logger,
    ) !*Self {
        const self = try allocator.create(Self);
        self.* = try Self.init(
            allocator,
            gossip_value_allocator,
            my_contact_info,
            my_keypair,
            maybe_entrypoints,
            logger,
        );
        return self;
    }

    pub fn init(
        /// Must be thread-safe.
        allocator: std.mem.Allocator,
        /// Can be supplied as a different allocator in order to reduce contention.
        /// Must be thread safe.
        gossip_value_allocator: std.mem.Allocator,
        my_contact_info: ContactInfo,
        my_keypair: KeyPair,
        maybe_entrypoints: ?[]const SocketAddr,
        logger: Logger,
    ) !Self {
        const gossip_logger = logger.withScope(LOG_SCOPE);

        // setup channels for communication between threads
        var packet_incoming_channel = try Channel(Packet).create(allocator);
        errdefer packet_incoming_channel.deinit();

        var packet_outgoing_channel = try Channel(Packet).create(allocator);
        errdefer packet_outgoing_channel.deinit();

        var verified_incoming_channel = try Channel(GossipMessageWithEndpoint).create(allocator);
        errdefer verified_incoming_channel.deinit();

        // setup the socket (bind with read-timeout)
        const gossip_address = my_contact_info.getSocket(.gossip) orelse return error.GossipAddrUnspecified;
        var gossip_socket = UdpSocket.create(.ipv4, .udp) catch return error.SocketCreateFailed;
        gossip_socket.bindToPort(gossip_address.port()) catch return error.SocketBindFailed;
        gossip_socket.setReadTimeout(socket_utils.SOCKET_TIMEOUT_US) catch return error.SocketSetTimeoutFailed; // 1 second

        // setup the threadpool for processing messages
        const n_threads: usize = @min(std.Thread.getCpuCount() catch 1, 8);
        const thread_pool = ThreadPool.init(.{
            .max_threads = @intCast(n_threads),
            .stack_size = 2 * 1024 * 1024,
        });
        gossip_logger.info().logf("starting threadpool with {} threads", .{n_threads});

        // setup the table
        var gossip_table = try GossipTable.init(gossip_value_allocator);
        errdefer gossip_table.deinit();

        // setup the active set for push messages
        const active_set = ActiveSet.init(allocator);

        // setup entrypoints
        var entrypoints = ArrayList(Entrypoint).init(allocator);
        if (maybe_entrypoints) |entrypoint_addrs| {
            try entrypoints.ensureTotalCapacityPrecise(entrypoint_addrs.len);
            for (entrypoint_addrs) |entrypoint_addr| {
                entrypoints.appendAssumeCapacity(.{ .addr = entrypoint_addr });
            }
        }

        // setup ping/pong cache
        const ping_cache = try PingCache.init(
            allocator,
            PING_CACHE_TTL,
            PING_CACHE_RATE_LIMIT_DELAY,
            PING_CACHE_CAPACITY,
        );

        const my_pubkey = Pubkey.fromPublicKey(&my_keypair.public_key);
        const my_shred_version = my_contact_info.shred_version;
        const failed_pull_hashes = HashTimeQueue.init(allocator);
        const metrics = try GossipMetrics.init();

        const exit_counter = try allocator.create(Atomic(u64));
        exit_counter.* = Atomic(u64).init(0);

        const exit = try allocator.create(Atomic(bool));
        exit.* = Atomic(bool).init(false);

        const service_manager = ServiceManager.init(
            allocator,
            logger,
            exit,
            "gossip",
            .{},
            .{},
        );

        return .{
            .allocator = allocator,
            .gossip_value_allocator = gossip_value_allocator,
            .my_contact_info = my_contact_info,
            .my_keypair = my_keypair,
            .my_pubkey = my_pubkey,
            .my_shred_version = Atomic(u16).init(my_shred_version),
            .gossip_socket = gossip_socket,
            .packet_incoming_channel = packet_incoming_channel,
            .packet_outgoing_channel = packet_outgoing_channel,
            .verified_incoming_channel = verified_incoming_channel,
            .gossip_table_rw = RwMux(GossipTable).init(gossip_table),
            .push_msg_queue_mux = Mux(ArrayList(GossipData)).init(ArrayList(GossipData).init(allocator)),
            .active_set_rw = RwMux(ActiveSet).init(active_set),
            .failed_pull_hashes_mux = Mux(HashTimeQueue).init(failed_pull_hashes),
            .entrypoints = entrypoints,
            .ping_cache_rw = RwMux(PingCache).init(ping_cache),
            .logger = gossip_logger,
            .thread_pool = thread_pool,
            .metrics = metrics,
            .exit_counter = exit_counter,
            .service_manager = service_manager,
            .closed = false,
        };
    }

    /// Starts the shutdown chain for all services. Does *not* block until
    /// the service manager is joined.
    pub fn shutdown(self: *Self) void {
        std.debug.assert(!self.closed);
        defer self.closed = true;

        // kick off the shutdown chain
        self.exit_counter.store(1, .release);
        // exit the service manager loops when methods return
        self.service_manager.exit.store(true, .release);
    }

    pub fn deinit(self: *Self) void {
        std.debug.assert(self.closed); // call `self.shutdown()` first

        // wait for all threads to shutdown correctly
        self.service_manager.deinit();

        // assert the channels are empty in order to make sure no data was lost.
        // everything should be cleaned up when the thread-pool joins.
        std.debug.assert(self.packet_incoming_channel.len() == 0);
        self.packet_incoming_channel.deinit();
        self.allocator.destroy(self.packet_incoming_channel);

        std.debug.assert(self.packet_outgoing_channel.len() == 0);
        self.packet_outgoing_channel.deinit();
        self.allocator.destroy(self.packet_outgoing_channel);

        std.debug.assert(self.verified_incoming_channel.len() == 0);
        self.verified_incoming_channel.deinit();
        self.allocator.destroy(self.verified_incoming_channel);

        self.gossip_socket.close();

        self.thread_pool.shutdown();
        self.thread_pool.deinit();

        self.allocator.destroy(self.exit_counter);
        self.allocator.destroy(self.service_manager.exit);

        self.entrypoints.deinit();
        self.my_contact_info.deinit();
        deinitMux(&self.gossip_table_rw);
        deinitMux(&self.active_set_rw);
        deinitMux(&self.ping_cache_rw);
        deinitMux(&self.failed_pull_hashes_mux);

        {
            // clear and deinit the push quee
            const queue, var lock = self.push_msg_queue_mux.writeWithLock();
            defer lock.unlock();
            for (queue.items) |v| v.deinit(self.allocator);
            queue.deinit();
        }
    }

    pub const RunThreadsParams = struct {
        spy_node: bool = false,
        dump: bool = false,
    };

    /// starts gossip and blocks until it exits (which can be signaled by calling `shutdown`)
    pub fn run(self: *Self, params: RunThreadsParams) !void {
        try self.start(params);
        self.service_manager.join();
    }

    /// spawns required threads for the gossip service and returns immediately
    /// including:
    ///     1) socket reciever
    ///     2) packet verifier
    ///     3) packet processor
    ///     4) build message loop (to send outgoing message) (if a spy node, not active)
    ///     5) a socket responder (to send outgoing packets)
    pub fn start(
        self: *Self,
        params: RunThreadsParams,
    ) (std.mem.Allocator.Error || std.Thread.SpawnError)!void {
        // NOTE: this is stack copied on each spawn() call below so we can modify it without
        // affecting other threads
        var exit_condition = sig.sync.ExitCondition{
            .ordered = .{
                .exit_counter = self.exit_counter,
                .exit_index = 1,
            },
        };

        try self.service_manager.spawn("[gossip] readSocket", socket_utils.readSocket, .{
            self.gossip_socket,
            self.packet_incoming_channel,
            self.logger.unscoped(),
            exit_condition,
        });
        exit_condition.ordered.exit_index += 1;

        try self.service_manager.spawn("[gossip] verifyPackets", verifyPackets, .{
            self,
            exit_condition,
        });
        exit_condition.ordered.exit_index += 1;

        try self.service_manager.spawn("[gossip] processMessages", processMessages, .{
            self,
            GOSSIP_PRNG_SEED,
            exit_condition,
        });
        exit_condition.ordered.exit_index += 1;

        if (!params.spy_node) {
            try self.service_manager.spawn("[gossip] buildMessages", buildMessages, .{
                self,
                GOSSIP_PRNG_SEED,
                exit_condition,
            });
            exit_condition.ordered.exit_index += 1;
        }

        try self.service_manager.spawn("[gossip] sendSocket", socket_utils.sendSocket, .{
            self.gossip_socket,
            self.packet_outgoing_channel,
            self.logger.unscoped(),
            exit_condition,
        });
        exit_condition.ordered.exit_index += 1;

        if (params.dump) {
            try self.service_manager.spawn("[gossip] dumpService", GossipDumpService.run, .{.{
                .allocator = self.allocator,
                .logger = self.logger.withScope(@typeName(GossipDumpService)),
                .gossip_table_rw = &self.gossip_table_rw,
                .exit_condition = exit_condition,
            }});
            exit_condition.ordered.exit_index += 1;
        }
    }

    const VerifyMessageTask = ThreadPoolTask(VerifyMessageEntry);
    const VerifyMessageEntry = struct {
        gossip_value_allocator: std.mem.Allocator,
        packet: Packet,
        verified_incoming_channel: *Channel(GossipMessageWithEndpoint),
        logger: ScopedLogger,

        pub fn callback(self: *VerifyMessageEntry) !void {
            const packet = self.packet;
            var message = bincode.readFromSlice(
                self.gossip_value_allocator,
                GossipMessage,
                packet.data[0..packet.size],
                bincode.Params.standard,
            ) catch |e| {
                self.logger.err().logf("packet_verify: failed to deserialize: {s}", .{@errorName(e)});
                return;
            };

            message.sanitize() catch |e| {
                self.logger.err().logf("packet_verify: failed to sanitize: {s}", .{@errorName(e)});
                bincode.free(self.gossip_value_allocator, message);
                return;
            };

            message.verifySignature() catch |e| {
                self.logger.err().logf(
                    "packet_verify: failed to verify signature from {}: {s}",
                    .{ packet.addr, @errorName(e) },
                );
                bincode.free(self.gossip_value_allocator, message);
                return;
            };

            const msg: GossipMessageWithEndpoint = .{
                .from_endpoint = packet.addr,
                .message = message,
            };
            try self.verified_incoming_channel.send(msg);
        }
    };

    /// main logic for deserializing Packets into GossipMessage messages
    /// and verifing they have valid values, and have valid signatures.
    /// Verified GossipMessagemessages are then sent to the verified_channel.
    fn verifyPackets(self: *Self, exit_condition: ExitCondition) !void {
        defer {
            // empty the channel
            while (self.packet_incoming_channel.tryReceive()) |_| {}
            // trigger the next service in the chain to close
            exit_condition.afterExit();
            self.logger.debug().log("verifyPackets loop closed");
        }

        const tasks = try VerifyMessageTask.init(self.allocator, VERIFY_PACKET_PARALLEL_TASKS);
        defer self.allocator.free(tasks);

        // pre-allocate all the tasks
        for (tasks) |*task| {
            task.entry = .{
                .gossip_value_allocator = self.gossip_value_allocator,
                .verified_incoming_channel = self.verified_incoming_channel,
                .packet = undefined,
                .logger = self.logger,
            };
        }

        // loop until the previous service closes and triggers us to close
        while (exit_condition.shouldRun()) {
            // verify in parallel using the threadpool
            // PERF: investigate CPU pinning
            var task_search_start_idx: usize = 0;
            while (self.packet_incoming_channel.tryReceive()) |packet| {
                defer self.metrics.gossip_packets_received_total.inc();

                const acquired_task_idx = VerifyMessageTask.awaitAndAcquireFirstAvailableTask(tasks, task_search_start_idx);
                task_search_start_idx = (acquired_task_idx + 1) % tasks.len;

                const task_ptr = &tasks[acquired_task_idx];
                task_ptr.entry.packet = packet;
                task_ptr.result catch |err| self.logger.err().logf("VerifyMessageTask encountered error: {s}", .{@errorName(err)});

                const batch = Batch.from(&task_ptr.task);
                self.thread_pool.schedule(batch);
            }
        }

        for (tasks) |*task| {
            task.blockUntilCompletion();
            task.result catch |err| self.logger.err().logf("VerifyMessageTask encountered error: {s}", .{@errorName(err)});
        }
    }

    // structs used in process_messages loop
    pub const PingMessage = struct {
        ping: *const Ping,
        from_endpoint: *const EndPoint,
    };

    pub const PongMessage = struct {
        pong: *const Pong,
        from_endpoint: *const EndPoint,
    };

    pub const PushMessage = struct {
        gossip_values: []SignedGossipData,
        from_pubkey: *const Pubkey,
        from_endpoint: *const EndPoint,
    };

    pub const PullRequestMessage = struct {
        filter: GossipPullFilter,
        value: SignedGossipData,
        from_endpoint: EndPoint,
    };

    pub const PullResponseMessage = struct {
        gossip_values: []SignedGossipData,
        from_pubkey: *const Pubkey,
    };

    /// main logic for recieving and processing gossip messages.
    pub fn processMessages(self: *Self, seed: u64, exit_condition: ExitCondition) !void {
        defer {
            // empty the channel and release the memory
            while (self.verified_incoming_channel.tryReceive()) |message| {
                bincode.free(self.gossip_value_allocator, message.message);
            }
            // even if we fail, trigger the next thread to close
            exit_condition.afterExit();
            self.logger.debug().log("processMessages loop closed");
        }

        // we batch messages bc:
        // 1) less lock contention
        // 2) can use packetbatchs (ie, pre-allocated packets)
        // 3) processing read-heavy messages in parallel (specifically pull-requests)

        const init_capacity = socket_utils.PACKETS_PER_BATCH;

        var ping_messages = try ArrayList(PingMessage).initCapacity(self.allocator, init_capacity);
        defer ping_messages.deinit();

        var pong_messages = try ArrayList(PongMessage).initCapacity(self.allocator, init_capacity);
        defer pong_messages.deinit();

        var push_messages = try ArrayList(PushMessage).initCapacity(self.allocator, init_capacity);
        defer push_messages.deinit();

        var pull_requests = try ArrayList(PullRequestMessage).initCapacity(self.allocator, init_capacity);
        defer pull_requests.deinit();

        var pull_responses = try ArrayList(PullResponseMessage).initCapacity(self.allocator, init_capacity);
        defer pull_responses.deinit();

        var prune_messages = try ArrayList(PruneData).initCapacity(self.allocator, init_capacity);
        defer prune_messages.deinit();

        var trim_table_timer = try sig.time.Timer.start();

        // keep waiting for new data until,
        // - `exit` isn't set,
        // - there isn't any data to process in the input channel, in order to block the join until we've finished
        while (exit_condition.shouldRun()) {
            var msg_count: usize = 0;
            while (self.verified_incoming_channel.tryReceive()) |message| {
                msg_count += 1;
                switch (message.message) {
                    .PushMessage => |*push| {
                        try push_messages.append(.{
                            .gossip_values = push[1],
                            .from_pubkey = &push[0],
                            .from_endpoint = &message.from_endpoint,
                        });
                    },
                    .PullResponse => |*pull| {
                        try pull_responses.append(.{
                            .from_pubkey = &pull[0],
                            .gossip_values = pull[1],
                        });
                    },
                    .PullRequest => |*pull| {
                        const value: SignedGossipData = pull[1];
                        var should_drop = false;
                        switch (value.data) {
                            .ContactInfo => |*data| {
                                if (data.pubkey.equals(&self.my_pubkey)) {
                                    // talking to myself == ignore
                                    should_drop = true;
                                }
                                // Allow spy nodes with shred-verion == 0 to pull from other nodes.
                                if (data.shred_version != 0 and data.shred_version != self.my_shred_version.load(.monotonic)) {
                                    // non-matching shred version
                                    self.metrics.pull_requests_dropped.add(1);
                                    should_drop = true;
                                }
                            },
                            .LegacyContactInfo => |*data| {
                                if (data.id.equals(&self.my_pubkey)) {
                                    // talking to myself == ignore
                                    should_drop = true;
                                }
                                // Allow spy nodes with shred-verion == 0 to pull from other nodes.
                                if (data.shred_version != 0 and data.shred_version != self.my_shred_version.load(.monotonic)) {
                                    // non-matching shred version
                                    self.metrics.pull_requests_dropped.add(1);
                                    should_drop = true;
                                }
                            },
                            // only contact info supported
                            else => {
                                self.metrics.pull_requests_dropped.add(1);
                                should_drop = true;
                            },
                        }

                        const from_addr = SocketAddr.fromEndpoint(&message.from_endpoint);
                        if (from_addr.isUnspecified() or from_addr.port() == 0) {
                            // unable to respond to these messages
                            self.metrics.pull_requests_dropped.add(1);
                            should_drop = true;
                        }

                        if (should_drop) {
                            pull[0].deinit();
                            value.deinit(self.gossip_value_allocator);
                        } else {
                            try pull_requests.append(.{
                                .filter = pull[0],
                                .value = value,
                                .from_endpoint = message.from_endpoint,
                            });
                        }
                    },
                    .PruneMessage => |*prune| {
                        const prune_data = prune[1];
                        const now = getWallclockMs();
                        const prune_wallclock = prune_data.wallclock;

                        const too_old = prune_wallclock < now -| PRUNE_MSG_TIMEOUT.asMillis();
                        const incorrect_destination = !prune_data.destination.equals(&self.my_pubkey);
                        if (too_old or incorrect_destination) {
                            self.metrics.prune_messages_dropped.add(1);
                            prune_data.deinit(self.gossip_value_allocator);
                            continue;
                        }
                        try prune_messages.append(prune_data);
                    },
                    .PingMessage => |*ping| {
                        const from_addr = SocketAddr.fromEndpoint(&message.from_endpoint);
                        if (from_addr.isUnspecified() or from_addr.port() == 0) {
                            // unable to respond to these messages
                            self.metrics.ping_messages_dropped.add(1);
                            continue;
                        }

                        try ping_messages.append(PingMessage{
                            .ping = ping,
                            .from_endpoint = &message.from_endpoint,
                        });
                    },
                    .PongMessage => |*pong| {
                        try pong_messages.append(PongMessage{
                            .pong = pong,
                            .from_endpoint = &message.from_endpoint,
                        });
                    },
                }
                if (msg_count > MAX_PROCESS_BATCH_SIZE) break;
            }
            if (msg_count == 0) continue;

            // track metrics
            self.metrics.gossip_packets_verified_total.add(msg_count);
            self.metrics.ping_messages_recv.add(ping_messages.items.len);
            self.metrics.pong_messages_recv.add(pong_messages.items.len);
            self.metrics.push_messages_recv.add(push_messages.items.len);
            self.metrics.pull_requests_recv.add(pull_requests.items.len);
            self.metrics.pull_responses_recv.add(pull_responses.items.len);
            self.metrics.prune_messages_recv.add(prune_messages.items.len);

            var gossip_packets_processed_total: usize = 0;
            gossip_packets_processed_total += ping_messages.items.len;
            gossip_packets_processed_total += pong_messages.items.len;
            gossip_packets_processed_total += push_messages.items.len;
            gossip_packets_processed_total += pull_requests.items.len;
            gossip_packets_processed_total += pull_responses.items.len;
            gossip_packets_processed_total += prune_messages.items.len;

            // only add the count once we've finished processing
            defer self.metrics.gossip_packets_processed_total.add(gossip_packets_processed_total);

            // handle batch messages
            if (push_messages.items.len > 0) {
                var x_timer = try sig.time.Timer.start();
                self.handleBatchPushMessages(&push_messages) catch |err| {
                    self.logger.err().logf("handleBatchPushMessages failed: {}", .{err});
                };
                const elapsed = x_timer.read().asMillis();
                self.metrics.handle_batch_push_time.observe(elapsed);

                for (push_messages.items) |push| {
                    // NOTE: this just frees the slice of values, not the values themselves
                    // (which were either inserted into the store, or freed)
                    self.gossip_value_allocator.free(push.gossip_values);
                }
                push_messages.clearRetainingCapacity();
            }

            if (prune_messages.items.len > 0) {
                var x_timer = try sig.time.Timer.start();
                self.handleBatchPruneMessages(&prune_messages);
                const elapsed = x_timer.read().asMillis();
                self.metrics.handle_batch_prune_time.observe(elapsed);

                for (prune_messages.items) |prune| {
                    prune.deinit(self.gossip_value_allocator);
                }
                prune_messages.clearRetainingCapacity();
            }

            if (pull_requests.items.len > 0) {
                var x_timer = try sig.time.Timer.start();
                self.handleBatchPullRequest(seed + msg_count, pull_requests.items) catch |err| {
                    self.logger.err().logf("handleBatchPullRequest failed: {}", .{err});
                };
                const elapsed = x_timer.read().asMillis();
                self.metrics.handle_batch_pull_req_time.observe(elapsed);

                for (pull_requests.items) |*req| {
                    // NOTE: the contact info (req.value) is inserted into the gossip table
                    // so we only free the filter
                    req.filter.deinit();
                }
                pull_requests.clearRetainingCapacity();
            }

            if (pull_responses.items.len > 0) {
                var x_timer = try sig.time.Timer.start();
                self.handleBatchPullResponses(pull_responses.items) catch |err| {
                    self.logger.err().logf("handleBatchPullResponses failed: {}", .{err});
                };
                const elapsed = x_timer.read().asMillis();
                self.metrics.handle_batch_pull_resp_time.observe(elapsed);

                for (pull_responses.items) |*pull| {
                    // NOTE: this just frees the slice of values, not the values themselves
                    // (which were either inserted into the store, or freed)
                    self.gossip_value_allocator.free(pull.gossip_values);
                }
                pull_responses.clearRetainingCapacity();
            }

            if (ping_messages.items.len > 0) {
                var x_timer = try sig.time.Timer.start();
                self.handleBatchPingMessages(&ping_messages) catch |err| {
                    self.logger.err().logf("handleBatchPingMessages failed: {}", .{err});
                };
                const elapsed = x_timer.read().asMillis();
                self.metrics.handle_batch_ping_time.observe(elapsed);

                ping_messages.clearRetainingCapacity();
            }

            if (pong_messages.items.len > 0) {
                var x_timer = try sig.time.Timer.start();
                self.handleBatchPongMessages(&pong_messages);
                const elapsed = x_timer.read().asMillis();
                self.metrics.handle_batch_pong_time.observe(elapsed);

                pong_messages.clearRetainingCapacity();
            }

            // TRIM gossip-table
            if (trim_table_timer.read().asNanos() > TABLE_TRIM_RATE.asNanos()) {
                defer trim_table_timer.reset();
                try self.attemptGossipTableTrim();
            }
        }
    }

    /// uses a read lock to first check if the gossip table should be trimmed,
    /// then acquires a write lock to perform the trim.
    /// NOTE: in practice, trim is rare because the number of global validators is much <10k (the global constant
    /// used is UNIQUE_PUBKEY_CAPACITY)
    pub fn attemptGossipTableTrim(self: *Self) !void {
        // first check with a read lock
        const should_trim = blk: {
            const gossip_table, var gossip_table_lock = self.gossip_table_rw.readWithLock();
            defer gossip_table_lock.unlock();

            const should_trim = gossip_table.shouldTrim(UNIQUE_PUBKEY_CAPACITY);
            break :blk should_trim;
        };

        // then trim with write lock
        const n_pubkeys_dropped: u64 = if (should_trim) blk: {
            var gossip_table, var gossip_table_lock = self.gossip_table_rw.writeWithLock();
            defer gossip_table_lock.unlock();

            var x_timer = sig.time.Timer.start() catch unreachable;
            const now = getWallclockMs();
            const n_pubkeys_dropped = gossip_table.attemptTrim(now, UNIQUE_PUBKEY_CAPACITY) catch |err| err_blk: {
                self.logger.err().logf("gossip_table.attemptTrim failed: {s}", .{@errorName(err)});
                break :err_blk 0;
            };
            const elapsed = x_timer.read().asMillis();
            self.metrics.handle_trim_table_time.observe(elapsed);

            break :blk n_pubkeys_dropped;
        } else 0;

        self.metrics.table_pubkeys_dropped.add(n_pubkeys_dropped);
    }

    /// main gossip loop for periodically sending new GossipMessagemessages.
    /// this includes sending push messages, pull requests, and triming old
    /// gossip data (in the gossip_table, active_set, and failed_pull_hashes).
    fn buildMessages(self: *Self, seed: u64, exit_condition: ExitCondition) !void {
        defer {
            exit_condition.afterExit();
            self.logger.info().log("buildMessages loop closed");
        }

        var loop_timer = try sig.time.Timer.start();
        var active_set_timer = try sig.time.Timer.start();
        var pull_req_timer = try sig.time.Timer.start();
        var stats_publish_timer = try sig.time.Timer.start();
        var trim_memory_timer = try sig.time.Timer.start();

        var prng = std.rand.DefaultPrng.init(seed);
        const random = prng.random();

        var push_cursor: u64 = 0;
        var entrypoints_identified = false;
        var shred_version_assigned = false;

        while (exit_condition.shouldRun()) {
            defer loop_timer.reset();

            if (pull_req_timer.read().asNanos() > PULL_REQUEST_RATE.asNanos()) pull_blk: {
                defer pull_req_timer.reset();
                // this also includes sending ping messages to other peers
                const now = getWallclockMs();
                const pull_req_packets = self.buildPullRequests(
                    random,
                    pull_request.MAX_BLOOM_SIZE,
                    now,
                ) catch |e| {
                    self.logger.err().logf("failed to generate pull requests: {any}", .{e});
                    break :pull_blk;
                };
                defer pull_req_packets.deinit();
                for (pull_req_packets.items) |packet| {
                    try self.packet_outgoing_channel.send(packet);
                }
                self.metrics.pull_requests_sent.add(pull_req_packets.items.len);
            }

            // new push msgs
            try self.drainPushQueueToGossipTable(getWallclockMs());
            const maybe_push_packets = self.buildPushMessages(&push_cursor) catch |e| blk: {
                self.logger.err().logf("failed to generate push messages: {any}", .{e});
                break :blk null;
            };
            if (maybe_push_packets) |push_packets| {
                defer push_packets.deinit();
                self.metrics.push_messages_sent.add(push_packets.items.len);
                for (push_packets.items) |push_packet| {
                    try self.packet_outgoing_channel.send(push_packet);
                }
            }

            // trim data
            if (trim_memory_timer.read().asNanos() > TABLE_TRIM_RATE.asNanos()) {
                defer trim_memory_timer.reset();
                try self.trimMemory(getWallclockMs());
            }

            // initialize cluster data from gossip values
            entrypoints_identified = entrypoints_identified or try self.populateEntrypointsFromGossipTable();
            shred_version_assigned = shred_version_assigned or self.assignDefaultShredVersionFromEntrypoint();

            // periodic things
            if (active_set_timer.read().asNanos() > ACTIVE_SET_REFRESH_RATE.asNanos()) {
                defer active_set_timer.reset();

                // push contact info
                {
                    var push_msg_queue, var push_msg_queue_lock = self.push_msg_queue_mux.writeWithLock();
                    defer push_msg_queue_lock.unlock();

                    const contact_info: ContactInfo = try self.my_contact_info.clone();
                    errdefer contact_info.deinit();

                    try push_msg_queue.appendSlice(&.{
                        .{ .ContactInfo = contact_info },
                        .{ .LegacyContactInfo = LegacyContactInfo.fromContactInfo(&self.my_contact_info) },
                    });
                }

                try self.rotateActiveSet(random);
            }

            // publish metrics
            if (stats_publish_timer.read().asNanos() > PUBLISH_STATS_INTERVAL.asNanos()) {
                defer stats_publish_timer.reset();
                try self.collectGossipTableMetrics();
            }

            // sleep
            if (loop_timer.read().asNanos() < BUILD_MESSAGE_LOOP_MIN.asNanos()) {
                const time_left_ms = BUILD_MESSAGE_LOOP_MIN.asMillis() -| loop_timer.read().asMillis();
                std.time.sleep(time_left_ms * std.time.ns_per_ms);
            }
        }
    }

    // collect gossip table metrics and pushes them to stats
    pub fn collectGossipTableMetrics(self: *Self) !void {
        var gossip_table_lock = self.gossip_table_rw.read();
        defer gossip_table_lock.unlock();

        const gossip_table = gossip_table_lock.get();
        const n_entries = gossip_table.store.count();
        const n_pubkeys = gossip_table.pubkey_to_values.count();

        self.metrics.table_n_values.set(n_entries);
        self.metrics.table_n_pubkeys.set(n_pubkeys);

        const incoming_channel_length = self.packet_incoming_channel.len();
        self.metrics.incoming_channel_length.set(incoming_channel_length);

        const outgoing_channel_length = self.packet_outgoing_channel.len();
        self.metrics.outgoing_channel_length.set(outgoing_channel_length);

        self.metrics.verified_channel_length.set(self.verified_incoming_channel.len());
    }

    pub fn rotateActiveSet(self: *Self, random: std.Random) !void {
        const now = getWallclockMs();
        var buf: [NUM_ACTIVE_SET_ENTRIES]ThreadSafeContactInfo = undefined;
        const gossip_peers = try self.getThreadSafeGossipNodes(&buf, NUM_ACTIVE_SET_ENTRIES, now);

        // filter out peers who have responded to pings
        const ping_cache_result = blk: {
            var ping_cache_lock = self.ping_cache_rw.write();
            defer ping_cache_lock.unlock();
            var ping_cache: *PingCache = ping_cache_lock.mut();

            const result = try ping_cache.filterValidPeers(self.allocator, self.my_keypair, gossip_peers);
            break :blk result;
        };
        var valid_gossip_indexs = ping_cache_result.valid_peers;
        defer valid_gossip_indexs.deinit();

        var valid_gossip_peers: [NUM_ACTIVE_SET_ENTRIES]ThreadSafeContactInfo = undefined;
        for (0.., valid_gossip_indexs.items) |i, valid_gossip_index| {
            valid_gossip_peers[i] = gossip_peers[valid_gossip_index];
        }

        // send pings to peers
        var pings_to_send_out = ping_cache_result.pings;
        defer pings_to_send_out.deinit();
        try self.sendPings(pings_to_send_out.items);

        // reset push active set
        var active_set_lock = self.active_set_rw.write();
        defer active_set_lock.unlock();
        var active_set: *ActiveSet = active_set_lock.mut();
        try active_set.initRotate(random, valid_gossip_peers[0..valid_gossip_indexs.items.len]);
    }

    /// logic for building new push messages which are sent to peers from the
    /// active set and serialized into packets.
    fn buildPushMessages(self: *Self, push_cursor: *u64) !ArrayList(Packet) {
        // TODO: find a better static value?
        var buf: [512]GossipVersionedData = undefined;

        const gossip_entries = blk: {
            var gossip_table_lock = self.gossip_table_rw.read();
            defer gossip_table_lock.unlock();

            const gossip_table: *const GossipTable = gossip_table_lock.get();
            break :blk try gossip_table.getClonedEntriesWithCursor(
                self.gossip_value_allocator,
                &buf,
                push_cursor,
            );
        };
        defer for (gossip_entries) |*ge| ge.deinit(self.gossip_value_allocator);

        var packet_batch = ArrayList(Packet).init(self.allocator);
        errdefer packet_batch.deinit();

        if (gossip_entries.len == 0) {
            return packet_batch;
        }

        const now = getWallclockMs();
        var total_byte_size: usize = 0;

        // find new values in gossip table
        // TODO: benchmark different approach of HashMapping(origin, value) first
        // then deriving the active set per origin in a batch
        var push_messages = std.AutoHashMap(EndPoint, ArrayList(SignedGossipData)).init(self.allocator);
        defer {
            var push_iter = push_messages.iterator();
            while (push_iter.next()) |push_entry| {
                push_entry.value_ptr.deinit();
            }
            push_messages.deinit();
        }

        var num_values_considered: usize = 0;
        {
            var active_set_lock = self.active_set_rw.read();
            var active_set: *const ActiveSet = active_set_lock.get();
            defer active_set_lock.unlock();

            if (active_set.len() == 0) return packet_batch;

            for (gossip_entries) |entry| {
                const value = entry.value;

                const entry_time = value.wallclock();
                const too_old = entry_time < now -| PUSH_MSG_TIMEOUT.asMillis();
                const too_new = entry_time > now +| PUSH_MSG_TIMEOUT.asMillis();
                if (too_old or too_new) {
                    num_values_considered += 1;
                    continue;
                }

                const byte_size = bincode.sizeOf(value, .{});
                total_byte_size +|= byte_size;

                if (total_byte_size > MAX_BYTES_PER_PUSH) {
                    break;
                }

                // get the active set for these values *PER ORIGIN* due to prunes
                const origin = value.id();
                var active_set_peers = blk: {
                    var gossip_table_lock = self.gossip_table_rw.read();
                    defer gossip_table_lock.unlock();
                    const gossip_table: *const GossipTable = gossip_table_lock.get();

                    break :blk try active_set.getFanoutPeers(self.allocator, origin, gossip_table);
                };
                defer active_set_peers.deinit();

                for (active_set_peers.items) |peer| {
                    const maybe_peer_entry = push_messages.getEntry(peer);
                    if (maybe_peer_entry) |peer_entry| {
                        try peer_entry.value_ptr.append(value);
                    } else {
                        var peer_entry = try ArrayList(SignedGossipData).initCapacity(self.allocator, 1);
                        peer_entry.appendAssumeCapacity(value);
                        try push_messages.put(peer, peer_entry);
                    }
                }
                num_values_considered += 1;
            }
        }

        // adjust cursor for values not sent this round
        // NOTE: labs client doesnt do this - bug?
        const num_values_not_considered = gossip_entries.len - num_values_considered;
        push_cursor.* -= num_values_not_considered;

        var push_iter = push_messages.iterator();
        while (push_iter.next()) |push_entry| {
            const gossip_values: *const ArrayList(SignedGossipData) = push_entry.value_ptr;
            const to_endpoint: *const EndPoint = push_entry.key_ptr;

            // send the values as a pull response
            const packets = try gossipDataToPackets(
                self.allocator,
                &self.my_pubkey,
                gossip_values.items,
                to_endpoint,
                ChunkType.PushMessage,
            );
            defer packets.deinit();

            try packet_batch.appendSlice(packets.items);
        }

        return packet_batch;
    }

    /// builds new pull request messages and serializes it into a list of Packets
    /// to be sent to a random set of gossip nodes.
    fn buildPullRequests(
        self: *Self,
        random: std.Random,
        /// the bloomsize of the pull request's filters
        bloom_size: usize,
        now: u64,
    ) !ArrayList(Packet) {
        // get nodes from gossip table
        var buf: [MAX_NUM_PULL_REQUESTS]ThreadSafeContactInfo = undefined;
        const peers = try self.getThreadSafeGossipNodes(
            &buf,
            MAX_NUM_PULL_REQUESTS,
            now,
        );

        // randomly include an entrypoint in the pull if we dont have their contact info
        var entrypoint_index: i16 = -1;
        if (self.entrypoints.items.len != 0) blk: {
            const maybe_entrypoint_index = random.intRangeAtMost(usize, 0, self.entrypoints.items.len - 1);
            if (self.entrypoints.items[maybe_entrypoint_index].info) |_| {
                // early exit - we already have the peer in our contact info
                break :blk;
            }
            // we dont have them so well add them to the peer list (as default contact info)
            entrypoint_index = @intCast(maybe_entrypoint_index);
        }

        // filter out peers who have responded to pings
        const ping_cache_result = blk: {
            const ping_cache, var ping_cache_lg = self.ping_cache_rw.writeWithLock();
            defer ping_cache_lg.unlock();
            break :blk try ping_cache.filterValidPeers(self.allocator, self.my_keypair, peers);
        };
        var valid_gossip_peer_indexs = ping_cache_result.valid_peers;
        defer valid_gossip_peer_indexs.deinit();

        // send pings to peers
        var pings_to_send_out = ping_cache_result.pings;
        defer pings_to_send_out.deinit();
        try self.sendPings(pings_to_send_out.items);

        const should_send_to_entrypoint = entrypoint_index != -1;
        const num_peers = valid_gossip_peer_indexs.items.len;

        if (num_peers == 0 and !should_send_to_entrypoint) {
            return error.NoPeers;
        }

        // compute failed pull gossip hash values
        const failed_pull_hashes_array = blk: {
            var failed_pull_hashes, var failed_pull_hashes_lock = self.failed_pull_hashes_mux.writeWithLock();
            defer failed_pull_hashes_lock.unlock();

            break :blk try failed_pull_hashes.getValues();
        };
        defer failed_pull_hashes_array.deinit();

        // build gossip filters
        var filters = try pull_request.buildGossipPullFilters(
            self.allocator,
            random,
            &self.gossip_table_rw,
            &failed_pull_hashes_array,
            bloom_size,
            MAX_NUM_PULL_REQUESTS,
        );
        defer pull_request.deinitGossipPullFilters(&filters);

        // build packet responses
        var n_packets: usize = 0;
        if (num_peers != 0) n_packets += filters.items.len;
        if (should_send_to_entrypoint) n_packets += filters.items.len;

        var packet_batch = try ArrayList(Packet).initCapacity(self.allocator, n_packets);
        packet_batch.appendNTimesAssumeCapacity(Packet.default(), n_packets);
        var packet_index: usize = 0;

        // update wallclock and sign
        self.my_contact_info.wallclock = now;
        const my_contact_info_value = SignedGossipData.initSigned(
            &self.my_keypair,
            // safe to copy contact info since it is immediately serialized
            .{ .ContactInfo = self.my_contact_info },
        );

        if (num_peers != 0) {
            const my_shred_version = self.my_contact_info.shred_version;
            for (filters.items) |filter_i| {
                // TODO: incorperate stake weight in random sampling
                const peer_index = random.intRangeAtMost(usize, 0, num_peers - 1);
                const peer_contact_info_index = valid_gossip_peer_indexs.items[peer_index];
                const peer_contact_info = peers[peer_contact_info_index];
                if (peer_contact_info.shred_version != my_shred_version) {
                    continue;
                }
                if (peer_contact_info.gossip_addr) |gossip_addr| {
                    const message: GossipMessage = .{ .PullRequest = .{ filter_i, my_contact_info_value } };
                    var packet = &packet_batch.items[packet_index];

                    const bytes = try bincode.writeToSlice(&packet.data, message, bincode.Params{});
                    packet.size = bytes.len;
                    packet.addr = gossip_addr.toEndpoint();
                    packet_index += 1;
                }
            }
        }

        // append entrypoint msgs
        if (should_send_to_entrypoint) {
            const entrypoint = self.entrypoints.items[@as(usize, @intCast(entrypoint_index))];
            for (filters.items) |filter| {
                const message = GossipMessage{ .PullRequest = .{ filter, my_contact_info_value } };
                var packet = &packet_batch.items[packet_index];
                const bytes = try bincode.writeToSlice(&packet.data, message, bincode.Params{});
                packet.size = bytes.len;
                packet.addr = entrypoint.addr.toEndpoint();
                packet_index += 1;
            }
        }

        return packet_batch;
    }

    const PullRequestTask = struct {
        allocator: std.mem.Allocator,
        my_pubkey: *const Pubkey,
        from_endpoint: *const EndPoint,
        filter: *const GossipPullFilter,
        gossip_table: *const GossipTable,
        output: ArrayList(Packet),
        output_limit: *Atomic(i64),
        output_consumed: Atomic(bool) = Atomic(bool).init(false),
        seed: u64,

        task: Task,
        done: Atomic(bool) = Atomic(bool).init(false),

        pub fn deinit(this: *PullRequestTask) void {
            this.output.deinit();
        }

        pub fn callback(task: *Task) void {
            var self: *@This() = @fieldParentPtr("task", task);
            defer self.done.store(true, .release);

            const output_limit = self.output_limit.load(.acquire);
            if (output_limit <= 0) {
                return;
            }

            var prng = std.Random.Xoshiro256.init(self.seed);
            const response_gossip_values = pull_response.filterSignedGossipDatas(
                prng.random(),
                self.allocator,
                self.gossip_table,
                self.filter,
                getWallclockMs(),
                @as(usize, @max(output_limit, 0)),
            ) catch return;
            defer response_gossip_values.deinit();

            _ = self.output_limit.fetchSub(
                @as(i64, @intCast(response_gossip_values.items.len)),
                .release,
            );

            const packets = gossipDataToPackets(
                self.allocator,
                self.my_pubkey,
                response_gossip_values.items,
                self.from_endpoint,
                ChunkType.PullResponse,
            ) catch return;
            defer packets.deinit();

            if (packets.items.len > 0) {
                self.output.appendSlice(packets.items) catch {
                    std.debug.panic("thread task: failed to append packets", .{});
                };
            }
        }
    };

    /// For all pull requests:
    ///     - PullRequestMessage.value is inserted into the gossip table
    ///     - PullRequestMessage.filter is freed in process messages
    fn handleBatchPullRequest(
        self: *Self,
        seed: u64,
        pull_requests: []const PullRequestMessage,
    ) !void {
        // update the callers and free the values which are not inserted
        defer {
            var gossip_table, var lock = self.gossip_table_rw.writeWithLock();
            defer lock.unlock();

            const now = getWallclockMs();
            for (pull_requests) |*req| {
                gossip_table.updateRecordTimestamp(req.value.id(), now);
                const result = gossip_table.insert(req.value, now) catch {
                    @panic("gossip table insertion failed");
                };
                switch (result) {
                    .InsertedNewEntry => {},
                    .OverwroteExistingEntry => |x| x.deinit(self.gossip_value_allocator),
                    else => {
                        req.value.deinit(self.gossip_value_allocator);
                    },
                }
            }
        }

        var valid_indexs = blk: {
            const ping_cache, var lock = self.ping_cache_rw.writeWithLock();
            defer lock.unlock();

            var peers = try ArrayList(ThreadSafeContactInfo).initCapacity(self.allocator, pull_requests.len);
            defer peers.deinit();

            for (pull_requests) |*req| {
                const threads_safe_contact_info = switch (req.value.data) {
                    .ContactInfo => |ci| ThreadSafeContactInfo.fromContactInfo(ci),
                    .LegacyContactInfo => |legacy| ThreadSafeContactInfo.fromLegacyContactInfo(legacy),
                    else => return error.PullRequestWithoutContactInfo,
                };
                peers.appendAssumeCapacity(threads_safe_contact_info);
            }

            const result = try ping_cache.filterValidPeers(self.allocator, self.my_keypair, peers.items);
            defer result.pings.deinit();

            try self.sendPings(result.pings.items);

            break :blk result.valid_peers;
        };
        defer valid_indexs.deinit();

        if (valid_indexs.items.len == 0) {
            return;
        }

        // create the pull requests
        const n_valid_requests = valid_indexs.items.len;
        const tasks = try self.allocator.alloc(PullRequestTask, n_valid_requests);
        defer {
            for (tasks) |*task| {
                // assert: tasks are always consumed in the last for-loop of this method
                std.debug.assert(task.output_consumed.load(.monotonic));
                task.deinit();
            }
            self.allocator.free(tasks);
        }

        {
            const gossip_table, var lock = self.gossip_table_rw.readWithLock();
            defer lock.unlock();

            var output_limit = Atomic(i64).init(MAX_NUM_VALUES_PER_PULL_RESPONSE);

            for (valid_indexs.items, 0..) |i, task_index| {
                // create the thread task
                tasks[task_index] = PullRequestTask{
                    .task = .{ .callback = PullRequestTask.callback },
                    .allocator = self.allocator,
                    .my_pubkey = &self.my_pubkey,
                    .gossip_table = gossip_table,
                    .output_limit = &output_limit,
                    .seed = seed + i,
                    .output = ArrayList(Packet).init(self.allocator),
                    .from_endpoint = &pull_requests[i].from_endpoint,
                    .filter = &pull_requests[i].filter,
                };

                // run it
                const batch = Batch.from(&tasks[task_index].task);
                self.thread_pool.schedule(batch);
            }

            // wait for them to be done to release the lock
            for (tasks) |*task| {
                while (!task.done.load(.acquire)) {
                    // busy wait
                    std.atomic.spinLoopHint();
                }
            }
        }

        for (tasks) |*task| {
            packet_loop: for (task.output.items) |output| {
                self.packet_outgoing_channel.send(output) catch {
                    self.logger.err().log("handleBatchPullRequest: failed to send outgoing packet");
                    break :packet_loop;
                };
                self.metrics.pull_responses_sent.add(1);
            }
            task.output_consumed.store(true, .release);
        }
    }

    pub fn handleBatchPongMessages(
        self: *Self,
        pong_messages: *const ArrayList(PongMessage),
    ) void {
        const now = std.time.Instant.now() catch @panic("time is not supported on the OS!");

        var ping_cache_lock = self.ping_cache_rw.write();
        defer ping_cache_lock.unlock();
        var ping_cache: *PingCache = ping_cache_lock.mut();

        for (pong_messages.items) |*pong_message| {
            _ = ping_cache.receviedPong(
                pong_message.pong,
                SocketAddr.fromEndpoint(pong_message.from_endpoint),
                now,
            );
        }
    }

    pub fn handleBatchPingMessages(
        self: *Self,
        ping_messages: *const ArrayList(PingMessage),
    ) !void {
        for (ping_messages.items) |*ping_message| {
            const pong = try Pong.init(ping_message.ping, &self.my_keypair);
            const pong_message = GossipMessage{ .PongMessage = pong };

            var packet = Packet.default();
            const bytes_written = try bincode.writeToSlice(
                &packet.data,
                pong_message,
                bincode.Params.standard,
            );

            packet.size = bytes_written.len;
            packet.addr = ping_message.from_endpoint.*;

            const endpoint_str = try endpointToString(self.allocator, ping_message.from_endpoint);
            defer endpoint_str.deinit();

            try self.packet_outgoing_channel.send(packet);
            self.metrics.pong_messages_sent.add(1);
        }
    }

    /// logic for handling a pull response message.
    /// successful inserted values, have their origin value timestamps updated.
    /// failed inserts (ie, too old or duplicate values) are added to the failed pull hashes so that they can be
    /// included in the next pull request (so we dont receive them again).
    /// For all pull responses:
    ///     - PullResponseMessage.gossip_values are inserted into the gossip table or added to failed pull hashes and freed
    pub fn handleBatchPullResponses(
        self: *Self,
        pull_response_messages: []const PullResponseMessage,
    ) !void {
        if (pull_response_messages.len == 0) {
            return;
        }

        const now = getWallclockMs();
        var failed_insert_ptrs = ArrayList(*const SignedGossipData).init(self.allocator);
        defer failed_insert_ptrs.deinit();

        {
            var gossip_table, var gossip_table_lg = self.gossip_table_rw.writeWithLock();
            defer gossip_table_lg.unlock();

            for (pull_response_messages) |*pull_message| {
                const full_len = pull_message.gossip_values.len;
                const valid_len = self.filterBasedOnShredVersion(
                    gossip_table,
                    pull_message.gossip_values,
                    pull_message.from_pubkey.*,
                );
                const invalid_shred_count = full_len - valid_len;

                const insert_results = try gossip_table.insertValues(
                    now,
                    pull_message.gossip_values[0..valid_len],
                    PULL_RESPONSE_TIMEOUT.asMillis(),
                );
                defer insert_results.deinit();

                for (insert_results.items) |result| {
                    switch (result) {
                        .InsertedNewEntry => self.metrics.pull_response_n_new_inserts.inc(),
                        .OverwroteExistingEntry => self.metrics.pull_response_n_overwrite_existing.inc(),
                        .IgnoredOldValue => self.metrics.pull_response_n_old_value.inc(),
                        .IgnoredDuplicateValue => self.metrics.pull_response_n_duplicate_value.inc(),
                        .IgnoredTimeout => self.metrics.pull_response_n_timeouts.inc(),
                        .GossipTableFull => {},
                    }
                }
                self.metrics.pull_response_n_invalid_shred_version.add(invalid_shred_count);

                for (insert_results.items, 0..) |result, index| {
                    if (result.wasInserted()) {
                        // update the contactInfo (and all other origin values) timestamps of
                        // successful inserts
                        const origin = pull_message.gossip_values[index].id();
                        gossip_table.updateRecordTimestamp(origin, now);

                        switch (result) {
                            .OverwroteExistingEntry => |old_data| {
                                // if the value was overwritten, we need to free the old value
                                old_data.deinit(self.gossip_value_allocator);
                            },
                            else => {},
                        }
                    } else if (result == .IgnoredTimeout) {
                        // silently insert the timeout values
                        // (without updating all associated origin values)
                        _ = try gossip_table.insert(pull_message.gossip_values[index], now);
                    } else {
                        try failed_insert_ptrs.append(&pull_message.gossip_values[index]);
                    }
                }

                gossip_table.updateRecordTimestamp(pull_message.from_pubkey.*, now);
            }
        }

        {
            var failed_pull_hashes, var failed_pull_hashes_lock = self.failed_pull_hashes_mux.writeWithLock();
            defer failed_pull_hashes_lock.unlock();

            var buf: [PACKET_DATA_SIZE]u8 = undefined;
            for (failed_insert_ptrs.items) |gossip_value_ptr| {
                const bytes = bincode.writeToSlice(&buf, gossip_value_ptr.*, bincode.Params.standard) catch {
                    continue;
                };
                const value_hash = Hash.generateSha256Hash(bytes);
                try failed_pull_hashes.insert(value_hash, now);
                gossip_value_ptr.deinit(self.gossip_value_allocator);
            }
        }
    }

    /// logic for handling a prune message. verifies the prune message
    /// is not too old, and that the destination pubkey is not the local node,
    /// then updates the active set to prune the list of origin Pubkeys.
    pub fn handleBatchPruneMessages(
        self: *Self,
        prune_messages: *const ArrayList(PruneData),
    ) void {
        var active_set_lock = self.active_set_rw.write();
        defer active_set_lock.unlock();
        var active_set: *ActiveSet = active_set_lock.mut();

        for (prune_messages.items) |prune_data| {
            // update active set
            const from_pubkey = prune_data.pubkey;
            for (prune_data.prunes) |origin| {
                if (origin.equals(&self.my_pubkey)) {
                    continue;
                }
                active_set.prune(from_pubkey, origin);
            }
        }
    }

    /// For each push messages:
    ///     - PushMessage.gossip_values are filtered and then inserted into the gossip table, filtered values and failed inserts are freed
    pub fn handleBatchPushMessages(
        self: *Self,
        batch_push_messages: *const ArrayList(PushMessage),
    ) !void {
        if (batch_push_messages.items.len == 0) {
            return;
        }

        var pubkey_to_failed_origins = std.AutoArrayHashMap(
            Pubkey,
            AutoArrayHashSet(Pubkey),
        ).init(self.allocator);

        var pubkey_to_endpoint = std.AutoArrayHashMap(
            Pubkey,
            EndPoint,
        ).init(self.allocator);

        defer {
            // TODO: figure out a way to re-use these allocs
            pubkey_to_failed_origins.deinit();
            pubkey_to_endpoint.deinit();
        }

        // pre-allocate memory to track insertion failures
        var max_inserts_per_push: usize = 0;
        for (batch_push_messages.items) |push_message| {
            max_inserts_per_push = @max(max_inserts_per_push, push_message.gossip_values.len);
        }
        var insert_results = try std.ArrayList(GossipTable.InsertResult).initCapacity(
            self.allocator,
            max_inserts_per_push,
        );
        defer insert_results.deinit();

        // insert values and track the failed origins per pubkey
        {
            var timer = try sig.time.Timer.start();
            defer {
                const elapsed = timer.read().asMillis();
                self.metrics.push_messages_time_to_insert.observe(elapsed);
            }

            var gossip_table, var gossip_table_lg = self.gossip_table_rw.writeWithLock();
            defer gossip_table_lg.unlock();

            const now = getWallclockMs();
            for (batch_push_messages.items) |*push_message| {
                // Filtered values are freed
                const full_len = push_message.gossip_values.len;
                const valid_len = self.filterBasedOnShredVersion(
                    gossip_table,
                    push_message.gossip_values,
                    push_message.from_pubkey.*,
                );
                const invalid_shred_count = full_len - valid_len;

                try gossip_table.insertValuesWithResults(
                    now,
                    push_message.gossip_values[0..valid_len],
                    PUSH_MSG_TIMEOUT.asMillis(),
                    &insert_results,
                );

                var insert_fail_count: u64 = 0;
                for (insert_results.items) |result| {
                    switch (result) {
                        .InsertedNewEntry => self.metrics.push_message_n_new_inserts.inc(),
                        .OverwroteExistingEntry => |old_data| {
                            self.metrics.push_message_n_overwrite_existing.inc();
                            // if the value was overwritten, we need to free the old value
                            old_data.deinit(self.gossip_value_allocator);
                        },
                        .IgnoredOldValue => self.metrics.push_message_n_old_value.inc(),
                        .IgnoredDuplicateValue => self.metrics.push_message_n_duplicate_value.inc(),
                        .IgnoredTimeout => self.metrics.push_message_n_timeouts.inc(),
                        .GossipTableFull => {},
                    }
                    if (!result.wasInserted()) {
                        insert_fail_count += 1;
                    }
                }
                self.metrics.push_message_n_invalid_shred_version.add(invalid_shred_count);

                // logging this message takes too long and causes a bottleneck
                // self.logger
                //     .field("n_values", valid_len)
                //     .field("from_addr", &push_message.from_pubkey.string())
                //     .field("n_failed_inserts", failed_insert_indexs.items.len)
                //     .debug("gossip: recv push_message");

                if (insert_fail_count == 0) {
                    // dont need to build prune messages
                    continue;
                }
                // free failed inserts
                defer {
                    for (insert_results.items, 0..) |result, index| {
                        if (!result.wasInserted()) {
                            push_message.gossip_values[index].deinit(self.gossip_value_allocator);
                        }
                    }
                }

                // lookup contact info to send a prune message to
                const from_contact_info = gossip_table.getThreadSafeContactInfo(
                    push_message.from_pubkey.*,
                ) orelse {
                    // unable to find contact info
                    continue;
                };
                const from_gossip_addr = from_contact_info.gossip_addr orelse continue;
                from_gossip_addr.sanitize() catch {
                    // invalid gossip socket
                    continue;
                };

                // track the endpoint
                const from_gossip_endpoint = from_gossip_addr.toEndpoint();
                try pubkey_to_endpoint.put(push_message.from_pubkey.*, from_gossip_endpoint);

                // track failed origins
                var failed_origins = blk: {
                    const lookup_result = try pubkey_to_failed_origins.getOrPut(push_message.from_pubkey.*);
                    if (!lookup_result.found_existing) {
                        lookup_result.value_ptr.* = AutoArrayHashSet(Pubkey).init(self.allocator);
                    }
                    break :blk lookup_result.value_ptr;
                };

                for (insert_results.items, 0..) |result, index| {
                    if (!result.wasInserted()) {
                        const origin = push_message.gossip_values[index].id();
                        try failed_origins.put(origin, {});
                    }
                }
            }
        }

        // build prune packets
        const now = getWallclockMs();
        var timer = try sig.time.Timer.start();
        defer {
            const elapsed = timer.read().asMillis();
            self.metrics.push_messages_time_build_prune.observe(elapsed);
        }
        var pubkey_to_failed_origins_iter = pubkey_to_failed_origins.iterator();

        const n_packets = pubkey_to_failed_origins_iter.len;
        if (n_packets == 0) return;

        while (pubkey_to_failed_origins_iter.next()) |failed_origin_entry| {
            const from_pubkey = failed_origin_entry.key_ptr.*;
            const failed_origins_hashset = failed_origin_entry.value_ptr;
            defer failed_origins_hashset.deinit();
            const from_endpoint = pubkey_to_endpoint.get(from_pubkey).?;

            const failed_origins: []Pubkey = failed_origins_hashset.keys();
            const prune_size = @min(failed_origins.len, MAX_PRUNE_DATA_NODES);

            var prune_data = PruneData.init(
                self.my_pubkey,
                failed_origins[0..prune_size],
                from_pubkey,
                now,
            );
            prune_data.sign(&self.my_keypair) catch return error.SignatureError;
            const msg = GossipMessage{ .PruneMessage = .{ self.my_pubkey, prune_data } };

            var packet = Packet.default();
            const written_slice = bincode.writeToSlice(&packet.data, msg, .{}) catch unreachable;
            packet.size = written_slice.len;
            packet.addr = from_endpoint;

            try self.packet_outgoing_channel.send(packet);
            self.metrics.prune_messages_sent.add(1);
        }
    }

    /// removes old values from the gossip table and failed pull hashes struct
    /// based on the current time. This includes triming the purged values from the
    /// gossip table, triming the max number of pubkeys in the gossip table, and removing
    /// old labels from the gossip table.
    fn trimMemory(
        self: *Self,
        /// the current time
        now: u64,
    ) error{OutOfMemory}!void {
        const purged_cutoff_timestamp = now -| PURGED_RETENTION.asMillis();
        {
            try self.attemptGossipTableTrim();

            var gossip_table, var gossip_table_lg = self.gossip_table_rw.writeWithLock();
            defer gossip_table_lg.unlock();

            try gossip_table.purged.trim(purged_cutoff_timestamp);

            // TODO: condition timeout on stake weight:
            // - values from nodes with non-zero stake: epoch duration
            // - values from nodes with zero stake:
            //   - if all nodes have zero stake: epoch duration (TODO: this might be unreasonably large)
            //   - if any other nodes have non-zero stake: DATA_TIMEOUT (15s)
            const n_values_removed = try gossip_table.removeOldLabels(now, DEFAULT_EPOCH_DURATION.asMillis());
            self.metrics.table_old_values_removed.add(n_values_removed);
        }

        const failed_insert_cutoff_timestamp = now -| FAILED_INSERTS_RETENTION.asMillis();
        {
            var failed_pull_hashes, var failed_pull_hashes_lg = self.failed_pull_hashes_mux.writeWithLock();
            defer failed_pull_hashes_lg.unlock();

            try failed_pull_hashes.trim(failed_insert_cutoff_timestamp);
        }
    }

    /// Attempts to associate each entrypoint address with a contact info.
    /// Returns true if all entrypoints have been identified
    ///
    /// Acquires the gossip table lock regardless of whether the gossip table is used.
    fn populateEntrypointsFromGossipTable(self: *Self) !bool {
        var identified_all = true;

        var gossip_table_lock = self.gossip_table_rw.read();
        defer gossip_table_lock.unlock();
        var gossip_table: *const GossipTable = gossip_table_lock.get();

        for (self.entrypoints.items) |*entrypoint| {
            if (entrypoint.info == null) {
                entrypoint.info = try gossip_table.getOwnedContactInfoByGossipAddr(entrypoint.addr);
            }
            identified_all = identified_all and entrypoint.info != null;
        }
        return identified_all;
    }

    /// if we have no shred version, attempt to get one from an entrypoint.
    /// Returns true if the shred version is set to non-zero
    fn assignDefaultShredVersionFromEntrypoint(self: *Self) bool {
        if (self.my_shred_version.load(.monotonic) != 0) return true;
        for (self.entrypoints.items) |entrypoint| {
            if (entrypoint.info) |info| {
                if (info.shred_version != 0) {
                    self.logger.info()
                        .field("shred_version", info.shred_version)
                        .field("entrypoint", entrypoint.addr.toString().constSlice())
                        .log("shred_version_from_entrypoint");

                    self.my_shred_version.store(info.shred_version, .monotonic);
                    self.my_contact_info.shred_version = info.shred_version;
                    return true;
                }
            }
        }
        return false;
    }

    /// drains values from the push queue and inserts them into the gossip table.
    /// when inserting values in the gossip table, any errors are ignored.
    fn drainPushQueueToGossipTable(
        self: *Self,
        /// the current time to insert the values with
        now: u64,
    ) !void {
        const push_msg_queue, var push_msg_queue_lock = self.push_msg_queue_mux.writeWithLock();
        defer push_msg_queue_lock.unlock();

        const gossip_table, var gossip_table_lock = self.gossip_table_rw.writeWithLock();
        defer gossip_table_lock.unlock();

        // NOTE: this works rn because we only push contact_info whose 'deinit'
        // method does not care about the given allocator, HOWEVER, this deinit allocator
        // my not be correct for future values which are pushed into the queue.
        const deinit_allocator = self.gossip_value_allocator;

        // number of items consumed, starting from the beginning of the queue
        const consumed_item_count, const maybe_err = for (push_msg_queue.items, 0..) |*gossip_value_unsigned, i| {
            errdefer comptime unreachable;

            gossip_value_unsigned.wallclockPtr().* = now;
            const gossip_value = SignedGossipData.initSigned(&self.my_keypair, gossip_value_unsigned.*);
            const result = gossip_table.insert(gossip_value, now) catch |err| break .{ i, err };

            switch (result) {
                // good and expected
                .InsertedNewEntry => {},
                .OverwroteExistingEntry => |*v| v.deinit(deinit_allocator),

                // concerning
                .IgnoredOldValue => {
                    gossip_value_unsigned.deinit(deinit_allocator);
                    self.logger.warn().logf("DrainPushMessages: Ignored old value ({})", .{gossip_value});
                },
                .IgnoredDuplicateValue => {
                    gossip_value_unsigned.deinit(deinit_allocator);
                    self.logger.warn().logf("DrainPushMessages: Ignored duplicate value ({})", .{gossip_value});
                },

                // not possible to reach from `insert`.
                .IgnoredTimeout => unreachable,

                // retry this value
                .GossipTableFull => break .{ i, {} },
            }
        } else .{ push_msg_queue.items.len, {} };

        // remove the gossip values which were inserted
        for (0..consumed_item_count) |_| {
            _ = push_msg_queue.swapRemove(0);
        }

        return maybe_err;
    }

    /// serializes a list of ping messages into Packets and sends them out
    pub fn sendPings(
        self: *Self,
        pings: []const PingAndSocketAddr,
    ) error{ OutOfMemory, ChannelClosed, SerializationError }!void {
        for (pings) |ping_and_addr| {
            const message = GossipMessage{ .PingMessage = ping_and_addr.ping };

            var packet = Packet.default();
            const serialized_ping = bincode.writeToSlice(&packet.data, message, .{}) catch return error.SerializationError;
            packet.size = serialized_ping.len;
            packet.addr = ping_and_addr.socket.toEndpoint();

            try self.packet_outgoing_channel.send(packet);
            self.metrics.ping_messages_sent.add(1);
        }
    }

    /// returns a list of valid gossip nodes. this works by reading
    /// the contact infos from the gossip table and filtering out
    /// nodes that are 1) too old, 2) have a different shred version, or 3) have
    /// an invalid gossip address.
    pub fn getThreadSafeGossipNodes(
        self: *Self,
        /// the output slice which will be filled with gossip nodes
        nodes: []ThreadSafeContactInfo,
        /// the maximum number of nodes to return ( max_size == nodes.len but comptime for init of stack array)
        comptime MAX_SIZE: usize,
        /// current time (used to filter out nodes that are too old)
        now: u64,
    ) ![]ThreadSafeContactInfo {
        std.debug.assert(MAX_SIZE == nodes.len);

        // filter only valid gossip addresses
        const CONTACT_INFO_TIMEOUT_MS = 60 * std.time.ms_per_s;
        const too_old_ts = now -| CONTACT_INFO_TIMEOUT_MS;

        // * 2 bc we might filter out some
        var buf: [MAX_SIZE * 2]ThreadSafeContactInfo = undefined;
        const contact_infos = blk: {
            var gossip_table, var gossip_table_lock = self.gossip_table_rw.readWithLock();
            defer gossip_table_lock.unlock();

            break :blk gossip_table.getThreadSafeContactInfos(&buf, too_old_ts);
        };

        if (contact_infos.len == 0) {
            return nodes[0..0];
        }

        var node_index: usize = 0;
        for (contact_infos) |contact_info| {
            // filter self
            if (contact_info.pubkey.equals(&self.my_pubkey)) {
                continue;
            }
            // filter matching shred version or my_shred_version == 0
            const my_shred_version = self.my_shred_version.load(.acquire);
            if (my_shred_version != 0 and my_shred_version != contact_info.shred_version) {
                continue;
            }
            // filter on valid gossip address
            if (contact_info.gossip_addr) |addr| {
                addr.sanitize() catch continue;
            } else continue;

            nodes[node_index] = contact_info;
            node_index += 1;

            if (node_index == nodes.len) {
                break;
            }
        }

        return nodes[0..node_index];
    }

    /// Sorts the incoming `gossip_values` slice to place the valid gossip data
    /// at the start, and returns the number of valid gossip values in that slice.
    pub fn filterBasedOnShredVersion(
        self: *Self,
        gossip_table: *const GossipTable,
        gossip_values: []SignedGossipData,
        sender_pubkey: Pubkey,
    ) usize {
        // we use swap remove which just reorders the array
        // (order dm), so we just track the new len -- ie, no allocations/frees
        const my_shred_version = self.my_shred_version.load(.monotonic);
        if (my_shred_version == 0) {
            return gossip_values.len;
        }

        var gossip_values_array = ArrayList(SignedGossipData).fromOwnedSlice(self.allocator, gossip_values);
        const sender_matches = gossip_table.checkMatchingShredVersion(sender_pubkey, my_shred_version);
        var i: usize = 0;
        while (i < gossip_values_array.items.len) {
            const gossip_value = &gossip_values[i];
            switch (gossip_value.data) {
                // always allow contact info + node instance to update shred versions.
                // this also allows us to know who *not* to send pull requests to, if the shred version
                // doesnt match ours
                .ContactInfo => {},
                .LegacyContactInfo => {},
                .NodeInstance => {},
                else => {
                    // only allow values where both the sender and origin match our shred version
                    if (!sender_matches or
                        !gossip_table.checkMatchingShredVersion(gossip_value.id(), my_shred_version))
                    {
                        const removed_value = gossip_values_array.swapRemove(i);
                        removed_value.deinit(self.gossip_value_allocator);
                        continue; // do not incrememnt `i`. it has a new value we need to inspect.
                    }
                },
            }
            i += 1;
        }
        return gossip_values_array.items.len;
    }
};

/// stats that we publish to prometheus
pub const GossipMetrics = struct {
    gossip_packets_received_total: *Counter,
    gossip_packets_verified_total: *Counter,
    gossip_packets_processed_total: *Counter,

    ping_messages_recv: *Counter,
    pong_messages_recv: *Counter,
    push_messages_recv: *Counter,
    pull_requests_recv: *Counter,
    pull_responses_recv: *Counter,
    prune_messages_recv: *Counter,

    ping_messages_dropped: *Counter,
    pull_requests_dropped: *Counter,
    prune_messages_dropped: *Counter,

    ping_messages_sent: *Counter,
    pong_messages_sent: *Counter,
    push_messages_sent: *Counter,
    pull_requests_sent: *Counter,
    pull_responses_sent: *Counter,
    prune_messages_sent: *Counter,

    // inserting push messages stats
    push_message_n_invalid_shred_version: *Counter,
    push_message_n_new_inserts: *Counter,
    push_message_n_overwrite_existing: *Counter,
    push_message_n_old_value: *Counter,
    push_message_n_duplicate_value: *Counter,
    push_message_n_timeouts: *Counter,

    // inserting pull response stats
    pull_response_n_invalid_shred_version: *Counter,
    pull_response_n_new_inserts: *Counter,
    pull_response_n_overwrite_existing: *Counter,
    pull_response_n_old_value: *Counter,
    pull_response_n_duplicate_value: *Counter,
    pull_response_n_timeouts: *Counter,

    handle_batch_ping_time: *Histogram,
    handle_batch_pong_time: *Histogram,
    handle_batch_push_time: *Histogram,
    handle_batch_pull_req_time: *Histogram,
    handle_batch_pull_resp_time: *Histogram,
    handle_batch_prune_time: *Histogram,
    handle_trim_table_time: *Histogram,
    push_messages_time_to_insert: *Histogram,
    push_messages_time_build_prune: *Histogram,

    incoming_channel_length: *GaugeU64,
    verified_channel_length: *GaugeU64,
    outgoing_channel_length: *GaugeU64,

    // TODO(x19): consider moving these into a separate GossipTableStats
    table_n_values: *GaugeU64,
    table_n_pubkeys: *GaugeU64,
    table_pubkeys_dropped: *Counter,
    table_old_values_removed: *Counter,

<<<<<<< HEAD
=======
    // logging details
    _logging_fields: struct {
        // Scoping to GossipService instead of logging fields struct.
        logger: GossipService.ScopedLogger,
        log_interval_micros: i64 = 10 * std.time.us_per_s,
        last_log: i64 = 0,
        last_logged_snapshot: StatsToLog = .{},
        updates_since_last: u64 = 0,
    },

>>>>>>> 3c6d0491
    const GaugeU64 = Gauge(u64);
    const Self = @This();

    pub const histogram_buckets: [10]f64 = .{
        10,   25,
        50,   100,
        250,  500,
        1000, 2500,
        5000, 10000,
    };

<<<<<<< HEAD
    pub fn init() GetMetricError!Self {
=======
    pub fn init(logger: GossipService.ScopedLogger) GetMetricError!Self {
>>>>>>> 3c6d0491
        var self: Self = undefined;
        const registry = globalRegistry();
        std.debug.assert(try registry.initFields(&self) == 0);
        return self;
    }

    pub fn reset(self: *Self) void {
        inline for (@typeInfo(GossipMetrics).Struct.fields) |field| {
            @field(self, field.name).reset();
        }
    }
};

pub const ChunkType = enum(u8) {
    PushMessage,
    PullResponse,
};

pub fn gossipDataToPackets(
    allocator: std.mem.Allocator,
    my_pubkey: *const Pubkey,
    gossip_values: []SignedGossipData,
    to_endpoint: *const EndPoint,
    chunk_type: ChunkType,
) error{ OutOfMemory, SerializationError }!ArrayList(Packet) {
    if (gossip_values.len == 0)
        return ArrayList(Packet).init(allocator);

    const indexs = try chunkValuesIntoPacketIndexes(
        allocator,
        gossip_values,
        MAX_PUSH_MESSAGE_PAYLOAD_SIZE,
    );
    defer indexs.deinit();
    var chunk_iter = std.mem.window(usize, indexs.items, 2, 1);

    var packet_buf: [PACKET_DATA_SIZE]u8 = undefined;
    var packets = try ArrayList(Packet).initCapacity(allocator, indexs.items.len -| 1);
    errdefer packets.deinit();

    while (chunk_iter.next()) |window| {
        const start_index = window[0];
        const end_index = window[1];
        const values = gossip_values[start_index..end_index];

        const message = switch (chunk_type) {
            .PushMessage => GossipMessage{ .PushMessage = .{ my_pubkey.*, values } },
            .PullResponse => GossipMessage{ .PullResponse = .{ my_pubkey.*, values } },
        };
        const msg_slice = bincode.writeToSlice(&packet_buf, message, bincode.Params{}) catch {
            return error.SerializationError;
        };
        const packet = Packet.init(to_endpoint.*, packet_buf, msg_slice.len);
        packets.appendAssumeCapacity(packet);
    }

    return packets;
}

pub fn chunkValuesIntoPacketIndexes(
    allocator: std.mem.Allocator,
    gossip_values: []const SignedGossipData,
    max_chunk_bytes: usize,
) error{ OutOfMemory, SerializationError }!ArrayList(usize) {
    var packet_indexs = try ArrayList(usize).initCapacity(allocator, 1);
    errdefer packet_indexs.deinit();
    packet_indexs.appendAssumeCapacity(0);

    if (gossip_values.len == 0) {
        return packet_indexs;
    }

    var packet_buf: [PACKET_DATA_SIZE]u8 = undefined;
    var buf_byte_size: u64 = 0;

    for (gossip_values, 0..) |gossip_value, i| {
        const data_byte_size = bincode.getSerializedSizeWithSlice(
            &packet_buf,
            gossip_value,
            bincode.Params{},
        ) catch {
            return error.SerializationError;
        };
        const new_chunk_size = buf_byte_size + data_byte_size;
        const is_last_iter = i == gossip_values.len - 1;

        if (new_chunk_size > max_chunk_bytes or is_last_iter) {
            try packet_indexs.append(i);
            buf_byte_size = data_byte_size;
        } else {
            buf_byte_size = new_chunk_size;
        }
    }

    return packet_indexs;
}

pub fn getClusterEntrypoints(cluster: sig.core.Cluster) []const []const u8 {
    return switch (cluster) {
        .mainnet => &.{
            "entrypoint.mainnet-beta.solana.com:8001",
            "entrypoint2.mainnet-beta.solana.com:8001",
            "entrypoint3.mainnet-beta.solana.com:8001",
            "entrypoint4.mainnet-beta.solana.com:8001",
            "entrypoint5.mainnet-beta.solana.com:8001",
        },
        .testnet => &.{
            "entrypoint.testnet.solana.com:8001",
            "entrypoint2.testnet.solana.com:8001",
            "entrypoint3.testnet.solana.com:8001",
        },
        .devnet => &.{
            "entrypoint.devnet.solana.com:8001",
            "entrypoint2.devnet.solana.com:8001",
            "entrypoint3.devnet.solana.com:8001",
            "entrypoint4.devnet.solana.com:8001",
            "entrypoint5.devnet.solana.com:8001",
        },
        .localnet => &.{
            "127.0.0.1:1024", // agave test-validator default
            "127.0.0.1:8001", // sig validator default
        },
    };
}

const TestingLogger = @import("../trace/log.zig").DirectPrintLogger;

test "handle pong messages" {
    const allocator = std.testing.allocator;

    var keypair = try KeyPair.create([_]u8{1} ** 32);
    const pubkey = Pubkey.fromPublicKey(&keypair.public_key);
    const contact_info = try localhostTestContactInfo(pubkey);

    var gossip_service = try GossipService.create(
        allocator,
        allocator,
        contact_info,
        keypair,
        null,
        .noop,
    );
    defer {
        gossip_service.shutdown();
        gossip_service.deinit();
        allocator.destroy(gossip_service);
    }

    const endpoint = try allocator.create(EndPoint);
    defer allocator.destroy(endpoint);
    endpoint.* = try EndPoint.parse("127.0.0.1:8000");

    // send out a ping to the endpoint
    const other_keypair = try KeyPair.create(null);
    const other_pubkey = Pubkey.fromPublicKey(&other_keypair.public_key);
    const pubkey_and_addr = sig.gossip.ping_pong.PubkeyAndSocketAddr{
        .pubkey = other_pubkey,
        .socket_addr = SocketAddr.fromEndpoint(endpoint),
    };

    const ping = blk: {
        const ping_cache_ptr_ptr, var ping_cache_lg = gossip_service.ping_cache_rw.writeWithLock();
        defer ping_cache_lg.unlock();

        const now = try std.time.Instant.now();
        const ping = ping_cache_ptr_ptr.*.maybePing(now, pubkey_and_addr, &keypair);
        break :blk ping.?;
    };

    // recv and matching pong
    var pong_messages = ArrayList(GossipService.PongMessage).init(allocator);
    defer pong_messages.deinit();

    const pong = try allocator.create(Pong);
    defer allocator.destroy(pong);
    pong.* = try Pong.init(&ping, &other_keypair);

    try pong_messages.append(.{
        .from_endpoint = endpoint,
        .pong = pong,
    });

    // main method to test
    gossip_service.handleBatchPongMessages(&pong_messages);

    // make sure it passes the ping check
    {
        const ping_cache_ptr_ptr, var ping_cache_lg = gossip_service.ping_cache_rw.writeWithLock();
        defer ping_cache_lg.unlock();

        const now = try std.time.Instant.now();
        const r = ping_cache_ptr_ptr.*.check(now, pubkey_and_addr, &keypair);
        std.debug.assert(r.passes_ping_check);
    }
}

test "build messages startup and shutdown" {
    const allocator = std.testing.allocator;
    var my_keypair = try KeyPair.create([_]u8{1} ** 32);
    const my_pubkey = Pubkey.fromPublicKey(&my_keypair.public_key);
    const contact_info = try localhostTestContactInfo(my_pubkey);

    var test_logger = TestingLogger.init(
        std.testing.allocator,
        Logger.TEST_DEFAULT_LEVEL,
    );

    const logger = test_logger.logger();

    var gossip_service = try GossipService.create(
        allocator,
        allocator,
        contact_info,
        my_keypair,
        null,
        logger,
    );
    defer {
        gossip_service.deinit();
        allocator.destroy(gossip_service);
    }

    var prng = std.Random.Xoshiro256.init(0);
    const random = prng.random();

    var build_messages_handle = try Thread.spawn(
        .{},
        GossipService.buildMessages,
        .{ gossip_service, 19, .{ .unordered = gossip_service.service_manager.exit } },
    );
    defer {
        gossip_service.shutdown();
        build_messages_handle.join();
    }

    // add some gossip values to push
    var lg = gossip_service.gossip_table_rw.write();
    var ping_lock = gossip_service.ping_cache_rw.write();
    var ping_cache: *PingCache = ping_lock.mut();

    var peers = ArrayList(LegacyContactInfo).init(allocator);
    defer peers.deinit();

    for (0..10) |_| {
        var rand_keypair = try KeyPair.create(null);
        var value = try SignedGossipData.randomWithIndex(random, &rand_keypair, 0); // contact info
        // make gossip valid
        value.data.LegacyContactInfo.gossip = SocketAddr.initIpv4(.{ 127, 0, 0, 1 }, 8000);
        _ = try lg.mut().insert(value, getWallclockMs());
        try peers.append(value.data.LegacyContactInfo);
        // set the pong status as OK so they included in active set
        ping_cache._setPong(value.data.LegacyContactInfo.id, value.data.LegacyContactInfo.gossip);
    }
    lg.unlock();
    ping_lock.unlock();
}

test "handling prune messages" {
    var prng = std.rand.DefaultPrng.init(91);

    const allocator = std.testing.allocator;
    var my_keypair = try KeyPair.create([_]u8{1} ** 32);
    const my_pubkey = Pubkey.fromPublicKey(&my_keypair.public_key);
    const contact_info = try localhostTestContactInfo(my_pubkey);

    var test_logger = TestingLogger.init(std.testing.allocator, Logger.TEST_DEFAULT_LEVEL);

    const logger = test_logger.logger();

    var gossip_service = try GossipService.create(
        allocator,
        allocator,
        contact_info,
        my_keypair,
        null,
        logger,
    );
    defer {
        gossip_service.shutdown();
        gossip_service.deinit();
        allocator.destroy(gossip_service);
    }

    // add some peers
    var lg = gossip_service.gossip_table_rw.write();
    var peers = ArrayList(ThreadSafeContactInfo).init(allocator);
    defer peers.deinit();
    for (0..10) |_| {
        var rand_keypair = try KeyPair.create(null);
        const value = try SignedGossipData.randomWithIndex(prng.random(), &rand_keypair, 0); // contact info
        _ = try lg.mut().insert(value, getWallclockMs());
        try peers.append(ThreadSafeContactInfo.fromLegacyContactInfo(value.data.LegacyContactInfo));
    }
    lg.unlock();

    {
        var as_lock = gossip_service.active_set_rw.write();
        var as: *ActiveSet = as_lock.mut();
        try as.initRotate(prng.random(), peers.items);
        as_lock.unlock();
    }

    var as_lock = gossip_service.active_set_rw.read();
    var as: *const ActiveSet = as_lock.get();
    try std.testing.expect(as.len() > 0); // FIX
    var iter = as.peers.keyIterator();
    const peer0 = iter.next().?.*;
    as_lock.unlock();

    var prunes = [_]Pubkey{Pubkey.initRandom(prng.random())};
    var prune_data = PruneData{
        .pubkey = peer0,
        .destination = gossip_service.my_pubkey,
        .prunes = &prunes,
        .signature = undefined,
        .wallclock = getWallclockMs(),
    };
    try prune_data.sign(&my_keypair);

    var data = std.ArrayList(PruneData).init(allocator);
    defer data.deinit();
    try data.append(prune_data);

    gossip_service.handleBatchPruneMessages(&data);

    var as_lock2 = gossip_service.active_set_rw.read();
    var as2: *const ActiveSet = as_lock2.get();
    try std.testing.expect(as2.peers.get(peer0).?.contains(&prunes[0].data));
    as_lock2.unlock();
}

test "handling pull responses" {
    const allocator = std.testing.allocator;

    var prng = std.rand.DefaultPrng.init(91);
    var my_keypair = try KeyPair.create([_]u8{1} ** 32);
    var my_pubkey = Pubkey.fromPublicKey(&my_keypair.public_key);
    const contact_info = try localhostTestContactInfo(my_pubkey);

    var test_logger = TestingLogger.init(std.testing.allocator, Logger.TEST_DEFAULT_LEVEL);

    const logger = test_logger.logger();

    var gossip_service = try GossipService.create(
        allocator,
        allocator,
        contact_info,
        my_keypair,
        null,
        logger,
    );
    defer {
        gossip_service.shutdown();
        gossip_service.deinit();
        allocator.destroy(gossip_service);
    }

    // get random values
    var gossip_values: [5]SignedGossipData = undefined;
    var kp = try KeyPair.create(null);
    for (0..5) |i| {
        var value = try SignedGossipData.randomWithIndex(prng.random(), &kp, 0);
        value.data.LegacyContactInfo.id = Pubkey.initRandom(prng.random());
        gossip_values[i] = value;
    }

    var data = ArrayList(GossipService.PullResponseMessage).init(allocator);
    defer data.deinit();

    try data.append(GossipService.PullResponseMessage{
        .gossip_values = &gossip_values,
        .from_pubkey = &my_pubkey,
    });

    try gossip_service.handleBatchPullResponses(data.items);

    // make sure values are inserted
    var gossip_table_lock = gossip_service.gossip_table_rw.read();
    var gossip_table: *const GossipTable = gossip_table_lock.get();
    for (gossip_values) |value| {
        _ = gossip_table.get(value.label()).?;
    }
    gossip_table_lock.unlock();

    // try inserting again with same values (should all fail)
    try gossip_service.handleBatchPullResponses(data.items);

    var lg = gossip_service.failed_pull_hashes_mux.lock();
    var failed_pull_hashes: *HashTimeQueue = lg.mut();
    try std.testing.expect(failed_pull_hashes.len() == 5);
    lg.unlock();
}

test "handle old prune & pull request message" {
    const allocator = std.testing.allocator;

    var prng = std.rand.DefaultPrng.init(91);
    const random = prng.random();

    var my_keypair = try KeyPair.create([_]u8{1} ** 32);
    const my_pubkey = Pubkey.fromPublicKey(&my_keypair.public_key);
    var contact_info = try localhostTestContactInfo(my_pubkey);
    contact_info.shred_version = 99;

    var gossip_service = try GossipService.create(
        allocator,
        allocator,
        contact_info,
        my_keypair,
        null,
        .noop,
    );
    defer {
        gossip_service.deinit();
        allocator.destroy(gossip_service);
    }

    const handle = try std.Thread.spawn(.{}, GossipService.run, .{ gossip_service, .{} });

    const prune_pubkey = Pubkey.initRandom(random);
    const prune_data = PruneData.init(prune_pubkey, &.{}, my_pubkey, 0);
    const message = .{
        .PruneMessage = .{ prune_pubkey, prune_data },
    };
    try gossip_service.verified_incoming_channel.send(.{
        .from_endpoint = try EndPoint.parse("127.0.0.1:8000"),
        .message = message,
    });

    // send a pull request message
    const N_FILTER_BITS = 1;
    const bloom = try Bloom.initRandom(allocator, random, 100, 0.1, N_FILTER_BITS);
    const filter: GossipPullFilter = .{
        .filter = bloom,
        // this is why we wanted atleast one hash_bit == 1
        .mask = (~@as(usize, 0)) >> N_FILTER_BITS,
        .mask_bits = N_FILTER_BITS,
    };
    const rando_keypair = try KeyPair.create([_]u8{22} ** 32);

    const ci = SignedGossipData.initSigned(&rando_keypair, ci: {
        var ci = LegacyContactInfo.initRandom(random);
        ci.shred_version = 100;
        break :ci .{ .LegacyContactInfo = ci };
    });
    try gossip_service.verified_incoming_channel.send(.{
        .from_endpoint = try EndPoint.parse("127.0.0.1:8000"),
        .message = .{ .PullRequest = .{ filter, ci } },
    });

    // DIFFERENT GOSSIP DATA (NOT A LEGACY CONTACT INFO)
    // NOTE: need fresh bloom filter because it gets deinit
    const bloom2 = try Bloom.initRandom(allocator, random, 100, 0.1, N_FILTER_BITS);
    const filter2 = GossipPullFilter{
        .filter = bloom2,
        // this is why we wanted atleast one hash_bit == 1
        .mask = (~@as(usize, 0)) >> N_FILTER_BITS,
        .mask_bits = N_FILTER_BITS,
    };
    const data = try SignedGossipData.randomWithIndex(random, &rando_keypair, 2);
    try gossip_service.verified_incoming_channel.send(.{
        .from_endpoint = try EndPoint.parse("127.0.0.1:8000"),
        .message = .{ .PullRequest = .{ filter2, data } },
    });

    // wait for all processing to be done
    const MAX_N_SLEEPS = 100;
    var i: u64 = 0;
    while (gossip_service.metrics.pull_requests_dropped.get() != 2) {
        std.time.sleep(std.time.ns_per_ms * 100);
        if (i > MAX_N_SLEEPS) return error.LoopRangeExceeded;
        i += 1;
    }
    while (gossip_service.metrics.prune_messages_dropped.get() != 1) {
        std.time.sleep(std.time.ns_per_ms * 100);
        if (i > MAX_N_SLEEPS) return error.LoopRangeExceeded;
        i += 1;
    }

    gossip_service.shutdown();
    handle.join();

    try std.testing.expect(gossip_service.metrics.pull_requests_dropped.get() == 2);
    try std.testing.expect(gossip_service.metrics.prune_messages_dropped.get() == 1);
}

test "handle pull request" {
    const allocator = std.testing.allocator;

    var prng = std.rand.DefaultPrng.init(91);
    var my_keypair = try KeyPair.create([_]u8{1} ** 32);
    const my_pubkey = Pubkey.fromPublicKey(&my_keypair.public_key);
    var contact_info = try localhostTestContactInfo(my_pubkey);
    contact_info.shred_version = 99;

    var test_logger = TestingLogger.init(std.testing.allocator, Logger.TEST_DEFAULT_LEVEL);

    const logger = test_logger.logger();
    var gossip_service = try GossipService.create(
        allocator,
        allocator,
        contact_info,
        my_keypair,
        null,
        logger,
    );
    defer {
        gossip_service.shutdown();
        gossip_service.deinit();
        allocator.destroy(gossip_service);
    }

    // insert random values
    const N_FILTER_BITS = 1;
    {
        const gossip_table, var gossip_table_lock = gossip_service.gossip_table_rw.writeWithLock();
        defer gossip_table_lock.unlock();

        var done = false;
        var count: usize = 0;
        while (!done) {
            count += 1;
            for (0..10) |_| {
                var value = try SignedGossipData.randomWithIndex(prng.random(), &(try KeyPair.create(null)), 0);
                _ = try gossip_table.insert(value, getWallclockMs());

                // make sure well get a response from the request
                const vers_value = gossip_table.get(value.label()).?;
                const hash_bits = pull_request.hashToU64(&vers_value.value_hash) >> (64 - N_FILTER_BITS);
                if (hash_bits == 1) {
                    done = true;
                }
            }
            if (count > 5) {
                @panic("something went wrong");
            }
        }
    }

    // make sure we get a response by setting a valid pong response
    var random_keypair = try KeyPair.create([_]u8{22} ** 32);
    const random_pubkey = Pubkey.fromPublicKey(&random_keypair.public_key);

    const addr = SocketAddr.initRandom(prng.random());

    const ci = blk: {
        var lci = LegacyContactInfo.initRandom(prng.random());
        lci.id = random_pubkey;
        lci.gossip = addr;
        lci.shred_version = 99;

        const unsigned_ci: GossipData = .{ .LegacyContactInfo = lci };
        break :blk SignedGossipData.initSigned(&random_keypair, unsigned_ci);
    };

    {
        var ping_lock = gossip_service.ping_cache_rw.write();
        defer ping_lock.unlock();

        const ping_cache: *PingCache = ping_lock.mut();
        ping_cache._setPong(random_pubkey, addr);
    }

    // only consider the first bit so we know well get matches
    var bloom = try Bloom.initRandom(allocator, prng.random(), 100, 0.1, N_FILTER_BITS);
    defer bloom.deinit();

    const filter: GossipPullFilter = .{
        .filter = bloom,
        // this is why we wanted atleast one hash_bit == 1
        .mask = (~@as(usize, 0)) >> N_FILTER_BITS,
        .mask_bits = N_FILTER_BITS,
    };

    try gossip_service.handleBatchPullRequest(19, &.{.{
        .filter = filter,
        .from_endpoint = addr.toEndpoint(),
        .value = ci,
    }});

    {
        const outgoing_packets = gossip_service.packet_outgoing_channel;

        while (outgoing_packets.tryReceive()) |response_packet| {
            const message = try bincode.readFromSlice(
                allocator,
                GossipMessage,
                response_packet.data[0..response_packet.size],
                bincode.Params.standard,
            );
            defer bincode.free(allocator, message);

            const values = message.PullResponse[1];
            try std.testing.expect(values.len > 0);
        }
    }
}

test "test build prune messages and handle push messages" {
    const allocator = std.testing.allocator;
    var prng = std.rand.DefaultPrng.init(91);
    var my_keypair = try KeyPair.create([_]u8{1} ** 32);
    const my_pubkey = Pubkey.fromPublicKey(&my_keypair.public_key);
    const contact_info = try localhostTestContactInfo(my_pubkey);

    var test_logger = TestingLogger.init(std.testing.allocator, Logger.TEST_DEFAULT_LEVEL);

    const logger = test_logger.logger();

    var gossip_service = try GossipService.create(
        allocator,
        allocator,
        contact_info,
        my_keypair,
        null,
        logger,
    );
    defer {
        gossip_service.deinit();
        allocator.destroy(gossip_service);
    }

    var push_from = Pubkey.initRandom(prng.random());
    var values = ArrayList(SignedGossipData).init(allocator);
    defer values.deinit();
    for (0..10) |_| {
        var value = try SignedGossipData.randomWithIndex(prng.random(), &my_keypair, 0);
        value.data.LegacyContactInfo.id = Pubkey.initRandom(prng.random());
        try values.append(value);
    }

    // insert contact info to send prunes to
    var send_contact_info = LegacyContactInfo.initRandom(prng.random());
    send_contact_info.id = push_from;
    // valid socket addr
    var gossip_socket = SocketAddr.initIpv4(.{ 127, 0, 0, 1 }, 20);
    send_contact_info.gossip = gossip_socket;

    const ci_value = SignedGossipData.initSigned(&my_keypair, .{
        .LegacyContactInfo = send_contact_info,
    });
    var lg = gossip_service.gossip_table_rw.write();
    _ = try lg.mut().insert(ci_value, getWallclockMs());
    lg.unlock();

    var msgs = ArrayList(GossipService.PushMessage).init(allocator);
    defer msgs.deinit();

    var endpoint = gossip_socket.toEndpoint();
    try msgs.append(GossipService.PushMessage{
        .gossip_values = values.items,
        .from_endpoint = &endpoint,
        .from_pubkey = &push_from,
    });

    try gossip_service.handleBatchPushMessages(&msgs);
    {
        // zero prune messages
        try std.testing.expect(gossip_service.packet_outgoing_channel.len() == 0);
    }

    try gossip_service.handleBatchPushMessages(&msgs);
    var packet = gossip_service.packet_outgoing_channel.tryReceive() orelse return error.ChannelEmpty;
    const message = try bincode.readFromSlice(
        allocator,
        GossipMessage,
        packet.data[0..packet.size],
        bincode.Params.standard,
    );
    defer bincode.free(allocator, message);

    var prune_data = message.PruneMessage[1];
    try std.testing.expect(prune_data.destination.equals(&push_from));
    try std.testing.expectEqual(prune_data.prunes.len, 10);

    gossip_service.shutdown();
}

test "build pull requests" {
    const allocator = std.testing.allocator;
    var prng = std.rand.DefaultPrng.init(91);
    var my_keypair = try KeyPair.create([_]u8{1} ** 32);
    const my_pubkey = Pubkey.fromPublicKey(&my_keypair.public_key);
    const contact_info = try localhostTestContactInfo(my_pubkey);

    var test_logger = TestingLogger.init(std.testing.allocator, Logger.TEST_DEFAULT_LEVEL);

    const logger = test_logger.logger();

    var gossip_service = try GossipService.create(
        allocator,
        allocator,
        contact_info,
        my_keypair,
        null,
        logger,
    );
    defer {
        gossip_service.shutdown();
        gossip_service.deinit();
        allocator.destroy(gossip_service);
    }

    // insert peers to send msgs to
    const now = getWallclockMs();
    {
        var ping_lock = gossip_service.ping_cache_rw.write();
        var lg = gossip_service.gossip_table_rw.write();
        defer {
            lg.unlock();
            ping_lock.unlock();
        }

        var pc: *PingCache = ping_lock.mut();
        for (0..20) |i| {
            const rando_keypair = try KeyPair.create(null);

            var lci = LegacyContactInfo.initRandom(prng.random());
            lci.id = Pubkey.fromPublicKey(&rando_keypair.public_key);
            lci.wallclock = now + 10 * i;
            lci.shred_version = contact_info.shred_version;
            const value = SignedGossipData.initSigned(&rando_keypair, .{ .LegacyContactInfo = lci });

            _ = try lg.mut().insert(value, now + 10 * i);
            pc._setPong(lci.id, lci.gossip);
        }
    }

    var packets = gossip_service.buildPullRequests(prng.random(), 2, now) catch |err| {
        std.log.err("\nThe failing now time is: '{d}'\n", .{now});
        return err;
    };
    defer packets.deinit();

    try std.testing.expect(packets.items.len > 1);
    try std.testing.expect(!std.mem.eql(u8, &packets.items[0].data, &packets.items[1].data));
}

test "test build push messages" {
    const allocator = std.testing.allocator;
    var prng = std.rand.DefaultPrng.init(91);
    var my_keypair = try KeyPair.create([_]u8{1} ** 32);
    const my_pubkey = Pubkey.fromPublicKey(&my_keypair.public_key);
    const contact_info = try localhostTestContactInfo(my_pubkey);

    var test_logger = TestingLogger.init(std.testing.allocator, Logger.TEST_DEFAULT_LEVEL);

    const logger = test_logger.logger();

    var gossip_service = try GossipService.create(
        allocator,
        allocator,
        contact_info,
        my_keypair,
        null,
        logger,
    );
    defer {
        gossip_service.shutdown();
        gossip_service.deinit();
        allocator.destroy(gossip_service);
    }

    // add some peers
    var peers = ArrayList(ThreadSafeContactInfo).init(allocator);
    defer peers.deinit();
    var lg = gossip_service.gossip_table_rw.write();
    for (0..10) |_| {
        var keypair = try KeyPair.create(null);
        const value = try SignedGossipData.randomWithIndex(prng.random(), &keypair, 0); // contact info
        _ = try lg.mut().insert(value, getWallclockMs());
        try peers.append(ThreadSafeContactInfo.fromLegacyContactInfo(value.data.LegacyContactInfo));
    }
    lg.unlock();

    const value = GossipData.initRandom(prng.random());

    // set the active set
    {
        var as_lock = gossip_service.active_set_rw.write();
        var as: *ActiveSet = as_lock.mut();
        try as.initRotate(prng.random(), peers.items);
        as_lock.unlock();
        try std.testing.expect(as.len() > 0);
    }

    {
        var pqlg = gossip_service.push_msg_queue_mux.lock();
        var push_queue = pqlg.mut();
        try push_queue.append(value);
        pqlg.unlock();
    }
    try gossip_service.drainPushQueueToGossipTable(getWallclockMs());

    var clg = gossip_service.gossip_table_rw.read();
    try std.testing.expect(clg.get().len() == 11);
    clg.unlock();

    var cursor: u64 = 0;
    var msgs = try gossip_service.buildPushMessages(&cursor);
    defer msgs.deinit();

    try std.testing.expectEqual(cursor, 11);
    try std.testing.expect(msgs.items.len > 0);

    const msgs2 = try gossip_service.buildPushMessages(&cursor);
    defer msgs2.deinit();

    try std.testing.expectEqual(cursor, 11);
    try std.testing.expect(msgs2.items.len == 0);
}

test "test large push messages" {
    const allocator = std.testing.allocator;
    var prng = std.rand.DefaultPrng.init(91);
    var my_keypair = try KeyPair.create([_]u8{1} ** 32);
    const my_pubkey = Pubkey.fromPublicKey(&my_keypair.public_key);
    const contact_info = try localhostTestContactInfo(my_pubkey);

    var test_logger = TestingLogger.init(std.testing.allocator, Logger.TEST_DEFAULT_LEVEL);

    const logger = test_logger.logger();

    var gossip_service = try GossipService.create(
        allocator,
        allocator,
        contact_info,
        my_keypair,
        null,
        logger,
    );
    defer {
        gossip_service.shutdown();
        gossip_service.deinit();
        allocator.destroy(gossip_service);
    }

    // add some peers
    var peers = ArrayList(ThreadSafeContactInfo).init(allocator);
    defer {
        peers.deinit();
    }
    {
        var lock_guard = gossip_service.gossip_table_rw.write();
        defer lock_guard.unlock();
        for (0..2_000) |_| {
            var keypair = try KeyPair.create(null);
            const value = try SignedGossipData.randomWithIndex(prng.random(), &keypair, 0); // contact info
            _ = try lock_guard.mut().insert(value, getWallclockMs());
            try peers.append(ThreadSafeContactInfo.fromLegacyContactInfo(value.data.LegacyContactInfo));
        }
    }

    // set the active set
    {
        var as_lock = gossip_service.active_set_rw.write();
        var as: *ActiveSet = as_lock.mut();
        try as.initRotate(prng.random(), peers.items);
        as_lock.unlock();
        try std.testing.expect(as.len() > 0);
    }

    var cursor: u64 = 0;
    const msgs = try gossip_service.buildPushMessages(&cursor);
    defer msgs.deinit();

    try std.testing.expect(msgs.items.len < 2_000);
}

test "test packet verification" {
    const allocator = std.testing.allocator;
    var keypair = try KeyPair.create([_]u8{1} ** 32);
    const id = Pubkey.fromPublicKey(&keypair.public_key);
    const contact_info = try localhostTestContactInfo(id);

    // noop for this case because this tests error failed verification
    var gossip_service = try GossipService.create(
        allocator,
        allocator,
        contact_info,
        keypair,
        null,
        .noop,
    );
    defer {
        gossip_service.deinit();
        allocator.destroy(gossip_service);
    }

    var packet_channel = gossip_service.packet_incoming_channel;
    var verified_channel = gossip_service.verified_incoming_channel;

    const packet_verifier_handle = try Thread.spawn(
        .{},
        GossipService.verifyPackets,
        .{ gossip_service, .{ .unordered = gossip_service.service_manager.exit } },
    );
    defer {
        gossip_service.shutdown();
        packet_verifier_handle.join();
    }

    var prng = std.rand.DefaultPrng.init(91);
    var data = GossipData.randomFromIndex(prng.random(), 0);
    data.LegacyContactInfo.id = id;
    data.LegacyContactInfo.wallclock = 0;
    var value = SignedGossipData.initSigned(&keypair, data);

    try std.testing.expect(try value.verify(id));

    var values = [_]SignedGossipData{value};
    const message = GossipMessage{
        .PushMessage = .{ id, &values },
    };

    var peer = SocketAddr.initIpv4(.{ 127, 0, 0, 1 }, 0);
    const from = peer.toEndpoint();

    var buf = [_]u8{0} ** PACKET_DATA_SIZE;
    const out = try bincode.writeToSlice(buf[0..], message, bincode.Params{});
    const packet = Packet.init(from, buf, out.len);
    for (0..3) |_| {
        try packet_channel.send(packet);
    }

    // send one which fails sanitization
    var value_v2 = SignedGossipData.initSigned(&keypair, GossipData.randomFromIndex(prng.random(), 2));
    value_v2.data.EpochSlots[0] = sig.gossip.data.MAX_EPOCH_SLOTS;
    var values_v2 = [_]SignedGossipData{value_v2};
    const message_v2 = GossipMessage{
        .PushMessage = .{ id, &values_v2 },
    };
    var buf_v2 = [_]u8{0} ** PACKET_DATA_SIZE;
    const out_v2 = try bincode.writeToSlice(buf_v2[0..], message_v2, bincode.Params{});
    const packet_v2 = Packet.init(from, buf_v2, out_v2.len);
    try packet_channel.send(packet_v2);

    // send one with a incorrect signature
    var rand_keypair = try KeyPair.create([_]u8{3} ** 32);
    const value2 = SignedGossipData.initSigned(&rand_keypair, GossipData.randomFromIndex(prng.random(), 0));
    var values2 = [_]SignedGossipData{value2};
    const message2 = GossipMessage{
        .PushMessage = .{ id, &values2 },
    };
    var buf2 = [_]u8{0} ** PACKET_DATA_SIZE;
    const out2 = try bincode.writeToSlice(buf2[0..], message2, bincode.Params{});
    const packet2 = Packet.init(from, buf2, out2.len);
    try packet_channel.send(packet2);

    // send it with a SignedGossipData which hash a slice
    {
        const rand_pubkey = Pubkey.fromPublicKey(&rand_keypair.public_key);
        var dshred = sig.gossip.data.DuplicateShred.initRandom(prng.random());
        var chunk: [32]u8 = .{1} ** 32;
        dshred.chunk = &chunk;
        dshred.wallclock = 1714155765121;
        dshred.slot = 16592333628234015598;
        dshred.shred_index = 3853562894;
        dshred.shred_type = sig.gossip.data.ShredType.Data;
        dshred.num_chunks = 99;
        dshred.chunk_index = 69;
        dshred.from = rand_pubkey;
        const dshred_data = GossipData{
            .DuplicateShred = .{ 1, dshred },
        };
        const dshred_value = SignedGossipData.initSigned(&rand_keypair, dshred_data);
        var values3 = [_]SignedGossipData{dshred_value};
        const message3 = GossipMessage{
            .PushMessage = .{ id, &values3 },
        };
        var buf3 = [_]u8{0} ** PACKET_DATA_SIZE;
        const out3 = try bincode.writeToSlice(buf3[0..], message3, bincode.Params{});
        const packet3 = Packet.init(from, buf3, out3.len);
        try packet_channel.send(packet3);
    }

    var msg_count: usize = 0;
    while (msg_count < 4) {
        if (verified_channel.tryReceive()) |msg| {
            defer bincode.free(gossip_service.allocator, msg);
            try std.testing.expect(msg.message.PushMessage[0].equals(&id));
            msg_count += 1;
        }
    }
}

test "process contact info push packet" {
    const allocator = std.testing.allocator;

    var my_keypair = try KeyPair.create([_]u8{1} ** 32);
    const my_pubkey = Pubkey.fromPublicKey(&my_keypair.public_key);
    const contact_info = try localhostTestContactInfo(my_pubkey);

    var test_logger = TestingLogger.init(allocator, Logger.TEST_DEFAULT_LEVEL);

    const logger = test_logger.logger();

    var gossip_service = try GossipService.create(
        allocator,
        allocator,
        contact_info,
        my_keypair,
        null,
        logger,
    );
    defer {
        gossip_service.deinit();
        allocator.destroy(gossip_service);
    }

    const verified_channel = gossip_service.verified_incoming_channel;
    const responder_channel = gossip_service.packet_outgoing_channel;

    const kp = try KeyPair.create(null);
    const id = Pubkey.fromPublicKey(&kp.public_key);

    var packet_handle = try Thread.spawn(
        .{},
        GossipService.processMessages,
        .{ gossip_service, 19, .{ .unordered = gossip_service.service_manager.exit } },
    );

    // new contact info
    const legacy_contact_info = LegacyContactInfo.default(id);
    const gossip_data: GossipData = .{ .LegacyContactInfo = legacy_contact_info };
    const gossip_value = SignedGossipData.initSigned(&kp, gossip_data);
    const heap_values = try allocator.dupe(SignedGossipData, &.{gossip_value});

    var valid_messages_sent: u64 = 0;

    // push message
    const msg: GossipMessage = .{ .PushMessage = .{ id, heap_values } };
    const peer = SocketAddr.initIpv4(.{ 127, 0, 0, 1 }, 8000).toEndpoint();
    const message: GossipMessageWithEndpoint = .{
        .message = msg,
        .from_endpoint = peer,
    };
    try verified_channel.send(message);
    valid_messages_sent += 1;

    // ping
    const ping_msg: GossipMessageWithEndpoint = .{
        .message = .{ .PingMessage = try Ping.init(.{0} ** 32, &kp) },
        .from_endpoint = peer,
    };
    try verified_channel.send(ping_msg);
    valid_messages_sent += 1;

    // send pull request with own pubkey
    const erroneous_pull_request_msg: GossipMessageWithEndpoint = .{
        .message = .{
            .PullRequest = .{
                GossipPullFilter.init(allocator),
                SignedGossipData.initSigned(&my_keypair, .{
                    .ContactInfo = try localhostTestContactInfo(my_pubkey), // whoops
                }),
            },
        },
        .from_endpoint = peer,
    };
    try verified_channel.send(erroneous_pull_request_msg);

    // wait for all processing to be done
    const MAX_N_SLEEPS = 100;
    var i: u64 = 0;
    while (gossip_service.metrics.gossip_packets_processed_total.get() != valid_messages_sent) {
        std.time.sleep(std.time.ns_per_ms * 100);
        if (i > MAX_N_SLEEPS) return error.LoopRangeExceeded;
        i += 1;
    }

    // the ping message we sent, processed into a pong
    try std.testing.expectEqual(1, responder_channel.len());
    const out_packet = responder_channel.tryReceive().?;
    const out_msg = try bincode.readFromSlice(std.testing.allocator, GossipMessage, &out_packet.data, .{});
    defer bincode.free(std.testing.allocator, out_msg);
    try std.testing.expect(out_msg == .PongMessage);

    // close everything up before looking at the output channel in order to
    // not race with work services are doing
    gossip_service.shutdown();
    packet_handle.join();

    // correct insertion into table (from push message)
    var buf2: [100]ContactInfo = undefined;
    {
        var lg = gossip_service.gossip_table_rw.read();
        defer lg.unlock();
        const res = lg.get().getContactInfos(&buf2, 0);
        try std.testing.expect(res.len == 1);
    }
}

test "init, exit, and deinit" {
    const gossip_address = SocketAddr.initIpv4(.{ 127, 0, 0, 1 }, 0);
    const my_keypair = try KeyPair.create(null);
    var prng = std.rand.DefaultPrng.init(91);

    var contact_info = try LegacyContactInfo.initRandom(prng.random()).toContactInfo(std.testing.allocator);
    try contact_info.setSocket(.gossip, gossip_address);

    var test_logger = TestingLogger.init(std.testing.allocator, Logger.TEST_DEFAULT_LEVEL);

    const logger = test_logger.logger();

    const gossip_service = try GossipService.create(
        std.testing.allocator,
        std.testing.allocator,
        contact_info,
        my_keypair,
        null,
        logger,
    );
    defer {
        gossip_service.deinit();
        std.testing.allocator.destroy(gossip_service);
    }

    const handle = try std.Thread.spawn(.{}, GossipService.run, .{
        gossip_service, .{ .spy_node = true, .dump = false },
    });
    defer {
        gossip_service.shutdown();
        handle.join();
    }
}

const fuzz_service = sig.gossip.fuzz_service;

pub const BenchmarkGossipServiceGeneral = struct {
    pub const min_iterations = 1;
    pub const max_iterations = 5;

    pub const MessageCounts = struct {
        n_ping: usize,
        n_push_message: usize,
        n_pull_response: usize,
    };

    pub const BenchmarkArgs = struct {
        name: []const u8 = "",
        message_counts: MessageCounts,
    };

    pub const args = [_]BenchmarkArgs{
        .{
            .name = "5k_ping_msgs",
            .message_counts = .{
                .n_ping = 5_000,
                .n_push_message = 0,
                .n_pull_response = 0,
            },
        },
        .{
            .name = "5k_push_msgs",
            .message_counts = .{
                .n_ping = 0,
                .n_push_message = 5_000,
                .n_pull_response = 0,
            },
        },
        .{
            .name = "1k_pull_resp_msgs",
            .message_counts = .{
                .n_ping = 0,
                .n_push_message = 0,
                .n_pull_response = 1_000,
            },
        },
    };

    pub fn benchmarkGossipService(bench_args: BenchmarkArgs) !sig.time.Duration {
        const allocator = if (@import("builtin").is_test) std.testing.allocator else std.heap.c_allocator;
        var keypair = try KeyPair.create(null);
        var address = SocketAddr.initIpv4(.{ 127, 0, 0, 1 }, 8888);
        const endpoint = address.toEndpoint();

        const pubkey = Pubkey.fromPublicKey(&keypair.public_key);
        var contact_info = ContactInfo.init(allocator, pubkey, 0, 19);
        try contact_info.setSocket(.gossip, address);

        // const logger = Logger.init(allocator, .debug);
        // defer logger.deinit();
        // logger.spawn();

        const logger = .noop;

        // process incoming packets/messsages
        var gossip_service = try GossipService.create(
            allocator,
            allocator,
            contact_info,
            keypair,
            null,
            logger,
        );
        defer {
            gossip_service.metrics.reset();
            gossip_service.deinit();
            allocator.destroy(gossip_service);
        }

        const outgoing_channel = gossip_service.packet_incoming_channel;

        // generate messages
        var prng = std.rand.DefaultPrng.init(19);
        const random = prng.random();

        var msg_sent: usize = 0;
        msg_sent += bench_args.message_counts.n_ping;

        for (0..bench_args.message_counts.n_ping) |_| {
            // send a ping message
            const packet = try fuzz_service.randomPingPacket(random, &keypair, endpoint);
            try outgoing_channel.send(packet);
        }

        for (0..bench_args.message_counts.n_push_message) |_| {
            // send a push message
            var packets = try fuzz_service.randomPushMessage(
                allocator,
                random,
                &keypair,
                address.toEndpoint(),
            );
            defer packets.deinit();

            msg_sent += packets.items.len;
            for (packets.items) |packet| try outgoing_channel.send(packet);
        }

        for (0..bench_args.message_counts.n_pull_response) |_| {
            // send a pull response
            var packets = try fuzz_service.randomPullResponse(
                allocator,
                random,
                &keypair,
                address.toEndpoint(),
            );
            defer packets.deinit();

            msg_sent += packets.items.len;
            for (packets.items) |packet| try outgoing_channel.send(packet);
        }

        const packet_handle = try Thread.spawn(.{}, GossipService.run, .{
            gossip_service, .{
                .spy_node = true, // dont build any outgoing messages
                .dump = false,
            },
        });

        // wait for all messages to be processed
        var timer = try sig.time.Timer.start();

        gossip_service.shutdown();
        packet_handle.join();

        return timer.read();
    }
};

/// pull requests require some additional setup to work
pub const BenchmarkGossipServicePullRequests = struct {
    pub const min_iterations = 1;
    pub const max_iterations = 5;

    pub const BenchmarkArgs = struct {
        name: []const u8 = "",
        n_data_populated: usize,
        n_pull_requests: usize,
    };

    pub const args = [_]BenchmarkArgs{
        .{
            .name = "1k_data_1k_pull_reqs",
            .n_data_populated = 1_000,
            .n_pull_requests = 1_000,
        },
        .{
            .name = "10k_data_1k_pull_reqs",
            .n_data_populated = 10_000,
            .n_pull_requests = 1_000,
        },
    };

    pub fn benchmarkPullRequests(bench_args: BenchmarkArgs) !sig.time.Duration {
        const allocator = if (@import("builtin").is_test) std.testing.allocator else std.heap.c_allocator;
        var keypair = try KeyPair.create(null);
        var address = SocketAddr.initIpv4(.{ 127, 0, 0, 1 }, 8888);

        const pubkey = Pubkey.fromPublicKey(&keypair.public_key);
        var contact_info = ContactInfo.init(allocator, pubkey, 0, 19);
        try contact_info.setSocket(.gossip, address);

        const logger = .noop;

        // process incoming packets/messsages
        var gossip_service = try GossipService.create(
            allocator,
            allocator,
            contact_info,
            keypair,
            null,
            logger,
        );
        defer {
            gossip_service.metrics.reset();
            gossip_service.deinit();
            allocator.destroy(gossip_service);
        }

        // setup recv peer
        const recv_address = SocketAddr.initIpv4(.{ 127, 0, 0, 1 }, 8889);
        var recv_keypair = try KeyPair.create(null);
        const recv_pubkey = Pubkey.fromPublicKey(&recv_keypair.public_key);

        var contact_info_recv = ContactInfo.init(allocator, recv_pubkey, 0, 19);
        try contact_info_recv.setSocket(.gossip, recv_address);
        const signed_contact_info_recv = SignedGossipData.initSigned(&recv_keypair, .{
            .ContactInfo = contact_info_recv,
        });

        const now = getWallclockMs();
        var prng = std.rand.DefaultPrng.init(19);
        const random = prng.random();

        {
            var ping_cache: *PingCache, var lock = gossip_service.ping_cache_rw.writeWithLock();
            defer lock.unlock();
            ping_cache._setPong(recv_pubkey, recv_address);
        }

        {
            var table, var lock = gossip_service.gossip_table_rw.writeWithLock();
            defer lock.unlock();
            // insert contact info of pull request
            _ = try table.insert(signed_contact_info_recv, now);
            // insert all other values
            for (0..bench_args.n_data_populated) |_| {
                const value = SignedGossipData.initRandom(random, &recv_keypair);
                _ = try table.insert(value, now);
            }
        }

        const outgoing_channel = gossip_service.packet_incoming_channel;

        // generate messages
        for (0..bench_args.n_pull_requests) |_| {
            const packet = try fuzz_service.randomPullRequestWithContactInfo(
                allocator,
                random,
                address.toEndpoint(),
                signed_contact_info_recv,
            );

            try outgoing_channel.send(packet);
        }

        const packet_handle = try Thread.spawn(.{}, GossipService.run, .{
            gossip_service, .{
                .spy_node = true, // dont build any outgoing messages
                .dump = false,
            },
        });

        var timer = try sig.time.Timer.start();

        // wait for all messages to be processed
        gossip_service.shutdown();
        packet_handle.join();

        return timer.read();
    }
};

fn localhostTestContactInfo(id: Pubkey) !ContactInfo {
    comptime std.debug.assert(@import("builtin").is_test); // should only be used for testin
    var contact_info = try LegacyContactInfo.default(id).toContactInfo(std.testing.allocator);
    try contact_info.setSocket(.gossip, SocketAddr.initIpv4(.{ 127, 0, 0, 1 }, 0));
    return contact_info;
}

test "benchmarkPullRequests" {
    _ = try BenchmarkGossipServicePullRequests.benchmarkPullRequests(.{
        .name = "1k_data_1k_pull_reqs",
        .n_data_populated = 10,
        .n_pull_requests = 2,
    });
}

test "benchmarkGossipService" {
    _ = try BenchmarkGossipServiceGeneral.benchmarkGossipService(.{
        .message_counts = .{
            .n_ping = 10,
            .n_push_message = 10,
            .n_pull_response = 10,
        },
    });
}<|MERGE_RESOLUTION|>--- conflicted
+++ resolved
@@ -98,6 +98,7 @@
 
 pub const VERIFY_PACKET_PARALLEL_TASKS = 4;
 
+const THREAD_POOL_SIZE = 4;
 const MAX_PROCESS_BATCH_SIZE = 64;
 const GOSSIP_PRNG_SEED = 19;
 
@@ -232,7 +233,7 @@
         gossip_socket.setReadTimeout(socket_utils.SOCKET_TIMEOUT_US) catch return error.SocketSetTimeoutFailed; // 1 second
 
         // setup the threadpool for processing messages
-        const n_threads: usize = @min(std.Thread.getCpuCount() catch 1, 8);
+        const n_threads: usize = @min(std.Thread.getCpuCount() catch 1, THREAD_POOL_SIZE);
         const thread_pool = ThreadPool.init(.{
             .max_threads = @intCast(n_threads),
             .stack_size = 2 * 1024 * 1024,
@@ -2094,19 +2095,6 @@
     table_pubkeys_dropped: *Counter,
     table_old_values_removed: *Counter,
 
-<<<<<<< HEAD
-=======
-    // logging details
-    _logging_fields: struct {
-        // Scoping to GossipService instead of logging fields struct.
-        logger: GossipService.ScopedLogger,
-        log_interval_micros: i64 = 10 * std.time.us_per_s,
-        last_log: i64 = 0,
-        last_logged_snapshot: StatsToLog = .{},
-        updates_since_last: u64 = 0,
-    },
-
->>>>>>> 3c6d0491
     const GaugeU64 = Gauge(u64);
     const Self = @This();
 
@@ -2118,11 +2106,7 @@
         5000, 10000,
     };
 
-<<<<<<< HEAD
     pub fn init() GetMetricError!Self {
-=======
-    pub fn init(logger: GossipService.ScopedLogger) GetMetricError!Self {
->>>>>>> 3c6d0491
         var self: Self = undefined;
         const registry = globalRegistry();
         std.debug.assert(try registry.initFields(&self) == 0);
