--- conflicted
+++ resolved
@@ -123,12 +123,7 @@
 
         var store_iter = self.store.iterator();
         while (store_iter.next()) |entry| {
-<<<<<<< HEAD
-            entry.getGossipData().deinit(self.allocator);
-=======
-            // ! note how we use the data allocator to free the data
-            entry.value_ptr.value.data.deinit(self.gossip_data_allocator);
->>>>>>> ca7e83a1
+            entry.getGossipData().deinit(self.gossip_data_allocator);
         }
         self.store.deinit(self.allocator);
     }
@@ -666,13 +661,8 @@
             std.debug.assert(did_remove);
         }
 
-<<<<<<< HEAD
         // free memory while gossip_data still points to the correct data
-        gossip_data.deinit(self.allocator);
-=======
-        // free memory while versioned_value still points to the correct data
-        versioned_value.value.data.deinit(self.gossip_data_allocator);
->>>>>>> ca7e83a1
+        gossip_data.deinit(self.gossip_data_allocator);
 
         // remove from store
         // this operation replaces the data pointed to by gossip_data to
