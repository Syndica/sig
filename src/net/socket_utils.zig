const Allocator = std.mem.Allocator;
const Atomic = std.atomic.Value;
const UdpSocket = @import("zig-network").Socket;
const Packet = @import("packet.zig").Packet;
const PACKET_DATA_SIZE = @import("packet.zig").PACKET_DATA_SIZE;
const Channel = @import("../sync/channel.zig").Channel;
const std = @import("std");
const Logger = @import("../trace/log.zig").Logger;

pub const SOCKET_TIMEOUT_US: usize = 1 * std.time.us_per_s;
pub const PACKETS_PER_BATCH: usize = 64;

pub fn readSocket(
    allocator: std.mem.Allocator,
    socket_: UdpSocket,
    incoming_channel: *Channel(std.ArrayList(Packet)),
    exit: *const std.atomic.Value(bool),
    logger: Logger,
) !void {
<<<<<<< HEAD
    // NOTE: we set to non-blocking to periodically check if we should exit
=======
    // Performance out of the IO without poll
    //  * block on the socket until it's readable
    //  * set the socket to non blocking
    //  * read until it fails
    //  * set it back to blocking before returning

    var socket = socket_;
>>>>>>> 12d99396
    try socket.setReadTimeout(SOCKET_TIMEOUT_US);

    inf_loop: while (!exit.load(.unordered)) {
        // init a new batch
        var packet_batch = try std.ArrayList(Packet).initCapacity(
            allocator,
            PACKETS_PER_BATCH,
        );
        errdefer packet_batch.deinit();

        // recv packets into batch
        while (packet_batch.items.len != packet_batch.capacity) {
            var packet: Packet = Packet.default();
            const recv_meta = socket.receiveFrom(&packet.data) catch |err| switch (err) {
                error.WouldBlock => {
                    if (packet_batch.items.len > 0) break;
                    if (exit.load(.unordered)) {
                        packet_batch.deinit();
                        break :inf_loop;
                    }
                    continue;
                },
                else => |e| return e,
            };
            const bytes_read = recv_meta.numberOfBytes;
            if (bytes_read == 0) return error.SocketClosed;
            packet.addr = recv_meta.sender;
            packet.size = bytes_read;
            packet_batch.appendAssumeCapacity(packet);
        }

        packet_batch.shrinkAndFree(packet_batch.items.len);
        try incoming_channel.send(packet_batch);
    }

    logger.debugf("readSocket loop closed", .{});
}

pub fn sendSocket(
    socket: UdpSocket,
    outgoing_channel: *Channel(std.ArrayList(Packet)),
    exit: *const std.atomic.Value(bool),
    logger: Logger,
) error{ SocketSendError, OutOfMemory, ChannelClosed }!void {
    var packets_sent: u64 = 0;

    while (!exit.load(.unordered)) {
        const maybe_packet_batches = try outgoing_channel.try_drain();
        const packet_batches = maybe_packet_batches orelse {
            // sleep for 1ms
            // std.time.sleep(std.time.ns_per_ms * 1);
            continue;
        };
        defer {
            for (packet_batches) |*packet_batch| {
                packet_batch.deinit();
            }
            outgoing_channel.allocator.free(packet_batches);
        }

        for (packet_batches) |*packet_batch| {
            for (packet_batch.items) |*p| {
                const bytes_sent = socket.sendTo(p.addr, p.data[0..p.size]) catch |e| {
                    logger.debugf("send_socket error: {s}", .{@errorName(e)});
                    continue;
                };
                packets_sent +|= 1;
                std.debug.assert(bytes_sent == p.size);
            }
        }
    }
    logger.debugf("sendSocket loop closed", .{});
}

/// A thread that is dedicated to either sending or receiving data over a socket.
/// The included channel can be used communicate with that thread.
///
/// The channel only supports one: either sending or receiving, depending how it
/// was initialized. While you *could* send data to the channel for a "receiver"
/// socket, the underlying thread won't actually read the data from the channel.
pub const SocketThread = struct {
    channel: *Channel(std.ArrayList(Packet)),
    exit: *std.atomic.Value(bool),
    handle: std.Thread,

    const Self = @This();

    pub fn initSender(allocator: Allocator, logger: Logger, socket: UdpSocket, exit: *Atomic(bool)) !Self {
        const channel = Channel(std.ArrayList(Packet)).init(allocator, 0);
        return .{
            .channel = channel,
            .exit = exit,
            .handle = try std.Thread.spawn(.{}, sendSocket, .{ socket, channel, exit, logger }),
        };
    }

    pub fn initReceiver(allocator: Allocator, logger: Logger, socket: UdpSocket, exit: *Atomic(bool)) !Self {
        const channel = Channel(std.ArrayList(Packet)).init(allocator, 0);
        return .{
            .channel = channel,
            .exit = exit,
            .handle = try std.Thread.spawn(.{}, readSocket, .{ allocator, socket, channel, exit, logger }),
        };
    }

    pub fn deinit(self: Self) void {
        self.exit.store(true, .unordered);
        self.handle.join();
        self.channel.deinit();
    }
};

pub const BenchmarkPacketProcessing = struct {
    pub const min_iterations = 3;
    pub const max_iterations = 5;

    pub const BenchmarkArgs = struct {
        n_packets: usize,
        name: []const u8 = "",
    };

    pub const args = [_]BenchmarkArgs{
        BenchmarkArgs{
            .n_packets = 100_000,
            .name = "100k_msgs",
        },
    };

    pub fn benchmarkReadSocket(bench_args: BenchmarkArgs) !u64 {
        const n_packets = bench_args.n_packets;
        const allocator = std.heap.page_allocator;

        var channel = Channel(std.ArrayList(Packet)).init(allocator, n_packets);
        defer channel.deinit();

        var socket = try UdpSocket.create(.ipv4, .udp);
        try socket.bindToPort(0);
        try socket.setReadTimeout(1000000); // 1 second

        const to_endpoint = try socket.getLocalEndPoint();

        var exit = std.atomic.Value(bool).init(false);

        var handle = try std.Thread.spawn(.{}, readSocket, .{ allocator, socket, channel, &exit, .noop });
        var recv_handle = try std.Thread.spawn(.{}, benchmarkChannelRecv, .{ channel, n_packets });

        var rand = std.rand.DefaultPrng.init(0);
        var packet_buf: [PACKET_DATA_SIZE]u8 = undefined;
        var timer = try std.time.Timer.start();

        // NOTE: send more packets than we need because UDP drops some
        for (1..(n_packets * 2 + 1)) |i| {
            rand.fill(&packet_buf);
            _ = try socket.sendTo(to_endpoint, &packet_buf);

            // 10Kb per second
            // each packet is 1k bytes
            // = 10 packets per second
            if (i % 10 == 0) {
                const elapsed = timer.read();
                if (elapsed < std.time.ns_per_s) {
                    std.time.sleep(std.time.ns_per_s - elapsed);
                }
            }
        }
        // std.debug.print("sent all packets.. waiting on receiver\r", .{});

        recv_handle.join();
        const elapsed = timer.read();

        exit.store(true, .unordered);
        handle.join();

        return elapsed;
    }
};

pub fn benchmarkChannelRecv(
    channel: *Channel(std.ArrayList(Packet)),
    n_values_to_receive: usize,
) !void {
    var count: usize = 0;
    while (true) {
        const values = (try channel.try_drain()) orelse {
            continue;
        };
        for (values) |packet_batch| {
            count += packet_batch.items.len;
        }
        // std.debug.print("recv packet count: {d}\r", .{count});
        if (count >= n_values_to_receive) {
            break;
        }
    }
}<|MERGE_RESOLUTION|>--- conflicted
+++ resolved
@@ -17,17 +17,8 @@
     exit: *const std.atomic.Value(bool),
     logger: Logger,
 ) !void {
-<<<<<<< HEAD
     // NOTE: we set to non-blocking to periodically check if we should exit
-=======
-    // Performance out of the IO without poll
-    //  * block on the socket until it's readable
-    //  * set the socket to non blocking
-    //  * read until it fails
-    //  * set it back to blocking before returning
-
     var socket = socket_;
->>>>>>> 12d99396
     try socket.setReadTimeout(SOCKET_TIMEOUT_US);
 
     inf_loop: while (!exit.load(.unordered)) {
