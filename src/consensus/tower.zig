const std = @import("std");
const sig = @import("../sig.zig");

const AutoHashMapUnmanaged = std.AutoHashMapUnmanaged;

const Account = sig.core.Account;
const AccountsDB = sig.accounts_db.AccountsDB;
const Lockout = sig.runtime.program.vote.state.Lockout;
const VotedStakes = sig.consensus.progress_map.consensus.VotedStakes;
const Pubkey = sig.core.Pubkey;
const Slot = sig.core.Slot;
const SortedSet = sig.utils.collections.SortedSet;
const TowerStorage = sig.consensus.tower_storage.TowerStorage;
const TowerVoteState = sig.consensus.tower_state.TowerVoteState;
const VoteState = sig.runtime.program.vote.state.VoteState;
const VoteStateVersions = sig.runtime.program.vote.state.VoteStateVersions;
<<<<<<< HEAD
=======
const VotedSlotAndPubkey = sig.consensus.replay_tower.VotedSlotAndPubkey;
const StakeAndVoteAccountsMap = sig.core.vote_accounts.StakeAndVoteAccountsMap;
>>>>>>> 4c9f63ac
const Logger = sig.trace.Logger;
const ScopedLogger = sig.trace.ScopedLogger;

const DUPLICATE_THRESHOLD = sig.replay.service.DUPLICATE_THRESHOLD;

pub const MAX_LOCKOUT_HISTORY = sig.runtime.program.vote.state.MAX_LOCKOUT_HISTORY;

pub const Stake = u64;

pub const VotedSlot = Slot;

pub const ThresholdDecision = union(enum) {
    passed_threshold,
    failed_threshold: struct {
        // vote depth
        u64,
        // Observed stake
        u64,
    },
};

pub const TowerError = error{
    IoError,
    SerializeError,
    InvalidSignature,
    WrongTower,
    TooOldTower,
    FatallyInconsistent,
    FatallyInconsistentTimeWarp,
    FatallyInconsistentDivergedAncestors,
    FatallyInconsistentReplayOutOfOrder,
    HardFork,
    // Converted into erros from panics (debugs) in Agave
    /// Slots in tower are not older than last_checked_slot
    FatallyInconsistentTowerSlotOrder,
};

pub const Tower = struct {
    logger: ScopedLogger(@typeName(Tower)),
    vote_state: TowerVoteState,

    pub fn init(logger: Logger) Tower {
        var tower = Tower{
            .logger = logger.withScope(@typeName(Tower)),
            .vote_state = .{},
        };
        // VoteState::root_slot is ensured to be Some in Tower
        tower.vote_state.root_slot = 0;
        return tower;
    }

    pub fn initializeLockoutsFromBank(
        self: *Tower,
        allocator: std.mem.Allocator,
        vote_account_pubkey: *const Pubkey,
        fork_root: Slot,
        accounts_db: *AccountsDB,
    ) !void {
        const vote_account = accounts_db.getAccount(vote_account_pubkey) catch {
            self.initializeRoot(fork_root);
            return;
        };

        const vote_state = try stateFromAccount(
            allocator,
            &vote_account,
            vote_account_pubkey,
        );

        var lockouts = try std.ArrayListUnmanaged(Lockout).initCapacity(
            allocator,
            vote_state.votes.items.len,
        );
        for (vote_state.votes.items) |landed| {
            try lockouts.append(
                allocator,
                Lockout{
                    .slot = landed.lockout.slot,
                    .confirmation_count = landed.lockout.confirmation_count,
                },
            );
        }
        self.vote_state = TowerVoteState{
            .votes = try std.BoundedArray(Lockout, MAX_LOCKOUT_HISTORY)
                .fromSlice(try lockouts.toOwnedSlice(allocator)),
            .root_slot = vote_state.root_slot,
        };
        self.initializeRoot(fork_root);

        var flags = try std.DynamicBitSetUnmanaged.initEmpty(
            allocator,
            self.vote_state.votes.len,
        );
        defer flags.deinit(allocator);

        for (self.vote_state.votes.constSlice(), 0..) |vote, i| {
            flags.setValue(i, vote.slot > fork_root);
        }

        try self.initializeLockouts(flags);
    }

    pub fn initializeLockouts(
        self: *Tower,
        should_retain: std.DynamicBitSetUnmanaged,
    ) !void {
        std.debug.assert(should_retain.capacity() >= self.vote_state.votes.len);
        var retained = try std.BoundedArray(Lockout, MAX_LOCKOUT_HISTORY).init(0);
        for (self.vote_state.votes.constSlice(), 0..) |item, i| {
            if (should_retain.isSet(i)) {
                _ = try retained.append(item);
            }
        }
        self.vote_state.votes = retained;
    }

    /// Updating root is needed to correctly restore from newly-saved tower for the next
    /// boot.
    pub fn initializeRoot(self: *Tower, root_slot: Slot) void {
        self.vote_state.root_slot = root_slot;
    }

    /// Record a vote in the tower.
    /// Returns a new root slot when the oldest vote reaches maximum lockout.
    pub fn recordBankVoteAndUpdateLockouts(
        self: *Tower,
        vote_slot: Slot,
    ) !?Slot {
        if (self.vote_state.lastVotedSlot()) |last_voted_sot| {
            if (vote_slot <= last_voted_sot) {
                return error.VoteTooOld;
            }
        }

        const old_root = try self.getRoot();

        try self.vote_state.processNextVoteSlot(vote_slot);

        const new_root = try self.getRoot();

        if (old_root != new_root) {
            return new_root;
        } else {
            return null;
        }
    }

    pub fn towerSlots(self: *const Tower, allocator: std.mem.Allocator) ![]Slot {
        var slots = try allocator.alloc(Slot, self.vote_state.votes.len);
        for (self.vote_state.votes.constSlice(), 0..) |vote, i| {
            slots[i] = vote.slot;
        }
        return slots;
    }

    // root may be forcibly set by arbitrary replay root slot, for example from a root
    // after replaying a snapshot.
    // Also, tower.getRoot() couldn't be null; initializeLockouts() ensures that.
    // Conceptually, every tower must have been constructed from a concrete starting point,
    // which establishes the origin of trust (i.e. root) whether booting from genesis (slot 0) or
    // snapshot (slot N). In other words, there should be no possibility a Tower doesn't have
    // root, unlike young vote accounts.
    pub fn getRoot(self: *const Tower) !Slot {
        if (self.vote_state.root_slot == null) return error.RootSlotMissing;
        return self.vote_state.root_slot.?;
    }

    // a slot is recent if it's newer than the last vote we have. If we haven't voted yet
    // but have a root (hard forks situation) then compare it to the root
    pub fn isRecent(self: *const Tower, slot: Slot) bool {
        if (self.vote_state.lastVotedSlot()) |last_voted_slot| {
            if (slot <= last_voted_slot) {
                return false;
            } else if (self.vote_state.root_slot) |root_slot| {
                if (slot <= root_slot) {
                    return false;
                }
            }
        }
        return true;
    }

    pub fn hasVoted(self: *const Tower, slot: Slot) bool {
        for (self.vote_state.votes.constSlice()) |vote| {
            if (slot == vote.slot) {
                return true;
            }
        }
        return false;
    }

    /// Use to check if a vote can be casted for this slot without violating previous lockouts
    pub fn isLockedOut(
        self: *const Tower,
        slot: Slot,
        ancestors: *const SortedSet(Slot),
    ) !bool {
        if (!self.isRecent(slot)) {
            return true;
        }

        // Check if a slot is locked out by simulating adding a vote for that
        // slot to the current lockouts to pop any expired votes. If any of the
        // remaining voted slots are on a different fork from the checked slot,
        // it's still locked out.
        var vote_state = self.vote_state;

        try vote_state.processNextVoteSlot(slot);

        for (vote_state.votes.constSlice()) |vote| {
            if (slot != vote.slot and
                // This means the validator is trying to vote on a fork incompatible with previous votes.
                !ancestors.contains(vote.slot))
            {
                return true;
            }
        }

        if (vote_state.root_slot) |root_slot| {
            if (slot != root_slot
                // This case should never happen because bank forks purges all
                // non-descendants of the root every time root is set
            and !ancestors.contains(root_slot)) {
                return error.InvalidRootSlot;
            }
        }

        // Not locked out, vote safe to be casted.
        return false;
    }

    pub fn votedSlots(self: *const Tower, allocator: std.mem.Allocator) ![]Slot {
        var slots = try allocator.alloc(Slot, self.vote_state.votes.len);
        for (self.vote_state.votes.slice(), 0..) |lockout, i| {
            slots[i] = lockout.slot;
        }
        return slots;
    }

    pub fn restore(
        tower_storage: *const TowerStorage,
        node_pubkey: *const Pubkey,
    ) !Tower {
        return try tower_storage.load(node_pubkey);
    }
};

pub fn stateFromAccount(
    allocator: std.mem.Allocator,
    vote_account: *const Account,
    vote_account_pubkey: *const Pubkey,
) (error{BincodeError} || std.mem.Allocator.Error)!VoteState {
    const buf = try allocator.alloc(u8, vote_account.data.len());
    // TODO Not sure if this is the way to get the data from the vote account. Review.
    _ = vote_account.writeToBuf(vote_account_pubkey, buf);
    const versioned_state = sig.bincode.readFromSlice(
        allocator,
        VoteStateVersions,
        buf,
        .{},
    ) catch return error.BincodeError;
    return try versioned_state.convertToCurrent(allocator);
}

pub fn populateAncestorVotedStakes(
    voted_stakes: *SortedSet(Slot),
    vote_slots: []const Slot,
    ancestors: *const AutoHashMapUnmanaged(Slot, SortedSet(Slot)),
) !void {
    // If there's no ancestors, that means this slot must be from before the current root,
    // in which case the lockouts won't be calculated in bank_weight anyways, so ignore
    // this slot
    for (vote_slots) |vote_slot| {
        if (ancestors.getPtr(vote_slot)) |maybe_slot_ancestors| {
            try voted_stakes.put(vote_slot);
            for (maybe_slot_ancestors.items()) |slot| {
                _ = try voted_stakes.put(slot);
            }
        }
    }
}

fn updateAncestorVotedStakes(
    voted_stakes: *VotedStakes,
    voted_slot: Slot,
    voted_stake: u64,
    ancestors: *const AutoHashMapUnmanaged(Slot, SortedSet(Slot)),
) void {
    // If there's no ancestors, that means this slot must be from
    // before the current root, so ignore this slot
    if (ancestors.getPtr(voted_slot)) |vote_slot_ancestors| {
        var entry_vote_stake = try voted_stakes.getOrPutValue(voted_slot, 0);
        entry_vote_stake.value_ptr += voted_stake;
        var iter = vote_slot_ancestors.*.iterator();
        for (iter.next()) |ancestor_slot| {
            var entry_voted_stake = try voted_stakes.getOrPutValue(ancestor_slot, 0);
            entry_voted_stake.value_ptr += voted_stake;
        }
    }
}

pub fn isSlotDuplicateConfirmed(
    slot: Slot,
    voted_stakes: *const VotedStakes,
    total_stake: Stake,
) bool {
    if (voted_stakes.get(slot)) |stake| {
        return (@as(f64, @floatFromInt(stake)) / @as(f64, @floatFromInt(total_stake))) >
            DUPLICATE_THRESHOLD;
    } else {
        return false;
    }
}

test "is slot duplicate confirmed not enough stake failure" {
    var stakes = VotedStakes.empty;
    defer stakes.deinit(std.testing.allocator);
    try stakes.ensureTotalCapacity(std.testing.allocator, 1);

    stakes.putAssumeCapacity(0, 52);

    const result = isSlotDuplicateConfirmed(
        0,
        &stakes,
        100,
    );
    try std.testing.expect(!result);
}

test "is slot duplicate confirmed unknown slot" {
    var stakes = VotedStakes.empty;
    defer stakes.deinit(std.testing.allocator);

    const result = isSlotDuplicateConfirmed(
        0,
        &stakes,
        100,
    );
    try std.testing.expect(!result);
}

test "is slot duplicate confirmed pass" {
    var stakes = VotedStakes.empty;
    defer stakes.deinit(std.testing.allocator);
    try stakes.ensureTotalCapacity(std.testing.allocator, 1);

    stakes.putAssumeCapacity(0, 53);

    const result = isSlotDuplicateConfirmed(
        0,
        &stakes,
        100,
    );
    try std.testing.expect(result);
}<|MERGE_RESOLUTION|>--- conflicted
+++ resolved
@@ -5,6 +5,9 @@
 
 const Account = sig.core.Account;
 const AccountsDB = sig.accounts_db.AccountsDB;
+const Hash = sig.core.Hash;
+const LatestValidatorVotesForFrozenBanks = sig.consensus.latest_validator_votes.LatestValidatorVotes;
+const LockoutIntervals = sig.consensus.replay_tower.LockoutIntervals;
 const Lockout = sig.runtime.program.vote.state.Lockout;
 const VotedStakes = sig.consensus.progress_map.consensus.VotedStakes;
 const Pubkey = sig.core.Pubkey;
@@ -12,13 +15,11 @@
 const SortedSet = sig.utils.collections.SortedSet;
 const TowerStorage = sig.consensus.tower_storage.TowerStorage;
 const TowerVoteState = sig.consensus.tower_state.TowerVoteState;
+const Vote = sig.runtime.program.vote.state.Vote;
 const VoteState = sig.runtime.program.vote.state.VoteState;
 const VoteStateVersions = sig.runtime.program.vote.state.VoteStateVersions;
-<<<<<<< HEAD
-=======
 const VotedSlotAndPubkey = sig.consensus.replay_tower.VotedSlotAndPubkey;
 const StakeAndVoteAccountsMap = sig.core.vote_accounts.StakeAndVoteAccountsMap;
->>>>>>> 4c9f63ac
 const Logger = sig.trace.Logger;
 const ScopedLogger = sig.trace.ScopedLogger;
 
@@ -29,6 +30,22 @@
 pub const Stake = u64;
 
 pub const VotedSlot = Slot;
+
+const ComputedBankState = struct {
+    /// Maps each validator (by their Pubkey) to the amount of stake they have voted
+    /// with on this fork. Helps determine who has already committed to this
+    /// fork and how much total stake that represents.
+    voted_stakes: VotedStakes,
+    /// Represents the total active stake in the network.
+    total_stake: Stake,
+    /// The sum of stake from all validators who have voted on the
+    /// fork leading up to the current bank (slot).
+    fork_stake: Stake,
+    // Tree of intervals of lockouts of the form [slot, slot + slot.lockout],
+    // keyed by end of the range
+    lockout_intervals: LockoutIntervals,
+    my_latest_landed_vote: ?Slot,
+};
 
 pub const ThresholdDecision = union(enum) {
     passed_threshold,
@@ -266,20 +283,176 @@
     }
 };
 
-pub fn stateFromAccount(
+pub fn collectVoteLockouts(
+    allocator: std.mem.Allocator,
+    logger: Logger,
+    vote_account_pubkey: *const Pubkey,
+    bank_slot: Slot,
+    vote_accounts: *const StakeAndVoteAccountsMap,
+    ancestors: *const AutoHashMapUnmanaged(Slot, SortedSet(Slot)),
+    get_frozen_hash: fn (Slot) ?Hash,
+    latest_validator_votes_for_frozen_banks: *LatestValidatorVotesForFrozenBanks,
+) ComputedBankState {
+    var vote_slots = SortedSet(Slot).init(allocator);
+    defer vote_slots.deinit();
+
+    var voted_stakes = std.AutoArrayHashMap(Slot, u64).init(allocator);
+    defer voted_stakes.deinit();
+
+    var total_stake: u64 = 0;
+
+    // Tree of intervals of lockouts of the form [slot, slot + slot.lockout],
+    // keyed by end of the range
+    var lockout_intervals = LockoutIntervals.init(allocator);
+    var my_latest_landed_vote: ?Slot = null;
+
+    var vote_accounts_iter = vote_accounts.iterator();
+    while (vote_accounts_iter.next()) |entry| {
+        const key = entry.key_ptr.*;
+        const voted_stake = entry.value_ptr.*.stake;
+        const vote_account = entry.value_ptr.*.account;
+        // Skip accounts with no stake.
+        if (voted_stake == 0) {
+            continue;
+        }
+
+        logger.trace().logf(
+            "{} {} with stake {}",
+            .{ vote_account_pubkey, key, voted_stake },
+        );
+
+        var vote_state = TowerVoteState.fromAccount(&vote_account);
+
+        for (vote_state.votes.items) |vote| {
+            const interval = try lockout_intervals
+                .getOrPut(vote.lastLockedOutSlot());
+            if (!interval.found_existing) {
+                interval.value_ptr.* = std.ArrayList(VotedSlotAndPubkey);
+            }
+            try interval.value_ptr.*.append(.{ .slot = vote.slot, .pubkey = key });
+        }
+
+        // Vote account for this validator
+        if (key.equals(vote_account_pubkey)) {
+            my_latest_landed_vote = if (vote_state.nthRecentLockout(0)) |l| l.slot() else null;
+            logger.debug().logf("vote state {any}", vote_state);
+            const observed_slot = if (vote_state.nthRecentLockout(0)) |l| l.slot else 0;
+
+            logger.debug().logf("observed slot {any}", .{observed_slot});
+        }
+        const start_root = vote_state.root_slot;
+
+        // Add the last vote to update the `heaviest_subtree_fork_choice`
+        if (vote_state.lastVotedSlot()) |last_landed_voted_slot| {
+            latest_validator_votes_for_frozen_banks.checkAddVote(
+                key,
+                last_landed_voted_slot,
+                get_frozen_hash(last_landed_voted_slot),
+                true,
+            );
+        }
+
+        // Simulate next vote and extract vote slots using the provided bank slot.
+        vote_state.processNextVoteSlot(bank_slot);
+
+        for (vote_state.votes.items) |vote| {
+            try vote_slots.put(vote.slot);
+        }
+
+        if (start_root != vote_state.root_slot) {
+            if (start_root) |root| {
+                const vote = Lockout{ .slot = root, .confirmation_count = MAX_LOCKOUT_HISTORY };
+                logger.trace().logf("ROOT: {}", .{vote.slot});
+                try vote_slots.put(vote.slot());
+            }
+        }
+        if (vote_state.root_slot) |root| {
+            const vote = Lockout{ .slot = root, .confirmation_count = MAX_LOCKOUT_HISTORY };
+            try vote_slots.put(vote.slot());
+        }
+
+        // The last vote in the vote stack is a simulated vote on bank_slot, which
+        // we added to the vote stack earlier in this function by calling processVote().
+        // We don't want to update the ancestors stakes of this vote b/c it does not
+        // represent an actual vote by the validator.
+
+        // Note: It should not be possible for any vote state in this bank to have
+        // a vote for a slot >= bank_slot, so we are guaranteed that the last vote in
+        // this vote stack is the simulated vote, so this fetch should be sufficient
+        // to find the last unsimulated vote.
+        std.debug.assert(
+            if (vote_state.nthRecentLockout(0)) |l| l.slot == bank_slot else false,
+        );
+
+        if (vote_state.nthRecentLockout(1)) |vote| {
+            // Update all the parents of this last vote with the stake of this vote account
+            try updateAncestorVotedStakes(
+                &voted_stakes,
+                vote.slot,
+                voted_stake,
+                ancestors,
+            );
+        }
+        total_stake += voted_stake;
+    }
+
+    try populateAncestorVotedStakes(&voted_stakes, &vote_slots, ancestors);
+
+    // As commented above, since the votes at current bank_slot are
+    // simulated votes, the voted_stake for `bank_slot` is not populated.
+    // Therefore, we use the voted_stake for the parent of bank_slot as the
+    // `fork_stake` instead.
+    const fork_stake = blk: {
+        const bank_ancestors = ancestors.get(bank_slot) orelse break :blk 0;
+        var max_parent: ?Slot = null;
+        var iter = bank_ancestors.iterator();
+        while (iter.next()) |slot| {
+            if (max_parent == null or slot.* > max_parent.?) {
+                max_parent = slot.*;
+            }
+        }
+        if (max_parent) |parent| {
+            break :blk voted_stakes.get(parent) orelse 0;
+        }
+    };
+
+    return ComputedBankState{
+        .voted_stakes = voted_stakes,
+        .total_stake = total_stake,
+        .fork_stake = fork_stake,
+        .lockout_intervals = lockout_intervals,
+        .my_latest_landed_vote = my_latest_landed_vote,
+    };
+}
+
+pub fn lastVotedSlotInBank(
+    allocator: std.mem.Allocator,
+    accounts_db: *AccountsDB,
+    vote_account_pubkey: *const Pubkey,
+) ?Slot {
+    const vote_account = accounts_db.getAccount(vote_account_pubkey) catch return null;
+    const vote_state = stateFromAccount(
+        allocator,
+        &vote_account,
+        vote_account_pubkey,
+    ) catch return null;
+    return vote_state.lastVotedSlot();
+}
+
+fn stateFromAccount(
     allocator: std.mem.Allocator,
     vote_account: *const Account,
     vote_account_pubkey: *const Pubkey,
-) (error{BincodeError} || std.mem.Allocator.Error)!VoteState {
+) !VoteState {
     const buf = try allocator.alloc(u8, vote_account.data.len());
     // TODO Not sure if this is the way to get the data from the vote account. Review.
     _ = vote_account.writeToBuf(vote_account_pubkey, buf);
-    const versioned_state = sig.bincode.readFromSlice(
+    const versioned_state = try sig.bincode.readFromSlice(
         allocator,
         VoteStateVersions,
         buf,
         .{},
-    ) catch return error.BincodeError;
+    );
     return try versioned_state.convertToCurrent(allocator);
 }
 
