--- conflicted
+++ resolved
@@ -7,13 +7,10 @@
 const AccountsDB = sig.accounts_db.AccountsDB;
 const Hash = sig.core.Hash;
 const LatestValidatorVotesForFrozenBanks =
-    sig.consensus.latest_validator_votes.LatestValidatorVotes;
+    sig.consensus.unimplemented.LatestValidatorVotesForFrozenBanks;
 const Lockout = sig.runtime.program.vote.state.Lockout;
-<<<<<<< HEAD
-=======
 const LockoutIntervals = sig.consensus.unimplemented.LockoutIntervals;
 const VotedStakes = sig.consensus.progress_map.consensus.VotedStakes;
->>>>>>> f9d16d22
 const Pubkey = sig.core.Pubkey;
 const Slot = sig.core.Slot;
 const SortedSet = sig.utils.collections.SortedSet;
@@ -22,34 +19,18 @@
 const Vote = sig.runtime.program.vote.state.Vote;
 const VoteState = sig.runtime.program.vote.state.VoteState;
 const VoteStateVersions = sig.runtime.program.vote.state.VoteStateVersions;
+const VotedSlotAndPubkey = sig.consensus.unimplemented.VotedSlotAndPubkey;
 const StakeAndVoteAccountsMap = sig.core.stake.StakeAndVoteAccountsMap;
 const Logger = sig.trace.Logger;
 const ScopedLogger = sig.trace.ScopedLogger;
 
-<<<<<<< HEAD
-const SWITCH_FORK_THRESHOLD: f64 = 0.38;
-const MAX_ENTRIES: u64 = 1024 * 1024; // 1 million slots is about 5 days
-const DUPLICATE_LIVENESS_THRESHOLD: f64 = 0.1;
-pub const DUPLICATE_THRESHOLD: f64 = 1.0 - SWITCH_FORK_THRESHOLD - DUPLICATE_LIVENESS_THRESHOLD;
-pub const VOTE_THRESHOLD_SIZE: f64 = 2.0 / 3.0;
-=======
 const DUPLICATE_THRESHOLD = sig.replay.service.DUPLICATE_THRESHOLD;
 
->>>>>>> f9d16d22
 pub const MAX_LOCKOUT_HISTORY = sig.runtime.program.vote.state.MAX_LOCKOUT_HISTORY;
 
 pub const Stake = u64;
 
 pub const VotedSlot = Slot;
-
-const VotedSlotAndPubkey = struct { slot: Slot, pubkey: Pubkey };
-pub const ExpirationSlot = Slot;
-/// TODO Should be improved.
-const HashThatShouldBeMadeBTreeMap = std.AutoArrayHashMapUnmanaged(
-    ExpirationSlot,
-    std.ArrayList(VotedSlotAndPubkey),
-);
-pub const LockoutIntervals = HashThatShouldBeMadeBTreeMap;
 
 const ComputedBankState = struct {
     /// Maps each validator (by their Pubkey) to the amount of stake they have voted
