--- conflicted
+++ resolved
@@ -19,7 +19,6 @@
 
 const Logger = sig.trace.Logger("vote_listener");
 
-<<<<<<< HEAD
 pub const SlotDataProvider = struct {
     /// Thread safe guards that wrap the actual resources.
     /// Readers acquire read locks; writers acquire write locks when mutating.
@@ -74,96 +73,14 @@
         return epoch_info.stakes.stakes.vote_accounts.getDelegatedStake(pubkey);
     }
 
-=======
-/// Read-only data used by the vote listener.
-/// Provides per-slot queries (root, hash, ancestors) and epoch-scoped stake
-/// and authorized-voter lookups to verify votes and drive optimistic confirmation.
-pub const SlotDataProvider = struct {
-    slot_tracker: SlotTracker,
-    epoch_tracker: EpochTracker,
-    ancestors_map: sig.utils.collections.SortedMapUnmanaged(Slot, sig.core.Ancestors),
-
-    fn deinit(self: SlotDataProvider, allocator: std.mem.Allocator) void {
-        self.slot_tracker.deinit(allocator);
-        self.epoch_tracker.deinit(allocator);
-        self.ancestors_map.deinit(allocator);
-    }
-
-    fn init(
-        allocator: std.mem.Allocator,
-        epoch_schedule: sig.core.EpochSchedule,
-        root: struct {
-            slot: Slot,
-            constants: sig.core.SlotConstants,
-            state: sig.core.SlotState,
-            epoch_constants: sig.core.EpochConstants,
-        },
-    ) std.mem.Allocator.Error!SlotDataProvider {
-        var self: SlotDataProvider = .{
-            .slot_tracker = try .init(allocator, root.slot, .{
-                .constants = root.constants,
-                .state = root.state,
-            }),
-            .epoch_tracker = .{ .schedule = epoch_schedule },
-            .ancestors_map = .empty,
-        };
-        errdefer self.deinit(allocator);
-
-        try self.epoch_tracker.epochs.ensureUnusedCapacity(allocator, 1);
-        self.epoch_tracker.epochs.putAssumeCapacity(
-            epoch_schedule.getEpoch(root.slot),
-            try root.epoch_constants.clone(allocator),
-        );
-
-        return self;
-    }
-
-    fn rootSlot(self: *const SlotDataProvider) Slot {
-        return self.slot_tracker.root;
-    }
-
-    fn getSlotHash(self: *const SlotDataProvider, slot: Slot) ?Hash {
-        const slot_info = self.slot_tracker.get(slot) orelse return null;
-        return slot_info.state.hash.readCopy();
-    }
-
-    fn getSlotEpoch(self: *const SlotDataProvider, slot: Slot) sig.core.Epoch {
-        return self.epoch_tracker.schedule.getEpoch(slot);
-    }
-
-    fn getSlotAncestorsPtr(
-        self: *const SlotDataProvider,
-        slot: Slot,
-    ) ?*const sig.core.Ancestors {
-        if (self.slot_tracker.get(slot)) |ref| {
-            return &ref.constants.ancestors;
-        }
-        return null;
-    }
-
-    fn getEpochTotalStake(self: *const SlotDataProvider, epoch: u64) ?u64 {
-        const epoch_info = self.epoch_tracker.epochs.get(epoch) orelse return null;
-        return epoch_info.stakes.total_stake;
-    }
-
-    fn getDelegatedStake(self: *const SlotDataProvider, slot: Slot, pubkey: Pubkey) ?u64 {
-        const epoch_info = self.epoch_tracker.getForSlot(slot) orelse return null;
-        return epoch_info.stakes.stakes.vote_accounts.getDelegatedStake(pubkey);
-    }
-
->>>>>>> 3cbe2e81
     fn getAuthorizedVoterPubkey(
         self: *const SlotDataProvider,
         slot: Slot,
         vote_account_key: Pubkey,
     ) ?Pubkey {
-<<<<<<< HEAD
         const epoch_tracker, var lg = self.epoch_tracker_rw.readWithLock();
         defer lg.unlock();
         const epoch_consts = epoch_tracker.getForSlot(slot) orelse return null;
-=======
-        const epoch_consts = self.epoch_tracker.getForSlot(slot) orelse return null;
->>>>>>> 3cbe2e81
         const epoch_authorized_voters = &epoch_consts.stakes.epoch_authorized_voters;
         return epoch_authorized_voters.get(vote_account_key);
     }
@@ -189,11 +106,7 @@
         logger: Logger,
         vote_tracker: *VoteTracker,
         params: struct {
-<<<<<<< HEAD
-            bank_forks: *const SlotDataProvider,
-=======
-            slot_data_provider_rw: *sig.sync.RwMux(SlotDataProvider),
->>>>>>> 3cbe2e81
+            slot_data_provider: SlotDataProvider,
             gossip_table_rw: *sig.sync.RwMux(sig.gossip.GossipTable),
             ledger_ref: LedgerRef,
 
@@ -212,11 +125,7 @@
         const recv_thread = try std.Thread.spawn(.{}, recvLoop, .{
             allocator,
             exit,
-<<<<<<< HEAD
-            params.bank_forks,
-=======
-            params.slot_data_provider_rw,
->>>>>>> 3cbe2e81
+            params.slot_data_provider,
             params.gossip_table_rw,
             verified_vote_transactions,
         });
@@ -228,11 +137,7 @@
             logger,
 
             vote_tracker,
-<<<<<<< HEAD
-            params.bank_forks,
-=======
-            params.slot_data_provider_rw,
->>>>>>> 3cbe2e81
+            params.slot_data_provider,
 
             params.senders,
             Receivers{
@@ -312,11 +217,7 @@
     fn recvAndSendOnce(
         self: *UnverifiedVoteReceptor,
         allocator: std.mem.Allocator,
-<<<<<<< HEAD
-        bank_forks: *const SlotDataProvider,
-=======
-        slot_data_provider_rw: *sig.sync.RwMux(SlotDataProvider),
->>>>>>> 3cbe2e81
+        slot_data_provider: *const SlotDataProvider,
         gossip_table_rw: *sig.sync.RwMux(sig.gossip.GossipTable),
         unverified_votes_buffer: *std.ArrayListUnmanaged(Transaction),
         /// Sends to `processVotesLoop`'s `receivers.verified_vote_transactions` parameter.
@@ -337,8 +238,7 @@
             return;
         }
 
-<<<<<<< HEAD
-        const epoch_tracker, var epoch_lg = bank_forks.epoch_tracker_rw.readWithLock();
+        const epoch_tracker, var epoch_lg = slot_data_provider.epoch_tracker_rw.readWithLock();
         defer epoch_lg.unlock();
         // TODO: Question should the lock for epoch_tracker be held here?
         // or *sig.sync.RwMux(EpochTracker) be passed into consumeTransactionsAndSendVerified and passed
@@ -346,14 +246,6 @@
         try consumeTransactionsAndSendVerified(
             allocator,
             epoch_tracker,
-=======
-        const slot_data_provider, var slot_data_provider_lg = slot_data_provider_rw.readWithLock();
-        defer slot_data_provider_lg.unlock();
-
-        try consumeTransactionsAndSendVerified(
-            allocator,
-            &slot_data_provider.epoch_tracker,
->>>>>>> 3cbe2e81
             unverified_votes_buffer,
             verified_vote_transactions_sender,
         );
@@ -363,11 +255,7 @@
 fn recvLoop(
     allocator: std.mem.Allocator,
     exit: sig.sync.ExitCondition,
-<<<<<<< HEAD
     slot_data_provider: *const SlotDataProvider,
-=======
-    slot_data_provider_rw: *sig.sync.RwMux(SlotDataProvider),
->>>>>>> 3cbe2e81
     gossip_table_rw: *sig.sync.RwMux(sig.gossip.GossipTable),
     /// Sends to `processVotesLoop`'s `receivers.verified_vote_transactions` parameter.
     verified_vote_transactions_sender: *sig.sync.Channel(Transaction),
@@ -381,11 +269,7 @@
     while (exit.shouldRun()) {
         try unverified_vote_receptor.recvAndSendOnce(
             allocator,
-<<<<<<< HEAD
             slot_data_provider,
-=======
-            slot_data_provider_rw,
->>>>>>> 3cbe2e81
             gossip_table_rw,
             &unverified_votes_buffer,
             verified_vote_transactions_sender,
@@ -483,11 +367,7 @@
     allocator: std.mem.Allocator,
     logger: Logger,
     vote_tracker: *VoteTracker,
-<<<<<<< HEAD
     slot_data_provider: *const SlotDataProvider,
-=======
-    slot_data_provider_rw: *sig.sync.RwMux(SlotDataProvider),
->>>>>>> 3cbe2e81
     senders: Senders,
     receivers: Receivers,
     ledger_ref: LedgerRef,
@@ -495,18 +375,10 @@
 ) !void {
     defer exit.afterExit();
 
-<<<<<<< HEAD
     var confirmation_verifier: OptimisticConfirmationVerifier = .init(
         .now(),
         slot_data_provider.rootSlot(),
     );
-=======
-    var confirmation_verifier: OptimisticConfirmationVerifier = .init(.now(), blk: {
-        const slot_data_provider, var slot_data_provider_lg = slot_data_provider_rw.readWithLock();
-        defer slot_data_provider_lg.unlock();
-        break :blk slot_data_provider.rootSlot();
-    });
->>>>>>> 3cbe2e81
     defer confirmation_verifier.deinit(allocator);
 
     var latest_vote_slot_per_validator: std.AutoArrayHashMapUnmanaged(Pubkey, Slot) = .empty;
@@ -519,11 +391,7 @@
             allocator,
             logger,
             vote_tracker,
-<<<<<<< HEAD
             slot_data_provider,
-=======
-            slot_data_provider_rw,
->>>>>>> 3cbe2e81
             senders,
             receivers,
             ledger_ref,
@@ -551,11 +419,7 @@
     allocator: std.mem.Allocator,
     logger: Logger,
     vote_tracker: *VoteTracker,
-<<<<<<< HEAD
     slot_data_provider: *const SlotDataProvider,
-=======
-    slot_data_provider_rw: *sig.sync.RwMux(SlotDataProvider),
->>>>>>> 3cbe2e81
     senders: Senders,
     receivers: Receivers,
     ledger_ref: LedgerRef,
@@ -564,17 +428,10 @@
     last_process_root: *sig.time.Instant,
     vote_processing_time: *VoteProcessingTiming,
 ) !enum { ok, disconnected, timeout, logged } {
-<<<<<<< HEAD
-=======
-    const slot_data_provider, var slot_data_provider_lg = slot_data_provider_rw.readWithLock();
-    defer slot_data_provider_lg.unlock();
-
->>>>>>> 3cbe2e81
     const root_slot = slot_data_provider.rootSlot();
     const root_hash = slot_data_provider.getSlotHash(root_slot);
 
     if (last_process_root.elapsed().asMillis() > DEFAULT_MS_PER_SLOT) {
-<<<<<<< HEAD
         const unrooted_optimistic_slots = try confirmation_verifier.verifyForUnrootedOptimisticSlots(
             allocator,
             ledger_ref.reader,
@@ -584,18 +441,6 @@
                 .ancestors = slot_data_provider.getSlotAncestorsPtr(root_slot).?, // must exist for the root slot
             },
         );
-=======
-        const unrooted_optimistic_slots =
-            try confirmation_verifier.verifyForUnrootedOptimisticSlots(
-                allocator,
-                ledger_ref.reader,
-                .{
-                    .slot = root_slot,
-                    .hash = root_hash,
-                    .ancestors = slot_data_provider.getSlotAncestorsPtr(root_slot).?, // must exist for the root slot
-                },
-            );
->>>>>>> 3cbe2e81
         defer allocator.free(unrooted_optimistic_slots);
 
         vote_tracker.progressWithNewRootBank(allocator, root_slot);
@@ -1042,14 +887,7 @@
         if (slot <= root) continue;
 
         // if we don't have stake information, ignore it
-<<<<<<< HEAD
         // Pull stakes via slot_data_provider helpers
-=======
-        const epoch_stakes = blk: {
-            const et_elem = slot_data_provider.epoch_tracker.getForSlot(slot) orelse continue;
-            break :blk et_elem.stakes;
-        };
->>>>>>> 3cbe2e81
 
         // We always track the last vote slot for optimistic confirmation. If we have replayed
         // the same version of last vote slot that is being voted on, then we also track the
@@ -1209,11 +1047,7 @@
     return .{ reached_thresholds, result == .is_new };
 }
 
-<<<<<<< HEAD
 pub const vote_parser = struct {
-=======
-const vote_parser = struct {
->>>>>>> 3cbe2e81
     //! Based on https://github.com/anza-xyz/agave/blob/182823ee353ee64fde230dbad96d8e24b6cd065a/vote/src/vote_parser.rs
     //! TODO: this is probably/definitely the wrong place for this code to be,
     //! but it's the only place it's needed right now, we can figure out a proper
@@ -1803,7 +1637,6 @@
 test "simple usage" {
     const allocator = std.testing.allocator;
 
-<<<<<<< HEAD
     var slot_tracker: SlotTracker = try .init(allocator, 0, .{
         .constants = .{
             .parent_slot = 0,
@@ -1845,44 +1678,6 @@
         .epoch_tracker_rw = &epoch_tracker_rw,
     };
 
-=======
-    var slot_data_provider_rw = sig.sync.RwMux(SlotDataProvider).init(blk: {
-        var stakes: sig.core.EpochStakes = try .initEmptyWithGenesisStakeHistoryEntry(allocator);
-        defer stakes.deinit(allocator);
-
-        break :blk try .init(allocator, .DEFAULT, .{
-            .slot = 0,
-            .constants = .{
-                .parent_slot = 0,
-                .parent_hash = .ZEROES,
-                .parent_lt_hash = .IDENTITY,
-                .block_height = 1,
-                .collector_id = .ZEROES,
-                .max_tick_height = 1,
-                .fee_rate_governor = .DEFAULT,
-                .epoch_reward_status = .inactive,
-                .ancestors = .{ .ancestors = .empty },
-                .feature_set = .ALL_DISABLED,
-                .reserved_accounts = .empty,
-            },
-            .state = try .genesis(allocator),
-            .epoch_constants = .{
-                .hashes_per_tick = 1,
-                .ticks_per_slot = 1,
-                .ns_per_slot = 1,
-                .genesis_creation_time = 1,
-                .slots_per_year = 1,
-                .stakes = stakes,
-                .rent_collector = undefined,
-            },
-        });
-    });
-    defer {
-        const bank_forks, _ = slot_data_provider_rw.writeWithLock();
-        bank_forks.deinit(allocator);
-    }
-
->>>>>>> 3cbe2e81
     var ledger_db = try sig.ledger.tests.TestDB.init(@src());
     defer ledger_db.deinit();
 
@@ -1913,6 +1708,36 @@
         .writer = &ledger_writer,
     };
 
+    var ledger_db = try sig.ledger.tests.TestDB.init(@src());
+    defer ledger_db.deinit();
+
+    var registry: sig.prometheus.Registry(.{}) = .init(allocator);
+    defer registry.deinit();
+    var lowest_cleanup_slot: sig.sync.RwMux(Slot) = .init(0);
+    var max_root: std.atomic.Value(u64) = .init(0);
+
+    var ledger_reader: sig.ledger.LedgerReader = try .init(
+        allocator,
+        .noop,
+        ledger_db,
+        &registry,
+        &lowest_cleanup_slot,
+        &max_root,
+    );
+    var ledger_writer: sig.ledger.LedgerResultWriter = try .init(
+        allocator,
+        .noop,
+        ledger_db,
+        &registry,
+        &lowest_cleanup_slot,
+        &max_root,
+    );
+
+    const ledger_ref: LedgerRef = .{
+        .reader = &ledger_reader,
+        .writer = &ledger_writer,
+    };
+
     var gossip_table_rw: sig.sync.RwMux(sig.gossip.GossipTable) = .init(
         try .init(allocator, allocator),
     );
@@ -1938,11 +1763,7 @@
     const exit_cond: sig.sync.ExitCondition = .{ .unordered = &exit };
 
     const vote_listener: VoteListener = try .init(allocator, exit_cond, .noop, &vote_tracker, .{
-<<<<<<< HEAD
-        .bank_forks = &bank_forks,
-=======
-        .slot_data_provider_rw = &slot_data_provider_rw,
->>>>>>> 3cbe2e81
+        .slot_data_provider = &slot_data_provider,
         .gossip_table_rw = &gossip_table_rw,
         .ledger_ref = ledger_ref,
         .receivers = .{
@@ -1979,7 +1800,6 @@
 
     const root_slot: Slot = 0;
 
-<<<<<<< HEAD
     var slot_tracker2: SlotTracker = try .init(allocator, root_slot, .{
         .constants = .{
             .parent_slot = 0,
@@ -2001,9 +1821,6 @@
     var epoch_tracker2: EpochTracker = .{ .schedule = .DEFAULT };
     defer epoch_tracker2.deinit(allocator);
     {
-=======
-    var slot_data_provider_rw = sig.sync.RwMux(SlotDataProvider).init(blk: {
->>>>>>> 3cbe2e81
         var stakes: sig.core.EpochStakes = try .initEmptyWithGenesisStakeHistoryEntry(allocator);
         for (tracker_templates) |template| {
             _, const vote_kp, _ = template;
@@ -2020,7 +1837,6 @@
             .stakes = stakes,
             .rent_collector = undefined,
         });
-<<<<<<< HEAD
     }
 
     var slot_tracker2_rw: sig.sync.RwMux(SlotTracker) = .init(slot_tracker2);
@@ -2030,14 +1846,6 @@
         .epoch_tracker_rw = &epoch_tracker2_rw,
     };
 
-=======
-    });
-    defer {
-        const bank_forks, _ = slot_data_provider_rw.writeWithLock();
-        bank_forks.deinit(allocator);
-    }
-
->>>>>>> 3cbe2e81
     var ledger_db = try sig.ledger.tests.TestDB.init(@src());
     defer ledger_db.deinit();
 
@@ -2068,6 +1876,36 @@
         .writer = &ledger_writer,
     };
 
+    var ledger_db = try sig.ledger.tests.TestDB.init(@src());
+    defer ledger_db.deinit();
+
+    var registry: sig.prometheus.Registry(.{}) = .init(allocator);
+    defer registry.deinit();
+    var lowest_cleanup_slot: sig.sync.RwMux(Slot) = .init(0);
+    var max_root: std.atomic.Value(u64) = .init(0);
+
+    var ledger_reader: sig.ledger.LedgerReader = try .init(
+        allocator,
+        .noop,
+        ledger_db,
+        &registry,
+        &lowest_cleanup_slot,
+        &max_root,
+    );
+    var ledger_writer: sig.ledger.LedgerResultWriter = try .init(
+        allocator,
+        .noop,
+        ledger_db,
+        &registry,
+        &lowest_cleanup_slot,
+        &max_root,
+    );
+
+    const ledger_ref: LedgerRef = .{
+        .reader = &ledger_reader,
+        .writer = &ledger_writer,
+    };
+
     var gossip_table_rw = sig.sync.RwMux(sig.gossip.GossipTable).init(
         try sig.gossip.GossipTable.init(allocator, allocator),
     );
@@ -2191,11 +2029,7 @@
         defer unverified_votes_buffer.deinit(allocator);
         try receptor.recvAndSendOnce(
             allocator,
-<<<<<<< HEAD
             slot_data_provider_ptr,
-=======
-            &slot_data_provider_rw,
->>>>>>> 3cbe2e81
             &gossip_table_rw,
             &unverified_votes_buffer,
             verified_vote_transactions_channel,
@@ -2214,11 +2048,7 @@
             allocator,
             .noop,
             &vote_tracker,
-<<<<<<< HEAD
             slot_data_provider_ptr,
-=======
-            &slot_data_provider_rw,
->>>>>>> 3cbe2e81
             .{
                 .verified_vote = verified_vote_channel,
                 .gossip_verified_vote_hash = gossip_verified_vote_hash_channel,
