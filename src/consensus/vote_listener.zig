--- conflicted
+++ resolved
@@ -972,18 +972,6 @@
     if (is_new_vote) {
         senders.subscriptions.notifyVote(vote_pubkey, vote, vote_transaction_signature);
         errdefer allocator.free(vote_slots);
-<<<<<<< HEAD
-        senders.verified_vote.send(.{
-            .key = vote_pubkey,
-            .slots = vote_slots_duped,
-        }) catch |err| {
-            logger.err().logf(
-                "{s}: verified vote couldn't send: " ++
-                    ".{{ .vote_pubkey = {}, .vote_slots_duped = {any} }}",
-                .{ @errorName(err), vote_pubkey, vote_slots_duped },
-            );
-        };
-=======
         // TODO: Uncomment when our RepairService implements vote-weighted repair heuristic.
         //
         // In Agave, verified votes are sent to RepairService (via verified_vote_receiver)
@@ -1000,7 +988,6 @@
         //         .{ @errorName(err), vote_pubkey, vote_slots_duped },
         //     );
         // };
->>>>>>> 33e0ab1c
     }
 }
 
