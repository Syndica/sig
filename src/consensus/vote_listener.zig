const std = @import("std");
const sig = @import("../sig.zig");

const vote_program = sig.runtime.program.vote;
const vote_instruction = vote_program.vote_instruction;

const Slot = sig.core.Slot;
const Hash = sig.core.Hash;
const Pubkey = sig.core.Pubkey;
const Transaction = sig.core.Transaction;
const TransactionMessage = sig.core.transaction.Message;
const VoteTransaction = sig.consensus.vote_transaction.VoteTransaction;
const VoteTracker = sig.consensus.VoteTracker;

<<<<<<< HEAD
const deinitMapAndValues = sig.utils.collections.deinitMapAndValues;
const cloneMapAndValues = sig.utils.collections.cloneMapAndValues;
=======
const SlotTracker = sig.replay.trackers.SlotTracker;
const EpochTracker = sig.replay.trackers.EpochTracker;
>>>>>>> caf9e55f

pub const BankForksStub = struct {
    slot_tracker: SlotTracker,
    epoch_tracker: EpochTracker,

    pub fn deinit(self: BankForksStub, allocator: std.mem.Allocator) void {
        self.slot_tracker.deinit(allocator);
        self.epoch_tracker.deinit(allocator);
    }

    pub fn init(
        allocator: std.mem.Allocator,
        epoch_schedule: sig.core.EpochSchedule,
        root: struct {
            slot: Slot,
            constants: sig.core.SlotConstants,
            state: sig.core.SlotState,
            epoch_constants: sig.core.EpochConstants,
        },
    ) std.mem.Allocator.Error!BankForksStub {
        var self: BankForksStub = .{
            .slot_tracker = try .init(allocator, root.slot, .{
                .constants = root.constants,
                .state = root.state,
            }),
            .epoch_tracker = .{ .schedule = epoch_schedule },
        };
        errdefer self.deinit(allocator);

        try self.epoch_tracker.epochs.ensureUnusedCapacity(allocator, 1);
        self.epoch_tracker.epochs.putAssumeCapacity(
            epoch_schedule.getEpoch(root.slot),
            try root.epoch_constants.clone(allocator),
        );

        return self;
    }

    pub fn getBank(self: *const BankForksStub, slot: Slot) ?BankStub {
        const st_elem = self.slot_tracker.get(slot) orelse return null;
        const et_elem = self.epoch_tracker.getForSlot(slot);
        return .{
            .slot = slot,
            .st_elem = st_elem,
            .et_elem = et_elem,
        };
    }

    pub fn rootBank(self: *const BankForksStub) BankStub {
        return self.getBank(self.slot_tracker.root).?; // root slot's bank must exist
    }

    pub fn bankHash(self: *const BankForksStub, slot: Slot) ?Hash {
        const bank = self.getBank(slot) orelse return null;
        return bank.st_elem.state.hash.readCopy();
    }

    pub fn bankHashOrNullIfFrozen(self: *const BankForksStub, slot: Slot) ?Hash {
        const hash = self.bankHash(slot) orelse return null;
        if (hash.eql(Hash.ZEROES)) return null;
        return hash;
    }

    pub const BankStub = struct {
        slot: Slot,
<<<<<<< HEAD
        /// If this is Hash.ZEROES, it means the bank isn't frozen.
        hash: Hash,
        ancestors: sig.core.Ancestors,
        epoch_schedule: sig.core.EpochSchedule,
        epoch_stakes: sig.core.EpochStakesMap,

        pub fn deinit(self: BankStub, allocator: std.mem.Allocator) void {
            var copy = self;
            copy.ancestors.deinit(allocator);
            deinitMapAndValues(allocator, self.epoch_stakes);
        }

        pub fn init(
            allocator: std.mem.Allocator,
            params: struct {
                slot: Slot,
                hash: Hash,
                ancestors: sig.core.Ancestors,
                epoch_schedule: sig.core.EpochSchedule,
                epoch_stakes: sig.core.EpochStakesMap,
            },
        ) std.mem.Allocator.Error!BankStub {
            var ancestors = try params.ancestors.clone(allocator);
            errdefer ancestors.deinit(allocator);

            var epoch_stakes = try cloneMapAndValues(allocator, params.epoch_stakes);
            errdefer deinitMapAndValues(allocator, epoch_stakes);

            const slot_epoch = params.epoch_schedule.getEpoch(params.slot);
            const gop = try epoch_stakes.getOrPut(allocator, slot_epoch);
            if (!gop.found_existing) {
                gop.value_ptr.* = try .initEmptyWithGenesisStakeHistoryEntry(allocator);
            }

            return .{
                .slot = params.slot,
                .hash = params.hash,
                .ancestors = ancestors,
                .epoch_schedule = params.epoch_schedule,
                .epoch_stakes = epoch_stakes,
            };
        }

        pub fn clone(
            self: BankStub,
            allocator: std.mem.Allocator,
        ) std.mem.Allocator.Error!BankStub {
            var ancestors = try self.ancestors.clone(allocator);
            errdefer ancestors.deinit(allocator);

            const epoch_stakes = try cloneMapAndValues(allocator, self.epoch_stakes);
            errdefer deinitMapAndValues(allocator, epoch_stakes);

            return .{
                .slot = self.slot,
                .hash = self.hash,
                .ancestors = ancestors,
                .epoch_schedule = self.epoch_schedule,
                .epoch_stakes = epoch_stakes,
            };
        }
=======
        st_elem: SlotTracker.Reference,
        et_elem: ?sig.core.EpochConstants,
>>>>>>> caf9e55f
    };
};

pub const Senders = struct {
    verified_vote: *sig.sync.Channel(VerifiedVote),
    gossip_verified_vote_hash: *sig.sync.Channel(GossipVerifiedVoteHash),
    bank_notification: ?*sig.sync.Channel(BankNotification),
    duplicate_confirmed_slot: ?*sig.sync.Channel(ThresholdConfirmedSlot),
    subscriptions: RpcSubscriptionsStub,
};

pub const VoteListener = struct {
    allocator: std.mem.Allocator,
    verified_vote_transactions: *sig.sync.Channel(Transaction),
    recv: std.Thread,
    process_votes: std.Thread,

    pub fn init(
        allocator: std.mem.Allocator,
        exit: sig.sync.ExitCondition,
        logger: sig.trace.Logger,
        vote_tracker: *VoteTracker,
        params: struct {
            bank_forks_rw: *sig.sync.RwMux(BankForksStub),
            gossip_table_rw: *sig.sync.RwMux(sig.gossip.GossipTable),
            ledger_db: if (TODO_CONFIRMATION_VERIFIER) *sig.ledger.BlockstoreDB else void,

            /// Channels that will be used to `receive` data.
            receivers: struct {
                replay_votes: *sig.sync.Channel(vote_parser.ParsedVote),
            },

            /// Direct outputs
            senders: Senders,
        },
    ) !VoteListener {
        const verified_vote_transactions = try sig.sync.Channel(Transaction).create(allocator);
        errdefer verified_vote_transactions.destroy();

        const recv_thread = try std.Thread.spawn(.{}, recvLoop, .{
            allocator,
            exit,
            params.bank_forks_rw,
            params.gossip_table_rw,
            verified_vote_transactions,
        });
        errdefer recv_thread.join();
        recv_thread.setName("sigSolCiVoteLstnr") catch {};

        const process_votes_thread = try std.Thread.spawn(.{}, processVotesLoop, .{
            allocator,
            logger,

            vote_tracker,
            params.bank_forks_rw,

            params.senders,
            Receivers{
                .verified_vote_transactions = verified_vote_transactions,
                .replay_votes = params.receivers.replay_votes,
            },

            params.ledger_db,
            exit,
        });
        errdefer process_votes_thread.join();
        process_votes_thread.setName("solCiProcVotes") catch {};

        return .{
            .allocator = allocator,
            .verified_vote_transactions = verified_vote_transactions,
            .recv = recv_thread,
            .process_votes = process_votes_thread,
        };
    }

    pub fn joinAndDeinit(self: VoteListener) void {
        self.recv.join();
        self.process_votes.join();

        while (self.verified_vote_transactions.tryReceive()) |verified_vote| {
            verified_vote.deinit(self.allocator);
        }
        self.verified_vote_transactions.destroy();
    }
};

/// equivalent to agave's solana_gossip::cluster_info::GOSSIP_SLEEP_MILLIS
const GOSSIP_SLEEP_MILLIS = 100 * std.time.ns_per_ms;

fn recvLoop(
    allocator: std.mem.Allocator,
    exit: sig.sync.ExitCondition,
    bank_forks_rw: *sig.sync.RwMux(BankForksStub),
    gossip_table_rw: *sig.sync.RwMux(sig.gossip.GossipTable),
    /// Sends to `processVotesLoop`'s `verified_vote_transactions_receiver` parameter.
    verified_vote_transactions_sender: *sig.sync.Channel(Transaction),
) !void {
    defer exit.afterExit();

    var unverified_votes_buffer: std.ArrayListUnmanaged(Transaction) = .{};
    defer unverified_votes_buffer.deinit(allocator);

    var cursor: u64 = 0;
    while (exit.shouldRun()) {
        const unverified_votes: []const Transaction = blk: {
            const gossip_table, var gossip_table_lg = gossip_table_rw.readWithLock();
            defer gossip_table_lg.unlock();
            errdefer for (unverified_votes_buffer.items) |vote_tx| vote_tx.deinit(allocator);
            cursor = try getVoteTransactionsAfterCursor(
                allocator,
                &unverified_votes_buffer,
                cursor,
                gossip_table,
            );
            break :blk unverified_votes_buffer.items;
        };
        errdefer for (unverified_votes) |vote_tx| vote_tx.deinit(allocator);

        // inc_new_counter_debug!("cluster_info_vote_listener-recv_count", votes.len());
        if (unverified_votes.len == 0) {
            std.time.sleep(GOSSIP_SLEEP_MILLIS);
            continue;
        }

        const bank_forks, var bank_forks_lg = bank_forks_rw.readWithLock();
        defer bank_forks_lg.unlock();

        for (unverified_votes) |vote_tx| {
            switch (try verifyVoteTransaction(allocator, vote_tx, &bank_forks.epoch_tracker)) {
                .verified => try verified_vote_transactions_sender.send(vote_tx),
                .unverified => vote_tx.deinit(allocator),
            }
        }
    }
}

/// Returns the updated value for the insertion index cursor.
fn getVoteTransactionsAfterCursor(
    allocator: std.mem.Allocator,
    /// Cleared and then filled with the most recent vote transactions.
    unverified_votes_buffer: *std.ArrayListUnmanaged(Transaction),
    /// Insertion index in the gossip table to begin reading vote transaction from.
    start_cursor: u64,
    gossip_table: *const sig.gossip.GossipTable,
) std.mem.Allocator.Error!u64 {
    unverified_votes_buffer.clearRetainingCapacity();
    if (start_cursor >= gossip_table.cursor) return start_cursor;

    try unverified_votes_buffer.ensureTotalCapacityPrecise(
        allocator,
        gossip_table.cursor - start_cursor,
    );

    var new_cursor = start_cursor;

    // TODO: this seems like it might be a lot of unnecessary array hash map
    // lookups, would be good if we did have an ordered map that could directly
    // offer a way to iterate over a range of values without needing to check
    // every single value in that range, like a btree map.
    for (start_cursor..gossip_table.cursor) |insertion_index| {
        const store_index = gossip_table.votes.get(insertion_index) orelse continue;
        _, const vote = gossip_table.store.getByIndex(store_index).data.Vote;
        unverified_votes_buffer.appendAssumeCapacity(try vote.transaction.clone(allocator));
        new_cursor = @max(new_cursor, insertion_index + 1);
    }

    return new_cursor;
}

/// NOTE: in the original agave code, this was an inline part of the `verifyVotes` function which took in a list
/// of transactions to verify, and returned the same list with the unverified votes filtered out.
/// We separate it out
fn verifyVoteTransaction(
    allocator: std.mem.Allocator,
    vote_tx: Transaction,
    /// Should be associated with the root bank.
    epoch_tracker: *const EpochTracker,
) std.mem.Allocator.Error!enum { verified, unverified } {
    vote_tx.verify() catch return .unverified;
    const parsed_vote =
        try vote_parser.parseVoteTransaction(allocator, vote_tx) orelse return .unverified;
    defer parsed_vote.deinit(allocator);

    const vote_account_key = parsed_vote.key;
    const vote = parsed_vote.vote;

    const slot = vote.lastVotedSlot() orelse return .unverified;
    const authorized_voter: Pubkey = blk: {
        const epoch_consts = epoch_tracker.getForSlot(slot) orelse return .unverified;
        const epoch_authorized_voters = &epoch_consts.stakes.epoch_authorized_voters;
        break :blk epoch_authorized_voters.get(vote_account_key) orelse return .unverified;
    };

    const any_key_is_both_signer_and_authorized_voter = for (
        vote_tx.msg.account_keys,
        0..,
    ) |key, i| {
        const is_signer = vote_tx.msg.isSigner(i);
        const is_authorized_voter = key.equals(&authorized_voter);
        if (is_signer and is_authorized_voter) break true;
    } else false;
    if (!any_key_is_both_signer_and_authorized_voter) return .unverified;

    return .verified;
}

pub const ThresholdConfirmedSlot = struct { Slot, Hash };
pub const GossipVerifiedVoteHash = struct { Pubkey, Slot, Hash };
const VerifiedVote = struct { Pubkey, []const Slot };

/// The expected duration of a slot (400 milliseconds).
const DEFAULT_MS_PER_SLOT: u64 =
    1_000 *
    sig.core.time.DEFAULT_TICKS_PER_SLOT /
    sig.core.time.DEFAULT_TICKS_PER_SECOND;

const TODO_CONFIRMATION_VERIFIER = false;

const Receivers = struct {
    verified_vote_transactions: *sig.sync.Channel(Transaction),
    replay_votes: *sig.sync.Channel(vote_parser.ParsedVote),
};

fn processVotesLoop(
    allocator: std.mem.Allocator,
    logger: sig.trace.Logger,
    vote_tracker: *VoteTracker,
    bank_forks_rw: *sig.sync.RwMux(BankForksStub),
    senders: Senders,
    receivers: Receivers,
    ledger_db: if (TODO_CONFIRMATION_VERIFIER) *sig.ledger.BlockstoreDB else void,
    exit: sig.sync.ExitCondition,
) !void {
    defer exit.afterExit();

    var confirmation_verifier = if (TODO_CONFIRMATION_VERIFIER)
        OptimisticConfirmationVerifier.new(blk: {
            const bank_forks, var bank_forks_lg = bank_forks_rw.readWithLock();
            defer bank_forks_lg.unlock();
            // TODO: this is effectively what the agave code does, but could it just be `bank_forks.root_slot`?
            break :blk bank_forks.rootBank().slot;
        });

    var latest_vote_slot_per_validator: std.AutoArrayHashMapUnmanaged(Pubkey, Slot) = .{};
    defer latest_vote_slot_per_validator.deinit(allocator);

    var last_process_root = sig.time.Instant.now();

    var vote_processing_time = VoteProcessingTiming.ZEROES;

    while (exit.shouldRun()) {
        const root_bank_slot, const root_bank = blk: {
            const bank_forks, var bank_forks_lg = bank_forks_rw.readWithLock();
            defer bank_forks_lg.unlock();
            break :blk .{ bank_forks.slot_tracker.root, bank_forks.rootBank() };
        };

        if (last_process_root.elapsed().asMillis() > DEFAULT_MS_PER_SLOT) {
            if (TODO_CONFIRMATION_VERIFIER) {
                const unrooted_optimistic_slots = confirmation_verifier
                    .verify_for_unrooted_optimistic_slots(&root_bank, ledger_db);
                // SlotVoteTracker's for all `slots` in `unrooted_optimistic_slots`
                // should still be available because we haven't purged in
                // `progress_with_new_root_bank()` yet, which is called below
                OptimisticConfirmationVerifier.log_unrooted_optimistic_slots(
                    &root_bank,
                    &vote_tracker,
                    &unrooted_optimistic_slots,
                );
            }
            vote_tracker.progressWithNewRootBank(allocator, root_bank_slot);
            last_process_root = sig.time.Instant.now();
        }

        const confirmed_slots = listenAndConfirmVotes(
            allocator,
            logger,
            vote_tracker,
            bank_forks_rw,
            senders,
            receivers,
            &root_bank,
            &vote_processing_time,
            &latest_vote_slot_per_validator,
        ) catch |err| switch (err) {
            error.RecvTimeoutDisconnected => {
                return;
            },
            error.ReadyTimeout => {
                continue;
            },
            else => |e| {
                logger.err().logf("thread {} error {s}", .{
                    std.Thread.getCurrentId(),
                    @errorName(e),
                });
                continue;
            },
        };
        defer allocator.free(confirmed_slots);

        if (TODO_CONFIRMATION_VERIFIER) {
            confirmation_verifier.add_new_optimistic_confirmed_slots(confirmed_slots, ledger_db);
        }

        // NOTE: keep this around for reference while I'm figuring it out

        // match confirmed_slots {
        //     Ok(confirmed_slots) => {
        //         confirmation_verifier
        //             .add_new_optimistic_confirmed_slots(confirmed_slots.clone(), &blockstore);
        //     }
        //     Err(e) => match e {
        //         Error::RecvTimeout(RecvTimeoutError::Disconnected) => {
        //             return Ok(());
        //         }
        //         Error::ReadyTimeout => (),
        //         _ => {
        //             error!("thread {:?} error {:?}", thread::current().name(), e);
        //         }
        //     },
        // }
    }
}

/// TODO: remove this
const TodoErrorSet = error{TODO};
const ListenAndConfirmVotesError = error{
    RecvTimeoutDisconnected,
    ReadyTimeout,
} || std.mem.Allocator.Error;

fn listenAndConfirmVotes(
    allocator: std.mem.Allocator,
    logger: sig.trace.Logger,
    vote_tracker: *VoteTracker,
    bank_forks_rw: *sig.sync.RwMux(BankForksStub),
    senders: Senders,
    receivers: Receivers,
    root_bank: *const BankForksStub.BankStub,
    vote_processing_time: ?*VoteProcessingTiming,
    latest_vote_slot_per_validator: *std.AutoArrayHashMapUnmanaged(Pubkey, Slot),
) ListenAndConfirmVotesError![]const ThresholdConfirmedSlot {
    var gossip_vote_txs_buffer: std.ArrayListUnmanaged(Transaction) = .{};
    defer gossip_vote_txs_buffer.deinit(allocator);
    try gossip_vote_txs_buffer.ensureTotalCapacityPrecise(allocator, 4096);

    var replay_votes_buffer: std.ArrayListUnmanaged(vote_parser.ParsedVote) = .{};
    defer replay_votes_buffer.deinit(allocator);
    try replay_votes_buffer.ensureTotalCapacityPrecise(allocator, 4096);

    var remaining_wait_time = sig.time.Duration.fromMillis(200);
    while (remaining_wait_time.gt(sig.time.Duration.zero())) {
        const start = sig.time.Instant.now();
        defer remaining_wait_time = remaining_wait_time.saturatingSub(start.elapsed());

        const gossip_vote_txs: []const Transaction = blk: {
            gossip_vote_txs_buffer.clearRetainingCapacity();
            while (receivers.verified_vote_transactions.tryReceive()) |tx| {
                gossip_vote_txs_buffer.appendAssumeCapacity(tx);
                if (gossip_vote_txs_buffer.unusedCapacitySlice().len == 0) break;
            }
            break :blk gossip_vote_txs_buffer.items;
        };
        defer for (gossip_vote_txs) |vote_tx| vote_tx.deinit(allocator);

        const replay_votes: []const vote_parser.ParsedVote = blk: {
            replay_votes_buffer.clearRetainingCapacity();
            while (receivers.replay_votes.tryReceive()) |vote| {
                replay_votes_buffer.appendAssumeCapacity(vote);
                if (replay_votes_buffer.unusedCapacitySlice().len == 0) break;
            }
            break :blk replay_votes_buffer.items;
        };
        // TODO: either pass separate allocator to deinit replay votes, or document
        // that replay and the vote listener must use the same allocator
        defer for (replay_votes) |replay_vote| replay_vote.deinit(allocator);

        if (gossip_vote_txs.len == 0 and replay_votes.len == 0) {
            continue;
        }

        return try filterAndConfirmWithNewVotes(
            allocator,
            logger,
            vote_tracker,
            bank_forks_rw,
            senders,
            root_bank,
            vote_processing_time,
            latest_vote_slot_per_validator,
            gossip_vote_txs,
            replay_votes,
        );
    }

    return &.{};
}

fn filterAndConfirmWithNewVotes(
    allocator: std.mem.Allocator,
    logger: sig.trace.Logger,
    vote_tracker: *VoteTracker,
    bank_forks_rw: *sig.sync.RwMux(BankForksStub),
    senders: Senders,
    root_bank: *const BankForksStub.BankStub,
    vote_processing_time: ?*VoteProcessingTiming,
    latest_vote_slot_per_validator: *std.AutoArrayHashMapUnmanaged(Pubkey, Slot),
    gossip_vote_txs: []const Transaction,
    replayed_votes: []const vote_parser.ParsedVote,
) std.mem.Allocator.Error![]const ThresholdConfirmedSlot {
    var diff = SlotsDiff.EMPTY;
    defer diff.deinit(allocator);

    var new_optimistic_confirmed_slots: std.ArrayListUnmanaged(ThresholdConfirmedSlot) = .{};
    errdefer new_optimistic_confirmed_slots.deinit(allocator);

    // Process votes from gossip and ReplayStage

    // let mut gossip_vote_txn_processing_time = Measure::start("gossip_vote_processing_time");
    inline for (.{
        .{ gossip_vote_txs, true },
        .{ replayed_votes, false },
    }) |chain_item| {
        const txs_or_parsed_votes, const is_gossip = chain_item;

        for (txs_or_parsed_votes) |tx_or_parsed_vote| {
            const parsed_vote: vote_parser.ParsedVote = if (is_gossip)
                try vote_parser.parseVoteTransaction(allocator, tx_or_parsed_vote) orelse continue
            else
                tx_or_parsed_vote;
            defer if (is_gossip) parsed_vote.deinit(allocator); // replay votes are already freed

            const vote_pubkey = parsed_vote.key;
            const vote = parsed_vote.vote;
            const signature = parsed_vote.signature;

            try trackNewVotesAndNotifyConfirmations(
                allocator,
                logger,
                vote_tracker,
                bank_forks_rw,
                senders,
                vote,
                vote_pubkey,
                signature,
                root_bank,
                &diff,
                &new_optimistic_confirmed_slots,
                is_gossip,
                latest_vote_slot_per_validator,
            );
        }
    }

    // gossip_vote_txn_processing_time.stop();
    // let gossip_vote_txn_processing_time_us = gossip_vote_txn_processing_time.as_us();

    // Process all the slots accumulated from replay and gossip.

    // let mut gossip_vote_slot_confirming_time = Measure::start("gossip_vote_slot_confirm_time");

    for (diff.map.keys(), diff.map.values()) |slot, *slot_diff| {
        const slot_tracker = try vote_tracker.getOrInsertSlotTracker(allocator, slot);
        defer slot_tracker.deinit(allocator);

        {
            const r_slot_tracker, var r_slot_tracker_lg = slot_tracker.tracker.readWithLock();
            defer r_slot_tracker_lg.unlock();

            // Only keep the pubkeys we haven't seen voting for this slot
            // var start_idx: usize = 0;
            var index: usize = 0;
            while (index != slot_diff.map.count()) {
                const pubkey = slot_diff.map.keys()[index];
                const seen_in_gossip_above = slot_diff.map.values()[index];

                const seen_in_gossip_previously = r_slot_tracker.voted.get(pubkey);
                const is_new = seen_in_gossip_previously == null;
                // `is_new_from_gossip` means we observed a vote for this slot
                // for the first time in gossip
                const is_new_from_gossip =
                    !(seen_in_gossip_previously orelse false) and seen_in_gossip_above;
                if (is_new or is_new_from_gossip) {
                    index += 1;
                    continue;
                }
                std.debug.assert(slot_diff.map.fetchSwapRemove(pubkey).?.key.equals(&pubkey));
            }
        }

        const w_slot_tracker, var w_slot_tracker_lg = slot_tracker.tracker.writeWithLock();
        defer w_slot_tracker_lg.unlock();
        if (w_slot_tracker.voted_slot_updates == null) {
            w_slot_tracker.voted_slot_updates = .{};
        }
        const voted = &w_slot_tracker.voted;
        const voted_slot_updates = &w_slot_tracker.voted_slot_updates.?;

        var gossip_only_stake: u64 = 0;
        const epoch_stakes = if (root_bank.et_elem) |*et_elem| &et_elem.stakes else null;

        try voted.ensureUnusedCapacity(allocator, slot_diff.map.count());
        try voted_slot_updates.ensureUnusedCapacity(allocator, slot_diff.map.count());
        for (slot_diff.map.keys(), slot_diff.map.values()) |pubkey, seen_in_gossip_above| {
            if (seen_in_gossip_above) {
                // By this point we know if the vote was seen in gossip above,
                // it was not seen in gossip at any point in the past (if it was seen
                // in gossip in the past, `is_new` would be false and it would have
                // been filtered out above), so it's safe to increment the gossip-only
                // stake
                sumStake(&gossip_only_stake, epoch_stakes, pubkey);
            }

            // From the `slot_diff.retain` earlier, we know because there are
            // no other writers to `slot_vote_tracker` that
            // `is_new || is_new_from_gossip`. In both cases we want to record
            // `is_new_from_gossip` for the `pubkey` entry.
            voted.putAssumeCapacity(pubkey, seen_in_gossip_above);
            voted_slot_updates.appendAssumeCapacity(pubkey);
        }

        w_slot_tracker.gossip_only_stake += gossip_only_stake;
    }
    // gossip_vote_slot_confirming_time.stop();
    // let gossip_vote_slot_confirming_time_us = gossip_vote_slot_confirming_time.as_us();

    if (vote_processing_time) |*vpt| {
        _ = vpt;
        // vote_processing_time.update(
        //     gossip_vote_txn_processing_time_us,
        //     gossip_vote_slot_confirming_time_us,
        // );
    }
    return try new_optimistic_confirmed_slots.toOwnedSlice(allocator);
}

const VoteProcessingTiming = struct {
    gossip_txn_processing_time_us: u64,
    gossip_slot_confirming_time_us: u64,
    last_report: AtomicInterval,

    pub const ZEROES: VoteProcessingTiming = .{
        .gossip_txn_processing_time_us = 0,
        .gossip_slot_confirming_time_us = 0,
        .last_report = AtomicInterval.ZERO,
    };

    fn reset(self: *VoteProcessingTiming) void {
        self.gossip_txn_processing_time_us = 0;
        self.gossip_slot_confirming_time_us = 0;
    }

    fn update(
        self: *VoteProcessingTiming,
        vote_txn_processing_time_us: u64,
        vote_slot_confirming_time_us: u64,
    ) void {
        self.gossip_txn_processing_time_us += vote_txn_processing_time_us;
        self.gossip_slot_confirming_time_us += vote_slot_confirming_time_us;

        const VOTE_PROCESSING_REPORT_INTERVAL_MS: u64 = 1_000;
        if (self.last_report.should_update(VOTE_PROCESSING_REPORT_INTERVAL_MS)) {
            // datapoint_info!(
            //     "vote-processing-timing",
            //     (
            //         "vote_txn_processing_us",
            //         self.gossip_txn_processing_time_us as i64,
            //         i64
            //     ),
            //     (
            //         "slot_confirming_time_us",
            //         self.gossip_slot_confirming_time_us as i64,
            //         i64
            //     ),
            // );
            self.reset();
        }
    }
};

const AtomicInterval = struct {
    last_update: std.atomic.Value(u64),

    pub const ZERO: AtomicInterval = .{ .last_update = std.atomic.Value(u64).init(0) };

    /// true if 'interval_time_ms' has elapsed since last time we returned true as long as it has been 'interval_time_ms' since this struct was created
    inline fn should_update(self: AtomicInterval, interval_time_ms: u64) bool {
        return self.should_update_ext(interval_time_ms, true);
    }

    /// a primary use case is periodic metric reporting, potentially from different threads
    /// true if 'interval_time_ms' has elapsed since last time we returned true
    /// except, if skip_first=false, false until 'interval_time_ms' has elapsed since this struct was created
    inline fn should_update_ext(
        self: AtomicInterval,
        interval_time_ms: u64,
        skip_first: bool,
    ) bool {
        const now: u64 = @intCast(std.time.timestamp());
        const last: u64 = @intCast(self.last_update.load(.monotonic));
        return now -| last > interval_time_ms and
            self.last_update.cmpxchgStrong(last, now, .monotonic, .monotonic) == last and
            !(skip_first and last == 0);
    }
};

pub const OptimisticConfirmationVerifier = struct {};

/// TODO: move this to its proper place or something
const BankNotification = union(enum) {
    optimistically_confirmed: Slot,
    frozen: if (false) sig.core.BankFields else noreturn,
    new_root_bank: if (false) sig.core.BankFields else noreturn,
    /// The newly rooted slot chain including the parent slot of the oldest bank in the rooted chain.
    new_rooted_chain: if (false) std.ArrayListUnmanaged(Slot) else noreturn,
};

const RpcSubscriptionsStub = struct {
    pub const NotificationEntry = union(enum) {
        slot: SlotInfo,
        slot_update: SlotUpdate,
        vote: struct { Pubkey, VoteTransaction, sig.core.Signature },
        root: Slot,
        bank: CommitmentSlots,
        gossip: Slot,
        signatures_received: struct { Slot, std.ArrayListUnmanaged(sig.core.Signature) },
        subscribed: if (true) noreturn else struct { SubscriptionParams, SubscriptionId },
        unsubscribed: if (true) noreturn else struct { SubscriptionParams, SubscriptionId },

        const SlotInfo = noreturn;
        const SlotUpdate = noreturn;
        const CommitmentSlots = noreturn;
        const SubscriptionParams = noreturn;
        const SubscriptionId = noreturn;
    };

    fn notifyVote(
        self: *const RpcSubscriptionsStub,
        vote_pubkey: Pubkey,
        vote: VoteTransaction,
        signature: sig.core.Signature,
    ) void {
        self.enqueue_notification(.{ .vote = .{ vote_pubkey, vote, signature } });
    }

    fn enqueue_notification(
        self: *const RpcSubscriptionsStub,
        notification_entry: NotificationEntry,
    ) void {
        _ = self;
        _ = notification_entry;
    }
};

const SlotsDiff = struct {
    map: std.AutoArrayHashMapUnmanaged(Slot, PubkeysDiff),

    pub const EMPTY: SlotsDiff = .{ .map = .{} };

    pub fn deinit(self: SlotsDiff, allocator: std.mem.Allocator) void {
        for (self.map.values()) |slot_diff| {
            slot_diff.deinit(allocator);
        }
        var map = self.map;
        map.deinit(allocator);
    }

    const PubkeysDiff = struct {
        map: std.AutoArrayHashMapUnmanaged(Pubkey, bool),

        pub const EMPTY: PubkeysDiff = .{ .map = .{} };

        pub fn deinit(self: PubkeysDiff, allocator: std.mem.Allocator) void {
            var map = self.map;
            map.deinit(allocator);
        }
    };
};

fn trackNewVotesAndNotifyConfirmations(
    allocator: std.mem.Allocator,
    logger: sig.trace.Logger,
    vote_tracker: *VoteTracker,
    bank_forks_rw: *sig.sync.RwMux(BankForksStub),
    senders: Senders,
    vote: VoteTransaction,
    vote_pubkey: Pubkey,
    vote_transaction_signature: sig.core.Signature,
    root_bank: *const BankForksStub.BankStub,
    diff: *SlotsDiff,
    new_optimistic_confirmed_slots: *std.ArrayListUnmanaged(ThresholdConfirmedSlot),
    is_gossip_vote: bool,
    latest_vote_slot_per_validator: *std.AutoArrayHashMapUnmanaged(Pubkey, Slot),
) !void {
    if (vote.isEmpty()) return;

    const last_vote_slot = vote.lastVotedSlot().?;
    const last_vote_hash = vote.getHash();

    const latest_vote_slot: *u64 = blk: {
        const gop = try latest_vote_slot_per_validator.getOrPut(allocator, vote_pubkey);
        latest_vote_slot_per_validator.lockPointers();

        if (!gop.found_existing) gop.value_ptr.* = 0;
        break :blk gop.value_ptr;
    };
    defer latest_vote_slot_per_validator.unlockPointers();

    const root = root_bank.slot;
    const vote_slots: []const Slot = blk: {
        const vote_slots = try allocator.alloc(Slot, vote.slotCount());
        errdefer allocator.free(vote_slots);
        vote.copyAllSlotsTo(vote_slots);
        break :blk vote_slots;
    };
    defer allocator.free(vote_slots);

    const accumulate_intermediate_votes = blk: {
        const bank_forks, var bank_forks_lg = bank_forks_rw.readWithLock();
        defer bank_forks_lg.unlock();

        if (bank_forks.bankHashOrNullIfFrozen(last_vote_slot)) |hash| {
            // Only accumulate intermediates if we have replayed the same version being voted on, as
            // otherwise we cannot verify the ancestry or the hashes.
            // NOTE: this can only be performed on full tower votes, until deprecate_legacy_vote_ixs feature
            // is active we must check the transaction type.
            break :blk hash.eql(last_vote_hash) and vote.isFullTowerVote();
        } else {
            // If we have not frozen the bank do not accumulate intermediate slots as we cannot verify
            // the hashes.
            break :blk false;
        }
    };

    var is_new_vote = false;
    // If slot is before the root, ignore it. Iterate from latest vote slot to earliest.
    for (0 + 1..vote_slots.len + 1) |fwd_index| {
        const rev_index = vote_slots.len - fwd_index;
        const slot = vote_slots[rev_index];
        if (slot <= root) continue;

        // if we don't have stake information, ignore it
        const epoch_stakes = blk: {
            const bank_forks, var bank_forks_lg = bank_forks_rw.readWithLock();
            defer bank_forks_lg.unlock();
            const et_elem = bank_forks.epoch_tracker.getForSlot(slot) orelse continue;
            break :blk et_elem.stakes;
        };

        // We always track the last vote slot for optimistic confirmation. If we have replayed
        // the same version of last vote slot that is being voted on, then we also track the
        // other votes in the proposed tower.
        if (slot == last_vote_slot or accumulate_intermediate_votes) {
            const vote_accounts = epoch_stakes.stakes.vote_accounts;
            const stake = vote_accounts.getDelegatedStake(vote_pubkey);
            const total_stake = epoch_stakes.total_stake;

            const maybe_hash: ?Hash = get_hash: {
                if (slot == last_vote_slot) break :get_hash last_vote_hash;
                const bank_forks, var bank_forks_lg = bank_forks_rw.readWithLock();
                defer bank_forks_lg.unlock();
                break :get_hash bank_forks.bankHashOrNullIfFrozen(last_vote_slot);
            };
            const hash: Hash = maybe_hash orelse {
                // In this case the supposed ancestor of this vote is missing. This can happen
                // if the ancestor has been pruned, or if this is a malformed vote. In either case
                // we do not track this slot for optimistic confirmation.
                continue;
            };

            // Fast track processing of the last slot in a vote transactions
            // so that notifications for optimistic confirmation can be sent
            // as soon as possible.
            const reached_threshold_results, //
            const is_new: bool //
            = try trackOptimisticConfirmationVote(allocator, vote_tracker, .{
                .slot = slot,
                .hash = hash,
                .pubkey = vote_pubkey,
                .stake = stake,
                .total_epoch_stake = total_stake,
            });

            if (is_gossip_vote and is_new and stake > 0) {
                senders.gossip_verified_vote_hash.send(.{ vote_pubkey, slot, hash }) catch {
                    // WARN: the original agave code does literally just ignore this error, is that fine?
                    // TODO: evaluate this
                };
            }

            if (reached_threshold_results.isSet(0)) {
                if (senders.duplicate_confirmed_slot) |sender| {
                    sender.send(.{ slot, hash }) catch {
                        // WARN: the original agave code does literally just ignore this error, is that fine?
                        // TODO: evaluate this
                    };
                }
            }

            if (reached_threshold_results.isSet(1)) {
                try new_optimistic_confirmed_slots.append(allocator, .{ slot, hash });
                // Notify subscribers about new optimistic confirmation
                if (senders.bank_notification) |sender| {
                    sender.send(.{ .optimistically_confirmed = slot }) catch |err| {
                        logger.warn().logf("bank_notification_sender failed: {s}", .{
                            @errorName(err),
                        });
                    };
                }
            }

            if (!is_new and !is_gossip_vote) {
                // By now:
                // 1) The vote must have come from ReplayStage,
                // 2) We've seen this vote from replay for this hash before
                // (`track_optimistic_confirmation_vote()` will not set `is_new == true`
                // for same slot different hash), so short circuit because this vote
                // has no new information

                // Note gossip votes will always be processed because those should be unique
                // and we need to update the gossip-only stake in the `VoteTracker`.
                return;
            }

            is_new_vote = is_new;
        }

        if (slot < latest_vote_slot.*) {
            // Important that we filter after the `last_vote_slot` check, as even if this vote
            // is old, we still need to track optimistic confirmations.
            // However it is fine to filter the rest of the slots for the propagated check tracking below,
            // as the propagated check is able to roll up votes for descendants unlike optimistic confirmation.
            continue;
        }

        const slot_diff_gop =
            try diff.map.getOrPutValue(allocator, slot, SlotsDiff.PubkeysDiff.EMPTY);
        const pubkey_diff_gop =
            try slot_diff_gop.value_ptr.map.getOrPut(allocator, vote_pubkey);
        const seen_in_gossip_previously: *bool = pubkey_diff_gop.value_ptr;
        if (pubkey_diff_gop.found_existing) {
            seen_in_gossip_previously.* = seen_in_gossip_previously.* or is_gossip_vote;
        } else {
            seen_in_gossip_previously.* = is_gossip_vote;
        }
    }

    latest_vote_slot.* = @max(latest_vote_slot.*, last_vote_slot);

    if (is_new_vote) {
        senders.subscriptions.notifyVote(vote_pubkey, vote, vote_transaction_signature);
        const vote_slots_duped = try allocator.dupe(Slot, vote_slots);
        errdefer allocator.free(vote_slots);
        senders.verified_vote.send(.{ vote_pubkey, vote_slots_duped }) catch {
            // WARN: the original agave code does literally just ignore this error, is that fine?
            // TODO: evaluate this
        };
    }
}

const ThresholdReachedResults = std.bit_set.IntegerBitSet(THRESHOLDS_TO_CHECK.len);
const THRESHOLDS_TO_CHECK: [2]f64 = .{
    sig.replay.service.DUPLICATE_THRESHOLD,
    sig.consensus.replay_tower.VOTE_THRESHOLD_SIZE,
};

/// Returns if the slot was optimistically confirmed, and whether
/// the slot was new
fn trackOptimisticConfirmationVote(
    allocator: std.mem.Allocator,
    vote_tracker: *VoteTracker,
    params: struct {
        slot: Slot,
        hash: Hash,
        pubkey: Pubkey,
        stake: u64,
        total_epoch_stake: u64,
    },
) std.mem.Allocator.Error!struct { ThresholdReachedResults, bool } {
    const slot = params.slot;
    const hash = params.hash;
    const pubkey = params.pubkey;
    const stake = params.stake;
    const total_epoch_stake = params.total_epoch_stake;

    const rw_slot_tracker = try vote_tracker.getOrInsertSlotTracker(allocator, slot);
    defer rw_slot_tracker.deinit(allocator);

    const slot_tracker, var slot_tracker_lg = rw_slot_tracker.tracker.writeWithLock();
    defer slot_tracker_lg.unlock();

    const vote_stake_tracker = try slot_tracker.getOrInsertOptimisticVotesTracker(allocator, hash);
    try vote_stake_tracker.ensureUnusedCapacity(allocator, 1);

    var reached_thresholds = ThresholdReachedResults.initEmpty();
    const result = vote_stake_tracker.addVotePubkeyAssumeCapacity(&reached_thresholds, .{
        .vote_pubkey = pubkey,
        .stake = stake,
        .total_stake = total_epoch_stake,
        .thresholds_to_check = &THRESHOLDS_TO_CHECK,
    });
    return .{ reached_thresholds, result == .is_new };
}

fn sumStake(sum: *u64, epoch_stakes: ?*const sig.core.EpochStakes, pubkey: Pubkey) void {
    if (epoch_stakes) |stakes| {
        sum.* += stakes.stakes.vote_accounts.getDelegatedStake(pubkey);
    }
}

const vote_parser = struct {
    //! Based on https://github.com/anza-xyz/agave/blob/182823ee353ee64fde230dbad96d8e24b6cd065a/vote/src/vote_parser.rs
    //! TODO: this is probably/definitely the wrong place for this code to be,
    //! but it's the only place it's needed right now, we can figure out a proper
    //! place for it later.

    pub const ParsedVote = struct {
        key: Pubkey,
        vote: VoteTransaction,
        switch_proof_hash: ?Hash,
        signature: sig.core.Signature,

        pub fn deinit(self: ParsedVote, allocator: std.mem.Allocator) void {
            self.vote.deinit(allocator);
        }
    };

    /// Used for parsing gossip vote transactions
    pub fn parseVoteTransaction(
        allocator: std.mem.Allocator,
        tx: Transaction,
    ) std.mem.Allocator.Error!?ParsedVote {
        // Check first instruction for a vote
        const message = tx.msg;

        if (message.instructions.len == 0) return null;
        const first_instruction = message.instructions[0];
        const program_id_index = first_instruction.program_index;

        if (program_id_index >= message.account_keys.len) return null;
        const program_id = message.account_keys[program_id_index];
        if (!vote_program.ID.equals(&program_id)) {
            return null;
        }

        if (first_instruction.account_indexes.len == 0) return null;
        const first_account = first_instruction.account_indexes[0];

        if (first_account >= message.account_keys.len) return null;
        const key = message.account_keys[first_account];

        const vote, const switch_proof_hash = try parseVoteInstructionData(
            allocator,
            first_instruction.data,
        ) orelse return null;
        errdefer vote.deinit(allocator);

        const signature = if (tx.signatures.len != 0)
            tx.signatures[0]
        else
            sig.core.Signature.ZEROES;
        return .{
            .key = key,
            .vote = vote,
            .switch_proof_hash = switch_proof_hash,
            .signature = signature,
        };
    }

    fn parseVoteInstructionData(
        allocator: std.mem.Allocator,
        vote_instruction_data: []const u8,
    ) std.mem.Allocator.Error!?struct { VoteTransaction, ?Hash } {
        const vote_inst = sig.bincode.readFromSlice(
            allocator,
            vote_program.Instruction,
            vote_instruction_data,
            .{},
        ) catch |err| switch (err) {
            error.OutOfMemory => |e| return e,
            else => return null,
        };
        errdefer vote_inst.deinit(allocator);

        return switch (vote_inst) {
            .vote => |vote| .{
                .{ .vote = vote.vote },
                null,
            },
            .vote_switch => |vs| .{
                .{ .vote = vs.vote },
                vs.hash,
            },
            .update_vote_state => |vsu| .{
                .{ .vote_state_update = vsu.vote_state_update },
                null,
            },
            .update_vote_state_switch => |uvss| .{
                .{ .vote_state_update = uvss.vote_state_update },
                uvss.hash,
            },
            .compact_update_vote_state => |cuvs| .{
                .{ .vote_state_update = cuvs.vote_state_update },
                null,
            },
            .compact_update_vote_state_switch => |cuvss| .{
                .{ .vote_state_update = cuvss.vote_state_update },
                cuvss.hash,
            },
            .tower_sync => |ts| .{
                .{ .tower_sync = ts.tower_sync },
                null,
            },
            .tower_sync_switch => |tss| .{
                .{ .tower_sync = tss.tower_sync },
                tss.hash,
            },
            .authorize,
            .authorize_checked,
            .authorize_with_seed,
            .authorize_checked_with_seed,
            .initialize_account,
            .update_commission,
            .update_validator_identity,
            .withdraw,
            => null,
        };
    }

    fn testParseVoteTransaction(input_hash: ?Hash, random: std.Random) !void {
        const allocator = std.testing.allocator;

        const node_keypair = try randomKeyPair(random);
        const auth_voter_keypair = try randomKeyPair(random);
        const vote_keypair = try randomKeyPair(random);

        const vote_key = Pubkey.fromPublicKey(&vote_keypair.public_key);

        {
            const bank_hash = Hash.ZEROES;
            const vote_tx = try testNewVoteTransaction(
                allocator,
                &.{42},
                bank_hash,
                Hash.ZEROES,
                node_keypair,
                vote_key,
                auth_voter_keypair,
                input_hash,
            );
            defer vote_tx.deinit(allocator);

            const maybe_parsed_tx = try parseVoteTransaction(allocator, vote_tx);
            defer if (maybe_parsed_tx) |parsed_tx| parsed_tx.deinit(allocator);

            try std.testing.expectEqualDeep(ParsedVote{
                .key = vote_key,
                .vote = .{ .vote = .{
                    .slots = &.{42},
                    .hash = bank_hash,
                    .timestamp = null,
                } },
                .switch_proof_hash = input_hash,
                .signature = vote_tx.signatures[0],
            }, maybe_parsed_tx);
        }

        // Test bad program id fails
        var vote_ix = try vote_instruction.createVote(
            allocator,
            vote_key,
            Pubkey.fromPublicKey(&auth_voter_keypair.public_key),
            .{ .vote = .{
                .slots = &.{ 1, 2 },
                .hash = Hash.ZEROES,
                .timestamp = null,
            } },
        );
        defer vote_ix.deinit(allocator);
        vote_ix.program_id = Pubkey.ZEROES;

        const vote_tx = blk: {
            const vote_tx_msg: TransactionMessage = try .initCompile(
                allocator,
                &.{vote_ix},
                Pubkey.fromPublicKey(&node_keypair.public_key),
                Hash.ZEROES,
                null,
            );
            errdefer vote_tx_msg.deinit(allocator);
            break :blk try Transaction.initOwnedMessageWithSigningKeypairs(
                allocator,
                .legacy,
                vote_tx_msg,
                &.{},
            );
        };
        defer vote_tx.deinit(allocator);
        try std.testing.expectEqual(null, parseVoteTransaction(allocator, vote_tx));
    }

    /// Reimplemented locally from Vote program.
    fn testNewVoteTransaction(
        allocator: std.mem.Allocator,
        slots: []const sig.core.Slot,
        bank_hash: Hash,
        blockhash: Hash,
        node_keypair: sig.identity.KeyPair,
        vote_key: Pubkey,
        authorized_voter_keypair: sig.identity.KeyPair,
        maybe_switch_proof_hash: ?Hash,
    ) !Transaction {
        comptime std.debug.assert(@import("builtin").is_test);
        const vote_ix = try newVoteInstruction(
            allocator,
            slots,
            bank_hash,
            vote_key,
            Pubkey.fromPublicKey(&authorized_voter_keypair.public_key),
            maybe_switch_proof_hash,
        );
        defer vote_ix.deinit(allocator);

        const vote_tx_msg: TransactionMessage = try .initCompile(
            allocator,
            &.{vote_ix},
            Pubkey.fromPublicKey(&node_keypair.public_key),
            blockhash,
            null,
        );
        errdefer vote_tx_msg.deinit(allocator);
        return try Transaction.initOwnedMessageWithSigningKeypairs(
            allocator,
            .legacy,
            vote_tx_msg,
            &.{ node_keypair, authorized_voter_keypair },
        );
    }

    fn newVoteInstruction(
        allocator: std.mem.Allocator,
        slots: []const sig.core.Slot,
        bank_hash: Hash,
        vote_key: Pubkey,
        authorized_voter_key: Pubkey,
        maybe_switch_proof_hash: ?Hash,
    ) !sig.core.Instruction {
        const vote_state: vote_program.state.Vote = .{
            .slots = slots,
            .hash = bank_hash,
            .timestamp = null,
        };

        if (maybe_switch_proof_hash) |switch_proof_hash| {
            return try vote_instruction.createVoteSwitch(
                allocator,
                vote_key,
                authorized_voter_key,
                .{
                    .vote = vote_state,
                    .hash = switch_proof_hash,
                },
            );
        }
        return try vote_instruction.createVote(
            allocator,
            vote_key,
            authorized_voter_key,
            .{
                .vote = vote_state,
            },
        );
    }

    fn randomKeyPair(random: std.Random) !sig.identity.KeyPair {
        var seed: [sig.identity.KeyPair.seed_length]u8 = undefined;
        random.bytes(&seed);
        return try sig.identity.KeyPair.generateDeterministic(seed);
    }
};

fn newTowerSyncTransaction(
    allocator: std.mem.Allocator,
    params: struct {
        tower_sync: vote_program.state.TowerSync,
        recent_blockhash: Hash,
        node_keypair: sig.identity.KeyPair,
        vote_keypair: sig.identity.KeyPair,
        authorized_voter_keypair: sig.identity.KeyPair,
        maybe_switch_proof_hash: ?Hash,
    },
) !Transaction {
    const tower_sync = params.tower_sync;
    const recent_blockhash = params.recent_blockhash;
    const node_keypair = params.node_keypair;
    const vote_keypair = params.vote_keypair;
    const authorized_voter_keypair = params.authorized_voter_keypair;
    const maybe_switch_proof_hash = params.maybe_switch_proof_hash;

    const vote_ix: sig.core.Instruction = blk: {
        const accounts = try allocator.dupe(sig.core.instruction.InstructionAccount, &.{
            .{
                .pubkey = Pubkey.fromPublicKey(&vote_keypair.public_key),
                .is_signer = false,
                .is_writable = true,
            },
            .{
                .pubkey = Pubkey.fromPublicKey(&authorized_voter_keypair.public_key),
                .is_signer = true,
                .is_writable = false,
            },
        });
        errdefer allocator.free(accounts);

        const VoteProgramIx = vote_program.Instruction;
        const vote_ix_data: VoteProgramIx = if (maybe_switch_proof_hash) |switch_proof_hash| .{
            .tower_sync_switch = .{
                .tower_sync = tower_sync,
                .hash = switch_proof_hash,
            },
        } else .{
            .tower_sync = .{
                .tower_sync = tower_sync,
            },
        };

        break :blk try sig.core.Instruction.initUsingBincodeAlloc(
            allocator,
            VoteProgramIx,
            vote_program.ID,
            accounts,
            &vote_ix_data,
        );
    };
    defer vote_ix.deinit(allocator);

    const vote_tx_msg: TransactionMessage = try .initCompile(
        allocator,
        &.{vote_ix},
        Pubkey.fromPublicKey(&node_keypair.public_key),
        recent_blockhash,
        null,
    );
    errdefer vote_tx_msg.deinit(allocator);

    const msg_serialized = try vote_tx_msg.serializeBounded(.legacy);
    const keypairs = [_]sig.identity.KeyPair{ node_keypair, authorized_voter_keypair };

    const signatures = try allocator.alloc(sig.core.Signature, vote_tx_msg.signature_count);
    errdefer allocator.free(signatures);
    @memset(signatures, sig.core.Signature.ZEROES);

    for (0..signatures.len) |i| {
        const keypair = keypairs[i];
        const pubkey = Pubkey.fromPublicKey(&keypair.public_key);
        const pos = vote_tx_msg.getSigningKeypairPosition(pubkey) orelse
            return error.MissingOrInvalidSigner;
        const signature = try keypairs[i].sign(msg_serialized.constSlice(), null);
        signatures[pos] = .{ .data = signature.toBytes() };
    }

    const tx: Transaction = .{
        .signatures = signatures,
        .version = .legacy,
        .msg = vote_tx_msg,
    };
    try tx.verify();
    return tx;
}

// TODO: port applicable tests from https://github.com/anza-xyz/agave/blob/182823ee353ee64fde230dbad96d8e24b6cd065a/core/src/cluster_info_vote_listener.rs

test "vote_parser.parseVoteTransaction" {
    var prng = std.Random.DefaultPrng.init(42);
    const random = prng.random();
    try vote_parser.testParseVoteTransaction(null, random);
    try vote_parser.testParseVoteTransaction(Hash.generateSha256(&[_]u8{42}), random);
}

test verifyVoteTransaction {
    const allocator = std.testing.allocator;
    var epoch_tracker: EpochTracker = .{ .schedule = .DEFAULT };
    defer epoch_tracker.deinit(allocator);

    try std.testing.expectEqual(
        .unverified,
        verifyVoteTransaction(allocator, .EMPTY, &epoch_tracker),
    );
}

test VoteListener {
    const allocator = std.testing.allocator;

    var prng = std.Random.DefaultPrng.init(123);
    const random = prng.random();

    const node_keypair: sig.identity.KeyPair = try .generateDeterministic(@splat(1));

    const tracker_templates = [_]struct { Slot, sig.identity.KeyPair, Hash }{
        .{ 2, try .generateDeterministic(@splat(2)), .initRandom(random) },
        .{ 3, try .generateDeterministic(@splat(3)), .initRandom(random) },
        .{ 4, try .generateDeterministic(@splat(4)), .initRandom(random) },
        .{ 5, try .generateDeterministic(@splat(5)), .initRandom(random) },
        .{ 6, try .generateDeterministic(@splat(6)), .initRandom(random) },
    };

    const root_slot: Slot = 0;

    var bank_forks_rw = sig.sync.RwMux(BankForksStub).init(blk: {
        var stakes: sig.core.stake.EpochStakes = try .initEmpty(allocator);
        defer stakes.deinit(allocator);
        for (tracker_templates) |template| {
            _, const vote_kp, _ = template;
            const vote_key: Pubkey = .fromPublicKey(&vote_kp.public_key);
            try stakes.epoch_authorized_voters.put(allocator, vote_key, vote_key);
        }

        break :blk try .init(allocator, .DEFAULT, .{
            .slot = root_slot,
            .constants = .{
                .parent_slot = 0,
                .parent_hash = .ZEROES,
                .block_height = 1,
                .collector_id = .ZEROES,
                .max_tick_height = 1,
                .fee_rate_governor = .DEFAULT,
                .epoch_reward_status = .inactive,
            },
            .state = .GENESIS,
            .epoch_constants = .{
                .hashes_per_tick = 1,
                .ticks_per_slot = 1,
                .ns_per_slot = 1,
                .genesis_creation_time = 1,
                .slots_per_year = 1,
                .stakes = stakes,
            },
        });
    });
    defer {
        const bank_forks, _ = bank_forks_rw.writeWithLock();
        bank_forks.deinit(allocator);
    }

    var gossip_table_rw = sig.sync.RwMux(sig.gossip.GossipTable).init(
        try sig.gossip.GossipTable.init(allocator, allocator),
    );
    defer {
        const gossip_table, _ = gossip_table_rw.writeWithLock();
        gossip_table.deinit();
    }

    var vote_tracker: VoteTracker = .EMPTY;
    defer vote_tracker.deinit(allocator);

    const replay_votes_channel = try sig.sync.Channel(vote_parser.ParsedVote).create(allocator);
    defer replay_votes_channel.destroy();

    const verified_vote_channel = try sig.sync.Channel(VerifiedVote).create(allocator);
    defer verified_vote_channel.destroy();
    defer while (verified_vote_channel.tryReceive()) |verified_vote| {
        _, const vote_slots = verified_vote;
        allocator.free(vote_slots);
    };

    const gossip_verified_vote_hash_channel =
        try sig.sync.Channel(GossipVerifiedVoteHash).create(allocator);
    defer gossip_verified_vote_hash_channel.destroy();

    const bank_notification_channel = try sig.sync.Channel(BankNotification).create(allocator);
    defer bank_notification_channel.destroy();

    const duplicate_confirmed_slot_channel =
        try sig.sync.Channel(ThresholdConfirmedSlot).create(allocator);
    defer duplicate_confirmed_slot_channel.destroy();

    var exit = std.atomic.Value(bool).init(false);
    const exit_cond: sig.sync.ExitCondition = .{ .unordered = &exit };

    const vote_listener: VoteListener = try .init(allocator, exit_cond, .noop, &vote_tracker, .{
        .bank_forks_rw = &bank_forks_rw,
        .gossip_table_rw = &gossip_table_rw,
        .ledger_db = {},
        .receivers = .{
            .replay_votes = replay_votes_channel,
        },
        .senders = .{
            .verified_vote = verified_vote_channel,
            .gossip_verified_vote_hash = gossip_verified_vote_hash_channel,
            .bank_notification = bank_notification_channel,
            .duplicate_confirmed_slot = duplicate_confirmed_slot_channel,
            .subscriptions = .{},
        },
    });
    defer vote_listener.joinAndDeinit();
    defer exit_cond.setExit();

    var expected_trackers: std.ArrayListUnmanaged(struct { Slot, TestSlotVoteTracker }) = .empty;
    defer expected_trackers.deinit(allocator);
    defer for (expected_trackers.items) |tracker_entry| {
        _, const svt = tracker_entry;
        svt.deinit(allocator);
    };

    // see the logic in `trackNewVotesAndNotifyConfirmations` to see the passthrough of data,
    // specifically everything related to the call to `trackOptimisticConfirmationVote`.
    {
        const gossip_table, var gossip_table_lg = gossip_table_rw.writeWithLock();
        defer gossip_table_lg.unlock();

        for (tracker_templates, 0..) |template, i| {
            const slot, const vote_kp, const hash = template;

            // -- set up expected trackers -- //
            const vote_key: Pubkey = .fromPublicKey(&vote_kp.public_key);
            try expected_trackers.ensureUnusedCapacity(allocator, 1);
            const vst: TestSlotVoteTracker = .{
                .voted = &.{
                    .{ vote_key, true },
                },
                .optimistic_votes_tracker = &.{
                    .{ hash, .{ .stake = 0, .voted = &.{vote_key} } },
                },
                .voted_slot_updates = &.{vote_key},
                .gossip_only_stake = 0,
            };
            expected_trackers.appendAssumeCapacity(.{ slot, try vst.clone(allocator) });

            // -- send the transactions through gossip, matched up with each expected tracker -- //
            const wallclock = 100 + i;
            const from = Pubkey.fromPublicKey(&vote_kp.public_key);

            var tower_sync: vote_program.state.TowerSync = .{
                .lockouts = .{},
                .root = slot - 1,
                .hash = hash,
                .timestamp = @intCast(wallclock),
                .block_id = Hash.ZEROES,
            };
            defer tower_sync.deinit(allocator);

            try tower_sync.lockouts.append(allocator, .{
                .slot = slot,
                .confirmation_count = 1,
            });

            const tower_sync_tx = try newTowerSyncTransaction(gossip_table.gossip_data_allocator, .{
                .tower_sync = tower_sync,
                .recent_blockhash = Hash.ZEROES,
                .node_keypair = node_keypair,
                .vote_keypair = vote_kp,
                .authorized_voter_keypair = vote_kp,
                .maybe_switch_proof_hash = Hash.ZEROES,
            });
            errdefer tower_sync_tx.deinit(allocator);

            const insert_result = try gossip_table.insert(
                sig.gossip.SignedGossipData.initSigned(&node_keypair, .{ .Vote = .{ 0, .{
                    .from = from,
                    .transaction = tower_sync_tx,
                    .wallclock = wallclock,
                    .slot = slot,
                } } }),
                wallclock,
            );
            defer insert_result.deinit(gossip_table.gossip_data_allocator);
        }
    }

    var actual_trackers: std.ArrayListUnmanaged(struct { Slot, TestSlotVoteTracker }) = .empty;
    defer actual_trackers.deinit(allocator);
    defer for (actual_trackers.items) |slot_tracker| slot_tracker[1].deinit(allocator);

    var last_attempt_ticker: u8 = 3;
    while (actual_trackers.items.len < expected_trackers.items.len or
        (actual_trackers.items.len == expected_trackers.items.len and last_attempt_ticker != 0))
    {
        vote_tracker.map_rwlock.lockShared();
        defer vote_tracker.map_rwlock.unlockShared();
        try actual_trackers.ensureTotalCapacityPrecise(allocator, vote_tracker.map.count());

        for (vote_tracker.map.keys(), vote_tracker.map.values(), 0..) |vt_key, vt_val, i| {
            const svt, var svt_lg = vt_val.tracker.readWithLock();
            defer svt_lg.unlock();

            if (actual_trackers.items.len <= i) {
                actual_trackers.appendAssumeCapacity(.{ vt_key, try .from(allocator, svt) });
            } else {
                const prev_vt_key, //
                const prev_tracker: TestSlotVoteTracker //
                = actual_trackers.items[i];
                // the root bank slot never advances, so `progressWithNewRootBank`/`purgeStaleState` should
                // never remove any slots. Otherwise this would be a lot harder to test.
                std.debug.assert(prev_vt_key == vt_key);
                prev_tracker.deinit(allocator);
                actual_trackers.items[i][1] = try .from(allocator, svt);
                last_attempt_ticker -= @intFromBool(i == expected_trackers.items.len - 1);
            }
        }
    }

    try std.testing.expectEqualDeep(
        expected_trackers.items,
        actual_trackers.items,
    );
}

const TestSlotVoteTracker = struct {
    voted: []const struct { Pubkey, bool },
    optimistic_votes_tracker: []const struct { Hash, TestVoteStakeTracker },
    voted_slot_updates: ?[]const Pubkey,
    gossip_only_stake: u64,

    const TestVoteStakeTracker = struct {
        voted: []const Pubkey,
        stake: u64,

        fn deinit(self: TestVoteStakeTracker, allocator: std.mem.Allocator) void {
            allocator.free(self.voted);
        }

        fn clone(
            self: TestVoteStakeTracker,
            allocator: std.mem.Allocator,
        ) std.mem.Allocator.Error!TestVoteStakeTracker {
            return .{
                .voted = try allocator.dupe(Pubkey, self.voted),
                .stake = self.stake,
            };
        }

        fn from(
            allocator: std.mem.Allocator,
            vst: *const sig.consensus.vote_tracker.VoteStakeTracker,
        ) std.mem.Allocator.Error!TestVoteStakeTracker {
            return .{
                .stake = vst.stake,
                .voted = try allocator.dupe(Pubkey, vst.voted.keys()),
            };
        }
    };

    fn clone(
        self: TestSlotVoteTracker,
        allocator: std.mem.Allocator,
    ) std.mem.Allocator.Error!TestSlotVoteTracker {
        const voted = try allocator.dupe(struct { Pubkey, bool }, self.voted);
        errdefer allocator.free(voted);

        const ovt = try allocator.alloc(
            struct { Hash, TestVoteStakeTracker },
            self.optimistic_votes_tracker.len,
        );
        errdefer allocator.free(ovt);
        for (ovt, self.optimistic_votes_tracker, 0..) |*cloned, original, i| {
            errdefer for (ovt[0..i]) |prev| prev.@"1".deinit(allocator);
            const hash, const vst = original;
            cloned.* = .{ hash, try vst.clone(allocator) };
        }
        errdefer for (ovt) |hash_svt| hash_svt.@"1".deinit(allocator);

        const vsu = if (self.voted_slot_updates) |vsu| try allocator.dupe(Pubkey, vsu) else null;
        errdefer allocator.free(vsu orelse &.{});

        const gossip_only_stake = self.gossip_only_stake;

        return .{
            .voted = voted,
            .optimistic_votes_tracker = ovt,
            .voted_slot_updates = vsu,
            .gossip_only_stake = gossip_only_stake,
        };
    }

    fn deinit(self: TestSlotVoteTracker, allocator: std.mem.Allocator) void {
        allocator.free(self.voted);
        for (self.optimistic_votes_tracker) |slot_ovt| {
            _, const vst = slot_ovt;
            vst.deinit(allocator);
        }
        allocator.free(self.optimistic_votes_tracker);
        if (self.voted_slot_updates) |vsu| allocator.free(vsu);
    }

    fn from(
        allocator: std.mem.Allocator,
        svt: *const sig.consensus.vote_tracker.SlotVoteTracker,
    ) std.mem.Allocator.Error!TestSlotVoteTracker {
        const voted = voted: {
            var actual_voted: std.ArrayListUnmanaged(struct { Pubkey, bool }) = .{};
            defer actual_voted.deinit(allocator);
            try actual_voted.ensureTotalCapacityPrecise(allocator, svt.voted.count());
            for (svt.voted.keys(), svt.voted.values()) |key, val| {
                actual_voted.appendAssumeCapacity(.{ key, val });
            }
            break :voted try actual_voted.toOwnedSlice(allocator);
        };
        errdefer allocator.free(voted);

        var ovt: std.ArrayListUnmanaged(struct { Hash, TestVoteStakeTracker }) = .{};
        defer ovt.deinit(allocator);
        defer for (ovt.items) |slot_vst| slot_vst[1].deinit(allocator);
        try ovt.ensureTotalCapacityPrecise(
            allocator,
            svt.optimistic_votes_tracker.count(),
        );
        for (
            svt.optimistic_votes_tracker.keys(),
            svt.optimistic_votes_tracker.values(),
        ) |key, val| {
            ovt.appendAssumeCapacity(.{ key, try .from(allocator, &val) });
        }

        const voted_slot_updates = if (svt.voted_slot_updates) |vsu|
            try allocator.dupe(Pubkey, vsu.items)
        else
            null;
        errdefer allocator.free(voted_slot_updates orelse &.{});

        const gossip_only_stake = svt.gossip_only_stake;

        return .{
            .voted = voted,
            .optimistic_votes_tracker = try ovt.toOwnedSlice(allocator),
            .voted_slot_updates = voted_slot_updates,
            .gossip_only_stake = gossip_only_stake,
        };
    }
};<|MERGE_RESOLUTION|>--- conflicted
+++ resolved
@@ -12,13 +12,8 @@
 const VoteTransaction = sig.consensus.vote_transaction.VoteTransaction;
 const VoteTracker = sig.consensus.VoteTracker;
 
-<<<<<<< HEAD
-const deinitMapAndValues = sig.utils.collections.deinitMapAndValues;
-const cloneMapAndValues = sig.utils.collections.cloneMapAndValues;
-=======
 const SlotTracker = sig.replay.trackers.SlotTracker;
 const EpochTracker = sig.replay.trackers.EpochTracker;
->>>>>>> caf9e55f
 
 pub const BankForksStub = struct {
     slot_tracker: SlotTracker,
@@ -84,72 +79,8 @@
 
     pub const BankStub = struct {
         slot: Slot,
-<<<<<<< HEAD
-        /// If this is Hash.ZEROES, it means the bank isn't frozen.
-        hash: Hash,
-        ancestors: sig.core.Ancestors,
-        epoch_schedule: sig.core.EpochSchedule,
-        epoch_stakes: sig.core.EpochStakesMap,
-
-        pub fn deinit(self: BankStub, allocator: std.mem.Allocator) void {
-            var copy = self;
-            copy.ancestors.deinit(allocator);
-            deinitMapAndValues(allocator, self.epoch_stakes);
-        }
-
-        pub fn init(
-            allocator: std.mem.Allocator,
-            params: struct {
-                slot: Slot,
-                hash: Hash,
-                ancestors: sig.core.Ancestors,
-                epoch_schedule: sig.core.EpochSchedule,
-                epoch_stakes: sig.core.EpochStakesMap,
-            },
-        ) std.mem.Allocator.Error!BankStub {
-            var ancestors = try params.ancestors.clone(allocator);
-            errdefer ancestors.deinit(allocator);
-
-            var epoch_stakes = try cloneMapAndValues(allocator, params.epoch_stakes);
-            errdefer deinitMapAndValues(allocator, epoch_stakes);
-
-            const slot_epoch = params.epoch_schedule.getEpoch(params.slot);
-            const gop = try epoch_stakes.getOrPut(allocator, slot_epoch);
-            if (!gop.found_existing) {
-                gop.value_ptr.* = try .initEmptyWithGenesisStakeHistoryEntry(allocator);
-            }
-
-            return .{
-                .slot = params.slot,
-                .hash = params.hash,
-                .ancestors = ancestors,
-                .epoch_schedule = params.epoch_schedule,
-                .epoch_stakes = epoch_stakes,
-            };
-        }
-
-        pub fn clone(
-            self: BankStub,
-            allocator: std.mem.Allocator,
-        ) std.mem.Allocator.Error!BankStub {
-            var ancestors = try self.ancestors.clone(allocator);
-            errdefer ancestors.deinit(allocator);
-
-            const epoch_stakes = try cloneMapAndValues(allocator, self.epoch_stakes);
-            errdefer deinitMapAndValues(allocator, epoch_stakes);
-
-            return .{
-                .slot = self.slot,
-                .hash = self.hash,
-                .ancestors = ancestors,
-                .epoch_schedule = self.epoch_schedule,
-                .epoch_stakes = epoch_stakes,
-            };
-        }
-=======
         st_elem: SlotTracker.Reference,
         et_elem: ?sig.core.EpochConstants,
->>>>>>> caf9e55f
     };
 };
 
@@ -1461,7 +1392,7 @@
     const root_slot: Slot = 0;
 
     var bank_forks_rw = sig.sync.RwMux(BankForksStub).init(blk: {
-        var stakes: sig.core.stake.EpochStakes = try .initEmpty(allocator);
+        var stakes: sig.core.EpochStakes = try .initEmptyWithGenesisStakeHistoryEntry(allocator);
         defer stakes.deinit(allocator);
         for (tracker_templates) |template| {
             _, const vote_kp, _ = template;
