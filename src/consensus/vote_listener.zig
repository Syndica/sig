--- conflicted
+++ resolved
@@ -19,8 +19,7 @@
 
 const Logger = sig.trace.Logger("vote_listener");
 
-<<<<<<< HEAD
-pub const BankForksStub = struct {
+pub const SlotDataProvider = struct {
     /// Thread safe guards that wrap the actual resources.
     /// Readers acquire read locks; writers acquire write locks when mutating.
     /// Lifetime: these are borrowed from `replay.service.ReplayState` and are guaranteed
@@ -29,79 +28,23 @@
     slot_tracker_rw: *sig.sync.RwMux(SlotTracker),
     epoch_tracker_rw: *sig.sync.RwMux(EpochTracker),
 
-    fn rootSlot(self: *const BankForksStub) Slot {
+    fn rootSlot(self: *const SlotDataProvider) Slot {
         const slot_tracker, var lg = self.slot_tracker_rw.readWithLock();
         defer lg.unlock();
         return slot_tracker.root;
     }
 
-    fn getSlotHash(self: *const BankForksStub, slot: Slot) ?Hash {
+    fn getSlotHash(self: *const SlotDataProvider, slot: Slot) ?Hash {
         const slot_tracker, var lg = self.slot_tracker_rw.readWithLock();
         defer lg.unlock();
         const slot_info = slot_tracker.get(slot) orelse return null;
         return slot_info.state.hash.readCopy();
     }
 
-    fn getSlotEpoch(self: *const BankForksStub, slot: Slot) sig.core.Epoch {
+    fn getSlotEpoch(self: *const SlotDataProvider, slot: Slot) sig.core.Epoch {
         const epoch_tracker, var lg = self.epoch_tracker_rw.readWithLock();
         defer lg.unlock();
         return epoch_tracker.schedule.getEpoch(slot);
-=======
-/// Read-only data used by the vote listener.
-/// Provides per-slot queries (root, hash, ancestors) and epoch-scoped stake
-/// and authorized-voter lookups to verify votes and drive optimistic confirmation.
-pub const SlotDataProvider = struct {
-    slot_tracker: SlotTracker,
-    epoch_tracker: EpochTracker,
-    ancestors_map: sig.utils.collections.SortedMapUnmanaged(Slot, sig.core.Ancestors),
-
-    fn deinit(self: SlotDataProvider, allocator: std.mem.Allocator) void {
-        self.slot_tracker.deinit(allocator);
-        self.epoch_tracker.deinit(allocator);
-        self.ancestors_map.deinit(allocator);
-    }
-
-    fn init(
-        allocator: std.mem.Allocator,
-        epoch_schedule: sig.core.EpochSchedule,
-        root: struct {
-            slot: Slot,
-            constants: sig.core.SlotConstants,
-            state: sig.core.SlotState,
-            epoch_constants: sig.core.EpochConstants,
-        },
-    ) std.mem.Allocator.Error!SlotDataProvider {
-        var self: SlotDataProvider = .{
-            .slot_tracker = try .init(allocator, root.slot, .{
-                .constants = root.constants,
-                .state = root.state,
-            }),
-            .epoch_tracker = .{ .schedule = epoch_schedule },
-            .ancestors_map = .empty,
-        };
-        errdefer self.deinit(allocator);
-
-        try self.epoch_tracker.epochs.ensureUnusedCapacity(allocator, 1);
-        self.epoch_tracker.epochs.putAssumeCapacity(
-            epoch_schedule.getEpoch(root.slot),
-            try root.epoch_constants.clone(allocator),
-        );
-
-        return self;
-    }
-
-    fn rootSlot(self: *const SlotDataProvider) Slot {
-        return self.slot_tracker.root;
-    }
-
-    fn getSlotHash(self: *const SlotDataProvider, slot: Slot) ?Hash {
-        const slot_info = self.slot_tracker.get(slot) orelse return null;
-        return slot_info.state.hash.readCopy();
-    }
-
-    fn getSlotEpoch(self: *const SlotDataProvider, slot: Slot) sig.core.Epoch {
-        return self.epoch_tracker.schedule.getEpoch(slot);
->>>>>>> 835f2d8b
     }
 
     fn getSlotAncestorsPtr(
@@ -116,27 +59,17 @@
         return null;
     }
 
-<<<<<<< HEAD
-    fn getEpochTotalStake(self: *const BankForksStub, epoch: u64) ?u64 {
+    fn getEpochTotalStake(self: *const SlotDataProvider, epoch: u64) ?u64 {
         const epoch_tracker, var lg = self.epoch_tracker_rw.readWithLock();
         defer lg.unlock();
         const epoch_info = epoch_tracker.epochs.get(epoch) orelse return null;
         return epoch_info.stakes.total_stake;
     }
 
-    fn getDelegatedStake(self: *const BankForksStub, slot: Slot, pubkey: Pubkey) ?u64 {
+    fn getDelegatedStake(self: *const SlotDataProvider, slot: Slot, pubkey: Pubkey) ?u64 {
         const epoch_tracker, var lg = self.epoch_tracker_rw.readWithLock();
         defer lg.unlock();
         const epoch_info = epoch_tracker.getForSlot(slot) orelse return null;
-=======
-    fn getEpochTotalStake(self: *const SlotDataProvider, epoch: u64) ?u64 {
-        const epoch_info = self.epoch_tracker.epochs.get(epoch) orelse return null;
-        return epoch_info.stakes.total_stake;
-    }
-
-    fn getDelegatedStake(self: *const SlotDataProvider, slot: Slot, pubkey: Pubkey) ?u64 {
-        const epoch_info = self.epoch_tracker.getForSlot(slot) orelse return null;
->>>>>>> 835f2d8b
         return epoch_info.stakes.stakes.vote_accounts.getDelegatedStake(pubkey);
     }
 
@@ -173,11 +106,7 @@
         logger: Logger,
         vote_tracker: *VoteTracker,
         params: struct {
-<<<<<<< HEAD
-            bank_forks: *const BankForksStub,
-=======
-            slot_data_provider_rw: *sig.sync.RwMux(SlotDataProvider),
->>>>>>> 835f2d8b
+            bank_forks: *const SlotDataProvider,
             gossip_table_rw: *sig.sync.RwMux(sig.gossip.GossipTable),
             ledger_ref: LedgerRef,
 
@@ -196,11 +125,7 @@
         const recv_thread = try std.Thread.spawn(.{}, recvLoop, .{
             allocator,
             exit,
-<<<<<<< HEAD
-            params.bank_forks,
-=======
             params.slot_data_provider_rw,
->>>>>>> 835f2d8b
             params.gossip_table_rw,
             verified_vote_transactions,
         });
@@ -212,11 +137,7 @@
             logger,
 
             vote_tracker,
-<<<<<<< HEAD
-            params.bank_forks,
-=======
             params.slot_data_provider_rw,
->>>>>>> 835f2d8b
 
             params.senders,
             Receivers{
@@ -296,11 +217,7 @@
     fn recvAndSendOnce(
         self: *UnverifiedVoteReceptor,
         allocator: std.mem.Allocator,
-<<<<<<< HEAD
-        bank_forks: *const BankForksStub,
-=======
-        slot_data_provider_rw: *sig.sync.RwMux(SlotDataProvider),
->>>>>>> 835f2d8b
+        bank_forks: *const SlotDataProvider,
         gossip_table_rw: *sig.sync.RwMux(sig.gossip.GossipTable),
         unverified_votes_buffer: *std.ArrayListUnmanaged(Transaction),
         /// Sends to `processVotesLoop`'s `receivers.verified_vote_transactions` parameter.
@@ -321,7 +238,6 @@
             return;
         }
 
-<<<<<<< HEAD
         const epoch_tracker, var epoch_lg = bank_forks.epoch_tracker_rw.readWithLock();
         defer epoch_lg.unlock();
         // TODO: Question should the lock for epoch_tracker be held here?
@@ -330,14 +246,6 @@
         try consumeTransactionsAndSendVerified(
             allocator,
             epoch_tracker,
-=======
-        const slot_data_provider, var slot_data_provider_lg = slot_data_provider_rw.readWithLock();
-        defer slot_data_provider_lg.unlock();
-
-        try consumeTransactionsAndSendVerified(
-            allocator,
-            &slot_data_provider.epoch_tracker,
->>>>>>> 835f2d8b
             unverified_votes_buffer,
             verified_vote_transactions_sender,
         );
@@ -347,11 +255,7 @@
 fn recvLoop(
     allocator: std.mem.Allocator,
     exit: sig.sync.ExitCondition,
-<<<<<<< HEAD
-    bank_forks: *const BankForksStub,
-=======
-    slot_data_provider_rw: *sig.sync.RwMux(SlotDataProvider),
->>>>>>> 835f2d8b
+    slot_data_provider: *const SlotDataProvider,
     gossip_table_rw: *sig.sync.RwMux(sig.gossip.GossipTable),
     /// Sends to `processVotesLoop`'s `receivers.verified_vote_transactions` parameter.
     verified_vote_transactions_sender: *sig.sync.Channel(Transaction),
@@ -365,11 +269,7 @@
     while (exit.shouldRun()) {
         try unverified_vote_receptor.recvAndSendOnce(
             allocator,
-<<<<<<< HEAD
-            bank_forks,
-=======
-            slot_data_provider_rw,
->>>>>>> 835f2d8b
+            slot_data_provider,
             gossip_table_rw,
             &unverified_votes_buffer,
             verified_vote_transactions_sender,
@@ -467,11 +367,7 @@
     allocator: std.mem.Allocator,
     logger: Logger,
     vote_tracker: *VoteTracker,
-<<<<<<< HEAD
-    bank_forks: *const BankForksStub,
-=======
-    slot_data_provider_rw: *sig.sync.RwMux(SlotDataProvider),
->>>>>>> 835f2d8b
+    slot_data_provider: *const SlotDataProvider,
     senders: Senders,
     receivers: Receivers,
     ledger_ref: LedgerRef,
@@ -479,15 +375,7 @@
 ) !void {
     defer exit.afterExit();
 
-<<<<<<< HEAD
-    var confirmation_verifier: OptimisticConfirmationVerifier = .init(.now(), bank_forks.rootSlot());
-=======
-    var confirmation_verifier: OptimisticConfirmationVerifier = .init(.now(), blk: {
-        const slot_data_provider, var slot_data_provider_lg = slot_data_provider_rw.readWithLock();
-        defer slot_data_provider_lg.unlock();
-        break :blk slot_data_provider.rootSlot();
-    });
->>>>>>> 835f2d8b
+    var confirmation_verifier: OptimisticConfirmationVerifier = .init(.now(), slot_data_provider.rootSlot());
     defer confirmation_verifier.deinit(allocator);
 
     var latest_vote_slot_per_validator: std.AutoArrayHashMapUnmanaged(Pubkey, Slot) = .empty;
@@ -500,11 +388,7 @@
             allocator,
             logger,
             vote_tracker,
-<<<<<<< HEAD
-            bank_forks,
-=======
-            slot_data_provider_rw,
->>>>>>> 835f2d8b
+            slot_data_provider,
             senders,
             receivers,
             ledger_ref,
@@ -532,11 +416,7 @@
     allocator: std.mem.Allocator,
     logger: Logger,
     vote_tracker: *VoteTracker,
-<<<<<<< HEAD
-    bank_forks: *const BankForksStub,
-=======
-    slot_data_provider_rw: *sig.sync.RwMux(SlotDataProvider),
->>>>>>> 835f2d8b
+    slot_data_provider: *const SlotDataProvider,
     senders: Senders,
     receivers: Receivers,
     ledger_ref: LedgerRef,
@@ -545,21 +425,13 @@
     last_process_root: *sig.time.Instant,
     vote_processing_time: *VoteProcessingTiming,
 ) !enum { ok, disconnected, timeout, logged } {
-<<<<<<< HEAD
     const root_slot, const root_hash = blk: {
         const slot_tracker_ptr, var slot_lg = bank_forks.slot_tracker_rw.readWithLock();
         defer slot_lg.unlock();
         const rs = slot_tracker_ptr.root;
-        const rh = bank_forks.getSlotHash(rs);
+        const rh = slot_data_provider.getSlotHash(rs);
         break :blk .{ rs, rh };
     };
-=======
-    const slot_data_provider, var slot_data_provider_lg = slot_data_provider_rw.readWithLock();
-    defer slot_data_provider_lg.unlock();
-
-    const root_slot = slot_data_provider.rootSlot();
-    const root_hash = slot_data_provider.getSlotHash(root_slot);
->>>>>>> 835f2d8b
 
     if (last_process_root.elapsed().asMillis() > DEFAULT_MS_PER_SLOT) {
         const unrooted_optimistic_slots = blk: {
@@ -1022,13 +894,9 @@
 
         // if we don't have stake information, ignore it
         const epoch_stakes = blk: {
-<<<<<<< HEAD
             const epoch_tracker_ptr, var et_lg = bank_forks.epoch_tracker_rw.readWithLock();
             defer et_lg.unlock();
             const et_elem = epoch_tracker_ptr.getForSlot(slot) orelse continue;
-=======
-            const et_elem = slot_data_provider.epoch_tracker.getForSlot(slot) orelse continue;
->>>>>>> 835f2d8b
             break :blk et_elem.stakes;
         };
 
@@ -1778,7 +1646,6 @@
 test "simple usage" {
     const allocator = std.testing.allocator;
 
-<<<<<<< HEAD
     var slot_tracker: SlotTracker = try .init(allocator, 0, .{
         .constants = .{
             .parent_slot = 0,
@@ -1811,47 +1678,11 @@
             .stakes = stakes,
             .rent_collector = undefined,
         });
-=======
-    var slot_data_provider_rw = sig.sync.RwMux(SlotDataProvider).init(blk: {
-        var stakes: sig.core.EpochStakes = try .initEmptyWithGenesisStakeHistoryEntry(allocator);
-        defer stakes.deinit(allocator);
-
-        break :blk try .init(allocator, .DEFAULT, .{
-            .slot = 0,
-            .constants = .{
-                .parent_slot = 0,
-                .parent_hash = .ZEROES,
-                .parent_lt_hash = .IDENTITY,
-                .block_height = 1,
-                .collector_id = .ZEROES,
-                .max_tick_height = 1,
-                .fee_rate_governor = .DEFAULT,
-                .epoch_reward_status = .inactive,
-                .ancestors = .{ .ancestors = .empty },
-                .feature_set = .ALL_DISABLED,
-                .reserved_accounts = .empty,
-            },
-            .state = try .genesis(allocator),
-            .epoch_constants = .{
-                .hashes_per_tick = 1,
-                .ticks_per_slot = 1,
-                .ns_per_slot = 1,
-                .genesis_creation_time = 1,
-                .slots_per_year = 1,
-                .stakes = stakes,
-                .rent_collector = undefined,
-            },
-        });
-    });
-    defer {
-        const bank_forks, _ = slot_data_provider_rw.writeWithLock();
-        bank_forks.deinit(allocator);
->>>>>>> 835f2d8b
     }
 
     var slot_tracker_rw: sig.sync.RwMux(SlotTracker) = .init(slot_tracker);
     var epoch_tracker_rw: sig.sync.RwMux(EpochTracker) = .init(epoch_tracker);
-    var bank_forks: BankForksStub = .{
+    var bank_forks: SlotDataProvider = .{
         .slot_tracker_rw = &slot_tracker_rw,
         .epoch_tracker_rw = &epoch_tracker_rw,
     };
@@ -1911,11 +1742,7 @@
     const exit_cond: sig.sync.ExitCondition = .{ .unordered = &exit };
 
     const vote_listener: VoteListener = try .init(allocator, exit_cond, .noop, &vote_tracker, .{
-<<<<<<< HEAD
-        .bank_forks = &bank_forks,
-=======
         .slot_data_provider_rw = &slot_data_provider_rw,
->>>>>>> 835f2d8b
         .gossip_table_rw = &gossip_table_rw,
         .ledger_ref = ledger_ref,
         .receivers = .{
@@ -1952,7 +1779,6 @@
 
     const root_slot: Slot = 0;
 
-<<<<<<< HEAD
     var slot_tracker2: SlotTracker = try .init(allocator, root_slot, .{
         .constants = .{
             .parent_slot = 0,
@@ -1974,9 +1800,6 @@
     var epoch_tracker2: EpochTracker = .{ .schedule = .DEFAULT };
     defer epoch_tracker2.deinit(allocator);
     {
-=======
-    var slot_data_provider_rw = sig.sync.RwMux(SlotDataProvider).init(blk: {
->>>>>>> 835f2d8b
         var stakes: sig.core.EpochStakes = try .initEmptyWithGenesisStakeHistoryEntry(allocator);
         for (tracker_templates) |template| {
             _, const vote_kp, _ = template;
@@ -1993,18 +1816,11 @@
             .stakes = stakes,
             .rent_collector = undefined,
         });
-<<<<<<< HEAD
-=======
-    });
-    defer {
-        const bank_forks, _ = slot_data_provider_rw.writeWithLock();
-        bank_forks.deinit(allocator);
->>>>>>> 835f2d8b
     }
 
     var slot_tracker2_rw: sig.sync.RwMux(SlotTracker) = .init(slot_tracker2);
     var epoch_tracker2_rw: sig.sync.RwMux(EpochTracker) = .init(epoch_tracker2);
-    var bank_forks2: BankForksStub = .{
+    var slot_data_provider2: SlotDataProvider = .{
         .slot_tracker_rw = &slot_tracker2_rw,
         .epoch_tracker_rw = &epoch_tracker2_rw,
     };
@@ -2149,7 +1965,7 @@
         _ = &VoteListener.init;
 
         var receptor: UnverifiedVoteReceptor = .{ .cursor = 0 };
-        const bank_forks_ptr: *const BankForksStub = &bank_forks2;
+        const slot_data_provider_ptr: *const SlotDataProvider = &slot_data_provider2;
 
         const verified_vote_transactions_channel: *sig.sync.Channel(Transaction) =
             try .create(allocator);
@@ -2162,11 +1978,7 @@
         defer unverified_votes_buffer.deinit(allocator);
         try receptor.recvAndSendOnce(
             allocator,
-<<<<<<< HEAD
-            bank_forks_ptr,
-=======
-            &slot_data_provider_rw,
->>>>>>> 835f2d8b
+            slot_data_provider_ptr,
             &gossip_table_rw,
             &unverified_votes_buffer,
             verified_vote_transactions_channel,
@@ -2185,11 +1997,7 @@
             allocator,
             .noop,
             &vote_tracker,
-<<<<<<< HEAD
-            bank_forks_ptr,
-=======
-            &slot_data_provider_rw,
->>>>>>> 835f2d8b
+            &slot_data_provider_ptr,
             .{
                 .verified_vote = verified_vote_channel,
                 .gossip_verified_vote_hash = gossip_verified_vote_hash_channel,
