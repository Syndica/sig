--- conflicted
+++ resolved
@@ -79,74 +79,8 @@
 
     pub const BankStub = struct {
         slot: Slot,
-<<<<<<< HEAD
-        /// If this is Hash.ZEROES, it means the bank isn't frozen.
-        hash: Hash,
-        ancestors: sig.core.Ancestors,
-        epoch_schedule: sig.core.EpochSchedule,
-        epoch_stakes: sig.core.stake.EpochStakeMap,
-
-        pub fn deinit(self: BankStub, allocator: std.mem.Allocator) void {
-            var copy = self;
-            copy.ancestors.deinit(allocator);
-            sig.core.stake.epochStakeMapDeinit(copy.epoch_stakes, allocator);
-        }
-
-        pub fn init(
-            allocator: std.mem.Allocator,
-            params: struct {
-                slot: Slot,
-                hash: Hash,
-                ancestors: sig.core.Ancestors,
-                epoch_schedule: sig.core.EpochSchedule,
-                epoch_stakes: sig.core.stake.EpochStakeMap,
-            },
-        ) std.mem.Allocator.Error!BankStub {
-            var ancestors = try params.ancestors.clone(allocator);
-            errdefer ancestors.deinit(allocator);
-
-            var epoch_stakes =
-                try sig.core.stake.epochStakeMapClone(params.epoch_stakes, allocator);
-            errdefer sig.core.stake.epochStakeMapDeinit(epoch_stakes, allocator);
-
-            const slot_epoch = params.epoch_schedule.getEpoch(params.slot);
-            const gop = try epoch_stakes.getOrPut(allocator, slot_epoch);
-            if (!gop.found_existing) {
-                gop.value_ptr.* = try sig.core.stake.EpochStakes.initEmpty(allocator);
-            }
-
-            return .{
-                .slot = params.slot,
-                .hash = params.hash,
-                .ancestors = ancestors,
-                .epoch_schedule = params.epoch_schedule,
-                .epoch_stakes = epoch_stakes,
-            };
-        }
-
-        pub fn clone(
-            self: BankStub,
-            allocator: std.mem.Allocator,
-        ) std.mem.Allocator.Error!BankStub {
-            var ancestors = try self.ancestors.clone(allocator);
-            errdefer ancestors.deinit(allocator);
-
-            const epoch_stakes =
-                try sig.core.stake.epochStakeMapClone(self.epoch_stakes, allocator);
-            errdefer sig.core.stake.epochStakeMapDeinit(epoch_stakes, allocator);
-
-            return .{
-                .slot = self.slot,
-                .hash = self.hash,
-                .ancestors = ancestors,
-                .epoch_schedule = self.epoch_schedule,
-                .epoch_stakes = epoch_stakes,
-            };
-        }
-=======
         st_elem: SlotTracker.Reference,
         et_elem: ?sig.core.EpochConstants,
->>>>>>> e05c78cd
     };
 };
 
