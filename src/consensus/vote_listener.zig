const std = @import("std");
const sig = @import("../sig.zig");

const vote_program = sig.runtime.program.vote;
const vote_instruction = vote_program.vote_instruction;

const Slot = sig.core.Slot;
const Hash = sig.core.Hash;
const Pubkey = sig.core.Pubkey;
const Transaction = sig.core.Transaction;
const TransactionMessage = sig.core.transaction.Message;
const VoteTransaction = sig.consensus.vote_transaction.VoteTransaction;
const VoteTracker = sig.consensus.VoteTracker;
const OptimisticConfirmationVerifier =
    sig.consensus.optimistic_vote_verifier.OptimisticConfirmationVerifier;

const SlotTracker = sig.replay.trackers.SlotTracker;
const EpochTracker = sig.replay.trackers.EpochTracker;

const Logger = sig.trace.Logger("vote_listener");

pub const SlotDataProvider = struct {
    /// Thread safe guards that wrap the actual resources.
    /// Readers acquire read locks; writers acquire write locks when mutating.
    /// Lifetime: these are borrowed from `replay.service.ReplayState` and are guaranteed
    /// to outlive all VoteListener threads. They are deinitialized only after
    /// `VoteListener.joinAndDeinit()` completes (see `replay.service.run`).
    slot_tracker_rw: *sig.sync.RwMux(SlotTracker),
    epoch_tracker_rw: *sig.sync.RwMux(EpochTracker),

    fn rootSlot(self: *const SlotDataProvider) Slot {
        const slot_tracker, var lg = self.slot_tracker_rw.readWithLock();
        defer lg.unlock();
        return slot_tracker.root;
    }

    fn getSlotHash(self: *const SlotDataProvider, slot: Slot) ?Hash {
        const slot_tracker, var lg = self.slot_tracker_rw.readWithLock();
        defer lg.unlock();
        const slot_info = slot_tracker.get(slot) orelse return null;
        return slot_info.state.hash.readCopy();
    }

    fn getSlotEpoch(self: *const SlotDataProvider, slot: Slot) sig.core.Epoch {
        const epoch_tracker, var lg = self.epoch_tracker_rw.readWithLock();
        defer lg.unlock();
        return epoch_tracker.schedule.getEpoch(slot);
    }

    fn getSlotAncestorsPtr(
        self: *const SlotDataProvider,
        slot: Slot,
    ) ?*const sig.core.Ancestors {
        const slot_tracker, var lg = self.slot_tracker_rw.readWithLock();
        defer lg.unlock();
        if (slot_tracker.get(slot)) |ref|
            return &ref.constants.ancestors
        else
            return null;
    }

    fn getEpochTotalStake(self: *const SlotDataProvider, epoch: u64) ?u64 {
        const epoch_tracker, var lg = self.epoch_tracker_rw.readWithLock();
        defer lg.unlock();
        const epoch_info = epoch_tracker.epochs.get(epoch) orelse return null;
        return epoch_info.stakes.total_stake;
    }

    fn getDelegatedStake(self: *const SlotDataProvider, slot: Slot, pubkey: Pubkey) ?u64 {
        const epoch_tracker, var lg = self.epoch_tracker_rw.readWithLock();
        defer lg.unlock();
        const epoch_info = epoch_tracker.getForSlot(slot) orelse return null;
        return epoch_info.stakes.stakes.vote_accounts.getDelegatedStake(pubkey);
    }

    fn getAuthorizedVoterPubkey(
        self: *const SlotDataProvider,
        slot: Slot,
        vote_account_key: Pubkey,
    ) ?Pubkey {
        const epoch_tracker, var lg = self.epoch_tracker_rw.readWithLock();
        defer lg.unlock();
        const epoch_consts = epoch_tracker.getForSlot(slot) orelse return null;
        const epoch_authorized_voters = &epoch_consts.stakes.epoch_authorized_voters;
        return epoch_authorized_voters.get(vote_account_key);
    }
};

pub const Senders = struct {
    verified_vote: *sig.sync.Channel(VerifiedVote),
    gossip_verified_vote_hash: *sig.sync.Channel(GossipVerifiedVoteHash),
    bank_notification: ?*sig.sync.Channel(BankNotification),
    duplicate_confirmed_slot: ?*sig.sync.Channel(ThresholdConfirmedSlot),
    subscriptions: RpcSubscriptionsStub,
};

pub const VoteListener = struct {
    allocator: std.mem.Allocator,
    verified_vote_transactions: *sig.sync.Channel(Transaction),
    recv: std.Thread,
    process_votes: std.Thread,
    metrics: *VoteListenerMetrics,

    pub fn init(
        allocator: std.mem.Allocator,
        exit: sig.sync.ExitCondition,
        logger: Logger,
        vote_tracker: *VoteTracker,
        params: struct {
            slot_data_provider: SlotDataProvider,
            gossip_table_rw: *sig.sync.RwMux(sig.gossip.GossipTable),
            ledger_ref: LedgerRef,

            /// Channels that will be used to `receive` data.
            receivers: struct {
                replay_votes_channel: *sig.sync.Channel(vote_parser.ParsedVote),
            },

            /// Direct outputs
            senders: Senders,
        },
    ) !VoteListener {
        var metrics = try VoteListenerMetrics.init();
        const verified_vote_transactions = try sig.sync.Channel(Transaction).create(allocator);
        errdefer verified_vote_transactions.destroy();

        const recv_thread = try std.Thread.spawn(.{}, recvLoop, .{
            allocator,
            exit,
            params.slot_data_provider,
            params.gossip_table_rw,
            verified_vote_transactions,
            &metrics,
        });
        errdefer recv_thread.join();
        recv_thread.setName("sigSolCiVoteLstnr") catch {};

        const process_votes_thread = try std.Thread.spawn(.{}, processVotesLoop, .{
            allocator,
            logger,

            vote_tracker,
            params.slot_data_provider,

            params.senders,
            Receivers{
                .verified_vote_transactions = verified_vote_transactions,
                .replay_votes = params.receivers.replay_votes_channel,
            },

            params.ledger_ref,
            exit,
            &metrics,
        });
        errdefer process_votes_thread.join();
        process_votes_thread.setName("solCiProcVotes") catch {};

        return .{
            .allocator = allocator,
            .verified_vote_transactions = verified_vote_transactions,
            .recv = recv_thread,
            .process_votes = process_votes_thread,
            .metrics = &metrics,
        };
    }

    pub fn joinAndDeinit(self: VoteListener) void {
        self.recv.join();
        self.process_votes.join();

        while (self.verified_vote_transactions.tryReceive()) |verified_vote| {
            verified_vote.deinit(self.allocator);
        }
        self.verified_vote_transactions.destroy();
    }
};

/// equivalent to agave's solana_gossip::cluster_info::GOSSIP_SLEEP_MILLIS
const GOSSIP_SLEEP_MILLIS = 100 * std.time.ns_per_ms;

const UnverifiedVoteReceptor = struct {
    cursor: u64,

    fn recv(
        self: *UnverifiedVoteReceptor,
        allocator: std.mem.Allocator,
        /// Cleared and then filled with the most recent vote transactions.
        /// Re-allocated using `allocator`.
        unverified_votes_buffer: *std.ArrayListUnmanaged(Transaction),
        gossip_table: *const sig.gossip.GossipTable,
    ) std.mem.Allocator.Error!void {
        unverified_votes_buffer.clearRetainingCapacity();
        self.cursor = try getVoteTransactionsAfterCursor(
            allocator,
            unverified_votes_buffer,
            self.cursor,
            gossip_table,
        );
    }

    /// Empties out `unverified_votes_buffer`, calling `deinit` on the transactions which are unverified,
    /// and sending the transactions which are verified to `verified_vote_transactions_sender`.
    fn consumeTransactionsAndSendVerified(
        allocator: std.mem.Allocator,
        epoch_tracker: *const EpochTracker,
        /// Presumably populated by `UnverifiedVoteReceptor.recv`.
        unverified_votes_buffer: *std.ArrayListUnmanaged(Transaction),
        /// Sends to `processVotesLoop`'s `receivers.verified_vote_transactions` parameter.
        verified_vote_transactions_sender: *sig.sync.Channel(Transaction),
    ) (std.mem.Allocator.Error || error{ChannelClosed})!void {
        while (unverified_votes_buffer.pop()) |vote_tx| {
            switch (try verifyVoteTransaction(allocator, vote_tx, epoch_tracker)) {
                .verified => verified_vote_transactions_sender.send(vote_tx) catch |err| {
                    vote_tx.deinit(allocator);
                    return err;
                },
                .unverified => vote_tx.deinit(allocator),
            }
        }
    }

    fn recvAndSendOnce(
        self: *UnverifiedVoteReceptor,
        allocator: std.mem.Allocator,
        slot_data_provider: *const SlotDataProvider,
        gossip_table_rw: *sig.sync.RwMux(sig.gossip.GossipTable),
        unverified_votes_buffer: *std.ArrayListUnmanaged(Transaction),
        /// Sends to `processVotesLoop`'s `receivers.verified_vote_transactions` parameter.
        verified_vote_transactions_sender: *sig.sync.Channel(Transaction),
        metrics: *VoteListenerMetrics,
    ) !void {
        unverified_votes_buffer.clearRetainingCapacity();
        defer for (unverified_votes_buffer.items) |vote_tx| vote_tx.deinit(allocator);

        {
            const gossip_table, var gossip_table_lg = gossip_table_rw.readWithLock();
            defer gossip_table_lg.unlock();
            try self.recv(allocator, unverified_votes_buffer, gossip_table);
        }

        // inc_new_counter_debug!("cluster_info_vote_listener-recv_count", votes.len());
        if (unverified_votes_buffer.items.len == 0) {
            std.time.sleep(GOSSIP_SLEEP_MILLIS);
            return;
        }

<<<<<<< HEAD
        // Update metrics for gossip votes received
        metrics.gossip_votes_received.add(unverified_votes_buffer.items.len);

        const slot_data_provider, var slot_data_provider_lg = slot_data_provider_rw.readWithLock();
        defer slot_data_provider_lg.unlock();

=======
        const epoch_tracker, var epoch_lg = slot_data_provider.epoch_tracker_rw.readWithLock();
        defer epoch_lg.unlock();
        // TODO: Question should the lock for epoch_tracker be held here?
        // or *sig.sync.RwMux(EpochTracker) be passed into consumeTransactionsAndSendVerified and passed
        // down and only aquired at the site where it is accessed?
>>>>>>> e98d6e16
        try consumeTransactionsAndSendVerified(
            allocator,
            epoch_tracker,
            unverified_votes_buffer,
            verified_vote_transactions_sender,
        );
    }
};

fn recvLoop(
    allocator: std.mem.Allocator,
    exit: sig.sync.ExitCondition,
    slot_data_provider: SlotDataProvider,
    gossip_table_rw: *sig.sync.RwMux(sig.gossip.GossipTable),
    /// Sends to `processVotesLoop`'s `receivers.verified_vote_transactions` parameter.
    verified_vote_transactions_sender: *sig.sync.Channel(Transaction),
    metrics: *VoteListenerMetrics,
) !void {
    defer exit.afterExit();

    var unverified_votes_buffer: std.ArrayListUnmanaged(Transaction) = .empty;
    defer unverified_votes_buffer.deinit(allocator);

    var unverified_vote_receptor: UnverifiedVoteReceptor = .{ .cursor = 0 };
    while (exit.shouldRun()) {
        try unverified_vote_receptor.recvAndSendOnce(
            allocator,
            &slot_data_provider,
            gossip_table_rw,
            &unverified_votes_buffer,
            verified_vote_transactions_sender,
            metrics,
        );
    }
}

/// Returns the updated value for the insertion index cursor.
fn getVoteTransactionsAfterCursor(
    allocator: std.mem.Allocator,
    /// Cleared and then filled with the most recent vote transactions.
    unverified_votes_buffer: *std.ArrayListUnmanaged(Transaction),
    /// Insertion index in the gossip table to begin reading vote transaction from.
    start_cursor: u64,
    gossip_table: *const sig.gossip.GossipTable,
) std.mem.Allocator.Error!u64 {
    unverified_votes_buffer.clearRetainingCapacity();
    if (start_cursor >= gossip_table.cursor) return start_cursor;

    try unverified_votes_buffer.ensureTotalCapacityPrecise(
        allocator,
        gossip_table.cursor - start_cursor,
    );

    var new_cursor = start_cursor;

    // TODO: this seems like it might be a lot of unnecessary array hash map
    // lookups, would be good if we did have an ordered map that could directly
    // offer a way to iterate over a range of values without needing to check
    // every single value in that range, like a btree map.
    for (start_cursor..gossip_table.cursor) |insertion_index| {
        const store_index = gossip_table.votes.get(insertion_index) orelse continue;
        _, const vote = gossip_table.store.getByIndex(store_index).data.Vote;
        const vote_cloned = try vote.transaction.clone(allocator);
        unverified_votes_buffer.appendAssumeCapacity(vote_cloned);
        new_cursor = @max(new_cursor, insertion_index + 1);
    }

    return new_cursor;
}

/// NOTE: in the original agave code, this was an inline part of the `verifyVotes` function which took in a list
/// of transactions to verify, and returned the same list with the unverified votes filtered out.
/// We separate it out
fn verifyVoteTransaction(
    allocator: std.mem.Allocator,
    vote_tx: Transaction,
    /// Should be associated with the root bank.
    epoch_tracker: *const EpochTracker,
) std.mem.Allocator.Error!enum { verified, unverified } {
    vote_tx.verify() catch return .unverified;
    const parsed_vote =
        try vote_parser.parseVoteTransaction(allocator, vote_tx) orelse return .unverified;
    defer parsed_vote.deinit(allocator);

    const vote_account_key = parsed_vote.key;
    const vote = parsed_vote.vote;

    const slot = vote.lastVotedSlot() orelse return .unverified;
    const authorized_voter: Pubkey = blk: {
        const epoch_consts = epoch_tracker.getForSlot(slot) orelse return .unverified;
        const epoch_authorized_voters = &epoch_consts.stakes.epoch_authorized_voters;
        break :blk epoch_authorized_voters.get(vote_account_key) orelse return .unverified;
    };

    const any_key_is_both_signer_and_authorized_voter = for (
        vote_tx.msg.account_keys,
        0..,
    ) |key, i| {
        const is_signer = vote_tx.msg.isSigner(i);
        const is_authorized_voter = key.equals(&authorized_voter);
        if (is_signer and is_authorized_voter) break true;
    } else false;
    if (!any_key_is_both_signer_and_authorized_voter) return .unverified;

    return .verified;
}

pub const ThresholdConfirmedSlot = sig.core.hash.SlotAndHash;
pub const GossipVerifiedVoteHash = struct { Pubkey, Slot, Hash };
pub const VerifiedVote = struct { Pubkey, []const Slot };

/// The expected duration of a slot (400 milliseconds).
const DEFAULT_MS_PER_SLOT: u64 =
    1_000 *
    sig.core.time.DEFAULT_TICKS_PER_SLOT /
    sig.core.time.DEFAULT_TICKS_PER_SECOND;

const Receivers = struct {
    verified_vote_transactions: *sig.sync.Channel(Transaction),
    replay_votes: *sig.sync.Channel(vote_parser.ParsedVote),
};

pub const VoteListenerMetrics = struct {
    gossip_votes_received: *sig.prometheus.Counter,
    replay_votes_received: *sig.prometheus.Counter,
    gossip_votes_processed: *sig.prometheus.Counter,
    replay_votes_processed: *sig.prometheus.Counter,

    pub const prefix = "vote_listener";

    pub fn init() sig.prometheus.GetMetricError!VoteListenerMetrics {
        return sig.prometheus.globalRegistry().initStruct(VoteListenerMetrics);
    }
};

fn processVotesLoop(
    allocator: std.mem.Allocator,
    logger: Logger,
    vote_tracker: *VoteTracker,
    slot_data_provider: SlotDataProvider,
    senders: Senders,
    receivers: Receivers,
    ledger_ref: LedgerRef,
    exit: sig.sync.ExitCondition,
    metrics: *VoteListenerMetrics,
) !void {
    defer exit.afterExit();

    var confirmation_verifier: OptimisticConfirmationVerifier = .init(
        .now(),
        slot_data_provider.rootSlot(),
    );
    defer confirmation_verifier.deinit(allocator);

    var latest_vote_slot_per_validator: std.AutoArrayHashMapUnmanaged(Pubkey, Slot) = .empty;
    defer latest_vote_slot_per_validator.deinit(allocator);

    var last_process_root = sig.time.Instant.now();
    var vote_processing_time: VoteProcessingTiming = .ZEROES;
    while (exit.shouldRun()) {
        switch (try processVotesOnce(
            allocator,
            logger,
            vote_tracker,
            &slot_data_provider,
            senders,
            receivers,
            ledger_ref,
            &confirmation_verifier,
            &latest_vote_slot_per_validator,
            &last_process_root,
            &vote_processing_time,
            metrics,
        )) {
            .ok => {},
            .disconnected => return,
            .timeout => continue,
            .logged => continue,
        }
    }
}

/// TODO: maybe add an abstraction like this to `sig.ledger` that can be shared across the codebase.
/// Similar thing exists in `sig.replay.edge_cases` (in a separate PR at the time of writing).
const LedgerRef = struct {
    reader: *sig.ledger.LedgerReader,
    writer: *sig.ledger.LedgerResultWriter,
};

fn processVotesOnce(
    allocator: std.mem.Allocator,
    logger: Logger,
    vote_tracker: *VoteTracker,
    slot_data_provider: *const SlotDataProvider,
    senders: Senders,
    receivers: Receivers,
    ledger_ref: LedgerRef,
    confirmation_verifier: *OptimisticConfirmationVerifier,
    latest_vote_slot_per_validator: *std.AutoArrayHashMapUnmanaged(Pubkey, Slot),
    last_process_root: *sig.time.Instant,
    vote_processing_time: *VoteProcessingTiming,
    metrics: *VoteListenerMetrics,
) !enum { ok, disconnected, timeout, logged } {
    const root_slot = slot_data_provider.rootSlot();
    const root_hash = slot_data_provider.getSlotHash(root_slot);

    if (last_process_root.elapsed().asMillis() > DEFAULT_MS_PER_SLOT) {
        const unrooted_optimistic_slots = try confirmation_verifier.verifyForUnrootedOptimisticSlots(
            allocator,
            ledger_ref.reader,
            .{
                .slot = root_slot,
                .hash = root_hash,
                .ancestors = slot_data_provider.getSlotAncestorsPtr(root_slot).?, // must exist for the root slot
            },
        );
        defer allocator.free(unrooted_optimistic_slots);

        vote_tracker.progressWithNewRootBank(allocator, root_slot);
        last_process_root.* = sig.time.Instant.now();
    }

    const confirmed_slots = listenAndConfirmVotes(
        allocator,
        logger,
        vote_tracker,
        slot_data_provider,
        senders,
        receivers,
        vote_processing_time,
        latest_vote_slot_per_validator,
        metrics,
    ) catch |err| switch (err) {
        error.RecvTimeoutDisconnected => {
            return .disconnected;
        },
        error.ReadyTimeout => {
            return .timeout;
        },
        else => |e| {
            logger.err().logf("thread {} error {s}", .{
                std.Thread.getCurrentId(),
                @errorName(e),
            });
            return .logged;
        },
    };
    defer allocator.free(confirmed_slots);

    try confirmation_verifier.addNewOptimisticConfirmedSlots(
        allocator,
        confirmed_slots,
        ledger_ref.writer,
    );

    return .ok;
}

const ListenAndConfirmVotesError = error{
    RecvTimeoutDisconnected,
    ReadyTimeout,
} || std.mem.Allocator.Error;

fn listenAndConfirmVotes(
    allocator: std.mem.Allocator,
    logger: Logger,
    vote_tracker: *VoteTracker,
    slot_data_provider: *const SlotDataProvider,
    senders: Senders,
    receivers: Receivers,
    vote_processing_time: ?*VoteProcessingTiming,
    latest_vote_slot_per_validator: *std.AutoArrayHashMapUnmanaged(Pubkey, Slot),
    metrics: *VoteListenerMetrics,
) ListenAndConfirmVotesError![]const ThresholdConfirmedSlot {
    var gossip_vote_txs_buffer: std.ArrayListUnmanaged(Transaction) = .empty;
    defer gossip_vote_txs_buffer.deinit(allocator);
    try gossip_vote_txs_buffer.ensureTotalCapacityPrecise(allocator, 4096);

    var replay_votes_buffer: std.ArrayListUnmanaged(vote_parser.ParsedVote) = .empty;
    defer replay_votes_buffer.deinit(allocator);
    try replay_votes_buffer.ensureTotalCapacityPrecise(allocator, 4096);

    var remaining_wait_time = sig.time.Duration.fromMillis(200);
    while (remaining_wait_time.gt(sig.time.Duration.zero())) {
        const start = sig.time.Instant.now();
        defer remaining_wait_time = remaining_wait_time.saturatingSub(start.elapsed());

        const gossip_vote_txs: []const Transaction = blk: {
            gossip_vote_txs_buffer.clearRetainingCapacity();
            while (receivers.verified_vote_transactions.tryReceive()) |tx| {
                gossip_vote_txs_buffer.appendAssumeCapacity(tx);
                if (gossip_vote_txs_buffer.unusedCapacitySlice().len == 0) break;
            }
            break :blk gossip_vote_txs_buffer.items;
        };
        defer for (gossip_vote_txs) |vote_tx| vote_tx.deinit(allocator);

        const replay_votes: []const vote_parser.ParsedVote = blk: {
            replay_votes_buffer.clearRetainingCapacity();
            while (receivers.replay_votes.tryReceive()) |vote| {
                replay_votes_buffer.appendAssumeCapacity(vote);
                if (replay_votes_buffer.unusedCapacitySlice().len == 0) break;
            }
            break :blk replay_votes_buffer.items;
        };
        if (replay_votes.len > 0) metrics.replay_votes_received.add(replay_votes.len);
        // TODO: either pass separate allocator to deinit replay votes, or document
        // that replay and the vote listener must use the same allocator
        defer for (replay_votes) |replay_vote| replay_vote.deinit(allocator);

        if (gossip_vote_txs.len == 0 and replay_votes.len == 0) {
            continue;
        }

        return try filterAndConfirmWithNewVotes(
            allocator,
            logger,
            vote_tracker,
            slot_data_provider,
            senders,
            vote_processing_time,
            latest_vote_slot_per_validator,
            gossip_vote_txs,
            replay_votes,
            metrics,
        );
    }

    return &.{};
}

fn filterAndConfirmWithNewVotes(
    allocator: std.mem.Allocator,
    logger: Logger,
    vote_tracker: *VoteTracker,
    slot_data_provider: *const SlotDataProvider,
    senders: Senders,
    vote_processing_time: ?*VoteProcessingTiming,
    latest_vote_slot_per_validator: *std.AutoArrayHashMapUnmanaged(Pubkey, Slot),
    gossip_vote_txs: []const Transaction,
    replayed_votes: []const vote_parser.ParsedVote,
    metrics: *VoteListenerMetrics,
) std.mem.Allocator.Error![]const ThresholdConfirmedSlot {
    const root_slot = slot_data_provider.rootSlot();

    var diff = SlotsDiff.EMPTY;
    defer diff.deinit(allocator);

    var new_optimistic_confirmed_slots: std.ArrayListUnmanaged(ThresholdConfirmedSlot) = .{};
    errdefer new_optimistic_confirmed_slots.deinit(allocator);

    // Process votes from gossip and ReplayStage
    inline for (.{
        .{ gossip_vote_txs, true },
        .{ replayed_votes, false },
    }) |chain_item| {
        const txs_or_parsed_votes, const is_gossip = chain_item;

        for (txs_or_parsed_votes) |tx_or_parsed_vote| {
            const parsed_vote: vote_parser.ParsedVote = if (is_gossip)
                try vote_parser.parseVoteTransaction(allocator, tx_or_parsed_vote) orelse continue
            else
                tx_or_parsed_vote;
            defer if (is_gossip) parsed_vote.deinit(allocator); // replay votes are already freed

            const vote_pubkey = parsed_vote.key;
            const vote = parsed_vote.vote;
            const signature = parsed_vote.signature;

            try trackNewVotesAndNotifyConfirmations(
                allocator,
                logger,
                vote_tracker,
                slot_data_provider,
                senders,
                vote,
                vote_pubkey,
                signature,
                &diff,
                &new_optimistic_confirmed_slots,
                is_gossip,
                latest_vote_slot_per_validator,
            );
            if (is_gossip)
                metrics.gossip_votes_processed.inc()
            else
                metrics.replay_votes_processed.inc();
        }
    }

    // gossip_vote_txn_processing_time.stop();
    // let gossip_vote_txn_processing_time_us = gossip_vote_txn_processing_time.as_us();

    // Process all the slots accumulated from replay and gossip.

    // let mut gossip_vote_slot_confirming_time = Measure::start("gossip_vote_slot_confirm_time");

    for (diff.map.keys(), diff.map.values()) |slot, *slot_diff| {
        const slot_tracker = try vote_tracker.getOrInsertSlotTracker(allocator, slot);
        defer slot_tracker.deinit(allocator);

        {
            const r_slot_tracker, var r_slot_tracker_lg = slot_tracker.tracker.readWithLock();
            defer r_slot_tracker_lg.unlock();

            // Only keep the pubkeys we haven't seen voting for this slot
            // var start_idx: usize = 0;
            var index: usize = 0;
            while (index != slot_diff.map.count()) {
                const pubkey = slot_diff.map.keys()[index];
                const seen_in_gossip_above = slot_diff.map.values()[index];

                const seen_in_gossip_previously = r_slot_tracker.voted.get(pubkey);
                const is_new = seen_in_gossip_previously == null;
                // `is_new_from_gossip` means we observed a vote for this slot
                // for the first time in gossip
                const is_new_from_gossip =
                    !(seen_in_gossip_previously orelse false) and seen_in_gossip_above;
                if (is_new or is_new_from_gossip) {
                    index += 1;
                    continue;
                }
                std.debug.assert(slot_diff.map.fetchSwapRemove(pubkey).?.key.equals(&pubkey));
            }
        }

        const w_slot_tracker, var w_slot_tracker_lg = slot_tracker.tracker.writeWithLock();
        defer w_slot_tracker_lg.unlock();
        if (w_slot_tracker.voted_slot_updates == null) {
            w_slot_tracker.voted_slot_updates = .empty;
        }
        const voted = &w_slot_tracker.voted;
        const voted_slot_updates = &w_slot_tracker.voted_slot_updates.?;

        var gossip_only_stake: u64 = 0;
        try voted.ensureUnusedCapacity(allocator, slot_diff.map.count());
        try voted_slot_updates.ensureUnusedCapacity(allocator, slot_diff.map.count());
        for (slot_diff.map.keys(), slot_diff.map.values()) |pubkey, seen_in_gossip_above| {
            if (seen_in_gossip_above) {
                // By this point we know if the vote was seen in gossip above, it was
                // not seen in gossip at any point in the past (if it was seen in gossip
                // in the past, `is_new` would be false and it would have been filtered
                // out above), so it's safe to increment the gossip-only stake
                if (slot_data_provider.getDelegatedStake(root_slot, pubkey)) |delegated_stake| {
                    gossip_only_stake += delegated_stake;
                }
            }

            // From the `slot_diff.retain` earlier, we know because there are
            // no other writers to `slot_vote_tracker` that
            // `is_new || is_new_from_gossip`. In both cases we want to record
            // `is_new_from_gossip` for the `pubkey` entry.
            voted.putAssumeCapacity(pubkey, seen_in_gossip_above);
            voted_slot_updates.appendAssumeCapacity(pubkey);
        }

        w_slot_tracker.gossip_only_stake += gossip_only_stake;
    }
    // gossip_vote_slot_confirming_time.stop();
    // let gossip_vote_slot_confirming_time_us = gossip_vote_slot_confirming_time.as_us();

    if (vote_processing_time) |*vpt| {
        _ = vpt;
        // vote_processing_time.update(
        //     gossip_vote_txn_processing_time_us,
        //     gossip_vote_slot_confirming_time_us,
        // );
    }
    return try new_optimistic_confirmed_slots.toOwnedSlice(allocator);
}

const VoteProcessingTiming = struct {
    gossip_txn_processing_time_us: u64,
    gossip_slot_confirming_time_us: u64,
    last_report: AtomicInterval,

    pub const ZEROES: VoteProcessingTiming = .{
        .gossip_txn_processing_time_us = 0,
        .gossip_slot_confirming_time_us = 0,
        .last_report = AtomicInterval.ZERO,
    };

    fn reset(self: *VoteProcessingTiming) void {
        self.gossip_txn_processing_time_us = 0;
        self.gossip_slot_confirming_time_us = 0;
    }

    fn update(
        self: *VoteProcessingTiming,
        vote_txn_processing_time_us: u64,
        vote_slot_confirming_time_us: u64,
    ) void {
        self.gossip_txn_processing_time_us += vote_txn_processing_time_us;
        self.gossip_slot_confirming_time_us += vote_slot_confirming_time_us;

        const VOTE_PROCESSING_REPORT_INTERVAL_MS: u64 = 1_000;
        if (self.last_report.should_update(VOTE_PROCESSING_REPORT_INTERVAL_MS)) {
            // datapoint_info!(
            //     "vote-processing-timing",
            //     (
            //         "vote_txn_processing_us",
            //         self.gossip_txn_processing_time_us as i64,
            //         i64
            //     ),
            //     (
            //         "slot_confirming_time_us",
            //         self.gossip_slot_confirming_time_us as i64,
            //         i64
            //     ),
            // );
            self.reset();
        }
    }
};

const AtomicInterval = struct {
    last_update: std.atomic.Value(u64),

    pub const ZERO: AtomicInterval = .{ .last_update = std.atomic.Value(u64).init(0) };

    /// true if 'interval_time_ms' has elapsed since last time we returned true as long as it has been 'interval_time_ms' since this struct was created
    inline fn should_update(self: AtomicInterval, interval_time_ms: u64) bool {
        return self.should_update_ext(interval_time_ms, true);
    }

    /// a primary use case is periodic metric reporting, potentially from different threads
    /// true if 'interval_time_ms' has elapsed since last time we returned true
    /// except, if skip_first=false, false until 'interval_time_ms' has elapsed since this struct was created
    inline fn should_update_ext(
        self: AtomicInterval,
        interval_time_ms: u64,
        skip_first: bool,
    ) bool {
        const now: u64 = @intCast(std.time.timestamp());
        const last: u64 = @intCast(self.last_update.load(.monotonic));
        return now -| last > interval_time_ms and
            self.last_update.cmpxchgStrong(last, now, .monotonic, .monotonic) == last and
            !(skip_first and last == 0);
    }
};

/// TODO: move this to its proper place or something
const BankNotification = union(enum) {
    optimistically_confirmed: Slot,
    frozen: if (false) sig.core.BankFields else noreturn,
    new_root_bank: if (false) sig.core.BankFields else noreturn,
    /// The newly rooted slot chain including the parent slot of the oldest bank in the rooted chain.
    new_rooted_chain: if (false) std.ArrayListUnmanaged(Slot) else noreturn,
};

const RpcSubscriptionsStub = struct {
    pub const NotificationEntry = union(enum) {
        slot: SlotInfo,
        slot_update: SlotUpdate,
        vote: struct { Pubkey, VoteTransaction, sig.core.Signature },
        root: Slot,
        bank: CommitmentSlots,
        gossip: Slot,
        signatures_received: struct { Slot, std.ArrayListUnmanaged(sig.core.Signature) },
        subscribed: if (true) noreturn else struct { SubscriptionParams, SubscriptionId },
        unsubscribed: if (true) noreturn else struct { SubscriptionParams, SubscriptionId },

        const SlotInfo = noreturn;
        const SlotUpdate = noreturn;
        const CommitmentSlots = noreturn;
        const SubscriptionParams = noreturn;
        const SubscriptionId = noreturn;
    };

    fn notifyVote(
        self: *const RpcSubscriptionsStub,
        vote_pubkey: Pubkey,
        vote: VoteTransaction,
        signature: sig.core.Signature,
    ) void {
        self.enqueue_notification(.{ .vote = .{ vote_pubkey, vote, signature } });
    }

    fn enqueue_notification(
        self: *const RpcSubscriptionsStub,
        notification_entry: NotificationEntry,
    ) void {
        _ = self;
        _ = notification_entry;
    }
};

const SlotsDiff = struct {
    map: std.AutoArrayHashMapUnmanaged(Slot, PubkeysDiff),

    pub const EMPTY: SlotsDiff = .{ .map = .{} };

    pub fn deinit(self: SlotsDiff, allocator: std.mem.Allocator) void {
        for (self.map.values()) |slot_diff| {
            slot_diff.deinit(allocator);
        }
        var map = self.map;
        map.deinit(allocator);
    }

    const PubkeysDiff = struct {
        map: std.AutoArrayHashMapUnmanaged(Pubkey, bool),

        pub const EMPTY: PubkeysDiff = .{ .map = .{} };

        pub fn deinit(self: PubkeysDiff, allocator: std.mem.Allocator) void {
            var map = self.map;
            map.deinit(allocator);
        }
    };
};

fn trackNewVotesAndNotifyConfirmations(
    allocator: std.mem.Allocator,
    logger: Logger,
    vote_tracker: *VoteTracker,
    slot_data_provider: *const SlotDataProvider,
    senders: Senders,
    vote: VoteTransaction,
    vote_pubkey: Pubkey,
    vote_transaction_signature: sig.core.Signature,
    diff: *SlotsDiff,
    new_optimistic_confirmed_slots: *std.ArrayListUnmanaged(ThresholdConfirmedSlot),
    is_gossip_vote: bool,
    latest_vote_slot_per_validator: *std.AutoArrayHashMapUnmanaged(Pubkey, Slot),
) !void {
    if (vote.isEmpty()) return;
    const root = slot_data_provider.rootSlot();

    const last_vote_slot = vote.lastVotedSlot().?;
    const last_vote_hash = vote.getHash();

    const latest_vote_slot: *u64 = blk: {
        const gop = try latest_vote_slot_per_validator.getOrPut(allocator, vote_pubkey);
        latest_vote_slot_per_validator.lockPointers();

        if (!gop.found_existing) gop.value_ptr.* = 0;
        break :blk gop.value_ptr;
    };
    defer latest_vote_slot_per_validator.unlockPointers();

    const vote_slots: []const Slot = blk: {
        const vote_slots = try allocator.alloc(Slot, vote.slotCount());
        errdefer allocator.free(vote_slots);
        vote.copyAllSlotsTo(vote_slots);
        break :blk vote_slots;
    };
    defer allocator.free(vote_slots);

    const accumulate_intermediate_votes = blk: {
        if (slot_data_provider.getSlotHash(last_vote_slot)) |hash| {
            // Only accumulate intermediates if we have replayed the same version being voted on, as
            // otherwise we cannot verify the ancestry or the hashes.
            // NOTE: this can only be performed on full tower votes, until deprecate_legacy_vote_ixs feature
            // is active we must check the transaction type.
            break :blk hash.eql(last_vote_hash) and vote.isFullTowerVote();
        } else {
            // If we have not frozen the bank do not accumulate intermediate slots as we cannot verify
            // the hashes.
            break :blk false;
        }
    };

    var is_new_vote = false;
    // If slot is before the root, ignore it. Iterate from latest vote slot to earliest.
    for (0 + 1..vote_slots.len + 1) |fwd_index| {
        const rev_index = vote_slots.len - fwd_index;
        const slot = vote_slots[rev_index];
        if (slot <= root) continue;

        // if we don't have stake information, ignore it
        // Pull stakes via slot_data_provider helpers

        // We always track the last vote slot for optimistic confirmation. If we have replayed
        // the same version of last vote slot that is being voted on, then we also track the
        // other votes in the proposed tower.
        if (slot == last_vote_slot or accumulate_intermediate_votes) {
            const stake = slot_data_provider.getDelegatedStake(slot, vote_pubkey) orelse 0;
            const total_stake = blk: {
                const ep = slot_data_provider.getSlotEpoch(slot);
                break :blk slot_data_provider.getEpochTotalStake(ep) orelse 0;
            };

            const maybe_hash: ?Hash = get_hash: {
                if (slot == last_vote_slot) break :get_hash last_vote_hash;
                break :get_hash slot_data_provider.getSlotHash(last_vote_slot);
            };
            const hash: Hash = maybe_hash orelse {
                // In this case the supposed ancestor of this vote is missing. This can happen
                // if the ancestor has been pruned, or if this is a malformed vote. In either case
                // we do not track this slot for optimistic confirmation.
                continue;
            };

            // Fast track processing of the last slot in a vote transactions
            // so that notifications for optimistic confirmation can be sent
            // as soon as possible.
            const reached_threshold_results, //
            const is_new: bool //
            = try trackOptimisticConfirmationVote(allocator, vote_tracker, .{
                .slot = slot,
                .hash = hash,
                .pubkey = vote_pubkey,
                .stake = stake,
                .total_epoch_stake = total_stake,
            });

            if (is_gossip_vote and is_new and stake > 0) {
                senders.gossip_verified_vote_hash.send(.{ vote_pubkey, slot, hash }) catch {
                    // WARN: the original agave code does literally just ignore this error, is that fine?
                    // TODO: evaluate this
                };
            }

            if (reached_threshold_results.isSet(0)) {
                if (senders.duplicate_confirmed_slot) |sender| {
                    sender.send(.{ .slot = slot, .hash = hash }) catch {
                        // WARN: the original agave code does literally just ignore this error, is that fine?
                        // TODO: evaluate this
                    };
                }
            }

            if (reached_threshold_results.isSet(1)) {
                try new_optimistic_confirmed_slots.append(allocator, .{
                    .slot = slot,
                    .hash = hash,
                });
                // Notify subscribers about new optimistic confirmation
                if (senders.bank_notification) |sender| {
                    sender.send(.{ .optimistically_confirmed = slot }) catch |err| {
                        logger.warn().logf("bank_notification_sender failed: {s}", .{
                            @errorName(err),
                        });
                    };
                }
            }

            if (!is_new and !is_gossip_vote) {
                // By now:
                // 1) The vote must have come from ReplayStage,
                // 2) We've seen this vote from replay for this hash before
                // (`track_optimistic_confirmation_vote()` will not set `is_new == true`
                // for same slot different hash), so short circuit because this vote
                // has no new information

                // Note gossip votes will always be processed because those should be unique
                // and we need to update the gossip-only stake in the `VoteTracker`.
                return;
            }

            is_new_vote = is_new;
        }

        if (slot < latest_vote_slot.*) {
            // Important that we filter after the `last_vote_slot` check, as even if this vote
            // is old, we still need to track optimistic confirmations.
            // However it is fine to filter the rest of the slots for the propagated check tracking below,
            // as the propagated check is able to roll up votes for descendants unlike optimistic confirmation.
            continue;
        }

        const slot_diff_gop =
            try diff.map.getOrPutValue(allocator, slot, SlotsDiff.PubkeysDiff.EMPTY);
        const pubkey_diff_gop =
            try slot_diff_gop.value_ptr.map.getOrPut(allocator, vote_pubkey);
        const seen_in_gossip_previously: *bool = pubkey_diff_gop.value_ptr;
        if (pubkey_diff_gop.found_existing) {
            seen_in_gossip_previously.* = seen_in_gossip_previously.* or is_gossip_vote;
        } else {
            seen_in_gossip_previously.* = is_gossip_vote;
        }
    }

    latest_vote_slot.* = @max(latest_vote_slot.*, last_vote_slot);

    if (is_new_vote) {
        senders.subscriptions.notifyVote(vote_pubkey, vote, vote_transaction_signature);
        const vote_slots_duped = try allocator.dupe(Slot, vote_slots);
        errdefer allocator.free(vote_slots);
        senders.verified_vote.send(.{ vote_pubkey, vote_slots_duped }) catch {
            // WARN: the original agave code does literally just ignore this error, is that fine?
            // TODO: evaluate this
        };
    }
}

const ThresholdReachedResults = std.bit_set.IntegerBitSet(THRESHOLDS_TO_CHECK.len);
const THRESHOLDS_TO_CHECK: [2]f64 = .{
    sig.replay.service.DUPLICATE_THRESHOLD,
    sig.consensus.replay_tower.VOTE_THRESHOLD_SIZE,
};

/// Returns if the slot was optimistically confirmed, and whether
/// the slot was new
fn trackOptimisticConfirmationVote(
    allocator: std.mem.Allocator,
    vote_tracker: *VoteTracker,
    params: struct {
        slot: Slot,
        hash: Hash,
        pubkey: Pubkey,
        stake: u64,
        total_epoch_stake: u64,
    },
) std.mem.Allocator.Error!struct { ThresholdReachedResults, bool } {
    const slot = params.slot;
    const hash = params.hash;
    const pubkey = params.pubkey;
    const stake = params.stake;
    const total_epoch_stake = params.total_epoch_stake;

    const rw_slot_tracker = try vote_tracker.getOrInsertSlotTracker(allocator, slot);
    defer rw_slot_tracker.deinit(allocator);

    const slot_tracker, var slot_tracker_lg = rw_slot_tracker.tracker.writeWithLock();
    defer slot_tracker_lg.unlock();

    const vote_stake_tracker = try slot_tracker.getOrInsertOptimisticVotesTracker(allocator, hash);
    try vote_stake_tracker.ensureUnusedCapacity(allocator, 1);

    var reached_thresholds = ThresholdReachedResults.initEmpty();
    const result = vote_stake_tracker.addVotePubkeyAssumeCapacity(&reached_thresholds, .{
        .vote_pubkey = pubkey,
        .stake = stake,
        .total_stake = total_epoch_stake,
        .thresholds_to_check = &THRESHOLDS_TO_CHECK,
    });
    return .{ reached_thresholds, result == .is_new };
}

pub const vote_parser = struct {
    //! Based on https://github.com/anza-xyz/agave/blob/182823ee353ee64fde230dbad96d8e24b6cd065a/vote/src/vote_parser.rs
    //! TODO: this is probably/definitely the wrong place for this code to be,
    //! but it's the only place it's needed right now, we can figure out a proper
    //! place for it later.

    pub const ParsedVote = struct {
        key: Pubkey,
        vote: VoteTransaction,
        switch_proof_hash: ?Hash,
        signature: sig.core.Signature,

        pub fn deinit(self: ParsedVote, allocator: std.mem.Allocator) void {
            self.vote.deinit(allocator);
        }
    };

    /// Used for parsing gossip vote transactions
    pub fn parseVoteTransaction(
        allocator: std.mem.Allocator,
        tx: Transaction,
    ) std.mem.Allocator.Error!?ParsedVote {
        // Check first instruction for a vote
        const message = tx.msg;

        if (message.instructions.len == 0) return null;
        const first_instruction = message.instructions[0];
        const program_id_index = first_instruction.program_index;

        if (program_id_index >= message.account_keys.len) return null;
        const program_id = message.account_keys[program_id_index];
        if (!vote_program.ID.equals(&program_id)) {
            return null;
        }

        if (first_instruction.account_indexes.len == 0) return null;
        const first_account = first_instruction.account_indexes[0];

        if (first_account >= message.account_keys.len) return null;
        const key = message.account_keys[first_account];

        const vote, const switch_proof_hash = try parseVoteInstructionData(
            allocator,
            first_instruction.data,
        ) orelse return null;
        errdefer vote.deinit(allocator);

        const signature = if (tx.signatures.len != 0)
            tx.signatures[0]
        else
            sig.core.Signature.ZEROES;
        return .{
            .key = key,
            .vote = vote,
            .switch_proof_hash = switch_proof_hash,
            .signature = signature,
        };
    }

    /// Used for locally forwarding processed vote transactions to consensus
    /// Analogous to [parse_sanitized_vote_transaction](https://github.com/anza-xyz/agave/blob/961953a6ffab132b9a32e22edcd4cfbdba52c6f8/vote/src/vote_parser.rs#L11)
    pub fn parseSanitizedVoteTransaction(
        allocator: std.mem.Allocator,
        // TODO: Confirm if this is the correct type to use here
        tx: sig.replay.resolve_lookup.ResolvedTransaction,
    ) std.mem.Allocator.Error!?ParsedVote {
        // Check first instruction for a vote
        const instructions = tx.instructions;
        if (instructions.len == 0) return null;
        const first_instruction = instructions[0];

        const program_id = first_instruction.program_meta.pubkey;
        if (!vote_program.ID.equals(&program_id)) {
            return null;
        }

        const account_metas = first_instruction.account_metas.constSlice();
        if (account_metas.len == 0) return null;
        const key = account_metas[0].pubkey;

        const vote, const switch_proof_hash = try parseVoteInstructionData(
            allocator,
            first_instruction.instruction_data,
        ) orelse return null;
        errdefer vote.deinit(allocator);

        const signature: sig.core.Signature = if (tx.transaction.signatures.len != 0)
            tx.transaction.signatures[0]
        else
            sig.core.Signature.ZEROES;

        return .{
            .key = key,
            .vote = vote,
            .switch_proof_hash = switch_proof_hash,
            .signature = signature,
        };
    }

    fn parseVoteInstructionData(
        allocator: std.mem.Allocator,
        vote_instruction_data: []const u8,
    ) std.mem.Allocator.Error!?struct { VoteTransaction, ?Hash } {
        const vote_inst = sig.bincode.readFromSlice(
            allocator,
            vote_program.Instruction,
            vote_instruction_data,
            .{},
        ) catch |err| switch (err) {
            error.OutOfMemory => |e| return e,
            else => return null,
        };
        errdefer vote_inst.deinit(allocator);

        return switch (vote_inst) {
            .vote => |vote| .{
                .{ .vote = vote.vote },
                null,
            },
            .vote_switch => |vs| .{
                .{ .vote = vs.vote },
                vs.hash,
            },
            .update_vote_state => |vsu| .{
                .{ .vote_state_update = vsu.vote_state_update },
                null,
            },
            .update_vote_state_switch => |uvss| .{
                .{ .vote_state_update = uvss.vote_state_update },
                uvss.hash,
            },
            .compact_update_vote_state => |cuvs| .{
                .{ .vote_state_update = cuvs.vote_state_update },
                null,
            },
            .compact_update_vote_state_switch => |cuvss| .{
                .{ .vote_state_update = cuvss.vote_state_update },
                cuvss.hash,
            },
            .tower_sync => |ts| .{
                .{ .tower_sync = ts.tower_sync },
                null,
            },
            .tower_sync_switch => |tss| .{
                .{ .tower_sync = tss.tower_sync },
                tss.hash,
            },
            .authorize,
            .authorize_checked,
            .authorize_with_seed,
            .authorize_checked_with_seed,
            .initialize_account,
            .update_commission,
            .update_validator_identity,
            .withdraw,
            => null,
        };
    }

    fn testParseVoteTransaction(input_hash: ?Hash, random: std.Random) !void {
        const allocator = std.testing.allocator;

        const node_keypair = try randomKeyPair(random);
        const auth_voter_keypair = try randomKeyPair(random);
        const vote_keypair = try randomKeyPair(random);

        const vote_key = Pubkey.fromPublicKey(&vote_keypair.public_key);

        {
            const bank_hash = Hash.ZEROES;
            const vote_tx = try testNewVoteTransaction(
                allocator,
                &.{42},
                bank_hash,
                Hash.ZEROES,
                node_keypair,
                vote_key,
                auth_voter_keypair,
                input_hash,
            );
            defer vote_tx.deinit(allocator);

            const maybe_parsed_tx = try parseVoteTransaction(allocator, vote_tx);
            defer if (maybe_parsed_tx) |parsed_tx| parsed_tx.deinit(allocator);

            try std.testing.expectEqualDeep(ParsedVote{
                .key = vote_key,
                .vote = .{ .vote = .{
                    .slots = &.{42},
                    .hash = bank_hash,
                    .timestamp = null,
                } },
                .switch_proof_hash = input_hash,
                .signature = vote_tx.signatures[0],
            }, maybe_parsed_tx);
        }

        // Test bad program id fails
        var vote_ix = try vote_instruction.createVote(
            allocator,
            vote_key,
            Pubkey.fromPublicKey(&auth_voter_keypair.public_key),
            .{ .vote = .{
                .slots = &.{ 1, 2 },
                .hash = Hash.ZEROES,
                .timestamp = null,
            } },
        );
        defer vote_ix.deinit(allocator);
        vote_ix.program_id = Pubkey.ZEROES;

        const vote_tx = blk: {
            const vote_tx_msg: TransactionMessage = try .initCompile(
                allocator,
                &.{vote_ix},
                Pubkey.fromPublicKey(&node_keypair.public_key),
                Hash.ZEROES,
                null,
            );
            errdefer vote_tx_msg.deinit(allocator);
            break :blk try Transaction.initOwnedMessageWithSigningKeypairs(
                allocator,
                .legacy,
                vote_tx_msg,
                &.{},
            );
        };
        defer vote_tx.deinit(allocator);
        try std.testing.expectEqual(null, parseVoteTransaction(allocator, vote_tx));
    }

    fn testParseSanitizedVoteTransaction(input_hash: ?Hash, random: std.Random) !void {
        const allocator = std.testing.allocator;

        const node_keypair = try randomKeyPair(random);
        const auth_voter_keypair = try randomKeyPair(random);
        const vote_keypair = try randomKeyPair(random);

        const vote_key = Pubkey.fromPublicKey(&vote_keypair.public_key);

        {
            const bank_hash = Hash.ZEROES;
            const vote_tx = try testNewVoteTransaction(
                allocator,
                &.{42},
                bank_hash,
                Hash.ZEROES,
                node_keypair,
                vote_key,
                auth_voter_keypair,
                input_hash,
            );
            defer vote_tx.deinit(allocator);

            // Build a ResolvedTransaction with the first instruction expanded to InstructionInfo
            const message = vote_tx.msg;
            std.debug.assert(message.instructions.len != 0);
            const first_ix = message.instructions[0];

            var account_metas = sig.runtime.InstructionInfo.AccountMetas{};
            var seen = std.bit_set.ArrayBitSet(usize, 256).initEmpty();
            for (first_ix.account_indexes, 0..) |acct_index_u8, i| {
                const acct_index: usize = acct_index_u8;
                const index_in_callee: usize = if (seen.isSet(acct_index))
                    std.mem.indexOfScalar(
                        u8,
                        first_ix.account_indexes[0..i],
                        acct_index_u8,
                    ) orelse i
                else
                    i;
                seen.set(acct_index);

                const pubkey = message.account_keys[acct_index];

                account_metas.append(.{
                    .pubkey = pubkey,
                    .index_in_transaction = @intCast(acct_index),
                    .index_in_caller = @intCast(acct_index),
                    .index_in_callee = @intCast(index_in_callee),
                    .is_signer = message.isSigner(acct_index),
                    .is_writable = false,
                }) catch @panic("Vote instructions have 4 accounts, below MAX_ACCOUNT_METAS (256)");
            }

            const resolved: sig.replay.resolve_lookup.ResolvedTransaction = .{
                .transaction = vote_tx,
                .accounts = .{},
                .instructions = &.{.{
                    .program_meta = .{
                        .pubkey = message.account_keys[first_ix.program_index],
                        .index_in_transaction = first_ix.program_index,
                    },
                    .account_metas = account_metas,
                    .instruction_data = first_ix.data,
                }},
            };

            const maybe_parsed_tx = try parseSanitizedVoteTransaction(allocator, resolved);
            defer if (maybe_parsed_tx) |parsed_tx| parsed_tx.deinit(allocator);

            try std.testing.expectEqualDeep(ParsedVote{
                .key = vote_key,
                .vote = .{ .vote = .{
                    .slots = &.{42},
                    .hash = bank_hash,
                    .timestamp = null,
                } },
                .switch_proof_hash = input_hash,
                .signature = vote_tx.signatures[0],
            }, maybe_parsed_tx);
        }

        // Test bad program id fails
        const vote_ix = try vote_instruction.createVote(
            allocator,
            vote_key,
            Pubkey.fromPublicKey(&auth_voter_keypair.public_key),
            .{ .vote = .{
                .slots = &.{ 1, 2 },
                .hash = Hash.ZEROES,
                .timestamp = null,
            } },
        );
        defer vote_ix.deinit(allocator);

        const vote_tx = blk: {
            const vote_tx_msg: TransactionMessage = try .initCompile(
                allocator,
                &.{vote_ix},
                Pubkey.fromPublicKey(&node_keypair.public_key),
                Hash.ZEROES,
                null,
            );
            errdefer vote_tx_msg.deinit(allocator);
            break :blk try Transaction.initOwnedMessageWithSigningKeypairs(
                allocator,
                .legacy,
                vote_tx_msg,
                &.{},
            );
        };
        defer vote_tx.deinit(allocator);

        const message = vote_tx.msg;
        std.debug.assert(message.instructions.len != 0);
        const first_ix = message.instructions[0];

        var account_metas = sig.runtime.InstructionInfo.AccountMetas{};
        // minimal one account to satisfy check
        if (first_ix.account_indexes.len != 0) {
            const acct_index: usize = first_ix.account_indexes[0];
            try account_metas.append(.{
                .pubkey = message.account_keys[acct_index],
                .index_in_transaction = @intCast(acct_index),
                .index_in_caller = @intCast(acct_index),
                .index_in_callee = 0,
                .is_signer = message.isSigner(acct_index),
                .is_writable = false,
            });
        }

        const resolved_bad: sig.replay.resolve_lookup.ResolvedTransaction = .{
            .transaction = vote_tx,
            .accounts = .{},
            .instructions = &.{.{
                .program_meta = .{
                    .pubkey = Pubkey.ZEROES, // bad program id
                    .index_in_transaction = first_ix.program_index,
                },
                .account_metas = account_metas,
                .instruction_data = first_ix.data,
            }},
        };

        try std.testing.expectEqual(
            null,
            try parseSanitizedVoteTransaction(allocator, resolved_bad),
        );
    }

    /// Reimplemented locally from Vote program.
    fn testNewVoteTransaction(
        allocator: std.mem.Allocator,
        slots: []const sig.core.Slot,
        bank_hash: Hash,
        blockhash: Hash,
        node_keypair: sig.identity.KeyPair,
        vote_key: Pubkey,
        authorized_voter_keypair: sig.identity.KeyPair,
        maybe_switch_proof_hash: ?Hash,
    ) !Transaction {
        comptime std.debug.assert(@import("builtin").is_test);
        const vote_ix = try newVoteInstruction(
            allocator,
            slots,
            bank_hash,
            vote_key,
            Pubkey.fromPublicKey(&authorized_voter_keypair.public_key),
            maybe_switch_proof_hash,
        );
        defer vote_ix.deinit(allocator);

        const vote_tx_msg: TransactionMessage = try .initCompile(
            allocator,
            &.{vote_ix},
            Pubkey.fromPublicKey(&node_keypair.public_key),
            blockhash,
            null,
        );
        errdefer vote_tx_msg.deinit(allocator);
        return try Transaction.initOwnedMessageWithSigningKeypairs(
            allocator,
            .legacy,
            vote_tx_msg,
            &.{ node_keypair, authorized_voter_keypair },
        );
    }

    fn newVoteInstruction(
        allocator: std.mem.Allocator,
        slots: []const sig.core.Slot,
        bank_hash: Hash,
        vote_key: Pubkey,
        authorized_voter_key: Pubkey,
        maybe_switch_proof_hash: ?Hash,
    ) !sig.core.Instruction {
        const vote_state: vote_program.state.Vote = .{
            .slots = slots,
            .hash = bank_hash,
            .timestamp = null,
        };

        if (maybe_switch_proof_hash) |switch_proof_hash| {
            return try vote_instruction.createVoteSwitch(
                allocator,
                vote_key,
                authorized_voter_key,
                .{
                    .vote = vote_state,
                    .hash = switch_proof_hash,
                },
            );
        }
        return try vote_instruction.createVote(
            allocator,
            vote_key,
            authorized_voter_key,
            .{
                .vote = vote_state,
            },
        );
    }

    fn randomKeyPair(random: std.Random) !sig.identity.KeyPair {
        var seed: [sig.identity.KeyPair.seed_length]u8 = undefined;
        random.bytes(&seed);
        return try sig.identity.KeyPair.generateDeterministic(seed);
    }
};

fn newTowerSyncTransaction(
    allocator: std.mem.Allocator,
    params: struct {
        tower_sync: vote_program.state.TowerSync,
        recent_blockhash: Hash,
        node_keypair: sig.identity.KeyPair,
        vote_keypair: sig.identity.KeyPair,
        authorized_voter_keypair: sig.identity.KeyPair,
        maybe_switch_proof_hash: ?Hash,
    },
) !Transaction {
    const tower_sync = params.tower_sync;
    const recent_blockhash = params.recent_blockhash;
    const node_keypair = params.node_keypair;
    const vote_keypair = params.vote_keypair;
    const authorized_voter_keypair = params.authorized_voter_keypair;
    const maybe_switch_proof_hash = params.maybe_switch_proof_hash;

    const vote_ix: sig.core.Instruction = blk: {
        const accounts = try allocator.dupe(sig.core.instruction.InstructionAccount, &.{
            .{
                .pubkey = Pubkey.fromPublicKey(&vote_keypair.public_key),
                .is_signer = false,
                .is_writable = true,
            },
            .{
                .pubkey = Pubkey.fromPublicKey(&authorized_voter_keypair.public_key),
                .is_signer = true,
                .is_writable = false,
            },
        });
        errdefer allocator.free(accounts);

        const VoteProgramIx = vote_program.Instruction;
        const vote_ix_data: VoteProgramIx = if (maybe_switch_proof_hash) |switch_proof_hash| .{
            .tower_sync_switch = .{
                .tower_sync = tower_sync,
                .hash = switch_proof_hash,
            },
        } else .{
            .tower_sync = .{
                .tower_sync = tower_sync,
            },
        };

        break :blk try sig.core.Instruction.initUsingBincodeAlloc(
            allocator,
            VoteProgramIx,
            vote_program.ID,
            accounts,
            &vote_ix_data,
        );
    };
    defer vote_ix.deinit(allocator);

    const vote_tx_msg: TransactionMessage = try .initCompile(
        allocator,
        &.{vote_ix},
        Pubkey.fromPublicKey(&node_keypair.public_key),
        recent_blockhash,
        null,
    );
    errdefer vote_tx_msg.deinit(allocator);

    const msg_serialized = try vote_tx_msg.serializeBounded(.legacy);
    const keypairs = [_]sig.identity.KeyPair{ node_keypair, authorized_voter_keypair };

    const signatures = try allocator.alloc(sig.core.Signature, vote_tx_msg.signature_count);
    errdefer allocator.free(signatures);
    @memset(signatures, sig.core.Signature.ZEROES);

    for (0..signatures.len) |i| {
        const keypair = keypairs[i];
        const pubkey = Pubkey.fromPublicKey(&keypair.public_key);
        const pos = vote_tx_msg.getSigningKeypairPosition(pubkey) orelse
            return error.MissingOrInvalidSigner;
        const signature = try keypairs[i].sign(msg_serialized.constSlice(), null);
        signatures[pos] = .{ .data = signature.toBytes() };
    }

    const tx: Transaction = .{
        .signatures = signatures,
        .version = .legacy,
        .msg = vote_tx_msg,
    };
    try tx.verify();
    return tx;
}

// TODO: port applicable tests from https://github.com/anza-xyz/agave/blob/182823ee353ee64fde230dbad96d8e24b6cd065a/core/src/cluster_info_vote_listener.rs

test "vote_parser.parseVoteTransaction" {
    var prng = std.Random.DefaultPrng.init(42);
    const random = prng.random();
    try vote_parser.testParseVoteTransaction(null, random);
    try vote_parser.testParseVoteTransaction(Hash.generateSha256(&[_]u8{42}), random);
}

test "vote_parser.parseSanitizedVoteTransaction" {
    var prng = std.Random.DefaultPrng.init(43);
    const random = prng.random();
    try vote_parser.testParseSanitizedVoteTransaction(null, random);
    try vote_parser.testParseSanitizedVoteTransaction(Hash.generateSha256(&[_]u8{43}), random);
}

test verifyVoteTransaction {
    const allocator = std.testing.allocator;
    const epoch_tracker: EpochTracker = .{ .schedule = .DEFAULT };
    defer epoch_tracker.deinit(allocator);

    try std.testing.expectEqual(
        .unverified,
        // TODO: consider making two separate APIs, one for the slot tracker, and one for the epoch tracker,
        // since it seems like there's little or no real data inter-dependency internally.
        // Argument against: whether the data is interdependent could change.
        verifyVoteTransaction(allocator, .EMPTY, &epoch_tracker),
    );
}

test "simple usage" {
    const allocator = std.testing.allocator;

    var slot_tracker: SlotTracker = try .init(allocator, 0, .{
        .constants = .{
            .parent_slot = 0,
            .parent_hash = .ZEROES,
            .parent_lt_hash = .IDENTITY,
            .block_height = 1,
            .collector_id = .ZEROES,
            .max_tick_height = 1,
            .fee_rate_governor = .DEFAULT,
            .epoch_reward_status = .inactive,
            .ancestors = .{ .ancestors = .empty },
            .feature_set = .ALL_DISABLED,
            .reserved_accounts = .empty,
        },
        .state = try .genesis(allocator),
    });
    defer slot_tracker.deinit(allocator);

    var epoch_tracker: EpochTracker = .{ .schedule = .DEFAULT };
    defer epoch_tracker.deinit(allocator);
    {
        const stakes: sig.core.EpochStakes = try .initEmptyWithGenesisStakeHistoryEntry(allocator);
        try epoch_tracker.epochs.ensureUnusedCapacity(allocator, 1);
        epoch_tracker.epochs.putAssumeCapacity(0, .{
            .hashes_per_tick = 1,
            .ticks_per_slot = 1,
            .ns_per_slot = 1,
            .genesis_creation_time = 1,
            .slots_per_year = 1,
            .stakes = stakes,
            .rent_collector = undefined,
        });
    }

    var slot_tracker_rw: sig.sync.RwMux(SlotTracker) = .init(slot_tracker);
    var epoch_tracker_rw: sig.sync.RwMux(EpochTracker) = .init(epoch_tracker);

    const slot_data_provider: SlotDataProvider = .{
        .slot_tracker_rw = &slot_tracker_rw,
        .epoch_tracker_rw = &epoch_tracker_rw,
    };

    var ledger_db = try sig.ledger.tests.TestDB.init(@src());
    defer ledger_db.deinit();

    var registry: sig.prometheus.Registry(.{}) = .init(allocator);
    defer registry.deinit();
    var lowest_cleanup_slot: sig.sync.RwMux(Slot) = .init(0);
    var max_root: std.atomic.Value(u64) = .init(0);

    var ledger_reader: sig.ledger.LedgerReader = try .init(
        allocator,
        .noop,
        ledger_db,
        &registry,
        &lowest_cleanup_slot,
        &max_root,
    );
    var ledger_writer: sig.ledger.LedgerResultWriter = try .init(
        allocator,
        .noop,
        ledger_db,
        &registry,
        &lowest_cleanup_slot,
        &max_root,
    );

    const ledger_ref: LedgerRef = .{
        .reader = &ledger_reader,
        .writer = &ledger_writer,
    };

    var gossip_table_rw: sig.sync.RwMux(sig.gossip.GossipTable) = .init(
        try .init(allocator, allocator),
    );
    defer {
        const gossip_table, _ = gossip_table_rw.writeWithLock();
        gossip_table.deinit();
    }

    const replay_votes_channel: *sig.sync.Channel(vote_parser.ParsedVote) =
        try .create(allocator);
    defer replay_votes_channel.destroy();

    const verified_vote_channel: *sig.sync.Channel(VerifiedVote) = try .create(allocator);
    defer verified_vote_channel.destroy();

    const gossip_verified_vote_hash_channel: *sig.sync.Channel(GossipVerifiedVoteHash) =
        try .create(allocator);
    defer gossip_verified_vote_hash_channel.destroy();

    var vote_tracker: VoteTracker = .EMPTY;
    defer vote_tracker.deinit(allocator);

    var exit: std.atomic.Value(bool) = .init(false);
    const exit_cond: sig.sync.ExitCondition = .{ .unordered = &exit };

    const vote_listener: VoteListener = try .init(allocator, exit_cond, .noop, &vote_tracker, .{
        .slot_data_provider = slot_data_provider,
        .gossip_table_rw = &gossip_table_rw,
        .ledger_ref = ledger_ref,
        .receivers = .{
            .replay_votes_channel = replay_votes_channel,
        },
        .senders = .{
            .verified_vote = verified_vote_channel,
            .gossip_verified_vote_hash = gossip_verified_vote_hash_channel,
            .bank_notification = null,
            .duplicate_confirmed_slot = null,
            .subscriptions = .{},
        },
    });
    defer vote_listener.joinAndDeinit();
    std.time.sleep(sig.time.Duration.asNanos(.fromMillis(DEFAULT_MS_PER_SLOT * 2)));
    exit_cond.setExit();
}

test "check trackers" {
    const allocator = std.testing.allocator;

    var prng = std.Random.DefaultPrng.init(123);
    const random = prng.random();

    const node_keypair: sig.identity.KeyPair = try .generateDeterministic(@splat(1));

    const tracker_templates = [_]struct { Slot, sig.identity.KeyPair, Hash }{
        .{ 2, try .generateDeterministic(@splat(2)), .initRandom(random) },
        .{ 3, try .generateDeterministic(@splat(3)), .initRandom(random) },
        .{ 4, try .generateDeterministic(@splat(4)), .initRandom(random) },
        .{ 5, try .generateDeterministic(@splat(5)), .initRandom(random) },
        .{ 6, try .generateDeterministic(@splat(6)), .initRandom(random) },
    };

    const root_slot: Slot = 0;

    var slot_tracker2: SlotTracker = try .init(allocator, root_slot, .{
        .constants = .{
            .parent_slot = 0,
            .parent_hash = .ZEROES,
            .parent_lt_hash = .IDENTITY,
            .block_height = 1,
            .collector_id = .ZEROES,
            .max_tick_height = 1,
            .fee_rate_governor = .DEFAULT,
            .epoch_reward_status = .inactive,
            .ancestors = .{ .ancestors = .empty },
            .feature_set = .ALL_DISABLED,
            .reserved_accounts = .empty,
        },
        .state = try .genesis(allocator),
    });
    defer slot_tracker2.deinit(allocator);

    var epoch_tracker2: EpochTracker = .{ .schedule = .DEFAULT };
    defer epoch_tracker2.deinit(allocator);
    {
        var stakes: sig.core.EpochStakes = try .initEmptyWithGenesisStakeHistoryEntry(allocator);
        for (tracker_templates) |template| {
            _, const vote_kp, _ = template;
            const vote_key: Pubkey = .fromPublicKey(&vote_kp.public_key);
            try stakes.epoch_authorized_voters.put(allocator, vote_key, vote_key);
        }
        try epoch_tracker2.epochs.ensureUnusedCapacity(allocator, 1);
        epoch_tracker2.epochs.putAssumeCapacity(0, .{
            .hashes_per_tick = 1,
            .ticks_per_slot = 1,
            .ns_per_slot = 1,
            .genesis_creation_time = 1,
            .slots_per_year = 1,
            .stakes = stakes,
            .rent_collector = undefined,
        });
    }

    var slot_tracker2_rw: sig.sync.RwMux(SlotTracker) = .init(slot_tracker2);
    var epoch_tracker2_rw: sig.sync.RwMux(EpochTracker) = .init(epoch_tracker2);
    var slot_data_provider2: SlotDataProvider = .{
        .slot_tracker_rw = &slot_tracker2_rw,
        .epoch_tracker_rw = &epoch_tracker2_rw,
    };

    var ledger_db = try sig.ledger.tests.TestDB.init(@src());
    defer ledger_db.deinit();

    var registry: sig.prometheus.Registry(.{}) = .init(allocator);
    defer registry.deinit();
    var lowest_cleanup_slot: sig.sync.RwMux(Slot) = .init(0);
    var max_root: std.atomic.Value(u64) = .init(0);

    var ledger_reader: sig.ledger.LedgerReader = try .init(
        allocator,
        .noop,
        ledger_db,
        &registry,
        &lowest_cleanup_slot,
        &max_root,
    );
    var ledger_writer: sig.ledger.LedgerResultWriter = try .init(
        allocator,
        .noop,
        ledger_db,
        &registry,
        &lowest_cleanup_slot,
        &max_root,
    );

    const ledger_ref: LedgerRef = .{
        .reader = &ledger_reader,
        .writer = &ledger_writer,
    };

    var gossip_table_rw = sig.sync.RwMux(sig.gossip.GossipTable).init(
        try sig.gossip.GossipTable.init(allocator, allocator),
    );
    defer {
        const gossip_table, _ = gossip_table_rw.writeWithLock();
        gossip_table.deinit();
    }

    var vote_tracker: VoteTracker = .EMPTY;
    defer vote_tracker.deinit(allocator);

    const replay_votes_channel = try sig.sync.Channel(vote_parser.ParsedVote).create(allocator);
    defer replay_votes_channel.destroy();

    const verified_vote_channel = try sig.sync.Channel(VerifiedVote).create(allocator);
    defer verified_vote_channel.destroy();
    defer while (verified_vote_channel.tryReceive()) |verified_vote| {
        _, const vote_slots = verified_vote;
        allocator.free(vote_slots);
    };

    const gossip_verified_vote_hash_channel =
        try sig.sync.Channel(GossipVerifiedVoteHash).create(allocator);
    defer gossip_verified_vote_hash_channel.destroy();

    const bank_notification_channel = try sig.sync.Channel(BankNotification).create(allocator);
    defer bank_notification_channel.destroy();

    const duplicate_confirmed_slot_channel =
        try sig.sync.Channel(ThresholdConfirmedSlot).create(allocator);
    defer duplicate_confirmed_slot_channel.destroy();

    var expected_trackers: std.ArrayListUnmanaged(struct { Slot, TestSlotVoteTracker }) = .empty;
    defer expected_trackers.deinit(allocator);
    defer for (expected_trackers.items) |tracker_entry| {
        _, const svt = tracker_entry;
        svt.deinit(allocator);
    };

    // see the logic in `trackNewVotesAndNotifyConfirmations` to see the passthrough of data,
    // specifically everything related to the call to `trackOptimisticConfirmationVote`.
    {
        const gossip_table, var gossip_table_lg = gossip_table_rw.writeWithLock();
        defer gossip_table_lg.unlock();

        for (tracker_templates, 0..) |template, i| {
            const slot, const vote_kp, const hash = template;

            // -- set up expected trackers -- //
            const vote_key: Pubkey = .fromPublicKey(&vote_kp.public_key);
            try expected_trackers.ensureUnusedCapacity(allocator, 1);
            const vst: TestSlotVoteTracker = .{
                .voted = &.{
                    .{ vote_key, true },
                },
                .optimistic_votes_tracker = &.{
                    .{ hash, .{ .stake = 0, .voted = &.{vote_key} } },
                },
                .voted_slot_updates = &.{vote_key},
                .gossip_only_stake = 0,
            };
            expected_trackers.appendAssumeCapacity(.{ slot, try vst.clone(allocator) });

            // -- send the transactions through gossip, matched up with each expected tracker -- //
            const wallclock = 100 + i;
            const from = Pubkey.fromPublicKey(&vote_kp.public_key);

            var tower_sync: vote_program.state.TowerSync = .{
                .lockouts = .{},
                .root = slot - 1,
                .hash = hash,
                .timestamp = @intCast(wallclock),
                .block_id = Hash.ZEROES,
            };
            defer tower_sync.deinit(allocator);

            try tower_sync.lockouts.append(allocator, .{
                .slot = slot,
                .confirmation_count = 1,
            });

            const tower_sync_tx = try newTowerSyncTransaction(gossip_table.gossip_data_allocator, .{
                .tower_sync = tower_sync,
                .recent_blockhash = Hash.ZEROES,
                .node_keypair = node_keypair,
                .vote_keypair = vote_kp,
                .authorized_voter_keypair = vote_kp,
                .maybe_switch_proof_hash = Hash.ZEROES,
            });
            errdefer tower_sync_tx.deinit(allocator);

            const insert_result = try gossip_table.insert(
                sig.gossip.SignedGossipData.initSigned(&node_keypair, .{ .Vote = .{ 0, .{
                    .from = from,
                    .transaction = tower_sync_tx,
                    .wallclock = wallclock,
                    .slot = slot,
                } } }),
                wallclock,
            );
            defer insert_result.deinit(gossip_table.gossip_data_allocator);
        }
    }

    {
        // this code represents the equivalent of `VoteListener.init`, except
        // with each loop only running for exactly one iteration.
        _ = &VoteListener.init;

        var receptor: UnverifiedVoteReceptor = .{ .cursor = 0 };
        const slot_data_provider_ptr: *const SlotDataProvider = &slot_data_provider2;

        const verified_vote_transactions_channel: *sig.sync.Channel(Transaction) =
            try .create(allocator);
        defer verified_vote_transactions_channel.destroy();
        defer while (verified_vote_transactions_channel.tryReceive()) |vote_tx| {
            vote_tx.deinit(allocator);
        };

        var unverified_votes_buffer: std.ArrayListUnmanaged(Transaction) = .empty;
        defer unverified_votes_buffer.deinit(allocator);
        var test_metrics = try VoteListenerMetrics.init();

        try receptor.recvAndSendOnce(
            allocator,
            slot_data_provider_ptr,
            &gossip_table_rw,
            &unverified_votes_buffer,
            verified_vote_transactions_channel,
            &test_metrics,
        );

        var latest_vote_slot_per_validator: std.AutoArrayHashMapUnmanaged(Pubkey, Slot) = .empty;
        defer latest_vote_slot_per_validator.deinit(allocator);

        var last_process_root: sig.time.Instant = .now();
        var vote_processing_time: VoteProcessingTiming = .ZEROES;

        var confirmation_verifier: OptimisticConfirmationVerifier = .init(.now(), root_slot);
        defer confirmation_verifier.deinit(allocator);

        try std.testing.expectEqual(.ok, try processVotesOnce(
            allocator,
            .noop,
            &vote_tracker,
            slot_data_provider_ptr,
            .{
                .verified_vote = verified_vote_channel,
                .gossip_verified_vote_hash = gossip_verified_vote_hash_channel,
                .bank_notification = bank_notification_channel,
                .duplicate_confirmed_slot = duplicate_confirmed_slot_channel,
                .subscriptions = .{},
            },
            .{
                .replay_votes = replay_votes_channel,
                .verified_vote_transactions = verified_vote_transactions_channel,
            },
            ledger_ref,
            &confirmation_verifier,
            &latest_vote_slot_per_validator,
            &last_process_root,
            &vote_processing_time,
            &test_metrics,
        ));
    }

    var actual_trackers: std.ArrayListUnmanaged(struct { Slot, TestSlotVoteTracker }) = .empty;
    defer actual_trackers.deinit(allocator);
    defer for (actual_trackers.items) |slot_tracker| slot_tracker[1].deinit(allocator);

    {
        vote_tracker.map_rwlock.lockShared();
        defer vote_tracker.map_rwlock.unlockShared();
        try actual_trackers.ensureTotalCapacityPrecise(allocator, vote_tracker.map.count());

        for (vote_tracker.map.keys(), vote_tracker.map.values()) |vt_key, vt_val| {
            const svt, var svt_lg = vt_val.tracker.readWithLock();
            defer svt_lg.unlock();
            actual_trackers.appendAssumeCapacity(.{ vt_key, try .from(allocator, svt) });
        }
    }

    const Pair = struct { Slot, TestSlotVoteTracker };
    const pairLessThan = struct {
        fn lessThan(_: void, a: Pair, b: Pair) bool {
            const a_slot, _ = a;
            const b_slot, _ = b;
            return a_slot < b_slot;
        }
    }.lessThan;

    // need to sort the items based on the slot, to ensure nothing is mismatched.
    std.sort.block(Pair, expected_trackers.items, {}, pairLessThan);
    std.sort.block(Pair, actual_trackers.items, {}, pairLessThan);

    try std.testing.expectEqualDeep(
        expected_trackers.items,
        actual_trackers.items,
    );
}

// tests for OptimisticConfirmationVerifier moved to optimistic_vote_verifier.zig

const TestSlotVoteTracker = struct {
    voted: []const struct { Pubkey, bool },
    optimistic_votes_tracker: []const struct { Hash, TestVoteStakeTracker },
    voted_slot_updates: ?[]const Pubkey,
    gossip_only_stake: u64,

    const TestVoteStakeTracker = struct {
        voted: []const Pubkey,
        stake: u64,

        fn deinit(self: TestVoteStakeTracker, allocator: std.mem.Allocator) void {
            allocator.free(self.voted);
        }

        fn clone(
            self: TestVoteStakeTracker,
            allocator: std.mem.Allocator,
        ) std.mem.Allocator.Error!TestVoteStakeTracker {
            return .{
                .voted = try allocator.dupe(Pubkey, self.voted),
                .stake = self.stake,
            };
        }

        fn from(
            allocator: std.mem.Allocator,
            vst: *const sig.consensus.vote_tracker.VoteStakeTracker,
        ) std.mem.Allocator.Error!TestVoteStakeTracker {
            return .{
                .stake = vst.stake,
                .voted = try allocator.dupe(Pubkey, vst.voted.keys()),
            };
        }
    };

    fn clone(
        self: TestSlotVoteTracker,
        allocator: std.mem.Allocator,
    ) std.mem.Allocator.Error!TestSlotVoteTracker {
        const voted = try allocator.dupe(struct { Pubkey, bool }, self.voted);
        errdefer allocator.free(voted);

        const ovt = try allocator.alloc(
            struct { Hash, TestVoteStakeTracker },
            self.optimistic_votes_tracker.len,
        );
        errdefer allocator.free(ovt);
        for (ovt, self.optimistic_votes_tracker, 0..) |*cloned, original, i| {
            errdefer for (ovt[0..i]) |prev| prev.@"1".deinit(allocator);
            const hash, const vst = original;
            cloned.* = .{ hash, try vst.clone(allocator) };
        }
        errdefer for (ovt) |hash_svt| hash_svt.@"1".deinit(allocator);

        const vsu = if (self.voted_slot_updates) |vsu| try allocator.dupe(Pubkey, vsu) else null;
        errdefer allocator.free(vsu orelse &.{});

        const gossip_only_stake = self.gossip_only_stake;

        return .{
            .voted = voted,
            .optimistic_votes_tracker = ovt,
            .voted_slot_updates = vsu,
            .gossip_only_stake = gossip_only_stake,
        };
    }

    fn deinit(self: TestSlotVoteTracker, allocator: std.mem.Allocator) void {
        allocator.free(self.voted);
        for (self.optimistic_votes_tracker) |slot_ovt| {
            _, const vst = slot_ovt;
            vst.deinit(allocator);
        }
        allocator.free(self.optimistic_votes_tracker);
        if (self.voted_slot_updates) |vsu| allocator.free(vsu);
    }

    fn from(
        allocator: std.mem.Allocator,
        svt: *const sig.consensus.vote_tracker.SlotVoteTracker,
    ) std.mem.Allocator.Error!TestSlotVoteTracker {
        const voted = voted: {
            var actual_voted: std.ArrayListUnmanaged(struct { Pubkey, bool }) = .{};
            defer actual_voted.deinit(allocator);
            try actual_voted.ensureTotalCapacityPrecise(allocator, svt.voted.count());
            for (svt.voted.keys(), svt.voted.values()) |key, val| {
                actual_voted.appendAssumeCapacity(.{ key, val });
            }
            break :voted try actual_voted.toOwnedSlice(allocator);
        };
        errdefer allocator.free(voted);

        var ovt: std.ArrayListUnmanaged(struct { Hash, TestVoteStakeTracker }) = .{};
        defer ovt.deinit(allocator);
        defer for (ovt.items) |slot_vst| slot_vst[1].deinit(allocator);
        try ovt.ensureTotalCapacityPrecise(
            allocator,
            svt.optimistic_votes_tracker.count(),
        );
        for (
            svt.optimistic_votes_tracker.keys(),
            svt.optimistic_votes_tracker.values(),
        ) |key, val| {
            ovt.appendAssumeCapacity(.{ key, try .from(allocator, &val) });
        }

        const voted_slot_updates = if (svt.voted_slot_updates) |vsu|
            try allocator.dupe(Pubkey, vsu.items)
        else
            null;
        errdefer allocator.free(voted_slot_updates orelse &.{});

        const gossip_only_stake = svt.gossip_only_stake;

        return .{
            .voted = voted,
            .optimistic_votes_tracker = try ovt.toOwnedSlice(allocator),
            .voted_slot_updates = voted_slot_updates,
            .gossip_only_stake = gossip_only_stake,
        };
    }
};<|MERGE_RESOLUTION|>--- conflicted
+++ resolved
@@ -244,20 +244,12 @@
             return;
         }
 
-<<<<<<< HEAD
+        const epoch_tracker, var epoch_lg = slot_data_provider.epoch_tracker_rw.readWithLock();
+        defer epoch_lg.unlock();
+
         // Update metrics for gossip votes received
         metrics.gossip_votes_received.add(unverified_votes_buffer.items.len);
 
-        const slot_data_provider, var slot_data_provider_lg = slot_data_provider_rw.readWithLock();
-        defer slot_data_provider_lg.unlock();
-
-=======
-        const epoch_tracker, var epoch_lg = slot_data_provider.epoch_tracker_rw.readWithLock();
-        defer epoch_lg.unlock();
-        // TODO: Question should the lock for epoch_tracker be held here?
-        // or *sig.sync.RwMux(EpochTracker) be passed into consumeTransactionsAndSendVerified and passed
-        // down and only aquired at the site where it is accessed?
->>>>>>> e98d6e16
         try consumeTransactionsAndSendVerified(
             allocator,
             epoch_tracker,
