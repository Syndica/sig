--- conflicted
+++ resolved
@@ -285,7 +285,6 @@
             block_id,
         );
 
-<<<<<<< HEAD
         const current_root = try self.tower.getRoot();
         if (new_root) |nr| {
             self.logger.info().logf(
@@ -301,12 +300,6 @@
 
         // Log tower state after recording vote
         self.logTowerState();
-=======
-        self.logger.info().logf(
-            "recorded vote in tower for slot {d}, new root: {?d}",
-            .{ vote_slot, new_root },
-        );
->>>>>>> 307c7dca
 
         return new_root;
     }
@@ -636,11 +629,7 @@
                 // This is covered by test_future_tower_* in local_cluster
                 self
                     .logger
-<<<<<<< HEAD
-                    .info()
-=======
                     .warn()
->>>>>>> 307c7dca
                     .logf(
                     "failed_switch_threshold. switch_proof_stake: {}, total_stake: {}",
                     .{ 0, total_stake },
@@ -665,16 +654,8 @@
         for (descendants.keys(), descendants.values()) |candidate_slot, *candidate_descendants| {
             // 1) Don't consider any banks that haven't been frozen yet
             //    because the needed stats are unavailable
-<<<<<<< HEAD
-            const is_progress_computed = if (progress.getForkStats(candidate_slot)) |stats|
-                stats.computed
-            else
-                false;
-            if (!is_progress_computed) continue;
-=======
             const stats = progress.getForkStats(candidate_slot) orelse continue;
             if (!stats.computed) continue;
->>>>>>> 307c7dca
 
             // 2) Only consider lockouts at the latest `frozen` bank
             //    on each fork, as that bank will contain all the
@@ -684,13 +665,8 @@
             // even if this bank has descendants, if they have not yet been frozen / stats computed,
             // then use this bank as a representative for the fork.
             const is_descendant_computed = for (candidate_descendants.items()) |d| {
-<<<<<<< HEAD
-                if (progress.getForkStats(d)) |stats| {
-                    if (stats.computed) break true;
-=======
                 if (progress.getForkStats(d)) |stat| {
                     if (stat.computed) break true;
->>>>>>> 307c7dca
                 }
             } else false;
             if (is_descendant_computed) continue;
@@ -1252,12 +1228,7 @@
             // 2. Already voting at the tip
             (last_voted_slot >= heaviest_bank_on_same_voted_fork) or
             // 3. Last vote is within this bank's slot hashes history, regular refresh is enough
-<<<<<<< HEAD
-            (last_voted_slot < heaviest_bank_on_same_voted_fork and
-                slot_history.check(last_voted_slot) == .found);
-=======
             (slot_history.check(last_voted_slot) == .found);
->>>>>>> 307c7dca
     }
 
     /// Handles candidate selection when fork switching fails threshold checks
@@ -4651,11 +4622,7 @@
         }
 
         // Set root to 43
-<<<<<<< HEAD
-        tower.tower.vote_state.root_slot = 43;
-=======
         tower.tower.root = 43;
->>>>>>> 307c7dca
 
         const decision = try tower.makeCheckSwitchThresholdDecision(
             allocator,
@@ -4952,11 +4919,7 @@
     // then the switch proof will now fail since that validator's vote can no longer be included
     {
         // Set root to 44 - this makes slot 112 (descendant of 43) unreachable
-<<<<<<< HEAD
-        tower.tower.vote_state.root_slot = 44;
-=======
         tower.tower.root = 44;
->>>>>>> 307c7dca
 
         // Update ancestors and descendants to reflect new root
         // Rebuild ancestors from root 44
