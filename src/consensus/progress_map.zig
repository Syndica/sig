const std = @import("std");
const sig = @import("../sig.zig");

const replay = sig.replay;

const Slot = sig.core.Slot;
const Hash = sig.core.Hash;
const Pubkey = sig.core.Pubkey;
const PubkeyArraySet = std.AutoArrayHashMapUnmanaged(Pubkey, void);
const ThresholdDecision = sig.consensus.tower.ThresholdDecision;

/// TODO: any uses of these types are to be evaluated in their context, and
/// the actual required semantics are to be determined later.
const stubs = struct {
    fn Arc(comptime T: type) type {
        return struct { arc_ed: T };
    }
    fn RwLock(comptime T: type) type {
        return struct { rwlock_ed: T };
    }
};

/// TODO: merge into real replay stage when it exists?
const replay_stage = struct {
    pub const SUPERMINORITY_THRESHOLD: struct {
        comptime numerator: comptime_int = 1,
        comptime denominator: comptime_int = 3,

        pub fn asFloat(self: @This(), comptime T: type) T {
            const num: T = @floatFromInt(self.numerator);
            const denom: T = @floatFromInt(self.denominator);
            return num / denom;
        }

        pub fn orderAgainstScalar(self: @This(), value: anytype) std.math.Order {
            const T = @TypeOf(value);
            switch (@typeInfo(T)) {
                .ComptimeInt,
                => std.math.order(self.numerator, self.denominator * value),
                .Int,
                => std.math.order(self.numerator, std.math.mulWide(T, self.denominator, value)),
                .ComptimeFloat,
                .Float,
                => std.math.order(self.asFloat(T), value),
                else => comptime unreachable,
            }
        }

        /// Order of threshold against `fraction_num / fraction_denom` without conversion to floating point.
        pub fn orderAgainstFraction(
            self: @This(),
            fraction_num: anytype,
            fraction_denom: anytype,
        ) std.math.Order {
            const Num = @TypeOf(fraction_num);
            const Denom = @TypeOf(fraction_denom);

            const NormalizedNum =
                std.math.IntFittingRange(0, self.numerator * std.math.maxInt(Denom));
            const self_norm_num = @as(NormalizedNum, self.numerator) * fraction_denom;

            const NormalizedDenom =
                std.math.IntFittingRange(0, std.math.maxInt(Num) * self.denominator);
            const frac_norm_num = fraction_num * @as(NormalizedDenom, self.denominator);

            return std.math.order(self_norm_num, frac_norm_num);
        }
    } = .{};
};

// TODO: move this somewhere better?
/// NOTE: usage of this type indicates that the integer
/// must only be operated on using saturating arithmetic.
/// This is used to annotate types as saturating, to match
/// agave's type definitions.
fn Saturating(comptime T: type) type {
    return enum(T) {
        _,

        pub fn toInt(self: Saturating(T)) T {
            return @intFromEnum(self);
        }

        /// Returns `self`, casted to a pointer to `T`, retaining all attributes.
        pub fn asInt(self: anytype) AsInt(@TypeOf(self)) {
            return @ptrCast(self);
        }

        pub fn AsInt(comptime Self: type) type {
            const lazy = struct {
                fn nonMatchErr() noreturn {
                    @compileError("Expected single item pointer to " ++ @typeName(Saturating(T)));
                }
            };

            var info = switch (@typeInfo(Self)) {
                .pointer => |info| info,
                .optional => |info| switch (@typeInfo(info.child)) {
                    .pointer => return ?AsInt(info.child),
                    else => lazy.nonMatchErr(),
                },
                else => lazy.nonMatchErr(),
            };
            if (info.size != .one) lazy.nonMatchErr();
            if (info.child != Saturating(T)) lazy.nonMatchErr();
            info.child = T;

            return @Type(.{ .pointer = info });
        }
    };
}

/// AUDIT: https://github.com/anza-xyz/agave/blob/cb32984a9b0d5c2c6f7775bed39b66d3a22e3c46/core/src/consensus/progress_map.rs
pub const ProgressMap = struct {
    map: std.AutoArrayHashMapUnmanaged(Slot, ForkProgress),

    pub const INIT: ProgressMap = .{ .map = .empty };

    pub fn deinit(self: ProgressMap, allocator: std.mem.Allocator) void {
        var map = self.map;
        for (map.values()) |fork_progress| fork_progress.deinit(allocator);
        map.deinit(allocator);
    }

    pub fn clone(
        self: ProgressMap,
        allocator: std.mem.Allocator,
    ) std.mem.Allocator.Error!ProgressMap {
        var result: ProgressMap = .INIT;
        errdefer result.deinit(allocator);

        try result.map.ensureTotalCapacity(allocator, self.map.count());
        for (self.map.keys(), self.map.values()) |k, v| {
            result.map.putAssumeCapacityNoClobber(k, try v.clone(allocator));
        }

        return result;
    }

    pub fn getForkProgress(self: *const ProgressMap, slot: Slot) ?*ForkProgress {
        return self.map.getPtr(slot);
    }

    pub fn getPropagatedStats(self: *const ProgressMap, slot: Slot) ?*PropagatedStats {
        const fork_progress = self.getForkProgress(slot) orelse return null;
        return &fork_progress.propagated_stats;
    }

    pub fn getForkStats(self: *const ProgressMap, slot: Slot) ?*ForkStats {
        const fork_progress = self.getForkProgress(slot) orelse return null;
        return &fork_progress.fork_stats;
    }

    pub fn isDead(self: *const ProgressMap, slot: Slot) ?bool {
        const fork_progress = self.getForkProgress(slot) orelse return null;
        return fork_progress.is_dead;
    }

    pub fn getHash(self: *const ProgressMap, slot: Slot) ?Hash {
        const fork_progress = self.getForkProgress(slot) orelse return null;
        return fork_progress.fork_stats.slot_hash;
    }

    /// Returns whether the leader slot for `slot` is propagated,
    /// or `null` if `slot` isn't in the progress map.
    pub fn leaderSlotIsPropagated(
        self: *const ProgressMap,
        slot: Slot,
    ) ?bool {
        const is_propagated, _ = self.getLeaderPropagationSlot(slot) orelse return null;
        return is_propagated;
    }

    /// Returns `.{ is_propagated, leader_slot }`,
    /// or `null` if `slot` isn't in the progress map.
    /// `is_propagated` refers to `leader_slot`.
    pub fn getLeaderPropagationSlot(
        self: *const ProgressMap,
        slot: Slot,
    ) ?struct { bool, ?Slot } {
        const slot_stats = self.getPropagatedStats(slot) orelse return null;
        if (slot_stats.is_leader_slot) {
            return .{ slot_stats.is_propagated, slot };
        }

        const leader_slot = slot_stats.prev_leader_slot orelse {
            // prev_leader_slot doesn't exist because already rooted
            // or this validator hasn't been scheduled as a leader
            // yet. In both cases the latest leader is vacuously
            // confirmed
            return .{ true, null };
        };

        const leader_slot_stats = self.getPropagatedStats(leader_slot) orelse {
            // If the leader's stats aren't in the progress map,
            // this means that prev_leader slot is rooted,
            // so is_propagated = true.
            return .{ true, leader_slot };
        };

        return .{ leader_slot_stats.is_propagated, leader_slot };
    }

    /// Analogous to [get_bank_prev_leader_slot]
    pub fn getSlotPrevLeaderSlot(self: *const ProgressMap, parent_slot: Slot) ?Slot {
        const stats = self.getPropagatedStats(parent_slot) orelse return null;
        if (stats.is_leader_slot) {
            return parent_slot;
        } else {
            return stats.prev_leader_slot;
        }
    }
};

pub const ForkProgress = struct {
    is_dead: bool,
    fork_stats: ForkStats,
    propagated_stats: PropagatedStats,
    // TODO Remove replay_stats? Does not look like it is used to make any application decision, just logging.
    replay_stats: stubs.Arc(stubs.RwLock(blockstore_processor.ReplaySlotStats)),
    replay_progress: stubs.Arc(stubs.RwLock(blockstore_processor.ConfirmationProgress)),
    retransmit_info: RetransmitInfo,

    // NOTE: `num_blocks_on_fork` and `num_dropped_blocks_on_fork` only
    // count new blocks replayed since last restart, which won't include
    // blocks already existing in the ledger/before snapshot at start,
    // so these stats do not span all of time
    num_blocks_on_fork: u64,
    num_dropped_blocks_on_fork: u64,

    pub fn deinit(self: ForkProgress, allocator: std.mem.Allocator) void {
        self.fork_stats.deinit(allocator);
        self.propagated_stats.deinit(allocator);
        self.replay_stats.arc_ed.rwlock_ed.deinit(allocator);
    }

    pub fn clone(
        self: ForkProgress,
        allocator: std.mem.Allocator,
    ) std.mem.Allocator.Error!ForkProgress {
        const fork_stats = try self.fork_stats.clone(allocator);
        errdefer fork_stats.deinit(allocator);

        const propagated_stats = try self.propagated_stats.clone(allocator);
        errdefer propagated_stats.deinit(allocator);

        const replay_stats = try self.replay_stats.arc_ed.rwlock_ed.clone(allocator);
        errdefer replay_stats.deinit(allocator);

        return .{
            .is_dead = self.is_dead,
            .fork_stats = fork_stats,
            .propagated_stats = propagated_stats,
            .replay_stats = .{ .arc_ed = .{ .rwlock_ed = replay_stats } },
            .replay_progress = self.replay_progress,
            .retransmit_info = self.retransmit_info,
            .num_blocks_on_fork = self.num_blocks_on_fork,
            .num_dropped_blocks_on_fork = self.num_dropped_blocks_on_fork,
        };
    }

    // TODO: remove this in favor of initFromParent
    pub fn initFromInfo(
        allocator: std.mem.Allocator,
        params: struct {
            slot_info: replay.trackers.SlotTracker.Reference,
            epoch_stakes: *const sig.core.EpochStakes,
            /// Should usually be `.now()`.
            now: sig.time.Instant,
            validator_identity: *const Pubkey,
            validator_vote_pubkey: *const Pubkey,
            prev_leader_slot: ?Slot,
            num_blocks_on_fork: u64,
            num_dropped_blocks_on_fork: u64,
        },
    ) std.mem.Allocator.Error!ForkProgress {
        const validator_stake_info: ?ValidatorStakeInfo = if (Pubkey.equals(
            &params.slot_info.constants.collector_id,
            params.validator_identity,
        )) .{
            .validator_vote_pubkey = params.validator_vote_pubkey.*,
            .stake = blk: {
                const vote_accounts = &params.epoch_stakes.stakes.vote_accounts;
                break :blk vote_accounts.getDelegatedStake(params.validator_vote_pubkey.*);
            },
            .total_epoch_stake = params.epoch_stakes.total_stake,
        } else null;

        var new_progress: ForkProgress = try .init(allocator, .{
            .now = params.now,
            .last_entry = blk: {
                const bhq, var bhq_lg = params.slot_info.state.blockhash_queue.readWithLock();
                defer bhq_lg.unlock();
                break :blk bhq.last_hash orelse std.debug.panic("no hash has been set", .{});
            },
            .prev_leader_slot = params.prev_leader_slot,
            .validator_stake_info = validator_stake_info,
            .num_blocks_on_fork = params.num_blocks_on_fork,
            .num_dropped_blocks_on_fork = params.num_dropped_blocks_on_fork,
        });
        errdefer new_progress.deinit(allocator);

        if (params.slot_info.state.hash.readCopy()) |frozen_hash| {
            new_progress.fork_stats.slot_hash = frozen_hash;
        }

        return new_progress;
    }

    /// Helper init function to init the progress from the parent progress and
    /// other data about the current slot that agave stores in its bank.
    /// Analogous to [new_from_bank](https://github.com/anza-xyz/agave/blob/161fc1965bdb4190aa2d7e36c7c745b4661b10ed/core/src/consensus/progress_map.rs#L143)
    pub fn initFromParent(
        allocator: std.mem.Allocator,
        params: struct {
            now: sig.time.Instant,
            slot: Slot,
            parent_slot: Slot,
            parent: *const ForkProgress,
            validator_vote_pubkey: ?Pubkey,
            slot_hash: ?Hash,
            last_entry: Hash,
            i_am_leader: bool,
            epoch_stakes: *const sig.core.EpochStakes,
        },
    ) !ForkProgress {
        const parent = params.parent;

        const prev_leader_slot = if (parent.propagated_stats.is_leader_slot)
            params.parent_slot
        else
            parent.propagated_stats.prev_leader_slot;

        const validator_stake_info: ?ValidatorStakeInfo = vsi: {
            if (!params.i_am_leader) break :vsi null;

            const validator_vote_pubkey =
                params.validator_vote_pubkey orelse
                return error.MissingLeaderVoteAccount;
            const vote_accounts = &params.epoch_stakes.stakes.vote_accounts;
            const stake = vote_accounts.getDelegatedStake(validator_vote_pubkey);

            break :vsi .{
                .validator_vote_pubkey = validator_vote_pubkey,
                .stake = stake,
                .total_epoch_stake = params.epoch_stakes.total_stake,
            };
        };

        const num_dropped_blocks_on_fork =
            parent.num_dropped_blocks_on_fork +
            params.slot - params.parent_slot - 1;

        var new_progress: ForkProgress = try .init(allocator, .{
            .now = params.now,
            .last_entry = params.last_entry,
            .prev_leader_slot = prev_leader_slot,
            .validator_stake_info = validator_stake_info,
            .num_blocks_on_fork = parent.num_blocks_on_fork + 1,
            .num_dropped_blocks_on_fork = num_dropped_blocks_on_fork,
        });

        if (params.slot_hash) |hash| {
            new_progress.fork_stats.slot_hash = hash;
        }

        return new_progress;
    }

    pub const InitParams = struct {
        /// Should usually be `.now()`.
        now: sig.time.Instant,
        last_entry: Hash,
        prev_leader_slot: ?Slot,
        validator_stake_info: ?ValidatorStakeInfo,
        num_blocks_on_fork: u64,
        num_dropped_blocks_on_fork: u64,
    };

    pub fn zeroes(
        allocator: std.mem.Allocator,
    ) std.mem.Allocator.Error!ForkProgress {
        return .init(allocator, .{
            .now = .now(),
            .last_entry = .ZEROES,
            .prev_leader_slot = 0,
            .validator_stake_info = .DEFAULT,
            .num_blocks_on_fork = 0,
            .num_dropped_blocks_on_fork = 0,
        });
    }

    pub fn init(
        allocator: std.mem.Allocator,
        params: InitParams,
    ) std.mem.Allocator.Error!ForkProgress {
        const is_leader_slot: bool, //
        const propagated_validators_stake: u64, //
        var propagated_validators: PubkeyArraySet, //
        const is_propagated: bool, //
        const total_epoch_stake: u64 //
        = blk: {
            const info = params.validator_stake_info orelse
                break :blk .{ false, 0, .{}, false, 0 };
            break :blk .{
                true,
                info.stake,
                try .init(allocator, &.{info.validator_vote_pubkey}, &.{}),
                info.isPropagated(),
                info.total_epoch_stake,
            };
        };
        errdefer propagated_validators.deinit(allocator);

        return .{
            .is_dead = false,
            .fork_stats = .EMPTY_ZEROES,
            .replay_stats = .{ .arc_ed = .{
                .rwlock_ed = .initEmptyZeroes(params.now),
            } },
            .replay_progress = .{ .arc_ed = .{
                .rwlock_ed = .init(params.last_entry),
            } },
            .num_blocks_on_fork = params.num_blocks_on_fork,
            .num_dropped_blocks_on_fork = params.num_dropped_blocks_on_fork,
            .propagated_stats = .{
                .propagated_validators = propagated_validators,
                .propagated_validators_stake = propagated_validators_stake,
                .is_propagated = is_propagated,
                .is_leader_slot = is_leader_slot,
                .prev_leader_slot = params.prev_leader_slot,
                .total_epoch_stake = total_epoch_stake,

                .propagated_node_ids = .empty,
                .slot_vote_tracker = null,
                .cluster_slot_pubkeys = null,
            },
            .retransmit_info = .{
                .retry_time = params.now,
                .retry_iteration = 0,
            },
        };
    }
};

pub const ValidatorStakeInfo = struct {
    validator_vote_pubkey: Pubkey,
    stake: u64,
    total_epoch_stake: u64,

    pub const DEFAULT: ValidatorStakeInfo = .{
        .stake = 0,
        .validator_vote_pubkey = .ZEROES,
        .total_epoch_stake = 1,
    };

    pub fn isPropagated(self: ValidatorStakeInfo) bool {
        return self.total_epoch_stake == 0 or
            replay_stage.SUPERMINORITY_THRESHOLD
                .orderAgainstFraction(self.stake, self.total_epoch_stake) == .lt;
    }
};

pub const ForkStats = struct {
    fork_stake: consensus.Stake,
    total_stake: consensus.Stake,
    block_height: u64,
    has_voted: bool,
    is_recent: bool,
    is_empty: bool,
    vote_threshold: VoteThreshold,
    is_locked_out: bool,
    voted_stakes: consensus.VotedStakes,
    duplicate_confirmed_hash: Hash,
    computed: bool,
    lockout_intervals: LockoutIntervals,
    slot_hash: Hash,
    my_latest_landed_vote: ?Slot,

    pub const VoteThreshold = std.ArrayListUnmanaged(ThresholdDecision);

    pub const EMPTY_ZEROES: ForkStats = .{
        .fork_stake = 0,
        .total_stake = 0,
        .block_height = 0,
        .has_voted = false,
        .is_recent = false,
        .is_empty = false,
        .vote_threshold = .{},
        .is_locked_out = false,
        .voted_stakes = .{},
        .duplicate_confirmed_hash = .ZEROES,
        .computed = false,
        .lockout_intervals = .EMPTY,
        .slot_hash = .ZEROES,
        .my_latest_landed_vote = 0,
    };

    pub fn deinit(self: ForkStats, allocator: std.mem.Allocator) void {
        var vote_threshold = self.vote_threshold;
        vote_threshold.deinit(allocator);

        var voted_stakes = self.voted_stakes;
        voted_stakes.deinit(allocator);

        const lockout_intervals = self.lockout_intervals;
        lockout_intervals.deinit(allocator);
    }

    pub fn clone(
        self: ForkStats,
        allocator: std.mem.Allocator,
    ) std.mem.Allocator.Error!ForkStats {
        var vote_threshold = try self.vote_threshold.clone(allocator);
        errdefer vote_threshold.deinit(allocator);

        var voted_stakes = try self.voted_stakes.clone(allocator);
        errdefer voted_stakes.deinit(allocator);

        const lockout_intervals = try self.lockout_intervals.clone(allocator);
        errdefer lockout_intervals.deinit(allocator);

        return .{
            .fork_stake = self.fork_stake,
            .total_stake = self.total_stake,
            .block_height = self.block_height,
            .has_voted = self.has_voted,
            .is_recent = self.is_recent,
            .is_empty = self.is_empty,
            .vote_threshold = vote_threshold,
            .is_locked_out = self.is_locked_out,
            .voted_stakes = voted_stakes,
            .duplicate_confirmed_hash = self.duplicate_confirmed_hash,
            .computed = self.computed,
            .lockout_intervals = lockout_intervals,
            .slot_hash = self.slot_hash,
            .my_latest_landed_vote = self.my_latest_landed_vote,
        };
    }

    pub fn forkWeight(self: *const ForkStats) f64 {
        return @as(f64, @floatFromInt(self.fork_stake)) / @as(f64, @floatFromInt(self.total_stake));
    }
};

pub const PropagatedStats = struct {
    propagated_validators: PubkeyArraySet,
    propagated_node_ids: PubkeyArraySet,
    propagated_validators_stake: u64,
    is_propagated: bool,
    is_leader_slot: bool,
    prev_leader_slot: ?Slot,
    slot_vote_tracker: ?stubs.Arc(stubs.RwLock(cluster_info_vote_listener.SlotVoteTracker)),
    cluster_slot_pubkeys: ?stubs.Arc(stubs.RwLock(cluser_slots_service.SlotPubkeys)),
    total_epoch_stake: u64,

    pub const EMPTY_ZEROES: PropagatedStats = .{
        .propagated_validators = .empty,
        .propagated_node_ids = .empty,
        .propagated_validators_stake = 0,
        .is_propagated = false,
        .is_leader_slot = false,
        .prev_leader_slot = null,
        .slot_vote_tracker = null,
        .cluster_slot_pubkeys = null,
        .total_epoch_stake = 0,
    };

    pub fn deinit(self: PropagatedStats, allocator: std.mem.Allocator) void {
        var propagated_validators = self.propagated_validators;
        propagated_validators.deinit(allocator);

        var propagated_node_ids = self.propagated_node_ids;
        propagated_node_ids.deinit(allocator);

        if (self.slot_vote_tracker) |svt| svt.arc_ed.rwlock_ed.deinit(allocator);
        var maybe_csp = if (self.cluster_slot_pubkeys) |csp| csp.arc_ed.rwlock_ed else null;
        if (maybe_csp) |*csp| csp.deinit(allocator);
    }

    pub fn clone(
        self: PropagatedStats,
        allocator: std.mem.Allocator,
    ) std.mem.Allocator.Error!PropagatedStats {
        var propagated_validators = try self.propagated_validators.clone(allocator);
        errdefer propagated_validators.deinit(allocator);

        var propagated_node_ids = try self.propagated_node_ids.clone(allocator);
        errdefer propagated_node_ids.deinit(allocator);

        const maybe_slot_vote_tracker: ?cluster_info_vote_listener.SlotVoteTracker = blk: {
            const svt = self.slot_vote_tracker orelse break :blk null;
            break :blk try svt.arc_ed.rwlock_ed.clone(allocator);
        };
        errdefer if (maybe_slot_vote_tracker) |svt| svt.deinit(allocator);

        var maybe_cluster_slot_pubkeys: ?cluser_slots_service.SlotPubkeys = blk: {
            const csp = self.cluster_slot_pubkeys orelse break :blk null;
            break :blk try csp.arc_ed.rwlock_ed.clone(allocator);
        };
        errdefer if (maybe_cluster_slot_pubkeys) |*svt| svt.deinit(allocator);

        return .{
            .propagated_validators = propagated_validators,
            .propagated_node_ids = propagated_node_ids,
            .propagated_validators_stake = self.propagated_validators_stake,
            .is_propagated = self.is_propagated,
            .is_leader_slot = self.is_leader_slot,
            .prev_leader_slot = self.prev_leader_slot,
            .slot_vote_tracker = if (maybe_slot_vote_tracker) |svt| .{
                .arc_ed = .{ .rwlock_ed = svt },
            } else null,
            .cluster_slot_pubkeys = if (maybe_cluster_slot_pubkeys) |csp| .{
                .arc_ed = .{ .rwlock_ed = csp },
            } else null,
            .total_epoch_stake = self.total_epoch_stake,
        };
    }

    /// Same as `addVotePubkeyAssumeCapacity`, except it [re-]allocates if needed, instead of
    /// assuming capacity is sufficient.
    pub fn addVotePubkey(
        self: *PropagatedStats,
        allocator: std.mem.Allocator,
        vote_pubkey: Pubkey,
        stake: u64,
    ) std.mem.Allocator.Error!bool {
        const gop = try self.propagated_validators.getOrPut(allocator, vote_pubkey);
        gop.value_ptr.* = {};
        if (!gop.found_existing) self.propagated_validators_stake += stake;
        return !gop.found_existing;
    }

    /// Adds `vote_pubkey` to the propagated validator pubkey set, adding its associated `stake`
    /// to the total propagated validator stake.
    ///
    /// Returns a bool indicating whether or not `vote_pubkey` was inserted into the set, ie
    /// it returns `true` if `vote_pubkey` was inserted, and `false` if it already existed (and
    /// thus wouldn't have been inserted).
    ///
    /// This assumes that the capacity of `self.propagated_validators` is enough to hold at least
    /// one new entry, or that `vote_pubkey` is already an entry.
    pub fn addVotePubkeyAssumeCapacity(
        self: *PropagatedStats,
        vote_pubkey: Pubkey,
        stake: u64,
    ) bool {
        const gop = self.propagated_validators.getOrPutAssumeCapacity(vote_pubkey);
        gop.value_ptr.* = {};
        if (!gop.found_existing) self.propagated_validators_stake += stake;
        return !gop.found_existing;
    }

    pub fn addNodePubkey(
        self: *PropagatedStats,
        allocator: std.mem.Allocator,
        node_pubkey: Pubkey,
        epoch_consts: sig.core.EpochConstants,
    ) std.mem.Allocator.Error!void {
        if (self.propagated_node_ids.contains(node_pubkey)) return;
        const node_id_to_vote_accounts = &epoch_consts.stakes.node_id_to_vote_accounts;
        const nva = node_id_to_vote_accounts.getPtr(node_pubkey) orelse return;
        const epoch_vote_accounts = &epoch_consts.stakes.stakes.vote_accounts.vote_accounts;
        try self.addNodePubkeyInternal(
            allocator,
            node_pubkey,
            nva.vote_accounts,
            epoch_vote_accounts.*,
        );
    }

    fn addNodePubkeyInternal(
        self: *PropagatedStats,
        allocator: std.mem.Allocator,
        node_pubkey: Pubkey,
        vote_account_pubkeys: []const Pubkey,
        epoch_vote_accounts: sig.core.vote_accounts.StakeAndVoteAccountsMap,
    ) std.mem.Allocator.Error!void {
        try self.propagated_node_ids.put(allocator, node_pubkey, {});

        try self.propagated_validators.ensureUnusedCapacity(allocator, vote_account_pubkeys.len);
        for (vote_account_pubkeys) |vote_account_pubkey| {
            const stake = blk: {
                const entry = epoch_vote_accounts.get(vote_account_pubkey) orelse break :blk 0;
                break :blk entry.stake;
            };
            _ = self.addVotePubkeyAssumeCapacity(vote_account_pubkey, stake);
        }
    }
};

pub const RetransmitInfo = struct {
    retry_time: sig.time.Instant,
    retry_iteration: u32,
};

pub const LockoutIntervals = struct {
    map: HashThatShouldBeMadeBTreeMap,

    /// TODO: replace this with a BTree map. In the meantime, just have to
    /// manually keep this sorted.
    pub const HashThatShouldBeMadeBTreeMap =
        std.AutoArrayHashMapUnmanaged(ExpirationSlot, EntryList);

    pub const EntryList = std.ArrayListUnmanaged(EntryElement);
    pub const EntryElement = struct { VotedSlot, Pubkey };
    pub const VotedSlot = Slot;
    pub const ExpirationSlot = Slot;

    pub const EMPTY: LockoutIntervals = .{ .map = .{} };

    pub fn deinit(self: LockoutIntervals, allocator: std.mem.Allocator) void {
        var btree = self.map;
        for (btree.values()) |*list| list.deinit(allocator);
        btree.deinit(allocator);
    }

    pub fn clone(
        self: LockoutIntervals,
        allocator: std.mem.Allocator,
    ) std.mem.Allocator.Error!LockoutIntervals {
        var cloned: LockoutIntervals = EMPTY;
        errdefer cloned.deinit(allocator);

        try cloned.map.ensureTotalCapacity(allocator, self.map.count());
        for (self.map.keys(), self.map.values()) |k, v| {
            cloned.map.putAssumeCapacity(k, try v.clone(allocator));
        }

        return cloned;
    }
};

pub const consensus = struct {
    pub const Stake = u64;
    pub const VotedStakes = std.AutoArrayHashMapUnmanaged(Slot, Stake);

    pub const VoteStakeTracker = struct {
        voted: PubkeyArraySet,
        stake: u64,

        pub fn deinit(self: VoteStakeTracker, allocator: std.mem.Allocator) void {
            var voted = self.voted;
            voted.deinit(allocator);
        }

        pub fn clone(
            self: VoteStakeTracker,
            allocator: std.mem.Allocator,
        ) std.mem.Allocator.Error!VoteStakeTracker {
            var voted = try self.voted.clone(allocator);
            errdefer voted.deinit(allocator);

            return .{
                .voted = voted,
                .stake = self.stake,
            };
        }
    };
};

pub const cluster_info_vote_listener = struct {
    pub const SlotVoteTracker = struct {
        /// Maps pubkeys that have voted for this slot
        /// to whether or not we've seen the vote on gossip.
        /// True if seen on gossip, false if only seen in replay.
        voted: Voted,
        optimistic_votes_tracker: OptimisticVotesTracker,
        voted_slot_updates: ?std.ArrayListUnmanaged(Pubkey),
        gossip_only_stake: u64,

        pub const Voted = std.AutoArrayHashMapUnmanaged(Pubkey, bool);

        pub fn deinit(self: SlotVoteTracker, allocator: std.mem.Allocator) void {
            var voted = self.voted;
            voted.deinit(allocator);

            self.optimistic_votes_tracker.deinit(allocator);

            var maybe_voted_slot_updates = self.voted_slot_updates;
            if (maybe_voted_slot_updates) |*vsu| vsu.deinit(allocator);
        }

        pub fn clone(
            self: SlotVoteTracker,
            allocator: std.mem.Allocator,
        ) std.mem.Allocator.Error!SlotVoteTracker {
            var voted = try self.voted.clone(allocator);
            errdefer voted.deinit(allocator);

            const optimistic_votes_tracker = try self.optimistic_votes_tracker.clone(allocator);
            errdefer optimistic_votes_tracker.deinit(allocator);

            var voted_slot_updates: ?std.ArrayListUnmanaged(Pubkey) = blk: {
                const vsu = self.voted_slot_updates orelse break :blk null;
                break :blk try vsu.clone(allocator);
            };
            errdefer if (voted_slot_updates) |*vsu| vsu.deinit(allocator);

            return .{
                .voted = voted,
                .optimistic_votes_tracker = optimistic_votes_tracker,
                .voted_slot_updates = voted_slot_updates,
                .gossip_only_stake = self.gossip_only_stake,
            };
        }
    };

<<<<<<< HEAD
    pub const OptimisticVotesTracker = sig.consensus.optimistic_vote_verifier.OptimisticVotesTracker;
=======
    pub const OptimisticVotesTracker = struct {
        map: std.AutoArrayHashMapUnmanaged(Hash, consensus.VoteStakeTracker),

        pub const EMPTY: OptimisticVotesTracker = .{ .map = .empty };

        pub fn deinit(self: OptimisticVotesTracker, allocator: std.mem.Allocator) void {
            for (self.map.values()) |vst| vst.deinit(allocator);
            var map = self.map;
            map.deinit(allocator);
        }

        pub fn clone(
            self: OptimisticVotesTracker,
            allocator: std.mem.Allocator,
        ) std.mem.Allocator.Error!OptimisticVotesTracker {
            var cloned_ovt = OptimisticVotesTracker.EMPTY;
            errdefer cloned_ovt.deinit(allocator);

            try cloned_ovt.map.ensureTotalCapacity(allocator, self.map.count());
            for (self.map.keys(), self.map.values()) |k, v| {
                cloned_ovt.map.putAssumeCapacity(k, try v.clone(allocator));
            }

            return cloned_ovt;
        }
    };
>>>>>>> 71af9a18
};

pub const cluser_slots_service = struct {
    /// Node->Stake map
    pub const SlotPubkeys = std.AutoArrayHashMapUnmanaged(
        Pubkey, // node
        u64, // stake
    );
};

pub const blockstore_processor = struct {
    pub const ReplaySlotStats = ConfirmationTiming;

    /// Measures different parts of the slot confirmation processing pipeline.
    pub const ConfirmationTiming = struct {
        /// Moment when the `ConfirmationTiming` instance was created.  Used to track the total wall
        /// clock time from the moment the first shard for the slot is received and to the moment the
        /// slot is complete.
        started: sig.time.Instant,

        /// Wall clock time used by the slot confirmation code, including PoH/signature verification,
        /// and replay.  As replay can run in parallel with the verification, this value can not be
        /// recovered from the `replay_elapsed` and or `{poh,transaction}_verify_elapsed`.  This
        /// includes failed cases, when `confirm_slot_entries` exist with an error.  In microseconds.
        /// When unified scheduler is enabled, replay excludes the transaction execution, only
        /// accounting for task creation and submission to the scheduler.
        confirmation_elapsed: u64,

        /// Wall clock time used by the entry replay code.  Does not include the PoH or the transaction
        /// signature/precompiles verification, but can overlap with the PoH and signature verification.
        /// In microseconds.
        /// When unified scheduler is enabled, replay excludes the transaction execution, only
        /// accounting for task creation and submission to the scheduler.
        replay_elapsed: u64,

        /// Wall clock times, used for the PoH verification of entries.  In microseconds.
        poh_verify_elapsed: u64,

        /// Wall clock time, used for the signature verification as well as precompiles verification.
        /// In microseconds.
        transaction_verify_elapsed: u64,

        /// Wall clock time spent loading data sets (and entries) from the ledger.  This does not
        /// include the case when the ledger load failed.  In microseconds.
        fetch_elapsed: u64,

        /// Same as `fetch_elapsed` above, but for the case when the ledger load fails.  In
        /// microseconds.
        fetch_fail_elapsed: u64,

        /// `batch_execute()` measurements.
        batch_execute: BatchExecutionTiming,

        pub fn initEmptyZeroes(
            /// Should usually be `.now()`.
            started: sig.time.Instant,
        ) ConfirmationTiming {
            return .{
                .started = started,
                .confirmation_elapsed = 0,
                .replay_elapsed = 0,
                .poh_verify_elapsed = 0,
                .transaction_verify_elapsed = 0,
                .fetch_elapsed = 0,
                .fetch_fail_elapsed = 0,
                .batch_execute = .EMPTY_ZEROES,
            };
        }

        pub fn deinit(self: ConfirmationTiming, allocator: std.mem.Allocator) void {
            self.batch_execute.deinit(allocator);
        }

        pub fn clone(
            self: ConfirmationTiming,
            allocator: std.mem.Allocator,
        ) std.mem.Allocator.Error!ConfirmationTiming {
            var copy = self;
            copy.batch_execute = try self.batch_execute.clone(allocator);
            return copy;
        }
    };

    /// Measures times related to transaction execution in a slot.
    pub const BatchExecutionTiming = struct {
        /// Time used by transaction execution.  Accumulated across multiple threads that are running
        /// `execute_batch()`.
        totals: timings.ExecuteTimings,

        /// Wall clock time used by the transaction execution part of pipeline.
        /// [`ConfirmationTiming::replay_elapsed`] includes this time.  In microseconds.
        wall_clock_us: Saturating(u64),

        /// Time used to execute transactions, via `execute_batch()`, in the thread that consumed the
        /// most time (in terms of total_thread_us) among rayon threads. Note that the slowest thread
        /// is determined each time a given group of batches is newly processed. So, this is a coarse
        /// approximation of wall-time single-threaded linearized metrics, discarding all metrics other
        /// than the arbitrary set of batches mixed with various transactions, which replayed slowest
        /// as a whole for each rayon processing session.
        ///
        /// When unified scheduler is enabled, this field isn't maintained, because it's not batched at
        /// all.
        slowest_thread: ThreadExecuteTimings,

        pub const EMPTY_ZEROES: BatchExecutionTiming = .{
            .totals = .EMPTY_ZEROES,
            .wall_clock_us = @enumFromInt(0),
            .slowest_thread = .EMPTY_ZEROES,
        };

        pub fn deinit(self: BatchExecutionTiming, allocator: std.mem.Allocator) void {
            self.totals.deinit(allocator);
            self.slowest_thread.deinit(allocator);
        }

        pub fn clone(
            self: BatchExecutionTiming,
            allocator: std.mem.Allocator,
        ) std.mem.Allocator.Error!BatchExecutionTiming {
            return .{
                .totals = try self.totals.clone(allocator),
                .wall_clock_us = self.wall_clock_us,
                .slowest_thread = try self.slowest_thread.clone(allocator),
            };
        }
    };

    pub const ThreadExecuteTimings = struct {
        total_thread_us: Saturating(u64),
        total_transactions_executed: Saturating(u64),
        execute_timings: timings.ExecuteTimings,

        pub const EMPTY_ZEROES: ThreadExecuteTimings = .{
            .total_thread_us = @enumFromInt(0),
            .total_transactions_executed = @enumFromInt(0),
            .execute_timings = .EMPTY_ZEROES,
        };

        pub fn deinit(self: ThreadExecuteTimings, allocator: std.mem.Allocator) void {
            self.execute_timings.deinit(allocator);
        }

        pub fn clone(
            self: ThreadExecuteTimings,
            allocator: std.mem.Allocator,
        ) std.mem.Allocator.Error!ThreadExecuteTimings {
            return .{
                .total_thread_us = self.total_thread_us,
                .total_transactions_executed = self.total_transactions_executed,
                .execute_timings = try self.execute_timings.clone(allocator),
            };
        }
    };

    pub const ConfirmationProgress = struct {
        last_entry: Hash,
        tick_hash_count: u64,
        num_shreds: u64,
        num_entries: usize,
        num_txs: usize,

        pub fn init(last_entry: Hash) ConfirmationProgress {
            return .{
                .last_entry = last_entry,

                .tick_hash_count = 0,
                .num_shreds = 0,
                .num_entries = 0,
                .num_txs = 0,
            };
        }
    };
};

pub const timings = struct {
    pub const ProgramTiming = struct {
        accumulated_us: Saturating(u64),
        accumulated_units: Saturating(u64),
        count: Saturating(u32),
        errored_txs_compute_consumed: std.ArrayListUnmanaged(u64),
        /// Sum of all units in `errored_txs_compute_consumed`
        total_errored_units: Saturating(u64),

        pub fn deinit(self: ProgramTiming, allocator: std.mem.Allocator) void {
            var errored_txs_compute_consumed = self.errored_txs_compute_consumed;
            errored_txs_compute_consumed.deinit(allocator);
        }

        pub fn clone(
            self: ProgramTiming,
            allocator: std.mem.Allocator,
        ) std.mem.Allocator.Error!ProgramTiming {
            var errored_txs_compute_consumed =
                try self.errored_txs_compute_consumed.clone(allocator);
            errdefer errored_txs_compute_consumed.deinit(allocator);

            return .{
                .accumulated_us = self.accumulated_us,
                .accumulated_units = self.accumulated_units,
                .count = self.count,
                .errored_txs_compute_consumed = errored_txs_compute_consumed,
                .total_errored_units = self.total_errored_units,
            };
        }

        pub fn eql(self: *const ProgramTiming, other: *const ProgramTiming) bool {
            inline for (@typeInfo(ProgramTiming).@"struct".fields) |field| {
                const self_field = &@field(self, field.name);
                const other_field = &@field(other, field.name);
                switch (field.type) {
                    Saturating(u32),
                    Saturating(u64),
                    => if (self_field.toInt() != other_field.toInt()) {
                        return false;
                    },
                    std.ArrayListUnmanaged(u64),
                    => if (!std.mem.eql(u64, self_field.items, other_field.items)) {
                        return false;
                    },
                    else => comptime unreachable,
                }
            }
            return true;
        }
    };

    /// Used as an index for `Metrics`.
    pub const ExecuteTimingType = enum(u8) {
        check_us,
        validate_fees_us,
        load_us,
        execute_us,
        store_us,
        update_stakes_cache_us,
        update_executors_us,
        num_execute_batches,
        collect_logs_us,
        total_batches_len,
        update_transaction_statuses,
        program_cache_us,
        check_block_limits_us,
        filter_executable_us,
    };

    pub const Metrics = std.EnumArray(ExecuteTimingType, Saturating(u64));

    pub const ExecuteTimings = struct {
        metrics: Metrics,
        details: ExecuteDetailsTimings,
        execute_accessories: ExecuteAccessoryTimings,

        pub const EMPTY_ZEROES: ExecuteTimings = .{
            .metrics = .initFill(@enumFromInt(0)),
            .details = .EMPTY_ZEROES,
            .execute_accessories = .ZEROES,
        };

        pub fn deinit(self: ExecuteTimings, allocator: std.mem.Allocator) void {
            self.details.deinit(allocator);
        }

        pub fn clone(
            self: ExecuteTimings,
            allocator: std.mem.Allocator,
        ) std.mem.Allocator.Error!ExecuteTimings {
            const details = try self.details.clone(allocator);
            errdefer details.deinit(allocator);

            return .{
                .metrics = self.metrics,
                .details = details,
                .execute_accessories = self.execute_accessories,
            };
        }
    };

    pub const ExecuteDetailsTimings = struct {
        serialize_us: Saturating(u64),
        create_vm_us: Saturating(u64),
        execute_us: Saturating(u64),
        deserialize_us: Saturating(u64),
        get_or_create_executor_us: Saturating(u64),
        changed_account_count: Saturating(u64),
        total_account_count: Saturating(u64),
        create_executor_register_syscalls_us: Saturating(u64),
        create_executor_load_elf_us: Saturating(u64),
        create_executor_verify_code_us: Saturating(u64),
        create_executor_jit_compile_us: Saturating(u64),
        per_program_timings: PerProgramTimings,

        pub const EMPTY_ZEROES: ExecuteDetailsTimings = .{
            .serialize_us = @enumFromInt(0),
            .create_vm_us = @enumFromInt(0),
            .execute_us = @enumFromInt(0),
            .deserialize_us = @enumFromInt(0),
            .get_or_create_executor_us = @enumFromInt(0),
            .changed_account_count = @enumFromInt(0),
            .total_account_count = @enumFromInt(0),
            .create_executor_register_syscalls_us = @enumFromInt(0),
            .create_executor_load_elf_us = @enumFromInt(0),
            .create_executor_verify_code_us = @enumFromInt(0),
            .create_executor_jit_compile_us = @enumFromInt(0),
            .per_program_timings = .EMPTY,
        };

        pub fn deinit(self: ExecuteDetailsTimings, allocator: std.mem.Allocator) void {
            self.per_program_timings.deinit(allocator);
        }

        pub fn clone(
            self: ExecuteDetailsTimings,
            allocator: std.mem.Allocator,
        ) std.mem.Allocator.Error!ExecuteDetailsTimings {
            var copy = self;
            copy.per_program_timings = try self.per_program_timings.clone(allocator);
            return copy;
        }

        pub fn eql(self: *const ExecuteDetailsTimings, other: *const ExecuteDetailsTimings) bool {
            inline for (@typeInfo(ExecuteDetailsTimings).@"struct".fields) |field| {
                const self_field = &@field(self, field.name);
                const other_field = &@field(other, field.name);
                switch (field.type) {
                    Saturating(u64),
                    => if (self_field.toInt() != other_field.toInt()) {
                        return false;
                    },
                    PerProgramTimings,
                    => if (!self_field.eql(other_field.*)) {
                        return false;
                    },
                    else => comptime unreachable,
                }
            }
            return true;
        }
    };

    pub const PerProgramTimings = struct {
        map: std.AutoArrayHashMapUnmanaged(Pubkey, ProgramTiming),

        pub const EMPTY: PerProgramTimings = .{ .map = .empty };

        pub fn deinit(self: PerProgramTimings, allocator: std.mem.Allocator) void {
            for (self.map.values()) |pt| pt.deinit(allocator);
            var map = self.map;
            map.deinit(allocator);
        }

        pub fn clone(
            self: PerProgramTimings,
            allocator: std.mem.Allocator,
        ) std.mem.Allocator.Error!PerProgramTimings {
            var cloned: PerProgramTimings = .EMPTY;
            errdefer cloned.deinit(allocator);

            try cloned.map.ensureTotalCapacity(allocator, self.map.count());
            for (self.map.keys(), self.map.values()) |k, v| {
                cloned.map.putAssumeCapacityNoClobber(k, try v.clone(allocator));
            }

            return cloned;
        }

        /// Compares the maps, unordered.
        pub fn eql(self: PerProgramTimings, other: PerProgramTimings) bool {
            if (self.map.count() != self.map.count()) {
                return false;
            }
            for (self.map.keys(), self.map.values()) |self_k, self_v| {
                const other_v = other.map.get(self_k) orelse return false;
                if (!self_v.eql(&other_v)) return false;
            }
            return true;
        }
    };

    pub const ExecuteProcessInstructionTimings = struct {
        total_us: Saturating(u64),
        verify_caller_us: Saturating(u64),
        process_executable_chain_us: Saturating(u64),
        verify_callee_us: Saturating(u64),

        pub const ZEROES: ExecuteProcessInstructionTimings = .{
            .total_us = @enumFromInt(0),
            .verify_caller_us = @enumFromInt(0),
            .process_executable_chain_us = @enumFromInt(0),
            .verify_callee_us = @enumFromInt(0),
        };
    };

    pub const ExecuteAccessoryTimings = struct {
        feature_set_clone_us: Saturating(u64),
        get_executors_us: Saturating(u64),
        process_message_us: Saturating(u64),
        process_instructions: ExecuteProcessInstructionTimings,

        pub const ZEROES: ExecuteAccessoryTimings = .{
            .feature_set_clone_us = @enumFromInt(0),
            .get_executors_us = @enumFromInt(0),
            .process_message_us = @enumFromInt(0),
            .process_instructions = .ZEROES,
        };
    };
};

test "ProgressMap memory ownership" {
    const allocator = std.testing.allocator;

    var prng: std.Random.DefaultPrng = .init(43125);
    const random = prng.random();

    var progress_map: ProgressMap = .INIT;
    defer progress_map.deinit(allocator);

    {
        const fork_progress = try forkProgressInitRandom(allocator, random);
        errdefer fork_progress.deinit(allocator);
        try progress_map.map.put(allocator, random.int(Slot), fork_progress);
    }

    const cloned = try progress_map.clone(allocator);
    defer cloned.deinit(allocator);
}

test "ForkProgress.init" {
    const allocator = std.testing.allocator;

    var prng: std.Random.DefaultPrng = .init(3744);
    const random = prng.random();

    const now: sig.time.Instant = .now();
    var bank_data: sig.core.BankFields = try .initRandom(allocator, random, 128);
    defer bank_data.deinit(allocator);
    bank_data.hash = .ZEROES;

    const slot = bank_data.slot;
    const slot_consts: sig.core.SlotConstants =
        try .fromBankFields(allocator, &bank_data, .ALL_DISABLED);
    defer slot_consts.deinit(allocator);

    var slot_state: sig.core.SlotState = try .fromBankFields(allocator, &bank_data);
    defer slot_state.deinit(allocator);

    const slot_info: replay.trackers.SlotTracker.Reference = .{
        .constants = &slot_consts,
        .state = &slot_state,
    };

    const epoch_consts: sig.core.EpochConstants = try .fromBankFields(
        &bank_data,
        try (bank_data.epoch_stakes.get(bank_data.epoch) orelse
            @panic("epoch stakes for bank_data.epoch not found"))
            .convert(allocator, .delegation),
    );
    defer epoch_consts.deinit(allocator);

    const vsi: ValidatorStakeInfo = .{
        .validator_vote_pubkey = slot_consts.collector_id,
        .stake = stake: {
            const vote_accounts = &epoch_consts.stakes.stakes.vote_accounts;
            break :stake vote_accounts.getDelegatedStake(slot_consts.collector_id);
        },
        .total_epoch_stake = epoch_consts.stakes.total_stake,
    };

    var expected_propagated_validators: PubkeyArraySet = .{};
    defer expected_propagated_validators.deinit(allocator);
    try expected_propagated_validators.put(allocator, vsi.validator_vote_pubkey, {});

    const expected_fork_stats = stats: {
        var fork_stats: ForkStats = .EMPTY_ZEROES;
        fork_stats.slot_hash = slot_state.hash.readCopy().?;
        break :stats fork_stats;
    };

    const bhq_last_hash = bhq_lh: {
        const bhq, var bhq_lg = slot_state.blockhash_queue.readWithLock();
        defer bhq_lg.unlock();
        break :bhq_lh bhq.last_hash;
    };

    const expected: ForkProgress = .{
        .is_dead = false,
        .fork_stats = expected_fork_stats,
        .replay_stats = .{ .arc_ed = .{
            .rwlock_ed = .initEmptyZeroes(now),
        } },
        .replay_progress = .{ .arc_ed = .{
            .rwlock_ed = .init(bhq_last_hash.?),
        } },
        .num_blocks_on_fork = 15,
        .num_dropped_blocks_on_fork = 16,
        .propagated_stats = .{
            .propagated_validators = expected_propagated_validators,
            .propagated_validators_stake = vsi.stake,
            .is_propagated = vsi.isPropagated(),
            .is_leader_slot = true,
            .prev_leader_slot = null,
            .total_epoch_stake = vsi.total_epoch_stake,

            .propagated_node_ids = .{},
            .slot_vote_tracker = null,
            .cluster_slot_pubkeys = null,
        },
        .retransmit_info = .{
            .retry_time = now,
            .retry_iteration = 0,
        },
    };

    var expected_child = try expected.clone(allocator);
    defer expected_child.deinit(allocator);
    expected_child.propagated_stats.prev_leader_slot = slot;
    expected_child.num_blocks_on_fork += 1;

    const actual_init: ForkProgress = try .init(allocator, .{
        .now = now,
        .last_entry = bhq_last_hash.?,
        .prev_leader_slot = null,
        .validator_stake_info = vsi,
        .num_blocks_on_fork = 15,
        .num_dropped_blocks_on_fork = 16,
    });
    defer actual_init.deinit(allocator);

    const actual_init_from_bank: ForkProgress = try .initFromInfo(allocator, .{
        .slot_info = slot_info,
        .epoch_stakes = &epoch_consts.stakes,
        .now = now,
        .validator_identity = &slot_consts.collector_id,
        .validator_vote_pubkey = &vsi.validator_vote_pubkey,
        .prev_leader_slot = null,
        .num_blocks_on_fork = 15,
        .num_dropped_blocks_on_fork = 16,
    });
    defer actual_init_from_bank.deinit(allocator);

    const actual_init_from_parent: ForkProgress = try .initFromParent(allocator, .{
        .now = now,
        .slot = slot + 1,
        .parent_slot = slot,
        .parent = &actual_init,
        .validator_vote_pubkey = vsi.validator_vote_pubkey,
        .slot_hash = slot_state.hash.readCopy(),
        .last_entry = bhq_last_hash.?,
        .i_am_leader = true,
        .epoch_stakes = &.{
            .stakes = epoch_consts.stakes.stakes,
            .total_stake = epoch_consts.stakes.total_stake,
            .node_id_to_vote_accounts = .empty,
            .epoch_authorized_voters = .empty,
        },
    });
    defer actual_init_from_parent.deinit(allocator);

    const override = struct {
        pub fn compare(a: anytype, b: @TypeOf(a)) !bool {
            const T = @TypeOf(a);
            if (sig.utils.types.arrayListInfo(T)) |info| {
                try std.testing.expectEqualSlices(info.Elem, a.items, b.items);
                return true;
            }
            if (sig.utils.types.hashMapInfo(T)) |info| {
                try std.testing.expectEqualSlices(info.Key, a.keys(), b.keys());
                try std.testing.expectEqualSlices(info.Value, a.values(), b.values());
                return true;
            }
            return false;
        }
    };

    try sig.testing.expectEqualDeepWithOverrides(expected, actual_init, override);
    try sig.testing.expectEqualDeepWithOverrides(expected, actual_init_from_bank, override);
    try sig.testing.expectEqualDeepWithOverrides(expected_child, actual_init_from_parent, override);
}

test "timings.ExecuteDetailsTimings.eql" {
    const allocator = std.testing.allocator;

    var prng: std.Random.DefaultPrng = .init(608159);
    const random = prng.random();

    const edt = try executeDetailsTimingsInitRandom(allocator, random, .{
        .per_program_timings_len = random.intRangeAtMost(u32, 1, 32),
        .program_timings_len = .{
            .min = 2,
            .max = 32,
        },
    });
    defer edt.deinit(allocator);

    var edt2 = try edt.clone(allocator);
    defer edt2.deinit(allocator);

    try std.testing.expect(edt.eql(&edt2));

    edt2.serialize_us.asInt().* +%= 1;
    try std.testing.expect(!edt.eql(&edt2));
    edt2.serialize_us.asInt().* -%= 1;
    try std.testing.expect(edt.eql(&edt2));
    const last_key = edt2.per_program_timings.map.keys()[edt2.per_program_timings.map.count() - 1];
    edt2.per_program_timings.map.fetchOrderedRemove(last_key).?.value.deinit(allocator);
    try std.testing.expect(!edt.eql(&edt2));
}

test "addVotePubkey" {
    const allocator = std.testing.allocator;

    var prng: std.Random.DefaultPrng = .init(608159);
    const random = prng.random();

    var stats: PropagatedStats = .EMPTY_ZEROES;
    defer stats.deinit(allocator);

    const vote_pubkey1: Pubkey = .initRandom(random);

    // Add a vote pubkey, the number of references in all_pubkeys
    // should be 2
    try std.testing.expectEqual(true, try stats.addVotePubkey(allocator, vote_pubkey1, 1));
    try std.testing.expectEqual(true, stats.propagated_validators.contains(vote_pubkey1));
    try std.testing.expectEqual(1, stats.propagated_validators_stake);

    // Adding it again should change no state since the key already existed
    try std.testing.expectEqual(false, try stats.addVotePubkey(allocator, vote_pubkey1, 1));
    try std.testing.expectEqual(true, stats.propagated_validators.contains(vote_pubkey1));
    try std.testing.expectEqual(1, stats.propagated_validators_stake);

    // Adding another pubkey should succeed
    const vote_pubkey2: Pubkey = .initRandom(random);
    try std.testing.expectEqual(true, try stats.addVotePubkey(allocator, vote_pubkey2, 2));
    try std.testing.expectEqual(true, stats.propagated_validators.contains(vote_pubkey2));
    try std.testing.expectEqual(3, stats.propagated_validators_stake);
}

test "addNodePubkeyInternal" {
    const allocator = std.testing.allocator;

    var prng: std.Random.DefaultPrng = .init(608159);
    const random = prng.random();

    const num_vote_accounts = 10;
    const staked_vote_accounts = 5;

    const vote_account_pubkeys1: [num_vote_accounts]Pubkey = blk: {
        var pubkeys: [num_vote_accounts]Pubkey = undefined;
        for (&pubkeys) |*vap| vap.* = .initRandom(random);
        break :blk pubkeys;
    };

    var epoch_vote_accounts: sig.core.vote_accounts.StakeAndVoteAccountsMap = .empty;
    defer sig.utils.collections.deinitMapAndValues(allocator, epoch_vote_accounts);
    for (vote_account_pubkeys1[num_vote_accounts - staked_vote_accounts ..]) |pubkey| {
        try epoch_vote_accounts.ensureUnusedCapacity(allocator, 1);
        epoch_vote_accounts.putAssumeCapacity(
            pubkey,
            .init(1, try .initRandom(allocator, random, null)),
        );
    }
    var stats: PropagatedStats = .EMPTY_ZEROES;
    defer stats.deinit(allocator);

    const node_pubkey1: Pubkey = .initRandom(random);

    // Add a vote pubkey, the number of references in all_pubkeys
    // should be 2
    try stats.addNodePubkeyInternal(
        allocator,
        node_pubkey1,
        &vote_account_pubkeys1,
        epoch_vote_accounts,
    );
    try std.testing.expectEqual(true, stats.propagated_node_ids.contains(node_pubkey1));
    try std.testing.expectEqual(staked_vote_accounts, stats.propagated_validators_stake);

    // Adding it again should not change any state
    try stats.addNodePubkeyInternal(
        allocator,
        node_pubkey1,
        &vote_account_pubkeys1,
        epoch_vote_accounts,
    );
    try std.testing.expectEqual(true, stats.propagated_node_ids.contains(node_pubkey1));
    try std.testing.expectEqual(staked_vote_accounts, stats.propagated_validators_stake);

    // Adding another pubkey with same vote accounts should succeed, but stake
    // shouldn't increase
    const node_pubkey2: Pubkey = .initRandom(random);
    try stats.addNodePubkeyInternal(
        allocator,
        node_pubkey2,
        &vote_account_pubkeys1,
        epoch_vote_accounts,
    );
    try std.testing.expectEqual(true, stats.propagated_node_ids.contains(node_pubkey2));
    try std.testing.expectEqual(staked_vote_accounts, stats.propagated_validators_stake);

    // Adding another pubkey with different vote accounts should succeed
    // and increase stake
    const node_pubkey3: Pubkey = .initRandom(random);
    const vote_account_pubkeys2: [num_vote_accounts]Pubkey = blk: {
        var pubkeys: [num_vote_accounts]Pubkey = undefined;
        for (&pubkeys) |*vap| vap.* = .initRandom(random);
        break :blk pubkeys;
    };

    for (epoch_vote_accounts.values()) |*v| v.deinit(allocator);
    epoch_vote_accounts.clearRetainingCapacity();

    for (vote_account_pubkeys2[num_vote_accounts - staked_vote_accounts ..]) |pubkey| {
        try epoch_vote_accounts.ensureUnusedCapacity(allocator, 1);
        epoch_vote_accounts.putAssumeCapacity(
            pubkey,
            .init(1, try .initRandom(allocator, random, null)),
        );
    }

    try stats.addNodePubkeyInternal(
        allocator,
        node_pubkey3,
        &vote_account_pubkeys2,
        epoch_vote_accounts,
    );
    try std.testing.expectEqual(true, stats.propagated_node_ids.contains(node_pubkey3));
    try std.testing.expectEqual(2 * staked_vote_accounts, stats.propagated_validators_stake);
}

test testForkProgressIsPropagatedOnInit {
    // If the given validator_stake_info == null, then this is not
    // a leader slot and is_propagated == false
    try testForkProgressIsPropagatedOnInit(false, .{
        .now = .now(),
        .last_entry = .ZEROES,
        .prev_leader_slot = 9,
        .validator_stake_info = null,
        .num_blocks_on_fork = 0,
        .num_dropped_blocks_on_fork = 0,
    });

    // If the stake is zero, then threshold is always achieved
    try testForkProgressIsPropagatedOnInit(true, .{
        .now = .now(),
        .last_entry = .ZEROES,
        .prev_leader_slot = 9,
        .validator_stake_info = blk: {
            var validator_stake_info: ValidatorStakeInfo = .DEFAULT;
            validator_stake_info.total_epoch_stake = 0;
            break :blk validator_stake_info;
        },
        .num_blocks_on_fork = 0,
        .num_dropped_blocks_on_fork = 0,
    });

    // If the stake is non zero, then threshold is not achieved unless
    // validator has enough stake by itself to pass threshold
    try testForkProgressIsPropagatedOnInit(false, .{
        .now = .now(),
        .last_entry = .ZEROES,
        .prev_leader_slot = 9,
        .validator_stake_info = blk: {
            var validator_stake_info: ValidatorStakeInfo = .DEFAULT;
            validator_stake_info.total_epoch_stake = 2;
            break :blk validator_stake_info;
        },
        .num_blocks_on_fork = 0,
        .num_dropped_blocks_on_fork = 0,
    });

    // Give the validator enough stake by itself to pass threshold
    try testForkProgressIsPropagatedOnInit(true, .{
        .now = sig.time.Instant.now(),
        .last_entry = .ZEROES,
        .prev_leader_slot = 9,
        .validator_stake_info = blk: {
            var validator_stake_info: ValidatorStakeInfo = .DEFAULT;
            validator_stake_info.stake = 1;
            validator_stake_info.total_epoch_stake = 2;
            break :blk validator_stake_info;
        },
        .num_blocks_on_fork = 0,
        .num_dropped_blocks_on_fork = 0,
    });

    // Check that the default ValidatorStakeInfo::default() constructs a ForkProgress
    // with is_propagated == false, otherwise propagation tests will fail to run
    // the proper checks (most will auto-pass without checking anything)
    try testForkProgressIsPropagatedOnInit(false, .{
        .now = .now(),
        .last_entry = .ZEROES,
        .prev_leader_slot = 9,
        .validator_stake_info = .DEFAULT,
        .num_blocks_on_fork = 0,
        .num_dropped_blocks_on_fork = 0,
    });
}

fn testForkProgressIsPropagatedOnInit(expected: bool, params: ForkProgress.InitParams) !void {
    const progress: ForkProgress = try .init(std.testing.allocator, params);
    defer progress.deinit(std.testing.allocator);
    try std.testing.expectEqual(expected, progress.propagated_stats.is_propagated);
}

test "is_propagated" {
    const allocator = std.testing.allocator;

    var progress_map: ProgressMap = .INIT;
    defer progress_map.deinit(allocator);

    try std.testing.expectEqual(null, progress_map.leaderSlotIsPropagated(8));
    try std.testing.expectEqual(null, progress_map.leaderSlotIsPropagated(9));
    try std.testing.expectEqual(null, progress_map.leaderSlotIsPropagated(10));

    // Insert new ForkProgress for slot 10 (not a leader slot) and its
    // previous leader slot 9 (leader slot)
    // try progress_map.map.put(allocator, 10, ForkProgress.init(allocator, Hash.default(), 9, null, 0, 0));
    try progress_map.map.ensureUnusedCapacity(allocator, 1);
    progress_map.map.putAssumeCapacity(10, try .init(allocator, .{
        .now = .now(),
        .last_entry = .ZEROES,
        .prev_leader_slot = 9,
        .validator_stake_info = null,
        .num_blocks_on_fork = 0,
        .num_dropped_blocks_on_fork = 0,
    }));

    try progress_map.map.ensureUnusedCapacity(allocator, 1);
    progress_map.map.putAssumeCapacity(9, try .init(allocator, .{
        .now = .now(),
        .last_entry = .ZEROES,
        .prev_leader_slot = null,
        .validator_stake_info = .DEFAULT,
        .num_blocks_on_fork = 0,
        .num_dropped_blocks_on_fork = 0,
    }));

    // null of these slot have parents which are confirmed
    try std.testing.expectEqual(false, progress_map.leaderSlotIsPropagated(9));
    try std.testing.expectEqual(false, progress_map.leaderSlotIsPropagated(10));

    // Insert new ForkProgress for slot 8 with no previous leader.
    // The previous leader before 8, slot 7, does not exist in
    // progress map, so is_propagated(8) should return true as
    // this implies the parent is rooted
    try progress_map.map.ensureUnusedCapacity(allocator, 1);
    progress_map.map.putAssumeCapacity(8, try .init(allocator, .{
        .now = .now(),
        .last_entry = .ZEROES,
        .prev_leader_slot = 7,
        .validator_stake_info = null,
        .num_blocks_on_fork = 0,
        .num_dropped_blocks_on_fork = 0,
    }));
    try std.testing.expectEqual(true, progress_map.leaderSlotIsPropagated(8));

    // If we set the is_propagated = true, is_propagated should return true
    progress_map.getPropagatedStats(9).?.is_propagated = true;
    try std.testing.expectEqual(true, progress_map.leaderSlotIsPropagated(9));
    try std.testing.expect(progress_map.getForkProgress(9).?.propagated_stats.is_propagated);

    // Because slot 9 is now confirmed, then slot 10 is also confirmed b/c 9
    // is the last leader slot before 10
    try std.testing.expectEqual(true, progress_map.leaderSlotIsPropagated(10));

    // If we make slot 10 a leader slot though, even though its previous
    // leader slot 9 has been confirmed, slot 10 itself is not confirmed
    progress_map.getPropagatedStats(10).?.is_leader_slot = true;
    try std.testing.expectEqual(false, progress_map.leaderSlotIsPropagated(10));
}

/// NOTE: Used in tests for generating dummy data.
fn forkProgressInitRandom(
    allocator: std.mem.Allocator,
    random: std.Random,
) std.mem.Allocator.Error!ForkProgress {
    const fork_stats = try forkStatsInitRandom(allocator, random, .{
        .vote_threshold_len = 1 + random.uintAtMost(u32, 31),
        .voted_stakes_len = 1 + random.uintAtMost(u32, 31),
        .lockout_intervals_len = 1 + random.uintAtMost(u32, 31),
        .lockout_interval_entry_len = .{
            .min = 2,
            .max = 8,
        },
    });
    errdefer fork_stats.deinit(allocator);

    const propagated_stats: PropagatedStats = blk: {
        var propagated_validators = try pubkeyArraySetInitRandom(
            allocator,
            random,
            1 + random.uintAtMost(u32, 31),
        );
        errdefer propagated_validators.deinit(allocator);

        var propagated_node_ids = try pubkeyArraySetInitRandom(
            allocator,
            random,
            1 + random.uintAtMost(u32, 31),
        );
        errdefer propagated_node_ids.deinit(allocator);

        const slot_vote_tracker = try slotVoteTrackerInitRandom(allocator, random, .{
            .voted_len = 1 + random.uintAtMost(u32, 16),
            .optimistic_tracker_len = 1 + random.uintAtMost(u32, 16),
            .optimistic_tracker_entry_len = .{
                .min = 2,
                .max = 8,
            },
            .voted_slot_updates_len = 1 + random.uintAtMost(u32, 16),
        });
        errdefer slot_vote_tracker.deinit(allocator);

        var cluster_slot_pubkeys = try slotPubkeysInitRandom(allocator, random, 8);
        errdefer cluster_slot_pubkeys.deinit(allocator);

        break :blk .{
            .propagated_validators = propagated_validators,
            .propagated_node_ids = propagated_node_ids,
            .propagated_validators_stake = random.int(u64),
            .is_propagated = random.boolean(),
            .is_leader_slot = random.boolean(),
            .prev_leader_slot = if (random.boolean()) random.int(Slot) else null,
            .slot_vote_tracker = .{ .arc_ed = .{ .rwlock_ed = slot_vote_tracker } },
            .cluster_slot_pubkeys = .{ .arc_ed = .{ .rwlock_ed = cluster_slot_pubkeys } },
            .total_epoch_stake = random.int(u64),
        };
    };
    errdefer propagated_stats.deinit(allocator);

    const replay_stats = try replaySlotStatsInitRandom(allocator, random, .{
        .started = .UNIX_EPOCH,
        .totals = .{
            .per_program_timings_len = 4,
            .program_timings_len = .{
                .min = 2,
                .max = 8,
            },
        },
        .slowest_thread = .{
            .per_program_timings_len = 4,
            .program_timings_len = .{
                .min = 2,
                .max = 8,
            },
        },
    });
    errdefer replay_stats.deinit(allocator);

    const replay_progress: blockstore_processor.ConfirmationProgress = .{
        .last_entry = .initRandom(random),
        .tick_hash_count = random.int(u64),
        .num_shreds = random.int(u64),
        .num_entries = random.int(usize),
        .num_txs = random.int(usize),
    };

    return .{
        .is_dead = random.boolean(),
        .fork_stats = fork_stats,
        .propagated_stats = propagated_stats,
        .replay_stats = .{ .arc_ed = .{ .rwlock_ed = replay_stats } },
        .replay_progress = .{ .arc_ed = .{ .rwlock_ed = replay_progress } },
        .retransmit_info = .{
            .retry_time = .UNIX_EPOCH,
            .retry_iteration = random.int(u32),
        },
        .num_blocks_on_fork = random.int(u64),
        .num_dropped_blocks_on_fork = random.int(u64),
    };
}

/// NOTE: Used in tests for generating dummy data.
fn pubkeyArraySetInitRandom(
    allocator: std.mem.Allocator,
    random: std.Random,
    len: u32,
) std.mem.Allocator.Error!PubkeyArraySet {
    var pubkey_set: PubkeyArraySet = .{};
    errdefer pubkey_set.deinit(allocator);
    try pubkey_set.ensureTotalCapacity(allocator, len);
    for (0..len) |_| while (true) {
        const gop = pubkey_set.getOrPutAssumeCapacity(.initRandom(random));
        if (gop.found_existing) continue;
        break;
    };
    return pubkey_set;
}

/// NOTE: Used in tests for generating dummy data.
fn forkStatsInitRandom(
    allocator: std.mem.Allocator,
    random: std.Random,
    params: struct {
        vote_threshold_len: u32,
        voted_stakes_len: u32,
        lockout_intervals_len: u32,
        lockout_interval_entry_len: struct {
            min: u32,
            max: u32,
        },
    },
) std.mem.Allocator.Error!ForkStats {
    const vote_threshold = try allocator.alloc(ThresholdDecision, params.vote_threshold_len);
    errdefer allocator.free(vote_threshold);

    for (vote_threshold) |*vt| {
        const Tag = @typeInfo(ThresholdDecision).@"union".tag_type.?;
        vt.* = switch (random.enumValueWithIndex(Tag, u1)) {
            inline .passed_threshold => |tag| tag,
            inline .failed_threshold => |tag| @unionInit(ThresholdDecision, @tagName(tag), .{
                .vote_depth = random.int(u64),
                .observed_stake = random.int(u64),
            }),
        };
    }

    var voted_stakes: consensus.VotedStakes = .{};
    errdefer voted_stakes.deinit(allocator);
    try voted_stakes.ensureTotalCapacity(allocator, params.vote_threshold_len);
    for (0..params.voted_stakes_len) |_| voted_stakes.putAssumeCapacity(
        random.int(Slot),
        random.int(consensus.Stake),
    );

    const lockout_intervals = try lockoutIntervalsInitRandom(allocator, random, .{
        .entry_count = params.lockout_intervals_len,
        .min_entry_len = params.lockout_interval_entry_len.min,
        .max_entry_len = params.lockout_interval_entry_len.max,
    });
    errdefer lockout_intervals.deinit(allocator);

    return .{
        .fork_stake = random.int(consensus.Stake),
        .total_stake = random.int(consensus.Stake),
        .block_height = random.int(u64),
        .has_voted = random.boolean(),
        .is_recent = random.boolean(),
        .is_empty = random.boolean(),
        .vote_threshold = .fromOwnedSlice(vote_threshold),
        .is_locked_out = random.boolean(),
        .voted_stakes = voted_stakes,
        .duplicate_confirmed_hash = .initRandom(random),
        .computed = random.boolean(),
        .lockout_intervals = lockout_intervals,
        .slot_hash = .ZEROES,
        .my_latest_landed_vote = 123,
    };
}

/// NOTE: Used in tests for generating dummy data.
fn lockoutIntervalsInitRandom(
    allocator: std.mem.Allocator,
    random: std.Random,
    params: struct {
        entry_count: u32,
        min_entry_len: u32,
        max_entry_len: u32,
    },
) std.mem.Allocator.Error!LockoutIntervals {
    var result: LockoutIntervals = .EMPTY;
    errdefer result.deinit(allocator);

    try result.map.ensureTotalCapacity(allocator, params.entry_count);
    for (0..params.max_entry_len) |_| {
        const entry_len = random.intRangeAtMost(u32, params.min_entry_len, params.max_entry_len);
        const entry_list_buf = try allocator.alloc(LockoutIntervals.EntryElement, entry_len);
        errdefer allocator.free(entry_list_buf);

        for (entry_list_buf) |*elem| elem.* = .{
            random.int(LockoutIntervals.VotedSlot),
            .initRandom(random),
        };

        result.map.putAssumeCapacity(
            random.int(LockoutIntervals.ExpirationSlot),
            .fromOwnedSlice(entry_list_buf),
        );
    }

    return result;
}

/// NOTE: Used in tests for generating dummy data.
pub fn slotVoteTrackerInitRandom(
    allocator: std.mem.Allocator,
    random: std.Random,
    params: struct {
        voted_len: u32,
        optimistic_tracker_len: u32,
        optimistic_tracker_entry_len: struct {
            min: u32,
            max: u32,
        },
        voted_slot_updates_len: ?u32,
    },
) std.mem.Allocator.Error!cluster_info_vote_listener.SlotVoteTracker {
    const SlotVoteTracker = cluster_info_vote_listener.SlotVoteTracker;

    var voted: SlotVoteTracker.Voted = .empty;
    errdefer voted.deinit(allocator);
    try voted.ensureTotalCapacity(allocator, params.voted_len);
    for (0..params.voted_len) |_| {
        voted.putAssumeCapacity(.initRandom(random), random.boolean());
    }

    var ovt: cluster_info_vote_listener.OptimisticVotesTracker = .EMPTY;
    errdefer ovt.deinit(allocator);
    try ovt.map.ensureTotalCapacity(allocator, params.optimistic_tracker_len);
    for (0..params.optimistic_tracker_len) |_| {
        const voted_len = random.intRangeAtMost(
            u32,
            params.optimistic_tracker_entry_len.min,
            params.optimistic_tracker_entry_len.max,
        );
        ovt.map.putAssumeCapacity(.initRandom(random), .{
            .voted = try pubkeyArraySetInitRandom(allocator, random, voted_len),
            .stake = random.int(u64),
        });
    }

    var voted_slot_updates: ?std.ArrayListUnmanaged(Pubkey) = blk: {
        const vsu_len = params.voted_slot_updates_len orelse break :blk null;
        const vsu_buf = try allocator.alloc(Pubkey, vsu_len);
        for (vsu_buf) |*key| key.* = .initRandom(random);
        break :blk .fromOwnedSlice(vsu_buf);
    };
    errdefer if (voted_slot_updates) |*vsu| vsu.deinit(allocator);

    return .{
        .voted = voted,
        .optimistic_votes_tracker = ovt,
        .voted_slot_updates = voted_slot_updates,
        .gossip_only_stake = random.int(u64),
    };
}

/// NOTE: Used in tests for generating dummy data.
fn slotPubkeysInitRandom(
    allocator: std.mem.Allocator,
    random: std.Random,
    len: u32,
) std.mem.Allocator.Error!cluser_slots_service.SlotPubkeys {
    var slot_pubkeys: cluser_slots_service.SlotPubkeys = .empty;
    errdefer slot_pubkeys.deinit(allocator);

    try slot_pubkeys.ensureTotalCapacity(allocator, len);
    for (0..len) |_| while (true) {
        const gop = slot_pubkeys.getOrPutAssumeCapacity(.initRandom(random));
        if (gop.found_existing) continue;
        gop.value_ptr.* = random.int(u64);
        break;
    };
    return slot_pubkeys;
}

/// NOTE: Used in tests for generating dummy data.
fn replaySlotStatsInitRandom(
    allocator: std.mem.Allocator,
    random: std.Random,
    params: struct {
        started: sig.time.Instant,
        totals: ExecuteDetailsTimingsInitRandomParams,
        slowest_thread: ExecuteDetailsTimingsInitRandomParams,
    },
) std.mem.Allocator.Error!blockstore_processor.ReplaySlotStats {
    const batch_execute = try batchExecutionTimingInitRandom(allocator, random, .{
        .totals = params.totals,
        .slowest_thread = params.slowest_thread,
    });
    errdefer batch_execute.deinit(allocator);

    return .{
        .started = params.started,
        .confirmation_elapsed = random.int(u64),
        .replay_elapsed = random.int(u64),
        .poh_verify_elapsed = random.int(u64),
        .transaction_verify_elapsed = random.int(u64),
        .fetch_elapsed = random.int(u64),
        .fetch_fail_elapsed = random.int(u64),
        .batch_execute = batch_execute,
    };
}

/// NOTE: Used in tests for generating dummy data.
pub fn batchExecutionTimingInitRandom(
    allocator: std.mem.Allocator,
    random: std.Random,
    params: struct {
        totals: ExecuteDetailsTimingsInitRandomParams,
        slowest_thread: ExecuteDetailsTimingsInitRandomParams,
    },
) std.mem.Allocator.Error!blockstore_processor.BatchExecutionTiming {
    const totals = try executeTimingsInitRandom(allocator, random, params.totals);
    errdefer totals.deinit(allocator);

    const execute_timings = try executeTimingsInitRandom(allocator, random, params.slowest_thread);
    errdefer execute_timings.deinit(allocator);

    return .{
        .totals = totals,
        .wall_clock_us = @enumFromInt(random.int(u64)),
        .slowest_thread = .{
            .total_thread_us = @enumFromInt(random.int(u64)),
            .total_transactions_executed = @enumFromInt(random.int(u64)),
            .execute_timings = execute_timings,
        },
    };
}

/// NOTE: Used in tests for generating dummy data.
fn metricsInitRandom(random: std.Random) timings.Metrics {
    var metrics = timings.Metrics.initFill(undefined);
    for (&metrics.values) |*elem| elem.* = @enumFromInt(random.int(u64));
    return metrics;
}

fn executeTimingsInitRandom(
    allocator: std.mem.Allocator,
    random: std.Random,
    params: ExecuteDetailsTimingsInitRandomParams,
) std.mem.Allocator.Error!timings.ExecuteTimings {
    const details = try executeDetailsTimingsInitRandom(allocator, random, params);
    errdefer details.deinit(allocator);
    return .{
        .metrics = metricsInitRandom(random),
        .details = details,
        .execute_accessories = .{
            .feature_set_clone_us = @enumFromInt(random.int(u64)),
            .get_executors_us = @enumFromInt(random.int(u64)),
            .process_message_us = @enumFromInt(random.int(u64)),
            .process_instructions = .{
                .total_us = @enumFromInt(random.int(u64)),
                .verify_caller_us = @enumFromInt(random.int(u64)),
                .process_executable_chain_us = @enumFromInt(random.int(u64)),
                .verify_callee_us = @enumFromInt(random.int(u64)),
            },
        },
    };
}

const ExecuteDetailsTimingsInitRandomParams = struct {
    per_program_timings_len: u32,
    program_timings_len: struct {
        min: u32,
        max: u32,
    },
};

/// NOTE: Used in tests for generating dummy data.
fn executeDetailsTimingsInitRandom(
    allocator: std.mem.Allocator,
    random: std.Random,
    params: ExecuteDetailsTimingsInitRandomParams,
) std.mem.Allocator.Error!timings.ExecuteDetailsTimings {
    var result: timings.ExecuteDetailsTimings = .{
        .serialize_us = @enumFromInt(random.int(u64)),
        .create_vm_us = @enumFromInt(random.int(u64)),
        .execute_us = @enumFromInt(random.int(u64)),
        .deserialize_us = @enumFromInt(random.int(u64)),
        .get_or_create_executor_us = @enumFromInt(random.int(u64)),
        .changed_account_count = @enumFromInt(random.int(u64)),
        .total_account_count = @enumFromInt(random.int(u64)),
        .create_executor_register_syscalls_us = @enumFromInt(random.int(u64)),
        .create_executor_load_elf_us = @enumFromInt(random.int(u64)),
        .create_executor_verify_code_us = @enumFromInt(random.int(u64)),
        .create_executor_jit_compile_us = @enumFromInt(random.int(u64)),
        .per_program_timings = .EMPTY,
    };
    errdefer result.deinit(allocator);

    const ppt = &result.per_program_timings;
    try ppt.map.ensureTotalCapacity(allocator, params.per_program_timings_len);
    for (0..params.per_program_timings_len) |_| {
        const value_ptr = while (true) {
            const gop = ppt.map.getOrPutAssumeCapacity(.initRandom(random));
            if (gop.found_existing) continue;
            break gop.value_ptr;
        };
        value_ptr.* = try programTimingInitRandom(
            allocator,
            random,
            random.intRangeAtMost(
                u32,
                params.program_timings_len.min,
                params.program_timings_len.max,
            ),
        );
    }

    return result;
}

/// NOTE: Used in tests for generating dummy data.
fn programTimingInitRandom(
    allocator: std.mem.Allocator,
    random: std.Random,
    err_tx_compute_consume_len: u32,
) std.mem.Allocator.Error!timings.ProgramTiming {
    const etcc_buf = try allocator.alloc(u64, err_tx_compute_consume_len);
    errdefer allocator.free(etcc_buf);
    random.bytes(std.mem.sliceAsBytes(etcc_buf));
    return .{
        .accumulated_us = @enumFromInt(random.int(u64)),
        .accumulated_units = @enumFromInt(random.int(u64)),
        .count = @enumFromInt(random.int(u32)),
        .errored_txs_compute_consumed = .fromOwnedSlice(etcc_buf),
        .total_errored_units = @enumFromInt(random.int(u64)),
    };
}<|MERGE_RESOLUTION|>--- conflicted
+++ resolved
@@ -806,36 +806,7 @@
         }
     };
 
-<<<<<<< HEAD
     pub const OptimisticVotesTracker = sig.consensus.optimistic_vote_verifier.OptimisticVotesTracker;
-=======
-    pub const OptimisticVotesTracker = struct {
-        map: std.AutoArrayHashMapUnmanaged(Hash, consensus.VoteStakeTracker),
-
-        pub const EMPTY: OptimisticVotesTracker = .{ .map = .empty };
-
-        pub fn deinit(self: OptimisticVotesTracker, allocator: std.mem.Allocator) void {
-            for (self.map.values()) |vst| vst.deinit(allocator);
-            var map = self.map;
-            map.deinit(allocator);
-        }
-
-        pub fn clone(
-            self: OptimisticVotesTracker,
-            allocator: std.mem.Allocator,
-        ) std.mem.Allocator.Error!OptimisticVotesTracker {
-            var cloned_ovt = OptimisticVotesTracker.EMPTY;
-            errdefer cloned_ovt.deinit(allocator);
-
-            try cloned_ovt.map.ensureTotalCapacity(allocator, self.map.count());
-            for (self.map.keys(), self.map.values()) |k, v| {
-                cloned_ovt.map.putAssumeCapacity(k, try v.clone(allocator));
-            }
-
-            return cloned_ovt;
-        }
-    };
->>>>>>> 71af9a18
 };
 
 pub const cluser_slots_service = struct {
