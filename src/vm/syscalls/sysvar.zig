--- conflicted
+++ resolved
@@ -537,13 +537,8 @@
 
     try std.testing.expectEqualSlices(
         sysvar.StakeHistory.Entry,
-<<<<<<< HEAD
-        obj_parsed.entries.items,
-        src_history.entries.items,
-=======
         obj_parsed.entries.constSlice(),
         src_history.entries.constSlice(),
->>>>>>> cbaa5f1f
     );
 }
 
@@ -620,12 +615,7 @@
 
     try std.testing.expectEqualSlices(
         sysvar.SlotHashes.Entry,
-<<<<<<< HEAD
-        obj_parsed.entries.items,
-        src_hashes.entries.items,
-=======
         obj_parsed.entries.constSlice(),
         src_hashes.entries.constSlice(),
->>>>>>> cbaa5f1f
     );
 }