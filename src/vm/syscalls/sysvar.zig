const std = @import("std");
const builtin = @import("builtin");
const sig = @import("../../sig.zig");

const bincode = sig.bincode;
const memory = sig.vm.memory;
const sysvar = sig.runtime.sysvar;

const Hash = sig.core.Hash;
const Error = sig.vm.syscalls.Error;
const Pubkey = sig.core.Pubkey;
const MemoryMap = memory.MemoryMap;
const InstructionError = sig.core.instruction.InstructionError;
const RegisterMap = sig.vm.interpreter.RegisterMap;
const TransactionContext = sig.runtime.TransactionContext;

// https://github.com/anza-xyz/agave/blob/master/programs/bpf_loader/src/syscalls/sysvar.rs#L164
const SYSVAR_NOT_FOUND = 2;
// https://github.com/anza-xyz/agave/blob/master/programs/bpf_loader/src/syscalls/sysvar.rs#L165
const OFFSET_LENGTH_EXCEEDS_SYSVAR = 1;

fn getter(comptime T: type) fn (*TransactionContext, *MemoryMap, *RegisterMap) Error!void {
    return struct {
        fn getSyscall(
            tc: *TransactionContext,
            memory_map: *MemoryMap,
            registers: *RegisterMap,
        ) Error!void {
            try tc.consumeCompute(tc.compute_budget.sysvar_base_cost +| @sizeOf(T));

            const value_addr = registers.get(.r1);
            const value = try memory_map.translateType(
                T,
                .mutable,
                value_addr,
                tc.getCheckAligned(),
            );

            const v = try tc.sysvar_cache.get(T);

            // Avoid value.* = v as it sets padding bytes to undefined instead of 0.
            value.* = std.mem.zeroes(T);
            inline for (std.meta.fields(T)) |f| @field(value, f.name) = @field(v, f.name);
        }
    }.getSyscall;
}

pub const getLastRestartSlot = getter(sysvar.LastRestartSlot);
pub const getRent = getter(sysvar.Rent);
pub const getFees = getter(sysvar.Fees);
pub const getEpochRewards = getter(sysvar.EpochRewards);
pub const getEpochSchedule = getter(sysvar.EpochSchedule);
pub const getClock = getter(sysvar.Clock);

/// [agave] https://github.com/anza-xyz/agave/blob/master/programs/bpf_loader/src/syscalls/sysvar.rs#L169
pub fn getSysvar(
    tc: *TransactionContext,
    memory_map: *MemoryMap,
    registers: *RegisterMap,
) Error!void {
    const id_addr = registers.get(.r1);
    const value_addr = registers.get(.r2);
    const offset = registers.get(.r3);
    const length = registers.get(.r4);

    const id_cost = Pubkey.SIZE / tc.compute_budget.cpi_bytes_per_unit;
    const buf_cost = length / tc.compute_budget.cpi_bytes_per_unit;
    const mem_cost = @max(tc.compute_budget.mem_op_base_cost, buf_cost);
    try tc.consumeCompute(tc.compute_budget.sysvar_base_cost +| id_cost +| mem_cost);

    const check_aligned = tc.getCheckAligned();
    const id = (try memory_map.translateType(Pubkey, .constant, id_addr, check_aligned)).*;
    const value = try memory_map.translateSlice(u8, .mutable, value_addr, length, check_aligned);

    const offset_plus_len = std.math.add(u64, offset, length) catch
        return InstructionError.ProgramArithmeticOverflow;
    _ = std.math.add(u64, value_addr, length) catch
        return InstructionError.ProgramArithmeticOverflow;

    const buf = tc.sysvar_cache.getSlice(id) orelse {
        registers.set(.r0, SYSVAR_NOT_FOUND);
        return;
    };

    if (buf.len < offset_plus_len) {
        registers.set(.r0, OFFSET_LENGTH_EXCEEDS_SYSVAR);
        return;
    }

    @memcpy(value, buf[offset..][0..length]);
}

fn callSysvarSyscall(
    tc: *TransactionContext,
    memory_map: *memory.MemoryMap,
    comptime syscall_fn: fn (*TransactionContext, *MemoryMap, *RegisterMap) Error!void,
    args: anytype,
) !void {
    comptime std.debug.assert(builtin.is_test);

    var registers = RegisterMap.initFill(0);
    inline for (0..args.len) |i| registers.set(@enumFromInt(i + 1), args[i]);
    try syscall_fn(tc, memory_map, &registers);

    switch (registers.get(.r0)) {
        0 => {},
        SYSVAR_NOT_FOUND => return error.SysvarNotFound,
        OFFSET_LENGTH_EXCEEDS_SYSVAR => return error.OffsetLengthExceedsSysvar,
        else => unreachable,
    }
}

test getSysvar {
    const src = struct {
        const clock = fill(false, sysvar.Clock{
            .slot = 1,
            .epoch_start_timestamp = 2,
            .epoch = 3,
            .leader_schedule_epoch = 4,
            .unix_timestamp = 5,
        });
        const epoch_schedule = fill(false, sysvar.EpochSchedule{
            .slots_per_epoch = 1,
            .leader_schedule_slot_offset = 2,
            .warmup = false,
            .first_normal_epoch = 3,
            .first_normal_slot = 4,
        });
        const fees = fill(false, sysvar.Fees{
            .lamports_per_signature = 1,
        });
        const rent = fill(false, sysvar.Rent{
            .lamports_per_byte_year = 1,
            .exemption_threshold = 2.0,
            .burn_percent = 1,
        });
        const rewards = fill(false, sysvar.EpochRewards{
            .distribution_starting_block_height = 42,
            .num_partitions = 2,
            .parent_blockhash = .{ .data = .{3} ** 32 },
            .total_points = 4,
            .total_rewards = 100,
            .distributed_rewards = 10,
            .active = true,
        });
        const restart = fill(false, sysvar.LastRestartSlot{
            .last_restart_slot = 1,
        });

        fn fill(zeroed: bool, v: anytype) @TypeOf(v) {
            var new_v = @TypeOf(v).DEFAULT;
            for (std.mem.asBytes(&new_v), 0..) |*b, i| {
                b.* = if (zeroed) @as(u8, 0) else @intCast(i);
            }
            inline for (std.meta.fields(@TypeOf(v))) |field| {
                @field(new_v, field.name) = @field(v, field.name);
            }
            return new_v;
        }
    };

    const testing = sig.runtime.testing;
    const allocator = std.testing.allocator;
    var prng = std.Random.DefaultPrng.init(0);

    var cache, var tc = try testing.createTransactionContext(allocator, prng.random(), .{
        .accounts = &.{},
        .compute_meter = std.math.maxInt(u64),
        .sysvar_cache = .{
            .clock = src.clock,
            .epoch_schedule = src.epoch_schedule,
            .fees = src.fees,
            .rent = src.rent,
            .epoch_rewards = src.rewards,
            .last_restart_slot = src.restart,
        },
    });
    defer {
        testing.deinitTransactionContext(allocator, tc);
        cache.deinit(allocator);
    }

    // // Test clock sysvar
    {
        var obj = sysvar.Clock.DEFAULT;
        const obj_addr = 0x100000000;

        var buffer = std.mem.zeroes([sysvar.Clock.STORAGE_SIZE]u8);
        const buffer_addr = 0x200000000;
        const id_addr = 0x300000000;

        var clean_obj = src.fill(true, obj); // has bytes/padding zeroed.
        clean_obj.slot = src.clock.slot;
        clean_obj.epoch_start_timestamp = src.clock.epoch_start_timestamp;
        clean_obj.epoch = src.clock.epoch;
        clean_obj.leader_schedule_epoch = src.clock.leader_schedule_epoch;
        clean_obj.unix_timestamp = src.clock.unix_timestamp;

        var memory_map = try MemoryMap.init(
            allocator,
            &.{
                memory.Region.init(.mutable, std.mem.asBytes(&obj), obj_addr),
                memory.Region.init(.mutable, &buffer, buffer_addr),
                memory.Region.init(.constant, &sysvar.Clock.ID.data, id_addr),
            },
            .v3,
            .{},
        );
        defer memory_map.deinit(allocator);

        try callSysvarSyscall(&tc, &memory_map, getClock, .{obj_addr});
        try std.testing.expectEqual(obj, src.clock);
        try std.testing.expectEqualSlices(u8, std.mem.asBytes(&obj), std.mem.asBytes(&clean_obj));

        try callSysvarSyscall(&tc, &memory_map, getSysvar, .{
            id_addr,
            buffer_addr,
            0,
            sysvar.Clock.STORAGE_SIZE,
        });

        const obj_parsed = try bincode.deserializeSlice(
            std.testing.failing_allocator, // this shouldnt need to allocate
            sysvar.Clock,
            &buffer,
            .{},
        );
        try std.testing.expectEqual(obj_parsed, src.clock);
        try std.testing.expectEqualSlices(
            u8,
            std.mem.asBytes(&obj_parsed),
            std.mem.asBytes(&clean_obj),
        );
    }

    // // Test epoch_schedule sysvar
    {
        var obj = sysvar.EpochSchedule.DEFAULT;
        const obj_addr = 0x100000000;

        var buffer = std.mem.zeroes([sysvar.EpochSchedule.STORAGE_SIZE]u8);
        const buffer_addr = 0x200000000;
        const id_addr = 0x300000000;

        var clean_obj = src.fill(true, obj); // has bytes/padding zeroed.
        clean_obj.slots_per_epoch = src.epoch_schedule.slots_per_epoch;
        clean_obj.leader_schedule_slot_offset = src.epoch_schedule.leader_schedule_slot_offset;
        clean_obj.warmup = src.epoch_schedule.warmup;
        clean_obj.first_normal_epoch = src.epoch_schedule.first_normal_epoch;
        clean_obj.first_normal_slot = src.epoch_schedule.first_normal_slot;

        var memory_map = try MemoryMap.init(
            allocator,
            &.{
                memory.Region.init(.mutable, std.mem.asBytes(&obj), obj_addr),
                memory.Region.init(.mutable, &buffer, buffer_addr),
                memory.Region.init(.constant, &sysvar.EpochSchedule.ID.data, id_addr),
            },
            .v3,
            .{},
        );
        defer memory_map.deinit(allocator);

        try callSysvarSyscall(&tc, &memory_map, getEpochSchedule, .{obj_addr});
        try std.testing.expectEqual(obj, src.epoch_schedule);
        try std.testing.expectEqualSlices(u8, std.mem.asBytes(&obj), std.mem.asBytes(&clean_obj));

        try callSysvarSyscall(&tc, &memory_map, getSysvar, .{
            id_addr,
            buffer_addr,
            0,
            sysvar.EpochSchedule.STORAGE_SIZE,
        });
        const obj_parsed = try bincode.deserializeSlice(
            std.testing.failing_allocator, // this shouldnt need to allocate
            sysvar.EpochSchedule,
            &buffer,
            .{},
        );
        try std.testing.expectEqual(obj_parsed, src.epoch_schedule);
        try std.testing.expectEqualSlices(
            u8,
            std.mem.asBytes(&src.fill(true, obj_parsed)),
            std.mem.asBytes(&clean_obj),
        );
    }

    // Test fees sysvar
    {
        var obj = sysvar.Fees.DEFAULT;
        const obj_addr = 0x100000000;

        var clean_obj = src.fill(true, obj); // has bytes/padding zeroed.
        clean_obj = src.fees;

        var memory_map = try MemoryMap.init(
            allocator,
            &.{memory.Region.init(.mutable, std.mem.asBytes(&obj), obj_addr)},
            .v3,
            .{},
        );
        defer memory_map.deinit(allocator);

        try callSysvarSyscall(&tc, &memory_map, getFees, .{obj_addr});
        try std.testing.expectEqual(obj, src.fees);
        try std.testing.expectEqualSlices(u8, std.mem.asBytes(&obj), std.mem.asBytes(&clean_obj));

        // fees sysvar is not accessed via sol_get_sysvar so nothing further to test
    }

    // Test rent sysvar
    {
        var obj = src.fill(true, sysvar.Rent.DEFAULT);
        const obj_addr = 0x100000000;

        var buffer = std.mem.zeroes([sysvar.Rent.STORAGE_SIZE]u8);
        const buffer_addr = 0x200000000;
        const id_addr = 0x300000000;

        var clean_obj = src.fill(true, obj); // has bytes/padding zeroed.
        clean_obj.lamports_per_byte_year = src.rent.lamports_per_byte_year;
        clean_obj.exemption_threshold = src.rent.exemption_threshold;
        clean_obj.burn_percent = src.rent.burn_percent;

        var memory_map = try MemoryMap.init(
            allocator,
            &.{
                memory.Region.init(.mutable, std.mem.asBytes(&obj), obj_addr),
                memory.Region.init(.mutable, &buffer, buffer_addr),
                memory.Region.init(.constant, &sysvar.Rent.ID.data, id_addr),
            },
            .v3,
            .{},
        );
        defer memory_map.deinit(allocator);

        try callSysvarSyscall(&tc, &memory_map, getRent, .{obj_addr});
        try std.testing.expectEqual(obj, src.rent);
        try std.testing.expectEqualSlices(u8, std.mem.asBytes(&obj), std.mem.asBytes(&clean_obj));

        try callSysvarSyscall(&tc, &memory_map, getSysvar, .{
            id_addr,
            buffer_addr,
            0,
            sysvar.Rent.STORAGE_SIZE,
        });
        const obj_parsed = try bincode.deserializeSlice(
            std.testing.failing_allocator, // this shouldnt need to allocate
            sysvar.Rent,
            &buffer,
            .{},
        );
        try std.testing.expectEqual(obj_parsed, src.rent);
        try std.testing.expectEqualSlices(
            u8,
            std.mem.asBytes(&src.fill(true, obj_parsed)),
            std.mem.asBytes(&clean_obj),
        );
    }

    // Test epoch rewards sysvar
    {
        var obj = src.fill(true, sysvar.EpochRewards.DEFAULT);
        const obj_addr = 0x100000000;

        var buffer = std.mem.zeroes([sysvar.EpochRewards.STORAGE_SIZE]u8);
        const buffer_addr = 0x200000000;
        const id_addr = 0x300000000;

        var clean_obj = src.fill(true, obj); // has bytes/padding zeroed.
        clean_obj.distribution_starting_block_height =
            src.rewards.distribution_starting_block_height;
        clean_obj.num_partitions = src.rewards.num_partitions;
        clean_obj.parent_blockhash = src.rewards.parent_blockhash;
        clean_obj.total_points = src.rewards.total_points;
        clean_obj.total_rewards = src.rewards.total_rewards;
        clean_obj.distributed_rewards = src.rewards.distributed_rewards;
        clean_obj.active = src.rewards.active;

        var memory_map = try MemoryMap.init(
            allocator,
            &.{
                memory.Region.init(.mutable, std.mem.asBytes(&obj), obj_addr),
                memory.Region.init(.mutable, &buffer, buffer_addr),
                memory.Region.init(.constant, &sysvar.EpochRewards.ID.data, id_addr),
            },
            .v3,
            .{},
        );
        defer memory_map.deinit(allocator);

        try callSysvarSyscall(&tc, &memory_map, getEpochRewards, .{obj_addr});
        try std.testing.expectEqual(obj, src.rewards);
        try std.testing.expectEqualSlices(u8, std.mem.asBytes(&obj), std.mem.asBytes(&clean_obj));

        try callSysvarSyscall(&tc, &memory_map, getSysvar, .{
            id_addr,
            buffer_addr,
            0,
            sysvar.EpochRewards.STORAGE_SIZE,
        });
        const obj_parsed = try bincode.deserializeSlice(
            std.testing.failing_allocator, // this shouldnt need to allocate
            sysvar.EpochRewards,
            &buffer,
            .{},
        );
        try std.testing.expectEqual(obj_parsed, src.rewards);
        try std.testing.expectEqualSlices(
            u8,
            std.mem.asBytes(&src.fill(true, obj_parsed)),
            std.mem.asBytes(&clean_obj),
        );
    }

    // Test last restart slot sysvar
    {
        var obj = sysvar.LastRestartSlot.DEFAULT;
        const obj_addr = 0x100000000;

        var buffer = std.mem.zeroes([sysvar.LastRestartSlot.STORAGE_SIZE]u8);
        const buffer_addr = 0x200000000;
        const id_addr = 0x300000000;

        var clean_obj = src.fill(true, obj); // has bytes/padding zeroed.
        clean_obj.last_restart_slot = src.restart.last_restart_slot;

        var memory_map = try MemoryMap.init(
            allocator,
            &.{
                memory.Region.init(.mutable, std.mem.asBytes(&obj), obj_addr),
                memory.Region.init(.mutable, &buffer, buffer_addr),
                memory.Region.init(.constant, &sysvar.LastRestartSlot.ID.data, id_addr),
            },
            .v3,
            .{},
        );
        defer memory_map.deinit(allocator);

        try callSysvarSyscall(&tc, &memory_map, getLastRestartSlot, .{obj_addr});
        try std.testing.expectEqual(obj, src.restart);
        try std.testing.expectEqualSlices(u8, std.mem.asBytes(&obj), std.mem.asBytes(&clean_obj));

        try callSysvarSyscall(&tc, &memory_map, getSysvar, .{
            id_addr,
            buffer_addr,
            0,
            sysvar.LastRestartSlot.STORAGE_SIZE,
        });
        const obj_parsed = try bincode.deserializeSlice(
            std.testing.allocator, // this shouldnt need to allocate
            sysvar.LastRestartSlot,
            &buffer,
            .{},
        );
        try std.testing.expectEqual(obj_parsed, src.restart);
        try std.testing.expectEqualSlices(
            u8,
            std.mem.asBytes(&src.fill(true, obj_parsed)),
            std.mem.asBytes(&clean_obj),
        );
    }
}

test "getSysvar(StakeHistory, partial)" {
    try testGetStakeHistory(false);
}

test "getSysvar(StakeHistory, full)" {
    try testGetStakeHistory(true);
}

fn testGetStakeHistory(filled: bool) !void {
    const allocator = std.testing.allocator;
    const epochs: u64 = if (filled)
        sysvar.StakeHistory.MAX_ENTRIES + 1
    else
        sysvar.StakeHistory.MAX_ENTRIES / 2;

    var entries: std.BoundedArray(
        sysvar.StakeHistory.Entry,
        sysvar.StakeHistory.MAX_ENTRIES,
    ) = .{};
    for (1..epochs) |epoch| {
        try entries.append(.{ .epoch = epoch, .stake = .{
            .effective = epoch * 2,
            .activating = epoch * 3,
            .deactivating = epoch * 5,
        } });
    }

    const src_history = try sysvar.StakeHistory.initWithEntries(allocator, entries.constSlice());
    // deinitialised by transaction context

    {
        const src_history_buf = try allocator.alloc(u8, sysvar.StakeHistory.STORAGE_SIZE);
        defer allocator.free(src_history_buf);
        _ = try bincode.writeToSlice(src_history_buf, src_history, .{});
    }

    const testing = sig.runtime.testing;
    var prng = std.Random.DefaultPrng.init(0);
    var cache, var tc = try testing.createTransactionContext(allocator, prng.random(), .{
        .accounts = &.{},
        .compute_meter = std.math.maxInt(u64),
        .sysvar_cache = .{ .stake_history = src_history },
    });
    defer {
        testing.deinitTransactionContext(allocator, tc);
        cache.deinit(allocator);
    }

    var buffer = std.mem.zeroes([sysvar.StakeHistory.STORAGE_SIZE]u8);
    const buffer_addr = 0x100000000;
    const id_addr = 0x200000000;

    var memory_map = try MemoryMap.init(
        allocator,
        &.{
            memory.Region.init(.mutable, &buffer, buffer_addr),
            memory.Region.init(.constant, &sysvar.StakeHistory.ID.data, id_addr),
        },
        .v3,
        .{},
    );
    defer memory_map.deinit(allocator);

    try callSysvarSyscall(&tc, &memory_map, getSysvar, .{
        id_addr,
        buffer_addr,
        0,
        sysvar.StakeHistory.STORAGE_SIZE,
    });

<<<<<<< HEAD
    const obj_parsed = try bincode.deserializeSlice(allocator, sysvar.StakeHistory, &buffer, .{});
    defer allocator.free(obj_parsed.entries);
=======
    const obj_parsed = try bincode.readFromSlice(allocator, sysvar.StakeHistory, &buffer, .{});
    defer obj_parsed.deinit(allocator);
>>>>>>> 4a962cce

    try std.testing.expectEqualSlices(
        sysvar.StakeHistory.Entry,
        obj_parsed.entries.constSlice(),
        src_history.entries.constSlice(),
    );
}

test "getSysvar(SlotHashes, partial)" {
    try testGetSlotHashes(false);
}

test "getSysvar(SlotHashes, full)" {
    try testGetSlotHashes(true);
}

fn testGetSlotHashes(filled: bool) !void {
    const allocator = std.testing.allocator;
    const slots: u64 = if (filled)
        sysvar.SlotHashes.MAX_ENTRIES + 1
    else
        sysvar.SlotHashes.MAX_ENTRIES / 2;

    var entries: std.BoundedArray(
        sysvar.SlotHashes.Entry,
        sysvar.SlotHashes.MAX_ENTRIES,
    ) = .{};
    for (1..slots) |slot| {
        var result: Hash = undefined;
        std.crypto.hash.sha2.Sha256.hash(std.mem.asBytes(&@as(u64, slot)), &result.data, .{});
        try entries.append(.{ .slot = slot, .hash = result });
    }

    const src_hashes = try sysvar.SlotHashes.initWithEntries(allocator, entries.constSlice());
    // deinitialised by transaction context

    {
        const src_hashes_buf = try allocator.alloc(u8, sysvar.SlotHashes.STORAGE_SIZE);
        defer allocator.free(src_hashes_buf);
        _ = try bincode.writeToSlice(src_hashes_buf, src_hashes, .{});
    }

    const testing = sig.runtime.testing;
    var prng = std.Random.DefaultPrng.init(0);
    var cache, var tc = try testing.createTransactionContext(allocator, prng.random(), .{
        .accounts = &.{},
        .compute_meter = std.math.maxInt(u64),
        .sysvar_cache = .{ .slot_hashes = src_hashes },
    });
    defer {
        testing.deinitTransactionContext(allocator, tc);
        cache.deinit(allocator);
    }

    var buffer = std.mem.zeroes([sysvar.SlotHashes.STORAGE_SIZE]u8);
    const buffer_addr = 0x100000000;
    const id_addr = 0x200000000;

    var memory_map = try MemoryMap.init(
        allocator,
        &.{
            memory.Region.init(.mutable, &buffer, buffer_addr),
            memory.Region.init(.constant, &sysvar.SlotHashes.ID.data, id_addr),
        },
        .v3,
        .{},
    );
    defer memory_map.deinit(allocator);

    try callSysvarSyscall(&tc, &memory_map, getSysvar, .{
        id_addr,
        buffer_addr,
        0,
        sysvar.SlotHashes.STORAGE_SIZE,
    });

<<<<<<< HEAD
    const obj_parsed = try bincode.deserializeSlice(allocator, sysvar.SlotHashes, &buffer, .{});
    defer allocator.free(obj_parsed.entries);
=======
    const obj_parsed = try bincode.readFromSlice(allocator, sysvar.SlotHashes, &buffer, .{});
    defer obj_parsed.deinit(allocator);
>>>>>>> 4a962cce

    try std.testing.expectEqualSlices(
        sysvar.SlotHashes.Entry,
        obj_parsed.entries.constSlice(),
        src_hashes.entries.constSlice(),
    );
}<|MERGE_RESOLUTION|>--- conflicted
+++ resolved
@@ -532,13 +532,8 @@
         sysvar.StakeHistory.STORAGE_SIZE,
     });
 
-<<<<<<< HEAD
     const obj_parsed = try bincode.deserializeSlice(allocator, sysvar.StakeHistory, &buffer, .{});
-    defer allocator.free(obj_parsed.entries);
-=======
-    const obj_parsed = try bincode.readFromSlice(allocator, sysvar.StakeHistory, &buffer, .{});
     defer obj_parsed.deinit(allocator);
->>>>>>> 4a962cce
 
     try std.testing.expectEqualSlices(
         sysvar.StakeHistory.Entry,
@@ -615,13 +610,8 @@
         sysvar.SlotHashes.STORAGE_SIZE,
     });
 
-<<<<<<< HEAD
     const obj_parsed = try bincode.deserializeSlice(allocator, sysvar.SlotHashes, &buffer, .{});
-    defer allocator.free(obj_parsed.entries);
-=======
-    const obj_parsed = try bincode.readFromSlice(allocator, sysvar.SlotHashes, &buffer, .{});
     defer obj_parsed.deinit(allocator);
->>>>>>> 4a962cce
 
     try std.testing.expectEqualSlices(
         sysvar.SlotHashes.Entry,
