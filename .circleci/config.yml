version: 2.1

orbs:
  codecov: codecov/codecov@5.4.3

executors:
  linux-executor:
    machine:
      image: ubuntu-2404:current
  python-executor:
    docker:
      - image: cimg/python:3.10
  macos-executor:
    macos:
      xcode: 15.4.0
    resource_class: m2pro.medium

jobs:
  setup_zig:
    parameters:
      target:
        type: string
    executor: linux-executor
    steps:
      - checkout
      - run:
          name: Download Zig
          command: |
            apt update && apt install -y wget unzip xz-utils
            wget https://ziglang.org/download/0.14.1/zig-<< parameters.target >>-0.14.1.tar.xz
            tar xf zig-<< parameters.target >>-0.14.1.tar.xz
            mkdir -p workspace
            mv zig-<< parameters.target >>-0.14.1 workspace/zig
      - persist_to_workspace:
          root: workspace
          paths:
            - "*"

  lint:
    executor: linux-executor
    steps:
      - checkout
      - attach_workspace:
          at: workspace
      - run:
          name: Lint
          command: |
            workspace/zig/zig fmt --check src/ build.zig
            cd conformance/
            ../workspace/zig/zig fmt --check src/ build.zig

  check_style:
    executor: python-executor
    steps:
      - checkout
      - run:
          name: Install dependencies
          command: pip install --upgrade pip
      - run:
          name: Check style
          command: python scripts/style.py --check src
      - run:
          name: Check style in conformance
          command: python scripts/style.py --check conformance/src

  check_docs:
    executor: python-executor
    steps:
      - checkout
      - run:
          name: Install dependencies
          command: pip install --upgrade pip
      - run:
          name: Check docs
          command: python docs/check.py ./
      - run:
          name: Check conformance commits
          command: conformance/scripts/verify-commits.sh

  build_linux:
    executor: linux-executor
    steps:
      - checkout
      - attach_workspace:
          at: workspace
      - restore_cache:
          key: linux-x86_64-0.14.1-{{ checksum "build.zig.zon" }}-v1
      - run:
          name: Build
          command: |
            apt update && apt install wget -y
            ./scripts/proxy_workaround.sh workspace/zig/zig
            workspace/zig/zig build -Denable-tsan=true -p workspace/zig-out -Dcpu=x86_64_v3 --summary all
      - save_cache:
          key: linux-x86_64-0.14.1-{{ checksum "build.zig.zon" }}-v1
          paths:
            - .zig-cache
            - ~/.cache/zig
      - persist_to_workspace:
          root: workspace
          paths:
            - "zig-out/bin/test"

  build_linux_release:
    executor: linux-executor
    steps:
      - checkout
      - attach_workspace:
          at: workspace
      - restore_cache:
          key: linux-x86_64-0.14.1-{{ checksum "build.zig.zon" }}-v1-release
      - run:
          name: Build
          command: |
            apt update && apt install wget -y
            ./scripts/proxy_workaround.sh workspace/zig/zig
            workspace/zig/zig build sig fuzz -Dno-run -Denable-tsan=false -Doptimize=ReleaseSafe -Dcpu=x86_64_v3 -p workspace/zig-out-release --summary all
      - run:
          name: Build Conformance
          command: |
            cd conformance
            ../workspace/zig/zig build -Doptimize=ReleaseSafe -Dcpu=x86_64_v3 -p ../workspace/conformance-release --summary all
      - save_cache:
          key: linux-x86_64-0.14.1-{{ checksum "build.zig.zon" }}-v1-release
          paths:
            - .zig-cache
            - ~/.cache/zig
      - persist_to_workspace:
          root: workspace
          paths:
            - "zig-out-release/bin/sig"
            - "zig-out-release/bin/fuzz"
            - "conformance-release/lib/libsolfuzz_sig.so"

  build_and_test_macos:
    executor: macos-executor
    steps:
      - checkout
      - attach_workspace:
          at: workspace
      - restore_cache:
          key: macos-aarch64-0.14.1-{{ checksum "build.zig.zon" }}
      - run:
          name: Build
          command: |
            ulimit -Hn unlimited
            ulimit -Sn unlimited
            export PATH="workspace/zig:$PATH"
            # it seems that the feature detection is a bit broken in CircleCI's virtual machines
            # so we will manually say that it's an Apple M2.
            zig build -Denable-tsan=true -Dno-run -Dcpu=apple_m2 --summary all
            zig build test -Dlong-tests -Denable-tsan=true -Dledger=hashmap -Dfilter="ledger" -Dno-bin -Dcpu=apple_m2 --summary all
            zig-out/bin/test
      - save_cache:
          key: macos-aarch64-0.14.1-{{ checksum "build.zig.zon" }}
          paths:
            - .zig-cache
            - ~/.cache/zig

  build_and_test_hashmap:
    executor: linux-executor
    steps:
      - checkout
      - attach_workspace:
          at: workspace
      - restore_cache:
          key: linux-x86_64-0.14.1-{{ checksum "build.zig.zon" }}-v1
      - run:
          name: Build and Test
          command: workspace/zig/zig build test -Dlong-tests -Denable-tsan=true -Dledger=hashmap -Dcpu=x86_64_v3 -Dfilter="ledger" --summary all

  test_linux:
    executor: linux-executor
    steps:
      - checkout
      - attach_workspace:
          at: workspace
      # Restore the cache in order to have access to the files which the DWARF info
      # is referencing when dumping stack traces.
      - restore_cache:
          key: linux-x86_64-0.14.1-{{ checksum "build.zig.zon" }}-v1
      - run:
          name: Test
          # Disable network-accessing tests for this job, which behave badly on circleci
          command: workspace/zig/zig build test -Dlong-tests -Dcpu=x86_64_v3 -Denable-tsan=true -Dno-network-tests --summary all

  test_kcov_linux:
    executor: linux-executor
    steps:
      - checkout
      - attach_workspace:
          at: workspace
      - restore_cache:
          key: linux-x86_64-0.14.1-{{ checksum "build.zig.zon" }}-v1
      - run:
          name: Build
          command: workspace/zig/zig build test -Dlong-tests -Dtarget=x86_64-linux-gnu.2.36 -Dcpu=x86_64_v3 -Denable-tsan=false -Dno-run -Dno-network-tests --summary all
      - run:
          name: Test and Collect
          command: |
            docker run --security-opt seccomp=unconfined \
                       -v .:/home/circleci/project \
                       kcov/kcov \
                       bash /home/circleci/project/scripts/kcov_ci.sh
      - codecov/upload:
          dir: kcov-merged/kcov-merged

  gossip:
    executor: linux-executor
    steps:
      - checkout
      - attach_workspace:
          at: workspace
      - run:
          name: Run Gossip
          command: bash scripts/gossip_test.sh 120 workspace/zig-out-release/bin/sig

  gossip_service_fuzz:
    executor: linux-executor
    steps:
      - checkout
      - attach_workspace:
          at: workspace
      - run:
          name: Run Gossip Service Fuzzer
          command: workspace/zig-out-release/bin/fuzz gossip_service 19 10000

  gossip_table_fuzz:
    executor: linux-executor
    steps:
      - checkout
      - attach_workspace:
          at: workspace
      - run:
          name: Run Gossip Table Fuzzer
          command: workspace/zig-out-release/bin/fuzz gossip_table 19 100000

  allocators_fuzz:
    executor: linux-executor
    steps:
      - checkout
      - attach_workspace:
          at: workspace
      - run:
          name: Run Allocators Fuzzer
          command: workspace/zig-out-release/bin/fuzz allocators 19 10000

  ledger_fuzz:
    executor: linux-executor
    steps:
      - checkout
      - attach_workspace:
          at: workspace
      - run:
          name: Run Ledger Fuzzer
          command: workspace/zig-out-release/bin/fuzz ledger 19 10000

  solana_conformance:
    executor: linux-executor
    # We need a pretty high parallelism since the vm_interp harness has a *lot* of fixtures. Perhaps
    # we can raise it even higher if the transaction harness takes too long?
    parallelism: 6
    steps:
      - checkout
      - attach_workspace:
          at: workspace
      - restore_cache:
          key: linux-x86_64-0.14.1-{{ checksum "build.zig.zon" }}-v1-release
      - run:
          name: Install SigFuzz
          command: |
            cd conformance
            mkdir zig-out/lib -p
            mv ../workspace/conformance-release/lib/libsolfuzz_sig.so zig-out/lib
      - run:
          name: Download Artifacts
          command: ./conformance/scripts/download_artifacts.sh
      - run:
          name: Setup solana-conformance
          command: |
            . conformance/commits.env
            git clone https://github.com/firedancer-io/solana-conformance --depth 1
            cd solana-conformance/
            git fetch origin $SOLANA_CONFORMANCE_COMMIT
            git checkout $SOLANA_CONFORMANCE_COMMIT
            sudo add-apt-repository ppa:deadsnakes/ppa -y
            sudo apt install -y python3.11 python3.11-dev python3.11-venv rename

            python3.11 -m venv test_suite_env
            source test_suite_env/bin/activate

            pip install -e ".[dev]"
      - restore_cache:
          key: test-vectors-233b764514a3cd35adf986e0b9967946d486c987
      - run:
          name: Checkout Test Vectors
          command: |
            if [ ! -d "test-vectors" ]; then
              . conformance/commits.env
              git clone https://github.com/firedancer-io/test-vectors --depth 1
              cd test-vectors
<<<<<<< HEAD
              git fetch origin $TEST_VECTORS_COMMIT
              git checkout $TEST_VECTORS_COMMIT
=======
              git fetch origin 233b764514a3cd35adf986e0b9967946d486c987
              git checkout 233b764514a3cd35adf986e0b9967946d486c987
>>>>>>> 6382d36f

              # We need each fixture file to have a unique name so that we can put them into the test-inputs directory
              # in a "flat" manner. The problem is that there are just too many files and it exceeds ARG_MAX for a single
              # "rename" invocation. So we need to go the round-about method of first finding the files then using "xargs"
              # to chunk it MAX-ARGS. Testing shows that just using the maximum number from xargs is around twice as fast
              # as specifying an arg limit manually.
              find vm_interp/fixtures/v0 -type f -name '*.fix' -print0 | xargs -0 rename "s/\.fix\$/-v0.fix/"
              find vm_interp/fixtures/v1 -type f -name '*.fix' -print0 | xargs -0 rename "s/\.fix\$/-v1.fix/"
              find vm_interp/fixtures/v2 -type f -name '*.fix' -print0 | xargs -0 rename "s/\.fix\$/-v2.fix/"
            fi
      - save_cache:
          key: test-vectors-233b764514a3cd35adf986e0b9967946d486c987
          paths:
            - test-vectors/
      - run:
          name: Run Fixtures
          command: ./conformance/scripts/fixtures.sh

workflows:
  check_linux:
    jobs:
      - check_style
      - check_docs
      - setup_zig:
          name: setup_zig_linux
          target: "x86_64-linux"
      - lint:
          requires:
            - setup_zig_linux
      - build_linux_release:
          requires:
            - setup_zig_linux
      - build_linux:
          requires:
            - setup_zig_linux
      - build_and_test_hashmap:
          requires:
            - build_linux
      - test_linux:
          requires:
            - build_linux
      - test_kcov_linux:
          requires:
            - setup_zig_linux
      - gossip:
          requires:
            - build_linux_release
      - gossip_service_fuzz:
          requires:
            - build_linux_release
      - gossip_table_fuzz:
          requires:
            - build_linux_release
      - allocators_fuzz:
          requires:
            - build_linux_release
      - ledger_fuzz:
          requires:
            - build_linux_release
      - solana_conformance:
          requires:
            - build_linux_release

  check_macos:
    jobs:
      - setup_zig:
          name: setup_zig_macos
          target: "aarch64-macos"
      - build_and_test_macos:
          requires:
            - setup_zig_macos<|MERGE_RESOLUTION|>--- conflicted
+++ resolved
@@ -299,13 +299,8 @@
               . conformance/commits.env
               git clone https://github.com/firedancer-io/test-vectors --depth 1
               cd test-vectors
-<<<<<<< HEAD
               git fetch origin $TEST_VECTORS_COMMIT
               git checkout $TEST_VECTORS_COMMIT
-=======
-              git fetch origin 233b764514a3cd35adf986e0b9967946d486c987
-              git checkout 233b764514a3cd35adf986e0b9967946d486c987
->>>>>>> 6382d36f
 
               # We need each fixture file to have a unique name so that we can put them into the test-inputs directory
               # in a "flat" manner. The problem is that there are just too many files and it exceeds ARG_MAX for a single
