--- conflicted
+++ resolved
@@ -852,21 +852,6 @@
                 .fees_only => false,
             };
 
-<<<<<<< HEAD
-            const converted: utils.Converted = switch (txn) {
-                .executed => |executed| if (executed.executed_transaction.err) |instr_err| .{
-                    // hardcode InstructionError, since nothing else could be returned from executeTransaction
-                    .err = 9,
-                    .instruction_error = @intFromEnum(instr_err) + 1,
-                    // TODO: special case for precompile failures
-                    .custom_error = switch (instr_err) {
-                        .Custom => |v| v,
-                        else => 0,
-                    },
-                    .instruction_index = executed.executed_transaction.err_index.?,
-                } else .default,
-                .fees_only => |fees_only| utils.convertTransactionError(fees_only.err),
-=======
             const converted = blk: {
                 // https://github.com/firedancer-io/solfuzz-agave/blob/agave-v2.2.13/src/txn_fuzzer.rs#L208-L210
                 const txn_error: TransactionError = switch (txn) {
@@ -893,7 +878,6 @@
                 }
 
                 break :blk converted;
->>>>>>> 6bde1cc6
             };
 
             const rent = switch (txn) {
@@ -986,13 +970,8 @@
 
                 .status = converted.err,
                 .instruction_error = converted.instruction_error,
-<<<<<<< HEAD
-                .instruction_error_index = converted.instruction_index,
-                .custom_error = converted.custom_error,
-=======
                 .custom_error = converted.custom_error,
                 .instruction_error_index = converted.instruction_index,
->>>>>>> 6bde1cc6
 
                 .resulting_state = resulting_state,
                 .fee_details = .{
